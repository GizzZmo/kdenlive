--- conflicted
+++ resolved
@@ -10,21 +10,12 @@
         <name>Right</name>
     </parameter>        
     <parameter type="constant" name="av.top" default="0" min="0" max="%height/2" factor="1">
-<<<<<<< HEAD
-                <name>Top</name>
-        </parameter>
- <parameter type="constant" name="av.bottom" default="0" min="0" max="%height/2" factor="1">
-     <name>Bottom</name>
-        </parameter>        
-        <parameter type="list" name="av.mode" default="smear" paramlist="smear;mirror;fixed">
-=======
             <name>Top</name>
     </parameter>
     <parameter type="constant" name="av.bottom" default="0" min="0" max="%height/2" factor="1">
         <name>Bottom</name>
     </parameter>        
     <parameter type="list" name="av.mode" default="smear" paramlist="smear;mirror;fixed">
->>>>>>> 470c06fc
         <paramlistdisplay>Smear,Mirror,Fixed</paramlistdisplay>
         <name>Mode</name>
     </parameter>  
