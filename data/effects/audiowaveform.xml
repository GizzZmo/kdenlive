<!DOCTYPE kpartgui>
<effect tag="audiowaveform" id="audiowaveform" type="video">
	<name>Audio Waveform Filter</name>
	<author>Brian Matherly</author>
	<parameter type="color" name="bgcolor" default="0x00000000" alpha="1">
<<<<<<< HEAD
          <name>Background color:</name>
	</parameter>
        <parameter type="color" name="color.1" default="0xffffffff" alpha="1">
          <name>Foreground color:</name>
        </parameter>
	<parameter type="constant" name="thickness" max="20" min="0" default="0">
		<name>Line thickness</name>
=======
            <name>Background Color</name>
	</parameter>
        <parameter type="color" name="color.1" default="0xffffffff" alpha="1">
            <name>Foreground Color</name>
        </parameter>
	<parameter type="constant" name="thickness" max="20" min="0" default="0">
            <name>Line Thickness</name>
>>>>>>> de7fe735
	</parameter>
        <parameter type="geometry" name="rect" default="0 0:100% 100%" fixed="1" opacity="false">
            <name>Rectangle</name>
        </parameter>
        <parameter type="bool" name="fill" default="0">
            <name>Fill</name>
        </parameter>
        <parameter type="list" name="show_channel"  default="0" paramlist="-1;0;1;2;3;4;5;6;7;8;9;10">
<<<<<<< HEAD
        <paramlistdisplay>Merge,All,1,2,3,4,5,6,7,8,9,10</paramlistdisplay>
        <name>Channel to draw:</name>
=======
            <paramlistdisplay>Merge,All,1,2,3,4,5,6,7,8,9,10</paramlistdisplay>
            <name>Channel to draw</name>
>>>>>>> de7fe735
	</parameter>
</effect><|MERGE_RESOLUTION|>--- conflicted
+++ resolved
@@ -3,15 +3,6 @@
 	<name>Audio Waveform Filter</name>
 	<author>Brian Matherly</author>
 	<parameter type="color" name="bgcolor" default="0x00000000" alpha="1">
-<<<<<<< HEAD
-          <name>Background color:</name>
-	</parameter>
-        <parameter type="color" name="color.1" default="0xffffffff" alpha="1">
-          <name>Foreground color:</name>
-        </parameter>
-	<parameter type="constant" name="thickness" max="20" min="0" default="0">
-		<name>Line thickness</name>
-=======
             <name>Background Color</name>
 	</parameter>
         <parameter type="color" name="color.1" default="0xffffffff" alpha="1">
@@ -19,7 +10,6 @@
         </parameter>
 	<parameter type="constant" name="thickness" max="20" min="0" default="0">
             <name>Line Thickness</name>
->>>>>>> de7fe735
 	</parameter>
         <parameter type="geometry" name="rect" default="0 0:100% 100%" fixed="1" opacity="false">
             <name>Rectangle</name>
@@ -28,12 +18,7 @@
             <name>Fill</name>
         </parameter>
         <parameter type="list" name="show_channel"  default="0" paramlist="-1;0;1;2;3;4;5;6;7;8;9;10">
-<<<<<<< HEAD
-        <paramlistdisplay>Merge,All,1,2,3,4,5,6,7,8,9,10</paramlistdisplay>
-        <name>Channel to draw:</name>
-=======
             <paramlistdisplay>Merge,All,1,2,3,4,5,6,7,8,9,10</paramlistdisplay>
             <name>Channel to draw</name>
->>>>>>> de7fe735
 	</parameter>
 </effect>