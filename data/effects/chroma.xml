<!DOCTYPE kpartgui>
<effect tag="chroma" id="chroma">
	<name>Chroma Key: Basic</name>
	<description>Make selected color transparent</description>
	<author>Charles Yates</author>
	<parameter type="color" name="key" default="0x0000ffff">
		<name>Color key</name>
	</parameter>
<<<<<<< HEAD
	<parameter type="constant" name="variance" max="1000" min="0" factor="1000" default=".150">
=======
	<parameter type="constant" name="variance" max="1000" min="0" factor="1000" default="0.15">
>>>>>>> 1cc71e1b
		<name>Variance</name>
	</parameter>
</effect><|MERGE_RESOLUTION|>--- conflicted
+++ resolved
@@ -6,11 +6,7 @@
 	<parameter type="color" name="key" default="0x0000ffff">
 		<name>Color key</name>
 	</parameter>
-<<<<<<< HEAD
-	<parameter type="constant" name="variance" max="1000" min="0" factor="1000" default=".150">
-=======
 	<parameter type="constant" name="variance" max="1000" min="0" factor="1000" default="0.15">
->>>>>>> 1cc71e1b
 		<name>Variance</name>
 	</parameter>
 </effect>