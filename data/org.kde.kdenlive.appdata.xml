--- conflicted
+++ resolved
@@ -242,9 +242,6 @@
     </ul>
   </description>
   <releases>
-<<<<<<< HEAD
-    <release version="22.08.0" date="2022-08-18"/>
-=======
     <release version="22.08.0" date="2022-08-18">
       <url type="details">https://kdenlive.org/en/2022/08/kdenlive-22-08-released</url>
       <description>
@@ -264,8 +261,6 @@
             </ul>
         </description>
     </release>
-
->>>>>>> 772a9c03
     <release version="22.04.3" date="2022-07-07"/>
     <release version="22.04.2" date="2022-06-09"/>
     <release version="22.04.1" date="2022-05-12"/>
