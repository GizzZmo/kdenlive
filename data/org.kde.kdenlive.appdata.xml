--- conflicted
+++ resolved
@@ -275,10 +275,7 @@
       <caption xml:lang="sv">Kdenlive 18.08</caption>
       <caption xml:lang="uk">Kdenlive 18.08</caption>
       <caption xml:lang="x-test">xxKdenlive 18.08xx</caption>
-<<<<<<< HEAD
-=======
       <caption xml:lang="zh-CN">Kdenlive 18.08</caption>
->>>>>>> d884e947
       <caption xml:lang="zh-TW">Kdenlive 18.08</caption>
       <image>https://cdn.kde.org/screenshots/kdenlive/screenshot-monitors.png</image>
     </screenshot>
