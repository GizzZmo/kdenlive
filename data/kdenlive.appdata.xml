<?xml version="1.0" encoding="utf-8"?>
<component type="desktop">
  <id>kdenlive.desktop</id>
  <metadata_license>CC0-1.0</metadata_license>
  <project_license>GPL-2.0+</project_license>
  <name>Kdenlive</name>
<<<<<<< HEAD
=======
  <name xml:lang="ast">Kdenlive</name>
  <name xml:lang="bs">Kdenlive</name>
>>>>>>> e4f6bd10
  <name xml:lang="ca">Kdenlive</name>
  <name xml:lang="cs">Kdenlive</name>
  <name xml:lang="de">Kdenlive</name>
  <name xml:lang="en-GB">Kdenlive</name>
  <name xml:lang="es">Kdenlive</name>
  <name xml:lang="it">Kdenlive</name>
  <name xml:lang="nl">Kdenlive</name>
  <name xml:lang="pl">Kdenlive</name>
  <name xml:lang="pt">Kdenlive</name>
  <name xml:lang="pt-BR">Kdenlive</name>
  <name xml:lang="sk">Kdenlive</name>
  <name xml:lang="sl">Kdenlive</name>
  <name xml:lang="sv">Kdenlive</name>
  <name xml:lang="tr">Kdenlive</name>
  <name xml:lang="uk">Kdenlive</name>
  <name xml:lang="x-test">xxKdenlivexx</name>
  <name xml:lang="zh-CN">Kdenlive</name>
  <name xml:lang="zh-TW">Kdenlive</name>
  <summary>Video Editor</summary>
  <summary xml:lang="ar">محرّر فيديوهات</summary>
<<<<<<< HEAD
=======
  <summary xml:lang="ast">Editor de videu</summary>
  <summary xml:lang="bs">Video uređivač</summary>
>>>>>>> e4f6bd10
  <summary xml:lang="ca">Editor de vídeo</summary>
  <summary xml:lang="cs">Editor videí</summary>
  <summary xml:lang="de">Video-Editor</summary>
  <summary xml:lang="en-GB">Video Editor</summary>
  <summary xml:lang="it">Editor video</summary>
  <summary xml:lang="nl">Videobewerker</summary>
  <summary xml:lang="pl">Edytor wideo</summary>
  <summary xml:lang="pt">Editor de Vídeo</summary>
  <summary xml:lang="pt-BR">Editor de Vídeo</summary>
  <summary xml:lang="sk">Editor videa</summary>
  <summary xml:lang="sl">Urejevalnik videa</summary>
  <summary xml:lang="sv">Videoeditor</summary>
  <summary xml:lang="tr">Video Düzenleyicisi</summary>
  <summary xml:lang="uk">Відеоредактор</summary>
  <summary xml:lang="x-test">xxVideo Editorxx</summary>
  <summary xml:lang="zh-CN">视频编辑器</summary>
  <summary xml:lang="zh-TW">影像編輯器</summary>
  <description>
    <p>Kdenlive is a non linear video editor. It is based on the MLT framework and accepts many audio and video formats, allows you to add effects, transitions and render into the format of your choice.</p>
    <p xml:lang="ca">El Kdenlive és un editor no lineal de vídeo. Està basat en l'entorn de treball MLT i accepta molts formats d'àudio i vídeo, permetent afegir efectes, transicions i representacions en el format de la vostra elecció.</p>
    <p xml:lang="en-GB">Kdenlive is a non linear video editor. It is based on the MLT framework and accepts many audio and video formats, allows you to add effects, transitions and render into the format of your choice.</p>
    <p xml:lang="it">Kdenlive è un editor video non lineare. È basato sull'infrastruttura MLT e accetta numerosi formati audio e video, consente di aggiungere effetti, transizioni e produrre il formato che si desidera.</p>
    <p xml:lang="nl">Kdenlive is een niet lineaire videobewerker. Het is gebaseerd op het MLT-framework en accepteert vele audio- en video-formaten, biedt de mogelijkheid effecten en overgangen toe te voegen en om te zetten naar het formaat van uw keuze.</p>
    <p xml:lang="pl">Kdenlive jest nieliniowym edytorem wideo. Oparty jest na szkielecie MLT i może pracować na wielu formatach obrazu i dźwięku, umożliwia dodawanie efektów, przejść i renderowanie ich do dowolnego formatu.</p>
    <p xml:lang="pt">O Kdenlive é um editor de vídeo não-linear. Baseia-se na plataforma MLT e aceita diversos formatos de áudio e vídeo, permitindo-lhe adicionar efeitos, transições e gravar no formato da sua escolha.</p>
    <p xml:lang="pt-BR">Kdenlive é um editor de vídeo não-linear. É baseado na plataforma MLT e aceita diversos formatos de áudio e vídeo, permitindo-lhe adicionar efeitos, transições e gravar no formato da sua escolha.</p>
    <p xml:lang="sk">Kdenline je nelineárny video editor. Je založený na frameworku MLT a podporuje veľa audio a video formátov, umožní pridávať efekty, prechody a renderovanie do formátu podľa vášho výberu.</p>
    <p xml:lang="sl">Kdenlive je nelinearni urejevalnik videa, ki temelji na ogrodju MLT. Kdenlive zmore obdelati številne vrste zvočnih in video datotek, omogoča dodajanje učinkov, prehodov in izvoz videa v vrsto po vaši izbiri.</p>
    <p xml:lang="sv">Kdenlive är en icke-linjär videoeditor. Den är baserad på MLT-ramverket och accepterar många ljud- och videoformat, låter dig lägga till effekter, övergångar och återge med valfritt format.</p>
    <p xml:lang="tr">Kdenlive doğrusal olmayan bir video düzenleyicisidir. MLT çalışma çerçevesi tabanlıdır ve birçok ses ile video biçimini destekleyerek; efektler ve geçişler eklemenizi ve istediğiniz biçime dönüştürmenizi sağlar.</p>
    <p xml:lang="uk">Kdenlive — нелінійний відеоредактор. Програму засновано на наборі засобів MLT, вона може працювати з даними у багатьох форматах зберігання відео та звукових даних, дозволяє додавати ефекти, переходи та надає змогу зберегти результати редагування у вибраному вами форматі.</p>
    <p xml:lang="x-test">xxKdenlive is a non linear video editor. It is based on the MLT framework and accepts many audio and video formats, allows you to add effects, transitions and render into the format of your choice.xx</p>
    <p xml:lang="zh-CN">Kdenlive 是一个非线性视频编辑器。它基于 MLT 框架并且支持许多音频和视频格式，允许您添加特效，转场并渲染为您想要的格式。</p>
    <p xml:lang="zh-TW">Kdenlive 是一套非線性的影像編輯器。基於 MLT 框架，可接受許多影音格式，讓您可以加入特效，過場並轉編碼成您選擇的格式。</p>
    <p>Features:</p>
    <p xml:lang="ar">الميزات:</p>
<<<<<<< HEAD
=======
    <p xml:lang="ast">Carauterístiques:</p>
    <p xml:lang="bs">Svojstva:</p>
>>>>>>> e4f6bd10
    <p xml:lang="ca">Característiques:</p>
    <p xml:lang="cs">Vlastnosti:</p>
    <p xml:lang="de">Funktionen:</p>
    <p xml:lang="en-GB">Features:</p>
    <p xml:lang="it">Funzionalità:</p>
    <p xml:lang="nl">Mogelijkheden:</p>
    <p xml:lang="pl">Możliwości:</p>
    <p xml:lang="pt">Funcionalidades:</p>
    <p xml:lang="pt-BR">Funcionalidades:</p>
    <p xml:lang="sk">Funkcie:</p>
    <p xml:lang="sl">Zmožnosti:</p>
    <p xml:lang="sv">Funktioner:</p>
    <p xml:lang="tr">Özellikler:</p>
    <p xml:lang="uk">Можливості:</p>
    <p xml:lang="x-test">xxFeatures:xx</p>
    <p xml:lang="zh-CN">功能：</p>
    <p xml:lang="zh-TW">功能：</p>
    <ul>
      <li>Intuitive multitrack interface.</li>
<<<<<<< HEAD
      <li xml:lang="ar">واجهة متعدّدة المسارات بديهيّة</li>
      <li xml:lang="ca">Interfície multipista intuïtiva</li>
      <li xml:lang="de">Intuitive Benutzerschnittstelle für mehrere Spuren.</li>
=======
      <li xml:lang="ca">Interfície multipista intuïtiva.</li>
>>>>>>> e4f6bd10
      <li xml:lang="en-GB">Intuitive multitrack interface.</li>
      <li xml:lang="it">Interfaccia multitraccia intuitiva.</li>
      <li xml:lang="nl">Intuïtief interface met meerdere tracks.</li>
      <li xml:lang="pl">Intuicyjny interfejs wielościeżkowy.</li>
      <li xml:lang="pt">Interface multi-faixas intuitiva.</li>
      <li xml:lang="pt-BR">Interface multifaixa intuitiva.</li>
      <li xml:lang="sk">Intuitívne viacstopové rozhranie.</li>
<<<<<<< HEAD
      <li xml:lang="sl">Intuitiven vmesnik z več sledmi.</li>
      <li xml:lang="sv">Intuitivt gränssnitt med flera spår.</li>
      <li xml:lang="tr">Sezgisel çok parçalı arayüz.</li>
      <li xml:lang="uk">Інтуїтивно зрозумілий інтерфейс для роботи з декількома доріжками одночасно.</li>
      <li xml:lang="x-test">xxIntuitive multitrack interface.xx</li>
      <li xml:lang="zh-CN">直观的多轨界面。</li>
      <li xml:lang="zh-TW">直觀式的多軌介面</li>
      <li>Many effects and transitions.</li>
      <li xml:lang="ar">تأثيرات وانتقالات عديدة.</li>
=======
      <li xml:lang="sv">Intuitivt gränssnitt med flera spår.</li>
      <li xml:lang="uk">Інтуїтивно зрозумілий інтерфейс для роботи з декількома доріжками одночасно.</li>
      <li xml:lang="x-test">xxIntuitive multitrack interface.xx</li>
      <li>Many effects and transitions.</li>
      <li xml:lang="ar">تأثيرات وانتقالات عديدة.</li>
      <li xml:lang="ast">Munchos efeutos y transiciones.</li>
>>>>>>> e4f6bd10
      <li xml:lang="ca">Molts efectes i transicions.</li>
      <li xml:lang="de">Viele Effekte und Übergänge.</li>
      <li xml:lang="en-GB">Many effects and transitions.</li>
      <li xml:lang="it">Numerosi effetti e transizioni.</li>
      <li xml:lang="nl">Veel effecten en overgangen.</li>
      <li xml:lang="pl">Wiele efektów i przejść.</li>
      <li xml:lang="pt">Diversos efeitos e transições.</li>
      <li xml:lang="pt-BR">Diversos efeitos e transições.</li>
      <li xml:lang="sk">Veľa efektov a prechodov.</li>
      <li xml:lang="sl">Veliko učinkov in prehodov.</li>
      <li xml:lang="sv">Många effekter och övergångar.</li>
      <li xml:lang="tr">Birçok efekt ve geçiş.</li>
      <li xml:lang="uk">Багато ефектів та переходів.</li>
      <li xml:lang="x-test">xxMany effects and transitions.xx</li>
      <li xml:lang="zh-CN">提供许多特效和转场。</li>
      <li xml:lang="zh-TW">許多特效與轉場效果。</li>
      <li>Color scopes</li>
      <li xml:lang="ar">نطاقات الألوان</li>
      <li xml:lang="ca">Àmbits de color</li>
      <li xml:lang="en-GB">Colour scopes</li>
      <li xml:lang="it">Diagrammi di colore</li>
      <li xml:lang="nl">Kleurreeksen</li>
      <li xml:lang="pl">Zakresy barw</li>
      <li xml:lang="pt">Medições de cores</li>
      <li xml:lang="pt-BR">Escopo de cores</li>
      <li xml:lang="sk">Farebné rozsahy</li>
      <li xml:lang="sl">Barvni obsegi</li>
      <li xml:lang="sv">Färgoscilloskop</li>
      <li xml:lang="tr">Renk kapsamları</li>
      <li xml:lang="uk">Контексти кольорів</li>
      <li xml:lang="x-test">xxColor scopesxx</li>
      <li xml:lang="zh-CN">颜色范围</li>
      <li xml:lang="zh-TW">顏色範圍</li>
      <li>Basic DVD Wizard</li>
      <li xml:lang="ar">مُرشد DVD أساسيّ</li>
<<<<<<< HEAD
=======
      <li xml:lang="ast">Encontu básicu pa DVD</li>
>>>>>>> e4f6bd10
      <li xml:lang="ca">Assistent bàsic per als DVD</li>
      <li xml:lang="en-GB">Basic DVD Wizard</li>
      <li xml:lang="it">Procedura guidata di base DVD</li>
      <li xml:lang="nl">Basis dvd-assistent</li>
      <li xml:lang="pl">Pomocnik podstawowego DVD</li>
      <li xml:lang="pt">Assistente Básico de DVD's</li>
      <li xml:lang="pt-BR">Assistente básico para DVDs</li>
      <li xml:lang="sk">Základný DVD sprievodca</li>
      <li xml:lang="sl">Osnovni čarovnik za DVD-je</li>
      <li xml:lang="sv">Enkel dvd-guide</li>
      <li xml:lang="tr">Temel DVD Sihirbazı</li>
      <li xml:lang="uk">Базовий майстер створення DVD.</li>
      <li xml:lang="x-test">xxBasic DVD Wizardxx</li>
      <li xml:lang="zh-CN">基础 DVD 向导</li>
      <li xml:lang="zh-TW">基本 DVD 精靈</li>
    </ul>
  </description>
  <url type="homepage">https://kdenlive.org/</url>
  <url type="bugtracker">https://bugs.kde.org</url>
  <url type="help">https://userbase.kde.org/Kdenlive/Manual</url>
  <screenshots>
    <screenshot type="default" width="1280" height="720">
      <image>http://kdenlive.org/sites/kdenlive.org/files/kdenlive-screenshot.png</image>
    </screenshot>
  </screenshots>
  <project_group>KDE</project_group>
  <provides>
    <binary>kdenlive</binary>
    <binary>kdenlive_render</binary>
  </provides>
</component><|MERGE_RESOLUTION|>--- conflicted
+++ resolved
@@ -4,11 +4,8 @@
   <metadata_license>CC0-1.0</metadata_license>
   <project_license>GPL-2.0+</project_license>
   <name>Kdenlive</name>
-<<<<<<< HEAD
-=======
   <name xml:lang="ast">Kdenlive</name>
   <name xml:lang="bs">Kdenlive</name>
->>>>>>> e4f6bd10
   <name xml:lang="ca">Kdenlive</name>
   <name xml:lang="cs">Kdenlive</name>
   <name xml:lang="de">Kdenlive</name>
@@ -29,11 +26,8 @@
   <name xml:lang="zh-TW">Kdenlive</name>
   <summary>Video Editor</summary>
   <summary xml:lang="ar">محرّر فيديوهات</summary>
-<<<<<<< HEAD
-=======
   <summary xml:lang="ast">Editor de videu</summary>
   <summary xml:lang="bs">Video uređivač</summary>
->>>>>>> e4f6bd10
   <summary xml:lang="ca">Editor de vídeo</summary>
   <summary xml:lang="cs">Editor videí</summary>
   <summary xml:lang="de">Video-Editor</summary>
@@ -70,11 +64,8 @@
     <p xml:lang="zh-TW">Kdenlive 是一套非線性的影像編輯器。基於 MLT 框架，可接受許多影音格式，讓您可以加入特效，過場並轉編碼成您選擇的格式。</p>
     <p>Features:</p>
     <p xml:lang="ar">الميزات:</p>
-<<<<<<< HEAD
-=======
     <p xml:lang="ast">Carauterístiques:</p>
     <p xml:lang="bs">Svojstva:</p>
->>>>>>> e4f6bd10
     <p xml:lang="ca">Característiques:</p>
     <p xml:lang="cs">Vlastnosti:</p>
     <p xml:lang="de">Funktionen:</p>
@@ -94,13 +85,10 @@
     <p xml:lang="zh-TW">功能：</p>
     <ul>
       <li>Intuitive multitrack interface.</li>
-<<<<<<< HEAD
       <li xml:lang="ar">واجهة متعدّدة المسارات بديهيّة</li>
       <li xml:lang="ca">Interfície multipista intuïtiva</li>
       <li xml:lang="de">Intuitive Benutzerschnittstelle für mehrere Spuren.</li>
-=======
       <li xml:lang="ca">Interfície multipista intuïtiva.</li>
->>>>>>> e4f6bd10
       <li xml:lang="en-GB">Intuitive multitrack interface.</li>
       <li xml:lang="it">Interfaccia multitraccia intuitiva.</li>
       <li xml:lang="nl">Intuïtief interface met meerdere tracks.</li>
@@ -108,7 +96,6 @@
       <li xml:lang="pt">Interface multi-faixas intuitiva.</li>
       <li xml:lang="pt-BR">Interface multifaixa intuitiva.</li>
       <li xml:lang="sk">Intuitívne viacstopové rozhranie.</li>
-<<<<<<< HEAD
       <li xml:lang="sl">Intuitiven vmesnik z več sledmi.</li>
       <li xml:lang="sv">Intuitivt gränssnitt med flera spår.</li>
       <li xml:lang="tr">Sezgisel çok parçalı arayüz.</li>
@@ -118,14 +105,7 @@
       <li xml:lang="zh-TW">直觀式的多軌介面</li>
       <li>Many effects and transitions.</li>
       <li xml:lang="ar">تأثيرات وانتقالات عديدة.</li>
-=======
-      <li xml:lang="sv">Intuitivt gränssnitt med flera spår.</li>
-      <li xml:lang="uk">Інтуїтивно зрозумілий інтерфейс для роботи з декількома доріжками одночасно.</li>
-      <li xml:lang="x-test">xxIntuitive multitrack interface.xx</li>
-      <li>Many effects and transitions.</li>
-      <li xml:lang="ar">تأثيرات وانتقالات عديدة.</li>
       <li xml:lang="ast">Munchos efeutos y transiciones.</li>
->>>>>>> e4f6bd10
       <li xml:lang="ca">Molts efectes i transicions.</li>
       <li xml:lang="de">Viele Effekte und Übergänge.</li>
       <li xml:lang="en-GB">Many effects and transitions.</li>
@@ -161,10 +141,7 @@
       <li xml:lang="zh-TW">顏色範圍</li>
       <li>Basic DVD Wizard</li>
       <li xml:lang="ar">مُرشد DVD أساسيّ</li>
-<<<<<<< HEAD
-=======
       <li xml:lang="ast">Encontu básicu pa DVD</li>
->>>>>>> e4f6bd10
       <li xml:lang="ca">Assistent bàsic per als DVD</li>
       <li xml:lang="en-GB">Basic DVD Wizard</li>
       <li xml:lang="it">Procedura guidata di base DVD</li>
