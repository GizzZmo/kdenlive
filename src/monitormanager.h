--- conflicted
+++ resolved
@@ -50,13 +50,10 @@
     QString getProjectFolder() const;
     /** @brief Sets current document for later reference. */
     void setDocument(KdenliveDoc *doc);
-<<<<<<< HEAD
+    /** @brief Change an MLT consumer property for both monitors. */
+    void setConsumerProperty(const QString &name, const QString &value);
     /** @brief Update configuration for available monitors. */
     void updateConfiguration();
-=======
-    /** @brief Change an MLT consumer property for both monitors. */
-    void setConsumerProperty(const QString &name, const QString &value);
->>>>>>> b3785288
 
 public slots:
 
