--- conflicted
+++ resolved
@@ -225,25 +225,6 @@
 
 ProjectList::ProjectList(QWidget *parent) :
     QWidget(parent)
-<<<<<<< HEAD
-    , m_render(NULL)
-    , m_fps(-1)
-    , m_menu(NULL)
-    , m_commandStack(NULL)
-    , m_openAction(NULL)
-    , m_reloadAction(NULL)
-    , m_extractAudioAction(NULL)
-    , m_transcodeAction(NULL)
-    , m_clipsActionsMenu(NULL)
-    , m_doc(NULL)
-    , m_refreshed(false)
-    , m_allClipsProcessed(false)
-    , m_thumbnailQueue()
-    , m_proxyAction(NULL)
-    , m_abortAllJobs(false)
-    , m_closing(false)
-    , m_invalidClipDialog(NULL)
-=======
   , m_render(NULL)
   , m_fps(-1)
   , m_menu(NULL)
@@ -261,7 +242,6 @@
   , m_abortAllJobs(false)
   , m_closing(false)
   , m_invalidClipDialog(NULL)
->>>>>>> 58a394d7
 {
     qRegisterMetaType<stringMap> ("stringMap");
     QVBoxLayout *layout = new QVBoxLayout;
@@ -442,53 +422,12 @@
 void ProjectList::setupGeneratorMenu(const QHash<QString,QMenu*>& menus)
 {
     if (!m_menu) {
-<<<<<<< HEAD
-	kDebug()<<"Warning, menu was not created, something is wrong";
-	return;
-=======
         kDebug()<<"Warning, menu was not created, something is wrong";
         return;
->>>>>>> 58a394d7
     }
     if (!menus.contains("addMenu") && ! menus.value("addMenu") )
         return;
     QMenu *menu = m_addButton->menu();
-<<<<<<< HEAD
-	if (menus.contains("addMenu") && menus.value("addMenu")){ 
-		QMenu* addMenu=menus.value("addMenu");
-		menu->addMenu(addMenu);
-		m_addButton->setMenu(menu);
-		if (addMenu->isEmpty())
-			addMenu->setEnabled(false);
-	}
-	if (menus.contains("extractAudioMenu") && menus.value("extractAudioMenu") ){
-		QMenu* extractAudioMenu = menus.value("extractAudioMenu");
-		m_menu->addMenu(extractAudioMenu);
-                m_extractAudioAction = extractAudioMenu;
-	}
-	if (menus.contains("transcodeMenu") && menus.value("transcodeMenu") ){
-                QMenu* transcodeMenu = menus.value("transcodeMenu");
-                m_menu->addMenu(transcodeMenu);
-                if (transcodeMenu->isEmpty())
-                        transcodeMenu->setEnabled(false);
-                m_transcodeAction = transcodeMenu;
-        }
-	if (menus.contains("clipActionsMenu") && menus.value("clipActionsMenu") ){
-		QMenu* stabilizeMenu=menus.value("clipActionsMenu");
-		m_menu->addMenu(stabilizeMenu);
-		if (stabilizeMenu->isEmpty())
-			stabilizeMenu->setEnabled(false);
-		m_clipsActionsMenu = stabilizeMenu;
-
-	}
-    if (m_reloadAction) m_menu->addAction(m_reloadAction);
-    if (m_proxyAction) m_menu->addAction(m_proxyAction);
-	if (menus.contains("inTimelineMenu") && menus.value("inTimelineMenu")){
-		QMenu* inTimelineMenu=menus.value("inTimelineMenu");
-		m_menu->addMenu(inTimelineMenu);
-		inTimelineMenu->setEnabled(false);
-	}
-=======
     if (menus.contains("addMenu") && menus.value("addMenu")){
         QMenu* addMenu=menus.value("addMenu");
         menu->addMenu(addMenu);
@@ -523,7 +462,6 @@
         m_menu->addMenu(inTimelineMenu);
         inTimelineMenu->setEnabled(false);
     }
->>>>>>> 58a394d7
     m_menu->addAction(m_editButton->defaultAction());
     m_menu->addAction(m_openAction);
     m_menu->addAction(m_deleteButton->defaultAction());
@@ -925,15 +863,9 @@
                 m_deleteButton->defaultAction()->setEnabled(true);
                 clip = static_cast <ProjectItem*>(item->parent());
                 if (clip == NULL) {
-<<<<<<< HEAD
-		    kDebug() << "-----------ERROR";
-		    return;
-		}
-=======
                     kDebug() << "-----------ERROR";
                     return;
                 }
->>>>>>> 58a394d7
                 SubProjectItem *sub = static_cast <SubProjectItem*>(item);
                 if (clip->referencedClip()->getProducer() == NULL) m_render->getFileProperties(clip->referencedClip()->toXML(), clip->clipId(), m_listView->iconSize().height(), true);
                 emit clipSelected(clip->referencedClip(), sub->zone());
@@ -1165,13 +1097,8 @@
 void ProjectList::slotContextMenu(const QPoint &pos, QTreeWidgetItem *item)
 {
     if (!m_menu) {
-<<<<<<< HEAD
-	kDebug()<<"Warning, menu was not created, something is wrong";
-	return;
-=======
         kDebug()<<"Warning, menu was not created, something is wrong";
         return;
->>>>>>> 58a394d7
     }
     bool enable = item ? true : false;
     m_editButton->defaultAction()->setEnabled(enable);
@@ -2303,56 +2230,6 @@
 {
     CLIPTYPE t = clip->clipType();
     if (t != AV && t != VIDEO) {
-<<<<<<< HEAD
-	// Currently, we only use exiftool on video files
-	return;
-    }
-    QMap <QString, QString> props = clip->properties();
-    if (KdenliveSettings::use_exiftool() && !props.contains("exiftool")) {
-	QMap <QString, QString> meta;
-	QString url = clip->fileURL().path();
-	//Check for Canon THM file
-	url = url.section('.', 0, -2) + ".THM";
-	if (QFile::exists(url)) {
-	    // Read the exif metadata embeded in the THM file
-	    QProcess p;
-	    QStringList args;
-	    args << "-g" << "-args" << url;
-	    p.start("exiftool", args);
-	    p.waitForFinished();
-	    QString res = p.readAllStandardOutput();
-	    QStringList list = res.split("\n");
-	    foreach(QString tagline, list) {
-		if (tagline.startsWith("-File") || tagline.startsWith("-ExifTool")) continue;
-		QString tag = tagline.section(':', 1).simplified();
-		if (tag.startsWith("ImageWidth") || tag.startsWith("ImageHeight")) continue;
-		if (!tag.section('=', 0, 0).isEmpty() && !tag.section('=', 1).simplified().isEmpty())
-		    meta.insert(tag.section('=', 0, 0), tag.section('=', 1).simplified());
-	    }
-	} else {
-	    QString codecid = props.value("videocodecid").simplified();
-	    if (codecid == "h264") {
-		QProcess p;
-		QStringList args;
-		args << "-g" << "-args" << clip->fileURL().encodedPathAndQuery();
-		p.start("exiftool", args);
-		p.waitForFinished();
-		QString res = p.readAllStandardOutput();
-		QStringList list = res.split("\n");
-		foreach(QString tagline, list) {
-		    if (!tagline.startsWith("-H264")) continue;
-		    QString tag = tagline.section(':', 1);
-		    if (tag.startsWith("ImageWidth") || tag.startsWith("ImageHeight")) continue;
-		    meta.insert(tag.section('=', 0, 0), tag.section('=', 1));
-		}
-	    }
-	}
-	clip->setProperty("exiftool", "1");
-	if (!meta.isEmpty()) {
-	    clip->setMetadata(meta, "ExifTool");
-	    //checkCamcorderFilters(clip, meta);
-	}
-=======
         // Currently, we only use exiftool on video files
         return;
     }
@@ -2421,27 +2298,6 @@
         if (!meta.isEmpty())
             clip->setMetadata(meta, "Magic Lantern");
         clip->setProperty("magiclantern", "1");
->>>>>>> 58a394d7
-    }
-    if (KdenliveSettings::use_magicLantern() && !props.contains("magiclantern")) {
-	QMap <QString, QString> meta;
-	QString url = clip->fileURL().path();
-	url = url.section('.', 0, -2) + ".LOG";
-	if (QFile::exists(url)) {
-	    QFile file(url);
-	    if (file.open(QIODevice::ReadOnly | QIODevice::Text)) {
-		while (!file.atEnd()) {
-		    QString line = file.readLine().simplified();
-		    if (line.startsWith('#') || line.isEmpty() || !line.contains(':')) continue;
-		    if (line.startsWith("CSV data")) break;
-		    meta.insert(line.section(':', 0, 0).simplified(), line.section(':', 1).simplified());
-		}
-	    }
-	}
-	
-	if (!meta.isEmpty())
-	    clip->setMetadata(meta, "Magic Lantern");
-	clip->setProperty("magiclantern", "1");
     }
 }
 
@@ -2463,13 +2319,8 @@
         }
         item->setProperties(properties, metadata);
         clip->setProducer(producer, replace);
-<<<<<<< HEAD
-	extractMetadata(clip);
-	m_render->processingDone(clipId);
-=======
         extractMetadata(clip);
         m_render->processingDone(clipId);
->>>>>>> 58a394d7
 
         // Proxy stuff
         QString size = properties.value("frame_size");
@@ -3138,17 +2989,10 @@
     QMap<QString, QString>::const_iterator i = ids.constBegin();
     QStringList destinations;
     while (i != ids.constEnd()) {
-<<<<<<< HEAD
-	QString newFile = params.section(' ', -1).replace("%1", i.value());
-	destinations << newFile;
-        if (QFile::exists(newFile)) existingFiles << newFile;
-	++i;
-=======
         QString newFile = params.section(' ', -1).replace("%1", i.value());
         destinations << newFile;
         if (QFile::exists(newFile)) existingFiles << newFile;
         ++i;
->>>>>>> 58a394d7
     }
     if (!existingFiles.isEmpty()) {
         if (KMessageBox::warningContinueCancelList(this, i18n("The transcoding job will overwrite the following files:"), existingFiles) ==  KMessageBox::Cancel) return;
@@ -3208,11 +3052,7 @@
         }
         m_jobList.append(job);
         setJobStatus(item, job->jobType, JOBWAITING, 0, job->statusMessage());
-<<<<<<< HEAD
-	++i;
-=======
         ++i;
->>>>>>> 58a394d7
     }
     delete d;
     slotCheckJobProcess();
@@ -3765,11 +3605,7 @@
     QStringList destination;
     QMap<QString, QString>::const_iterator first = ids.constBegin();
     if (first == ids.constEnd()) {
-<<<<<<< HEAD
-	emit displayMessage(i18n("Cannot find clip to process filter %1", filterName), -2, ErrorMessage);
-=======
         emit displayMessage(i18n("Cannot find clip to process filter %1", filterName), -2, ErrorMessage);
->>>>>>> 58a394d7
         return;
     }
     ProjectItem *item = getItemById(first.key());
@@ -3784,103 +3620,6 @@
         destination = ids.values();
     }
     if (filterName == "framebuffer") {
-<<<<<<< HEAD
-	Mlt::Profile profile;
-	QStringList keys = ids.keys();
-	int ix = 0;
-	foreach(const QString &url, destination) {
-	    QString prodstring = QString("framebuffer:" + url + "?-1");
-	    Mlt::Producer *reversed = new Mlt::Producer(profile, prodstring.toUtf8().constData());
-	    if (!reversed || !reversed->is_valid()) {
-		emit displayMessage(i18n("Cannot reverse clip"), -2, ErrorMessage);
-		continue;
-	    }
-	    QString dest = url + ".mlt";
-	    if (QFile::exists(dest)) {
-		if (KMessageBox::questionYesNo(this, i18n("File %1 already exists.\nDo you want to overwrite it?", dest)) == KMessageBox::No) continue;
-	    }
-	    Mlt::Consumer *cons = new Mlt::Consumer(profile, "xml", dest.toUtf8().constData());
-	    if (cons == NULL || !cons->is_valid()) {
-		emit displayMessage(i18n("Cannot render reversed clip"), -2, ErrorMessage);
-		continue;
-	    }
-	    Mlt::Playlist list;
-	    list.insert_at(0, reversed, 0);
-	    delete reversed;
-	    cons->connect(list);
-	    cons->run();
-	    delete cons;
-	    QString groupId;
-	    QString groupName;
-	    DocClipBase *base = m_doc->clipManager()->getClipById(keys.at(ix));
-	    if (base) {
-		groupId = base->getProperty("groupid");
-		groupName = base->getProperty("groupname");
-	    }
-	    emit addClip(dest, groupId, groupName);
-	    ix++;
-	}
-	return;
-    }
-    
-    if (filterName == "motion_est") {
-	// Show config dialog
-	QPointer<QDialog> d = new QDialog(this);
-	Ui::SceneCutDialog_UI ui;
-	ui.setupUi(d);
-	// Set  up categories
-	for (int i = 0; i < 5; ++i) {
-	    ui.marker_type->insertItem(i, i18n("Category %1", i));
-	    ui.marker_type->setItemData(i, CommentedTime::markerColor(i), Qt::DecorationRole);
-	}
-	ui.marker_type->setCurrentIndex(KdenliveSettings::default_marker_type());
-	if (d->exec() != QDialog::Accepted) {
-	    delete d;
-	    return;
-	}
-	// Autosplit filter
-	QStringList jobParams;
-	// Producer params
-	jobParams << QString();
-	// Filter params, use a smaller region of the image to speed up operation
-	// In fact, it's faster to rescale whole image than using part of it (bounding=\"25%x25%:15%x15\")
-	jobParams << filterName << "shot_change_list=0 denoise=0";
-	// Consumer
-	jobParams << "null" << "all=1 terminate_on_pause=1 real_time=-1 rescale=nearest deinterlace_method=onefield top_field_first=-1";
-	QMap <QString, QString> extraParams;
-	extraParams.insert("key", "shot_change_list");
-	extraParams.insert("projecttreefilter", "1");
-	QString keyword("%count");
-	extraParams.insert("resultmessage", i18n("Found %1 scenes.", keyword));
-	extraParams.insert("resize_profile", "160");
-	if (ui.store_data->isChecked()) {
-	    // We want to save result as clip metadata
-	    extraParams.insert("storedata", "1");
-	}
-	if (ui.zone_only->isChecked()) {
-	    // We want to analyze only clip zone
-	    extraParams.insert("zoneonly", "1");
-	}
-	if (ui.add_markers->isChecked()) {
-	    // We want to create markers
-	    extraParams.insert("addmarkers", QString::number(ui.marker_type->currentIndex()));
-	}
-	if (ui.cut_scenes->isChecked()) {
-	    // We want to cut scenes
-	    extraParams.insert("cutscenes", "1");
-	}
-	delete d;
-	processClipJob(ids.keys(), QString(), false, jobParams, i18n("Auto split"), extraParams);
-    }
-    else {
-	QPointer<ClipStabilize> d = new ClipStabilize(destination, filterName);
-	if (d->exec() == QDialog::Accepted) {
-	    QMap <QString, QString> extraParams;
-	    extraParams.insert("producer_profile", "1");
-	    processClipJob(ids.keys(), d->destination(), d->autoAddClip(), d->params(), d->desc(), extraParams);
-	}
-	delete d;
-=======
         Mlt::Profile profile;
         QStringList keys = ids.keys();
         int ix = 0;
@@ -3976,7 +3715,6 @@
             processClipJob(ids.keys(), d->destination(), d->autoAddClip(), d->params(), d->desc(), extraParams);
         }
         delete d;
->>>>>>> 58a394d7
     }
 }
 
