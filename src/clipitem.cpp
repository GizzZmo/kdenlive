/***************************************************************************
 *   Copyright (C) 2007 by Jean-Baptiste Mardelle (jb@kdenlive.org)        *
 *                                                                         *
 *   This program is free software; you can redistribute it and/or modify  *
 *   it under the terms of the GNU General Public License as published by  *
 *   the Free Software Foundation; either version 2 of the License, or     *
 *   (at your option) any later version.                                   *
 *                                                                         *
 *   This program is distributed in the hope that it will be useful,       *
 *   but WITHOUT ANY WARRANTY; without even the implied warranty of        *
 *   MERCHANTABILITY or FITNESS FOR A PARTICULAR PURPOSE.  See the         *
 *   GNU General Public License for more details.                          *
 *                                                                         *
 *   You should have received a copy of the GNU General Public License     *
 *   along with this program; if not, write to the                         *
 *   Free Software Foundation, Inc.,                                       *
 *   51 Franklin Street, Fifth Floor, Boston, MA  02110-1301  USA          *
 ***************************************************************************/


#include "clipitem.h"
#include "customtrackview.h"
#include "customtrackscene.h"
#include "renderer.h"
#include "docclipbase.h"
#include "transition.h"
#include "kdenlivesettings.h"
#include "kthumb.h"
#include "profilesdialog.h"
#ifdef USE_QJSON
#include "rotoscoping/rotowidget.h"
#endif

#include <KDebug>
#include <KIcon>

#include <QPainter>
#include <QTimer>
#include <QStyleOptionGraphicsItem>
#include <QGraphicsScene>
#include <QMimeData>

static int FRAME_SIZE;

ClipItem::ClipItem(DocClipBase *clip, ItemInfo info, double fps, double speed, int strobe, int frame_width, bool generateThumbs) :
        AbstractClipItem(info, QRectF(), fps),
        m_clip(clip),
        m_startFade(0),
        m_endFade(0),
        m_audioOnly(false),
        m_videoOnly(false),
        m_startPix(QPixmap()),
        m_endPix(QPixmap()),
        m_hasThumbs(false),
        m_selectedEffect(-1),
        m_timeLine(0),
        m_startThumbRequested(false),
        m_endThumbRequested(false),
        //m_hover(false),
        m_speed(speed),
        m_strobe(strobe),
        m_framePixelWidth(0),
        m_limitedKeyFrames(false)
{
    setZValue(2);
    m_effectList = EffectsList(true);
    FRAME_SIZE = frame_width;
    setRect(0, 0, (info.endPos - info.startPos).frames(fps) - 0.02, (double) itemHeight());
    setPos(info.startPos.frames(fps), (double)(info.track * KdenliveSettings::trackheight()) + 1 + itemOffset());

    // set speed independant info
    if (m_speed <= 0 && m_speed > -1)
        m_speed = -1.0;
    m_speedIndependantInfo = m_info;
    m_speedIndependantInfo.cropStart = GenTime((int)(m_info.cropStart.frames(m_fps) * qAbs(m_speed)), m_fps);
    m_speedIndependantInfo.cropDuration = GenTime((int)(m_info.cropDuration.frames(m_fps) * qAbs(m_speed)), m_fps);

    m_videoPix = KIcon("kdenlive-show-video").pixmap(QSize(16, 16));
    m_audioPix = KIcon("kdenlive-show-audio").pixmap(QSize(16, 16));

    if (m_speed == 1.0)
        m_clipName = m_clip->name();
    else
        m_clipName = m_clip->name() + " - " + QString::number(m_speed * 100, 'f', 0) + '%';

    m_producer = m_clip->getId();
    m_clipType = m_clip->clipType();
    //m_cropStart = info.cropStart;
    m_maxDuration = m_clip->maxDuration();
    setAcceptDrops(true);
    m_audioThumbReady = m_clip->audioThumbCreated();
    //setAcceptsHoverEvents(true);
    connect(this , SIGNAL(prepareAudioThumb(double, int, int, int, int)) , this, SLOT(slotPrepareAudioThumb(double, int, int, int, int)));

    if (m_clipType == VIDEO || m_clipType == AV || m_clipType == SLIDESHOW || m_clipType == PLAYLIST) {
        m_baseColor = QColor(141, 166, 215);
        if (!m_clip->isPlaceHolder()) {
            m_hasThumbs = true;
            m_startThumbTimer.setSingleShot(true);
            connect(&m_startThumbTimer, SIGNAL(timeout()), this, SLOT(slotGetStartThumb()));
            m_endThumbTimer.setSingleShot(true);
            connect(&m_endThumbTimer, SIGNAL(timeout()), this, SLOT(slotGetEndThumb()));
            connect(m_clip->thumbProducer(), SIGNAL(thumbReady(int, QImage)), this, SLOT(slotThumbReady(int, QImage)));
            connect(m_clip, SIGNAL(gotAudioData()), this, SLOT(slotGotAudioData()));
            if (generateThumbs) QTimer::singleShot(200, this, SLOT(slotFetchThumbs()));
        }

    } else if (m_clipType == COLOR) {
        QString colour = m_clip->getProperty("colour");
        colour = colour.replace(0, 2, "#");
        m_baseColor = QColor(colour.left(7));
    } else if (m_clipType == IMAGE || m_clipType == TEXT) {
        m_baseColor = QColor(141, 166, 215);
        if (m_clipType == TEXT) {
            connect(m_clip->thumbProducer(), SIGNAL(thumbReady(int, QImage)), this, SLOT(slotThumbReady(int, QImage)));
        }
        //m_startPix = KThumb::getImage(KUrl(clip->getProperty("resource")), (int)(KdenliveSettings::trackheight() * KdenliveSettings::project_display_ratio()), KdenliveSettings::trackheight());
    } else if (m_clipType == AUDIO) {
        m_baseColor = QColor(141, 215, 166);
        connect(m_clip, SIGNAL(gotAudioData()), this, SLOT(slotGotAudioData()));
    }
}


ClipItem::~ClipItem()
{
    blockSignals(true);
    m_endThumbTimer.stop();
    m_startThumbTimer.stop();
    if (scene()) scene()->removeItem(this);
    if (m_clipType == VIDEO || m_clipType == AV || m_clipType == SLIDESHOW || m_clipType == PLAYLIST) {
        //disconnect(m_clip->thumbProducer(), SIGNAL(thumbReady(int, QImage)), this, SLOT(slotThumbReady(int, QImage)));
        //disconnect(m_clip, SIGNAL(gotAudioData()), this, SLOT(slotGotAudioData()));
    }
    delete m_timeLine;
}

ClipItem *ClipItem::clone(ItemInfo info) const
{
    ClipItem *duplicate = new ClipItem(m_clip, info, m_fps, m_speed, m_strobe, FRAME_SIZE);
    if (m_clipType == IMAGE || m_clipType == TEXT) duplicate->slotSetStartThumb(m_startPix);
    else if (m_clipType != COLOR) {
        if (info.cropStart == m_info.cropStart) duplicate->slotSetStartThumb(m_startPix);
        if (info.cropStart + (info.endPos - info.startPos) == m_info.cropStart + m_info.cropDuration) {
            duplicate->slotSetEndThumb(m_endPix);
        }
    }
    //kDebug() << "// CLoning clip: " << (info.cropStart + (info.endPos - info.startPos)).frames(m_fps) << ", CURRENT end: " << (cropStart() + duration()).frames(m_fps);
    duplicate->setEffectList(m_effectList);
    duplicate->setVideoOnly(m_videoOnly);
    duplicate->setAudioOnly(m_audioOnly);
    duplicate->setFades(fadeIn(), fadeOut());
    //duplicate->setSpeed(m_speed);
    return duplicate;
}

void ClipItem::setEffectList(const EffectsList effectList)
{
    m_effectList.clone(effectList);
    m_effectNames = m_effectList.effectNames().join(" / ");
    if (!m_effectList.isEmpty()) {
        for (int i = 0; i < m_effectList.count(); i++) {
	    QDomElement effect = m_effectList.at(i);
            QString effectId = effect.attribute("id");
            // check if it is a fade effect
            QDomNodeList params = effect.elementsByTagName("parameter");
            int fade = 0;
            for (int j = 0; j < params.count(); j++) {
                QDomElement e = params.item(j).toElement();
                if (!e.isNull()) {
                    if (effectId == "fadein") {
                        if (m_effectList.hasEffect(QString(), "fade_from_black") == -1) {
                            if (e.attribute("name") == "out") fade += e.attribute("value").toInt();
                            else if (e.attribute("name") == "in") fade -= e.attribute("value").toInt();
                        } else {
                            QDomElement fadein = m_effectList.getEffectByTag(QString(), "fade_from_black");
                            if (fadein.attribute("name") == "out") fade += fadein.attribute("value").toInt();
                            else if (fadein.attribute("name") == "in") fade -= fadein.attribute("value").toInt();
                        }
                    } else if (effectId == "fade_from_black") {
                        if (m_effectList.hasEffect(QString(), "fadein") == -1) {
                            if (e.attribute("name") == "out") fade += e.attribute("value").toInt();
                            else if (e.attribute("name") == "in") fade -= e.attribute("value").toInt();
                        } else {
                            QDomElement fadein = m_effectList.getEffectByTag(QString(), "fadein");
                            if (fadein.attribute("name") == "out") fade += fadein.attribute("value").toInt();
                            else if (fadein.attribute("name") == "in") fade -= fadein.attribute("value").toInt();
                        }
                    } else if (effectId == "fadeout") {
                        if (m_effectList.hasEffect(QString(), "fade_to_black") == -1) {
                            if (e.attribute("name") == "out") fade += e.attribute("value").toInt();
                            else if (e.attribute("name") == "in") fade -= e.attribute("value").toInt();
                        } else {
                            QDomElement fadeout = m_effectList.getEffectByTag(QString(), "fade_to_black");
                            if (fadeout.attribute("name") == "out") fade += fadeout.attribute("value").toInt();
                            else if (fadeout.attribute("name") == "in") fade -= fadeout.attribute("value").toInt();
                        }
                    } else if (effectId == "fade_to_black") {
                        if (m_effectList.hasEffect(QString(), "fadeout") == -1) {
                            if (e.attribute("name") == "out") fade += e.attribute("value").toInt();
                            else if (e.attribute("name") == "in") fade -= e.attribute("value").toInt();
                        } else {
                            QDomElement fadeout = m_effectList.getEffectByTag(QString(), "fadeout");
                            if (fadeout.attribute("name") == "out") fade += fadeout.attribute("value").toInt();
                            else if (fadeout.attribute("name") == "in") fade -= fadeout.attribute("value").toInt();
                        }
                    }
                }
            }
            if (fade > 0)
                m_startFade = fade;
            else if (fade < 0)
                m_endFade = -fade;
        }
        setSelectedEffect(0);
    }
}

const EffectsList ClipItem::effectList() const
{
    return m_effectList;
}

int ClipItem::selectedEffectIndex() const
{
    return m_selectedEffect;
}

void ClipItem::initEffect(QDomElement effect, int diff, int offset)
{
    // the kdenlive_ix int is used to identify an effect in mlt's playlist, should
    // not be changed

    if (effect.attribute("id") == "freeze" && diff > 0) {
        EffectsList::setParameter(effect, "frame", QString::number(diff));
    }

    // Init parameter value & keyframes if required
    QDomNodeList params = effect.elementsByTagName("parameter");
    for (int i = 0; i < params.count(); i++) {
        QDomElement e = params.item(i).toElement();

        if (e.isNull())
            continue;

        // Check if this effect has a variable parameter
        if (e.attribute("default").contains('%')) {
            double evaluatedValue = ProfilesDialog::getStringEval(projectScene()->profile(), e.attribute("default"));
            e.setAttribute("default", evaluatedValue);
            if (e.hasAttribute("value") && e.attribute("value").startsWith('%')) {
                e.setAttribute("value", evaluatedValue);
            }
        }

        if (effect.attribute("id") == "crop") {
            // default use_profile to 1 for clips with proxies to avoid problems when rendering
            if (e.attribute("name") == "use_profile" && !(m_clip->getProperty("proxy").isEmpty() || m_clip->getProperty("proxy") == "-"))
                e.setAttribute("value", "1");
        }

        if (e.attribute("type") == "keyframe" || e.attribute("type") == "simplekeyframe") {
	    if (e.attribute("keyframes").isEmpty()) {
		// Effect has a keyframe type parameter, we need to set the values
		e.setAttribute("keyframes", QString::number(cropStart().frames(m_fps)) + ':' + e.attribute("default"));
	    }
	    else if (offset != 0) {
		// adjust keyframes to this clip
		QString adjusted = adjustKeyframes(e.attribute("keyframes"), offset - cropStart().frames(m_fps));
		e.setAttribute("keyframes", adjusted);
	    }
        }

        if (e.attribute("type") == "geometry" && !e.hasAttribute("fixed")) {
            // Effects with a geometry parameter need to sync in / out with parent clip
	    effect.setAttribute("in", QString::number(cropStart().frames(m_fps)));
	    effect.setAttribute("out", QString::number((cropStart() + cropDuration()).frames(m_fps) - 1));
	    effect.setAttribute("_sync_in_out", "1");
	}
    }
    if (effect.attribute("tag") == "volume" || effect.attribute("tag") == "brightness") {
        if (effect.attribute("id") == "fadeout" || effect.attribute("id") == "fade_to_black") {
            int end = (cropDuration() + cropStart()).frames(m_fps) - 1;
            int start = end;
            if (effect.attribute("id") == "fadeout") {
                if (m_effectList.hasEffect(QString(), "fade_to_black") == -1) {
                    int effectDuration = EffectsList::parameter(effect, "out").toInt() - EffectsList::parameter(effect, "in").toInt();
                    if (effectDuration > cropDuration().frames(m_fps)) {
                        effectDuration = cropDuration().frames(m_fps) / 2;
                    }
                    start -= effectDuration;
                } else {
                    QDomElement fadeout = m_effectList.getEffectByTag(QString(), "fade_to_black");
                    start -= EffectsList::parameter(fadeout, "out").toInt() - EffectsList::parameter(fadeout, "in").toInt();
                }
            } else if (effect.attribute("id") == "fade_to_black") {
                if (m_effectList.hasEffect(QString(), "fadeout") == -1) {
                    int effectDuration = EffectsList::parameter(effect, "out").toInt() - EffectsList::parameter(effect, "in").toInt();
                    if (effectDuration > cropDuration().frames(m_fps)) {
                        effectDuration = cropDuration().frames(m_fps) / 2;
                    }
                    start -= effectDuration;
                } else {
                    QDomElement fadeout = m_effectList.getEffectByTag(QString(), "fadeout");
                    start -= EffectsList::parameter(fadeout, "out").toInt() - EffectsList::parameter(fadeout, "in").toInt();
                }
            }
            EffectsList::setParameter(effect, "in", QString::number(start));
            EffectsList::setParameter(effect, "out", QString::number(end));
        } else if (effect.attribute("id") == "fadein" || effect.attribute("id") == "fade_from_black") {
            int start = cropStart().frames(m_fps);
            int end = start;
            if (effect.attribute("id") == "fadein") {
                if (m_effectList.hasEffect(QString(), "fade_from_black") == -1) {
                    int effectDuration = EffectsList::parameter(effect, "out").toInt();
		    if (offset != 0) effectDuration -= offset;
                    if (effectDuration > cropDuration().frames(m_fps)) {
                        effectDuration = cropDuration().frames(m_fps) / 2;
                    }
                    end += effectDuration;
                } else
                    end += EffectsList::parameter(m_effectList.getEffectByTag(QString(), "fade_from_black"), "out").toInt() - offset;
            } else if (effect.attribute("id") == "fade_from_black") {
                if (m_effectList.hasEffect(QString(), "fadein") == -1) {
                    int effectDuration = EffectsList::parameter(effect, "out").toInt();
		    if (offset != 0) effectDuration -= offset;
                    if (effectDuration > cropDuration().frames(m_fps)) {
                        effectDuration = cropDuration().frames(m_fps) / 2;
                    }
                    end += effectDuration;
                } else
                    end += EffectsList::parameter(m_effectList.getEffectByTag(QString(), "fadein"), "out").toInt() - offset;
            }
            EffectsList::setParameter(effect, "in", QString::number(start));
            EffectsList::setParameter(effect, "out", QString::number(end));
        }
    }
}

const QString ClipItem::adjustKeyframes(QString keyframes, int offset)
{
    QStringList result;
    // Simple keyframes
    const QStringList list = keyframes.split(';', QString::SkipEmptyParts);
    foreach(const QString &keyframe, list) {
	int pos = keyframe.section(':', 0, 0).toInt() - offset;
	QString newKey = QString::number(pos) + ":" + keyframe.section(':', 1);
	result.append(newKey);
    }
    return result.join(";");
}

bool ClipItem::checkKeyFrames()
{
    bool clipEffectsModified = false;
    QLocale locale;
    // go through all effects this clip has
    for (int ix = 0; ix < m_effectList.count(); ++ix) {
        QStringList keyframeParams = keyframes(ix);
        QStringList newKeyFrameParams;
        bool effModified = false;

        // go through all params which have keyframes
        foreach(const QString &kfr, keyframeParams) {
            const QStringList keyframes = kfr.split(';', QString::SkipEmptyParts);
            QStringList newKeyFrames;
            bool cutKeyFrame = false;
            bool modified = false;
            int lastPos = -1;
            double lastValue = -1;
            int start = cropStart().frames(m_fps);
            int end = (cropStart() + cropDuration()).frames(m_fps);

            // go through all keyframes for one param
            foreach(const QString &str, keyframes) {
                int pos = str.section(':', 0, 0).toInt();
                double val = locale.toDouble(str.section(':', 1, 1));
                if (pos - start < 0) {
                    // a keyframe is defined before the start of the clip
                    cutKeyFrame = true;
                } else if (cutKeyFrame) {
                    // create new keyframe at clip start, calculate interpolated value
                    if (pos > start) {
                        int diff = pos - lastPos;
                        double ratio = (double)(start - lastPos) / diff;
                        double newValue = lastValue + (val - lastValue) * ratio;
                        newKeyFrames.append(QString::number(start) + ':' + locale.toString(newValue));
                        modified = true;
                    }
                    cutKeyFrame = false;
                }
                if (!cutKeyFrame) {
                    if (pos > end) {
                        // create new keyframe at clip end, calculate interpolated value
                        int diff = pos - lastPos;
                        if (diff != 0) {
                            double ratio = (double)(end - lastPos) / diff;
                            double newValue = lastValue + (val - lastValue) * ratio;
                            newKeyFrames.append(QString::number(end) + ':' + locale.toString(newValue));
                            modified = true;
                        }
                        break;
                    } else {
                        newKeyFrames.append(QString::number(pos) + ':' + locale.toString(val));
                    }
                }
                lastPos = pos;
                lastValue = val;
            }

            newKeyFrameParams.append(newKeyFrames.join(";"));
            if (modified)
                effModified = true;
        }

        if (effModified) {
            // update KeyFrames
            setKeyframes(ix, newKeyFrameParams);
            clipEffectsModified = true;
        }
    }
    return clipEffectsModified;
}

void ClipItem::setKeyframes(const int ix, const QStringList keyframes)
{
    QDomElement effect = m_effectList.at(ix);
    if (effect.attribute("disable") == "1") return;
    QLocale locale;
    QDomNodeList params = effect.elementsByTagName("parameter");
    int keyframeParams = 0;
    for (int i = 0; i < params.count(); i++) {
        QDomElement e = params.item(i).toElement();
        if (!e.isNull() && (e.attribute("type") == "keyframe" || e.attribute("type") == "simplekeyframe") && e.attribute("intimeline") == "1") {
            e.setAttribute("keyframes", keyframes.at(keyframeParams));
            if (ix == m_selectedEffect && keyframeParams == 0) {
                m_keyframes.clear();
                m_visibleParam = i;
                double max = locale.toDouble(e.attribute("max"));
                double min = locale.toDouble(e.attribute("min"));
                m_keyframeFactor = 100.0 / (max - min);
                m_keyframeOffset = min;
                m_keyframeDefault = locale.toDouble(e.attribute("default"));
                m_selectedKeyframe = 0;
                // parse keyframes
                const QStringList keyframes = e.attribute("keyframes").split(';', QString::SkipEmptyParts);
                foreach(const QString &str, keyframes) {
                    int pos = str.section(':', 0, 0).toInt();
                    double val = locale.toDouble(str.section(':', 1, 1));
                    m_keyframes[pos] = val;
                }
                if (m_keyframes.find(m_editedKeyframe) == m_keyframes.end()) m_editedKeyframe = -1;
                if (m_keyframes.find(m_editedKeyframe) == m_keyframes.end()) m_editedKeyframe = -1;
                update();
            }
            ++keyframeParams;
        }
    }
}


void ClipItem::setSelectedEffect(const int ix)
{
    m_selectedEffect = ix;
    QLocale locale;
    QDomElement effect = effectAtIndex(m_selectedEffect);
    if (!effect.isNull() && effect.attribute("disable") != "1") {
        QDomNodeList params = effect.elementsByTagName("parameter");
        for (int i = 0; i < params.count(); i++) {
            QDomElement e = params.item(i).toElement();
            if (!e.isNull() && (e.attribute("type") == "keyframe" || e.attribute("type") == "simplekeyframe") && e.attribute("intimeline") == "1") {
                m_keyframes.clear();
                m_limitedKeyFrames = e.attribute("type") == "keyframe";
                m_visibleParam = i;
                double max = locale.toDouble(e.attribute("max"));
                double min = locale.toDouble(e.attribute("min"));
                m_keyframeFactor = 100.0 / (max - min);
                m_keyframeOffset = min;
                m_keyframeDefault = locale.toDouble(e.attribute("default"));
                m_selectedKeyframe = 0;

                // parse keyframes
                const QStringList keyframes = e.attribute("keyframes").split(';', QString::SkipEmptyParts);
                foreach(const QString &str, keyframes) {
                    int pos = str.section(':', 0, 0).toInt();
                    double val = locale.toDouble(str.section(':', 1, 1));
                    m_keyframes[pos] = val;
                }
                if (m_keyframes.find(m_editedKeyframe) == m_keyframes.end())
                    m_editedKeyframe = -1;
                update();
                return;
            }
        }
    }

    if (!m_keyframes.isEmpty()) {
        m_keyframes.clear();
        update();
    }
}

QStringList ClipItem::keyframes(const int index)
{
    QStringList result;
    QDomElement effect = m_effectList.at(index);
    QDomNodeList params = effect.elementsByTagName("parameter");

    for (int i = 0; i < params.count(); i++) {
        QDomElement e = params.item(i).toElement();
        if (!e.isNull() && (e.attribute("type") == "keyframe" || e.attribute("type") == "simplekeyframe"))
            result.append(e.attribute("keyframes"));
    }
    return result;
}

void ClipItem::updateKeyframeEffect()
{
    // regenerate xml parameter from the clip keyframes
    QDomElement effect = getEffectAtIndex(m_selectedEffect);
    if (effect.attribute("disable") == "1") return;
    QDomNodeList params = effect.elementsByTagName("parameter");
    QDomElement e = params.item(m_visibleParam).toElement();

    if (!e.isNull()) {
        QString keyframes;
        if (m_keyframes.count() > 0) {
            QMap<int, int>::const_iterator i = m_keyframes.constBegin();
            while (i != m_keyframes.constEnd()) {
                keyframes.append(QString::number(i.key()) + ':' + QString::number(i.value()) + ';');
                ++i;
            }
        }
        // Effect has a keyframe type parameter, we need to set the values
        e.setAttribute("keyframes", keyframes);
    }
}

QDomElement ClipItem::selectedEffect()
{
    if (m_selectedEffect == -1 || m_effectList.isEmpty()) return QDomElement();
    return effectAtIndex(m_selectedEffect);
}

void ClipItem::resetThumbs(bool clearExistingThumbs)
{
    if (clearExistingThumbs) {
        m_startPix = QPixmap();
        m_endPix = QPixmap();
        m_audioThumbCachePic.clear();
    }
    slotFetchThumbs();
}


void ClipItem::refreshClip(bool checkDuration, bool forceResetThumbs)
{
    if (checkDuration && (m_maxDuration != m_clip->maxDuration())) {
        m_maxDuration = m_clip->maxDuration();
        if (m_clipType != IMAGE && m_clipType != TEXT && m_clipType != COLOR) {
            if (m_maxDuration != GenTime() && m_info.cropStart + m_info.cropDuration > m_maxDuration) {
                // Clip duration changed, make sure to stay in correct range
                if (m_info.cropStart > m_maxDuration) {
                    m_info.cropStart = GenTime();
                    m_info.cropDuration = qMin(m_info.cropDuration, m_maxDuration);
                } else {
                    m_info.cropDuration = m_maxDuration;
                }
                updateRectGeometry();
            }
        }
    }
    if (m_clipType == COLOR) {
        QString colour = m_clip->getProperty("colour");
        colour = colour.replace(0, 2, "#");
        m_baseColor = QColor(colour.left(7));
        update();
    } else resetThumbs(forceResetThumbs);
}

void ClipItem::slotFetchThumbs()
{
    if (scene() == NULL || m_clipType == AUDIO || m_clipType == COLOR) return;
    if (m_clipType == IMAGE) {
        if (m_startPix.isNull()) {
            m_startPix = KThumb::getImage(KUrl(m_clip->getProperty("resource")), (int)(KdenliveSettings::trackheight() * KdenliveSettings::project_display_ratio()), KdenliveSettings::trackheight());
            update();
        }
        return;
    }

    if (m_clipType == TEXT) {
        if (m_startPix.isNull()) slotGetStartThumb();
        return;
    }

    QList <int> frames;
    if (m_startPix.isNull()) {
        m_startThumbRequested = true;
        frames.append((int)m_speedIndependantInfo.cropStart.frames(m_fps));
    }

    if (m_endPix.isNull()) {
        m_endThumbRequested = true;
        frames.append((int)(m_speedIndependantInfo.cropStart + m_speedIndependantInfo.cropDuration).frames(m_fps) - 1);
    }

    if (!frames.isEmpty()) m_clip->slotExtractImage(frames);
}

void ClipItem::stopThumbs()
{
    // Clip is about to be deleted, make sure we don't request thumbnails
    disconnect(&m_startThumbTimer, SIGNAL(timeout()), this, SLOT(slotGetStartThumb()));
    disconnect(&m_endThumbTimer, SIGNAL(timeout()), this, SLOT(slotGetEndThumb()));
}

void ClipItem::slotGetStartThumb()
{
    m_startThumbRequested = true;
    m_clip->slotExtractImage(QList<int>() << (int)m_speedIndependantInfo.cropStart.frames(m_fps));
}

void ClipItem::slotGetEndThumb()
{
    m_endThumbRequested = true;
    m_clip->slotExtractImage(QList<int>() << (int)(m_speedIndependantInfo.cropStart + m_speedIndependantInfo.cropDuration).frames(m_fps) - 1);
}


void ClipItem::slotSetStartThumb(QImage img)
{
    if (!img.isNull() && img.format() == QImage::Format_ARGB32) {
        QPixmap pix = QPixmap::fromImage(img);
        m_startPix = pix;
        QRectF r = sceneBoundingRect();
        r.setRight(pix.width() + 2);
        update(r);
    }
}

void ClipItem::slotSetEndThumb(QImage img)
{
    if (!img.isNull() && img.format() == QImage::Format_ARGB32) {
        QPixmap pix = QPixmap::fromImage(img);
        m_endPix = pix;
        QRectF r = sceneBoundingRect();
        r.setLeft(r.right() - pix.width() - 2);
        update(r);
    }
}

void ClipItem::slotThumbReady(int frame, QImage img)
{
    if (scene() == NULL) return;
    QRectF r = boundingRect();
    QPixmap pix = QPixmap::fromImage(img);
    double width = pix.width() / projectScene()->scale().x();
    if (m_startThumbRequested && frame == m_speedIndependantInfo.cropStart.frames(m_fps)) {
        m_startPix = pix;
        m_startThumbRequested = false;
        update(r.left(), r.top(), width, pix.height());
        if (m_clipType == IMAGE || m_clipType == TEXT) {
            update(r.right() - width, r.top(), width, pix.height());
        }
    } else if (m_endThumbRequested && frame == (m_speedIndependantInfo.cropStart + m_speedIndependantInfo.cropDuration).frames(m_fps) - 1) {
        m_endPix = pix;
        m_endThumbRequested = false;
        update(r.right() - width, r.top(), width, pix.height());
    }
}

void ClipItem::slotSetStartThumb(const QPixmap pix)
{
    m_startPix = pix;
}

void ClipItem::slotSetEndThumb(const QPixmap pix)
{
    m_endPix = pix;
}

QPixmap ClipItem::startThumb() const
{
    return m_startPix;
}

QPixmap ClipItem::endThumb() const
{
    return m_endPix;
}

void ClipItem::slotGotAudioData()
{
    m_audioThumbReady = true;
    if (m_clipType == AV && !isAudioOnly()) {
        QRectF r = boundingRect();
        r.setTop(r.top() + r.height() / 2 - 1);
        update(r);
    } else update();
}

int ClipItem::type() const
{
    return AVWIDGET;
}

DocClipBase *ClipItem::baseClip() const
{
    return m_clip;
}

QDomElement ClipItem::xml() const
{
    return itemXml();
}

QDomElement ClipItem::itemXml() const
{
    QDomElement xml = m_clip->toXML();
    if (m_speed != 1.0) xml.setAttribute("speed", m_speed);
    if (m_strobe > 1) xml.setAttribute("strobe", m_strobe);
    if (m_audioOnly) xml.setAttribute("audio_only", 1);
    else if (m_videoOnly) xml.setAttribute("video_only", 1);
    return xml;
}

int ClipItem::clipType() const
{
    return m_clipType;
}

QString ClipItem::clipName() const
{
    return m_clipName;
}

void ClipItem::setClipName(const QString &name)
{
    m_clipName = name;
}

const QString ClipItem::clipProducer() const
{
    return m_producer;
}

void ClipItem::flashClip()
{
    if (m_timeLine == 0) {
        m_timeLine = new QTimeLine(750, this);
        m_timeLine->setUpdateInterval(80);
        m_timeLine->setCurveShape(QTimeLine::EaseInOutCurve);
        m_timeLine->setFrameRange(0, 100);
        connect(m_timeLine, SIGNAL(valueChanged(qreal)), this, SLOT(animate(qreal)));
    }
    //m_timeLine->start();
}

void ClipItem::animate(qreal /*value*/)
{
    QRectF r = boundingRect();
    r.setHeight(20);
    update(r);
}

// virtual
void ClipItem::paint(QPainter *painter,
                     const QStyleOptionGraphicsItem *option,
                     QWidget *)
{
    QPalette palette = scene()->palette();
    QColor paintColor;
    QColor textColor;
    QColor textBgColor;
    QPen framePen;
    if (parentItem()) paintColor = QColor(255, 248, 149);
    else paintColor = m_baseColor;
    if (isSelected() || (parentItem() && parentItem()->isSelected())) {
	textColor = palette.highlightedText().color();
	textBgColor = palette.highlight().color();
        paintColor = paintColor.darker();
        framePen.setColor(textBgColor);
    }
    else {
	textColor = palette.text().color();
	textBgColor = palette.window().color();
	textBgColor.setAlpha(200);
        framePen.setColor(paintColor.darker());
    }
    const QRectF exposed = option->exposedRect;
    const QTransform transformation = painter->worldTransform();
    const QRectF mappedExposed = transformation.mapRect(exposed);
    const QRectF mapped = transformation.mapRect(rect());
    painter->setWorldTransform(QTransform());
    QPainterPath p;
    p.addRect(mappedExposed);
    QPainterPath q;
    q.addRoundedRect(mapped, 3, 3);
    painter->setRenderHints(QPainter::Antialiasing | QPainter::SmoothPixmapTransform, false);
    painter->setClipPath(p.intersected(q));
    painter->setPen(Qt::NoPen);
    painter->fillRect(mappedExposed, paintColor);
    painter->setPen(paintColor.darker());
    // draw thumbnails
    if (KdenliveSettings::videothumbnails() && !isAudioOnly()) {
	QRectF thumbRect;
        if ((m_clipType == IMAGE || m_clipType == TEXT) && !m_startPix.isNull()) {
	    if (thumbRect.isNull()) thumbRect = QRectF(0, 0, mapped.height() / m_startPix.height() * m_startPix.width(), mapped.height());
	    thumbRect.moveTopRight(mapped.topRight());
	    painter->drawPixmap(thumbRect, m_startPix, m_startPix.rect());
	    //const QPointF top = mapped.topRight() - QPointF(m_startPix.width() - 1, 0);
            //painter->drawPixmap(top, m_startPix);
            //QLineF l2(top.x(), mapped.top(), top.x(), mapped.bottom());
            //painter->drawLine(l2);
        } else if (!m_endPix.isNull()) {
	    if (thumbRect.isNull()) thumbRect = QRectF(0, 0, mapped.height() / m_endPix.height() * m_endPix.width(), mapped.height());
	    thumbRect.moveTopRight(mapped.topRight());
	    painter->drawPixmap(thumbRect, m_endPix, m_endPix.rect());
	    //const QPointF top = mapped.topRight() - QPointF(m_endPix.width() - 1, 0);
            //painter->drawPixmap(top, m_endPix);
            //QLineF l2(top.x(), mapped.top(), top.x(), mapped.bottom());
            //painter->drawLine(l2);
        }
        if (!m_startPix.isNull()) {
	    if (thumbRect.isNull()) thumbRect = QRectF(0, 0, mapped.height() / m_startPix.height() * m_startPix.width(), mapped.height());
	    thumbRect.moveTopLeft(mapped.topLeft());
	    painter->drawPixmap(thumbRect, m_startPix, m_startPix.rect());
            //painter->drawPixmap(mapped.topLeft(), m_startPix);
            //QLineF l2(mapped.left() + m_startPix.width(), mapped.top(), mapped.left() + m_startPix.width(), mapped.bottom());
            //painter->drawLine(l2);
        }

        // if we are in full zoom, paint thumbnail for every frame
        if (m_clip->thumbProducer() && clipType() != COLOR && clipType() != AUDIO && !m_audioOnly && transformation.m11() == FRAME_SIZE) {
            int offset = (m_info.startPos - m_info.cropStart).frames(m_fps);
            int left = qMax((int) m_info.cropStart.frames(m_fps) + 1, (int) mapToScene(exposed.left(), 0).x() - offset);
            int right = qMin((int)(m_info.cropStart + m_info.cropDuration).frames(m_fps) - 1, (int) mapToScene(exposed.right(), 0).x() - offset);
            QPointF startPos = mapped.topLeft();
            int startOffset = m_info.cropStart.frames(m_fps);
            if (clipType() == IMAGE || clipType() == TEXT) {
                for (int i = left; i <= right; i++) {
                    painter->drawPixmap(startPos + QPointF(FRAME_SIZE *(i - startOffset), 0), m_startPix);
                }
            }
            else {
#if KDE_IS_VERSION(4,5,0)
                if (m_clip && m_clip->thumbProducer()) {
                    QString path = m_clip->fileURL().path() + '_';
                    QImage img;
                    QPen pen(Qt::white);
                    pen.setStyle(Qt::DotLine);
                    QList <int> missing;
                    for (int i = left; i <= right; i++) {
                        img = m_clip->thumbProducer()->findCachedThumb(path + QString::number(i));
                        QPointF xpos = startPos + QPointF(FRAME_SIZE *(i - startOffset), 0);
                        if (img.isNull()) missing << i;
                        else {
			    painter->drawImage(xpos, img);
			}
                        painter->drawLine(xpos, xpos + QPointF(0, mapped.height()));
                    }
                    if (!missing.isEmpty()) {
                        m_clip->thumbProducer()->queryIntraThumbs(missing);
                        connect(m_clip->thumbProducer(), SIGNAL(thumbsCached()), this, SLOT(slotGotThumbsCache()));
                    }
                }
#endif
            }
        }
    }
    // draw audio thumbnails
    if (KdenliveSettings::audiothumbnails() && m_speed == 1.0 && !isVideoOnly() && ((m_clipType == AV && (exposed.bottom() > (rect().height() / 2) || isAudioOnly())) || m_clipType == AUDIO) && m_audioThumbReady) {

        double startpixel = exposed.left();
        if (startpixel < 0)
            startpixel = 0;
        double endpixel = exposed.right();
        if (endpixel < 0)
            endpixel = 0;
        //kDebug()<<"///  REPAINTING AUDIO THMBS ZONE: "<<startpixel<<"x"<<endpixel;

        /*QPainterPath path = m_clipType == AV ? roundRectPathLower : resultClipPath;*/
        QRectF mappedRect;
        if (m_clipType == AV && !isAudioOnly()) {
            mappedRect = mapped;
            mappedRect.setTop(mappedRect.bottom() - mapped.height() / 2);
        } else mappedRect = mapped;

        double scale = transformation.m11();
        int channels = 0;
        if (isEnabled() && m_clip) channels = m_clip->getProperty("channels").toInt();
        if (scale != m_framePixelWidth)
            m_audioThumbCachePic.clear();
        double cropLeft = m_info.cropStart.frames(m_fps);
        const int clipStart = mappedRect.x();
        const int mappedStartPixel =  transformation.map(QPointF(startpixel + cropLeft, 0)).x() - clipStart;
        const int mappedEndPixel =  transformation.map(QPointF(endpixel + cropLeft, 0)).x() - clipStart;
        cropLeft = cropLeft * scale;

        if (channels >= 1) {
            emit prepareAudioThumb(scale, mappedStartPixel, mappedEndPixel, channels, (int) (mappedRect.height() + 0.5));
        }
	QRectF pixmapRect(0, mappedRect.y(), 100, mappedRect.height());
        for (int startCache = mappedStartPixel - (mappedStartPixel) % 100; startCache < mappedEndPixel; startCache += 100) {
            if (!m_audioThumbCachePic.value(startCache).isNull()) {
                //painter->drawPixmap(clipStart + startCache - cropLeft, mappedRect.y(),  m_audioThumbCachePic.value(startCache));
		QPixmap pix(m_audioThumbCachePic.value(startCache));
		pixmapRect.moveLeft(clipStart + startCache - cropLeft);
		painter->drawPixmap(pixmapRect,  pix, pix.rect());
	    }
        }
    }
    
    if (m_isMainSelectedClip) {
	framePen.setColor(Qt::red);
	textBgColor = Qt::red;
    }

    // only paint details if clip is big enough
    if (mapped.width() > 20) {

        // Draw effects names
        if (!m_effectNames.isEmpty() && mapped.width() > 40) {
            QRectF txtBounding = painter->boundingRect(mapped, Qt::AlignLeft | Qt::AlignTop, m_effectNames);
            QColor bColor = palette.window().color();
	    QColor tColor = palette.text().color();
	    tColor.setAlpha(220);
            if (m_timeLine && m_timeLine->state() == QTimeLine::Running) {
                qreal value = m_timeLine->currentValue();
                txtBounding.setWidth(txtBounding.width() * value);
                bColor.setAlpha(100 + 50 * value);
            };

	    painter->setBrush(bColor);
	    painter->setPen(Qt::NoPen);
	    painter->drawRoundedRect(txtBounding.adjusted(-1, -2, 4, -1), 3, 3);
            painter->setPen(tColor);
            painter->drawText(txtBounding.adjusted(2, 0, 1, -1), Qt::AlignCenter, m_effectNames);
        }

        // Draw clip name
        const QRectF txtBounding2 = painter->boundingRect(mapped, Qt::AlignRight | Qt::AlignTop, m_clipName + ' ').adjusted(0, -1, 0, -1);
	painter->setPen(Qt::NoPen);
        painter->fillRect(txtBounding2.adjusted(-3, 0, 0, 0), textBgColor);
        painter->setBrush(QBrush(Qt::NoBrush));
	painter->setPen(textColor);
        if (m_videoOnly) {
            painter->drawPixmap(txtBounding2.topLeft() - QPointF(17, -1), m_videoPix);
        } else if (m_audioOnly) {
            painter->drawPixmap(txtBounding2.topLeft() - QPointF(17, -1), m_audioPix);
        }
        painter->drawText(txtBounding2, Qt::AlignLeft, m_clipName);


        // draw markers
        if (isEnabled() && m_clip) {
            QList < CommentedTime > markers = m_clip->commentedSnapMarkers();
            QList < CommentedTime >::Iterator it = markers.begin();
            GenTime pos;
            double framepos;
	    QBrush markerBrush(QColor(120, 120, 0, 140));
            QPen pen = painter->pen();

            for (; it != markers.end(); ++it) {
                pos = GenTime((int)((*it).time().frames(m_fps) / qAbs(m_speed) + 0.5), m_fps) - cropStart();
                if (pos > GenTime()) {
                    if (pos > cropDuration()) break;
                    QLineF l(rect().x() + pos.frames(m_fps), rect().y(), rect().x() + pos.frames(m_fps), rect().bottom());
                    QLineF l2 = transformation.map(l);
		    pen.setColor(CommentedTime::markerColor((*it).markerType()));
		    pen.setStyle(Qt::DotLine);
                    painter->setPen(pen);
                    painter->drawLine(l2);
                    if (KdenliveSettings::showmarkers()) {
                        framepos = rect().x() + pos.frames(m_fps);
                        const QRectF r1(framepos + 0.04, rect().height()/3, rect().width() - framepos - 2, rect().height() / 2);
                        const QRectF r2 = transformation.mapRect(r1);
                        const QRectF txtBounding3 = painter->boundingRect(r2, Qt::AlignLeft | Qt::AlignTop, ' ' + (*it).comment() + ' ');
                        painter->setBrush(markerBrush);
			pen.setStyle(Qt::SolidLine);
                        painter->setPen(pen);
                        painter->drawRect(txtBounding3);
                        painter->setBrush(Qt::NoBrush);
                        painter->setPen(Qt::white);
                        painter->drawText(txtBounding3, Qt::AlignCenter, (*it).comment());
                    }
                    //painter->fillRect(QRect(br.x() + framepos, br.y(), 10, br.height()), QBrush(QColor(0, 0, 0, 150)));
                }
            }
        }

        // draw start / end fades
        QBrush fades;
        if (isSelected()) {
            fades = QBrush(QColor(200, 50, 50, 150));
        } else fades = QBrush(QColor(200, 200, 200, 200));

        if (m_startFade != 0) {
            QPainterPath fadeInPath;
            fadeInPath.moveTo(0, 0);
            fadeInPath.lineTo(0, rect().height());
            fadeInPath.lineTo(m_startFade, 0);
            fadeInPath.closeSubpath();
            QPainterPath f1 = transformation.map(fadeInPath);
            painter->fillPath(f1/*.intersected(resultClipPath)*/, fades);
            /*if (isSelected()) {
                QLineF l(m_startFade * scale, 0, 0, itemHeight);
                painter->drawLine(l);
            }*/
        }
        if (m_endFade != 0) {
            QPainterPath fadeOutPath;
            fadeOutPath.moveTo(rect().width(), 0);
            fadeOutPath.lineTo(rect().width(), rect().height());
            fadeOutPath.lineTo(rect().width() - m_endFade, 0);
            fadeOutPath.closeSubpath();
            QPainterPath f1 = transformation.map(fadeOutPath);
            painter->fillPath(f1/*.intersected(resultClipPath)*/, fades);
            /*if (isSelected()) {
                QLineF l(itemWidth - m_endFade * scale, 0, itemWidth, itemHeight);
                painter->drawLine(l);
            }*/
        }


        painter->setPen(QPen(Qt::lightGray));
        // draw effect or transition keyframes
        drawKeyFrames(painter, m_limitedKeyFrames);
    }
    
    // draw clip border
    // expand clip rect to allow correct painting of clip border
    painter->setClipping(false);
    painter->setRenderHint(QPainter::Antialiasing, true);
    framePen.setWidthF(1.5);
    painter->setPen(framePen);
    painter->drawRoundedRect(mapped.adjusted(0.5, 0, -0.5, 0), 3, 3);
}


OPERATIONTYPE ClipItem::operationMode(QPointF pos)
{
    if (isItemLocked()) return NONE;
    const double scale = projectScene()->scale().x();
    double maximumOffset = 6 / scale;
    if (isSelected() || (parentItem() && parentItem()->isSelected())) {
        int kf = mouseOverKeyFrames(pos, maximumOffset);
        if (kf != -1) {
            m_editedKeyframe = kf;
            return KEYFRAME;
        }
    }
    QRectF rect = sceneBoundingRect();
    int addtransitionOffset = 10;
    // Don't allow add transition if track height is very small. No transitions for audio only clips
    if (rect.height() < 30 || isAudioOnly() || m_clipType == AUDIO) addtransitionOffset = 0;

    if (qAbs((int)(pos.x() - (rect.x() + m_startFade))) < maximumOffset  && qAbs((int)(pos.y() - rect.y())) < 6) {
        return FADEIN;
    } else if ((pos.x() <= rect.x() + rect.width() / 2) && pos.x() - rect.x() < maximumOffset && (rect.bottom() - pos.y() > addtransitionOffset)) {
	// If we are in a group, allow resize only if all clips start at same position
	if (parentItem()) {
	    QGraphicsItemGroup *dragGroup = static_cast <QGraphicsItemGroup *>(parentItem());
	    QList<QGraphicsItem *> list = dragGroup->childItems();
	    for (int i = 0; i < list.count(); i++) {
		if (list.at(i)->type() == AVWIDGET) {
		    ClipItem *c = static_cast <ClipItem*>(list.at(i));
		    if (c->startPos() != startPos()) return MOVE;
		}
	    }
	}
        return RESIZESTART;
    } else if (qAbs((int)(pos.x() - (rect.x() + rect.width() - m_endFade))) < maximumOffset && qAbs((int)(pos.y() - rect.y())) < 6) {
        return FADEOUT;
    } else if ((pos.x() >= rect.x() + rect.width() / 2) && (rect.right() - pos.x() < maximumOffset) && (rect.bottom() - pos.y() > addtransitionOffset)) {
	// If we are in a group, allow resize only if all clips end at same position
	if (parentItem()) {
	    QGraphicsItemGroup *dragGroup = static_cast <QGraphicsItemGroup *>(parentItem());
	    QList<QGraphicsItem *> list = dragGroup->childItems();
	    for (int i = 0; i < list.count(); i++) {
		if (list.at(i)->type() == AVWIDGET) {
		    ClipItem *c = static_cast <ClipItem*>(list.at(i));
		    if (c->endPos() != endPos()) return MOVE;
		}
	    }
	}
        return RESIZEEND;
    } else if ((pos.x() - rect.x() < 16 / scale) && (rect.bottom() - pos.y() <= addtransitionOffset)) {
        return TRANSITIONSTART;
    } else if ((rect.right() - pos.x() < 16 / scale) && (rect.bottom() - pos.y() <= addtransitionOffset)) {
        return TRANSITIONEND;
    }

    return MOVE;
}

int ClipItem::itemHeight()
{
    return KdenliveSettings::trackheight() - 2;
}

void ClipItem::resetFrameWidth(int width)
{
    FRAME_SIZE = width;
    update();
}

QList <GenTime> ClipItem::snapMarkers() const
{
    QList < GenTime > snaps;
    if (!m_clip) return snaps;
    QList < GenTime > markers = m_clip->snapMarkers();
    GenTime pos;

    for (int i = 0; i < markers.size(); i++) {
        pos = GenTime((int)(markers.at(i).frames(m_fps) / qAbs(m_speed) + 0.5), m_fps) - cropStart();
        if (pos > GenTime()) {
            if (pos > cropDuration()) break;
            else snaps.append(pos + startPos());
        }
    }
    return snaps;
}

QList <CommentedTime> ClipItem::commentedSnapMarkers() const
{
    QList < CommentedTime > snaps;
    if (!m_clip) return snaps;
    QList < CommentedTime > markers = m_clip->commentedSnapMarkers();
    GenTime pos;

    for (int i = 0; i < markers.size(); i++) {
        pos = GenTime((int)(markers.at(i).time().frames(m_fps) / qAbs(m_speed) + 0.5), m_fps) - cropStart();
        if (pos > GenTime()) {
            if (pos > cropDuration()) break;
            else snaps.append(CommentedTime(pos + startPos(), markers.at(i).comment(), markers.at(i).markerType()));
        }
    }
    return snaps;
}

void ClipItem::slotPrepareAudioThumb(double pixelForOneFrame, int startpixel, int endpixel, int channels, int pixelHeight)
{
    // Bail out, if caller provided invalid data
    if (channels <= 0) {
	kWarning() << "Unable to draw image with " << channels << "number of channels";
        return;
    }
    int factor = 64;
    if (KdenliveSettings::normaliseaudiothumbs()) {
	factor = m_clip->getProperty("audio_max").toInt();
    }

    //kDebug() << "// PREP AUDIO THMB FRMO : scale:" << pixelForOneFrame<< ", from: " << startpixel << ", to: " << endpixel;
    //if ( (!audioThumbWasDrawn || framePixelWidth!=pixelForOneFrame ) && !baseClip()->audioFrameChache.isEmpty()){
    bool fullAreaDraw = pixelForOneFrame < 10;
    bool simplifiedAudio = !KdenliveSettings::displayallchannels();
    QPen audiopen;
    audiopen.setWidth(0);
    if (simplifiedAudio) channels = 1;
    int channelHeight = pixelHeight / channels;
    QMap<int, QPainterPath > positiveChannelPaths;
    QMap<int, QPainterPath > negativeChannelPaths;

    for (int startCache = startpixel - startpixel % 100; startCache < endpixel; startCache += 100) {
        if (m_framePixelWidth == pixelForOneFrame && m_audioThumbCachePic.contains(startCache))
            continue;
        if (m_audioThumbCachePic.value(startCache).isNull() || m_framePixelWidth != pixelForOneFrame) {
	    QPixmap pix(100, pixelHeight);
	    pix.fill(QColor(180, 180, 180, 150));
	    m_audioThumbCachePic[startCache] = pix;
        }
        positiveChannelPaths.clear();
        negativeChannelPaths.clear();
        
        QPainter pixpainter(&m_audioThumbCachePic[startCache]);

	for (int i = 0; i < channels; i++) {
	    if (simplifiedAudio) {
		positiveChannelPaths[i].moveTo(-1, channelHeight);
	    }
	    else if (fullAreaDraw) {
		positiveChannelPaths[i].moveTo(-1, channelHeight*i + channelHeight / 2);
		negativeChannelPaths[i].moveTo(-1, channelHeight*i + channelHeight / 2);
	    }
	    else {
		positiveChannelPaths[i].moveTo(-1, channelHeight*i + channelHeight / 2);
		audiopen.setColor(QColor(60, 60, 60, 50));
		pixpainter.setPen(audiopen);
		pixpainter.drawLine(0, channelHeight*i + channelHeight / 2, 100, channelHeight*i + channelHeight / 2);
	    }
	}

        for (int samples = 0; samples <= 100; samples++) {
            double frame = (double)(samples + startCache - 0) / pixelForOneFrame;
            int sample = (int)((frame - (int)(frame)) * 20);   // AUDIO_FRAME_SIZE
            if (frame < 0 || sample < 0 || sample > 19)
                continue;
            const QMap<int, QByteArray> frame_channel_data = baseClip()->audioFrameCache.value((int)frame);

            for (int channel = 0; channel < channels && !frame_channel_data.value(channel).isEmpty(); channel++) {
		int y = channelHeight * channel + channelHeight / 2;
		if (simplifiedAudio) {
		    double delta = qAbs((frame_channel_data.value(channel).at(sample) - 63.5)  * channelHeight / factor);
		    positiveChannelPaths[channel].lineTo(samples, channelHeight - delta);
		} else if (fullAreaDraw) {
		    double delta = qAbs((frame_channel_data.value(channel).at(sample) - 63.5)  * channelHeight / (2 * factor));
                    positiveChannelPaths[channel].lineTo(samples, y + delta);
                    negativeChannelPaths[channel].lineTo(samples, y - delta);
                } else {
		    double delta = (frame_channel_data.value(channel).at(sample) - 63.5)  * channelHeight / (2 * factor);
		    positiveChannelPaths[channel].lineTo(samples, y + delta);
                }
            }
        }
        for (int channel = 0; channel < channels; channel++) {
	    if (simplifiedAudio) {
		positiveChannelPaths[channel].lineTo(101, channelHeight);
	    } else if (fullAreaDraw) {
		int y = channelHeight * channel + channelHeight / 2;
		positiveChannelPaths[channel].lineTo(101, y);
		negativeChannelPaths[channel].lineTo(101, y);
	    }
	}
        if (fullAreaDraw || simplifiedAudio) {
	    audiopen.setColor(QColor(80, 80, 80, 200));
	    pixpainter.setPen(audiopen);
	    pixpainter.setBrush(QBrush(QColor(120, 120, 120, 200)));
	}
	else {
	    audiopen.setColor(QColor(60, 60, 60, 100));
	    pixpainter.setPen(audiopen);
	    pixpainter.setBrush(Qt::NoBrush);
	}
	pixpainter.setRenderHint(QPainter::Antialiasing, false);
        for (int i = 0; i < channels; i++) {
            if (fullAreaDraw) {
                pixpainter.drawPath(positiveChannelPaths[i].united(negativeChannelPaths.value(i)));
            } else
                pixpainter.drawPath(positiveChannelPaths.value(i));
        }
    }
    m_framePixelWidth = pixelForOneFrame;
}

int ClipItem::fadeIn() const
{
    return m_startFade;
}

int ClipItem::fadeOut() const
{
    return m_endFade;
}


void ClipItem::setFadeIn(int pos)
{
    if (pos == m_startFade) return;
    int oldIn = m_startFade;
    m_startFade = qBound(0, pos, (int)cropDuration().frames(m_fps));
    QRectF rect = boundingRect();
    update(rect.x(), rect.y(), qMax(oldIn, m_startFade), rect.height());
}

void ClipItem::setFadeOut(int pos)
{
    if (pos == m_endFade) return;
    int oldOut = m_endFade;
    m_endFade = qBound(0, pos, (int)cropDuration().frames(m_fps));
    QRectF rect = boundingRect();
    update(rect.x() + rect.width() - qMax(oldOut, m_endFade), rect.y(), qMax(oldOut, m_endFade), rect.height());

}

void ClipItem::setFades(int in, int out)
{
    m_startFade = in;
    m_endFade = out;
}

/*
//virtual
void ClipItem::hoverEnterEvent(QGraphicsSceneHoverEvent *e)
{
    //if (e->pos().x() < 20) m_hover = true;
    return;
    if (isItemLocked()) return;
    m_hover = true;
    QRectF r = boundingRect();
    double width = 35 / projectScene()->scale().x();
    double height = r.height() / 2;
    //WARNING: seems like it generates a full repaint of the clip, maybe not so good...
    update(r.x(), r.y() + height, width, height);
    update(r.right() - width, r.y() + height, width, height);
}

//virtual
void ClipItem::hoverLeaveEvent(QGraphicsSceneHoverEvent *)
{
    if (isItemLocked()) return;
    m_hover = false;
    QRectF r = boundingRect();
    double width = 35 / projectScene()->scale().x();
    double height = r.height() / 2;
    //WARNING: seems like it generates a full repaint of the clip, maybe not so good...
    update(r.x(), r.y() + height, width, height);
    update(r.right() - width, r.y() + height, width, height);
}
*/

void ClipItem::resizeStart(int posx, bool /*size*/, bool emitChange)
{
    bool sizeLimit = false;
    if (clipType() != IMAGE && clipType() != COLOR && clipType() != TEXT) {
        const int min = (startPos() - cropStart()).frames(m_fps);
        if (posx < min) posx = min;
        sizeLimit = true;
    }

    if (posx == startPos().frames(m_fps)) return;
    const int previous = cropStart().frames(m_fps);
    AbstractClipItem::resizeStart(posx, sizeLimit);

    // set speed independant info
    m_speedIndependantInfo = m_info;
    m_speedIndependantInfo.cropStart = GenTime((int)(m_info.cropStart.frames(m_fps) * qAbs(m_speed)), m_fps);
    m_speedIndependantInfo.cropDuration = GenTime((int)(m_info.cropDuration.frames(m_fps) * qAbs(m_speed)), m_fps);

    if ((int) cropStart().frames(m_fps) != previous) {
        if (m_hasThumbs && KdenliveSettings::videothumbnails()) {
            m_startThumbTimer.start(150);
        }
    }
    if (emitChange) slotUpdateRange();
}

void ClipItem::slotUpdateRange()
{
    if (m_isMainSelectedClip) emit updateRange();
}

void ClipItem::resizeEnd(int posx, bool emitChange)
{
    const int max = (startPos() - cropStart() + maxDuration()).frames(m_fps);
    if (posx > max && maxDuration() != GenTime()) posx = max;
    if (posx == endPos().frames(m_fps)) return;
    //kDebug() << "// NEW POS: " << posx << ", OLD END: " << endPos().frames(m_fps);
    const int previous = cropDuration().frames(m_fps);
    AbstractClipItem::resizeEnd(posx);

    // set speed independant info
    m_speedIndependantInfo = m_info;
    m_speedIndependantInfo.cropStart = GenTime((int)(m_info.cropStart.frames(m_fps) * qAbs(m_speed)), m_fps);
    m_speedIndependantInfo.cropDuration = GenTime((int)(m_info.cropDuration.frames(m_fps) * qAbs(m_speed)), m_fps);

    if ((int) cropDuration().frames(m_fps) != previous) {
        if (m_hasThumbs && KdenliveSettings::videothumbnails()) {
            m_endThumbTimer.start(150);
        }
    }
    if (emitChange) slotUpdateRange();
}

//virtual
QVariant ClipItem::itemChange(GraphicsItemChange change, const QVariant &value)
{
    if (change == QGraphicsItem::ItemSelectedChange) {
        if (value.toBool()) setZValue(10);
        else setZValue(2);
    }
    if (change == ItemPositionChange && scene()) {
        // calculate new position.
        //if (parentItem()) return pos();
        QPointF newPos = value.toPointF();
        //kDebug() << "/// MOVING CLIP ITEM.------------\n++++++++++";
        int xpos = projectScene()->getSnapPointForPos((int) newPos.x(), KdenliveSettings::snaptopoints());
        xpos = qMax(xpos, 0);
        newPos.setX(xpos);
	// Warning: newPos gives a position relative to the click event, so hack to get absolute pos
	int yOffset = property("y_absolute").toInt() + newPos.y();
        int newTrack = yOffset / KdenliveSettings::trackheight();
        newTrack = qMin(newTrack, projectScene()->tracksCount() - 1);
        newTrack = qMax(newTrack, 0);
	QStringList lockedTracks = property("locked_tracks").toStringList();
	if (lockedTracks.contains(QString::number(newTrack))) {
	    // Trying to move to a locked track
	    return pos();
	}
        newPos.setY((int)(newTrack  * KdenliveSettings::trackheight() + 1));
        // Only one clip is moving
        QRectF sceneShape = rect();
        sceneShape.translate(newPos);
        QList<QGraphicsItem*> items;
        if (projectScene()->editMode() == NORMALEDIT)
            items = scene()->items(sceneShape, Qt::IntersectsItemShape);
        items.removeAll(this);
        bool forwardMove = newPos.x() > pos().x();
        int offset = 0;
        if (!items.isEmpty()) {
            for (int i = 0; i < items.count(); i++) {
                if (!items.at(i)->isEnabled()) continue;
                if (items.at(i)->type() == type()) {
                    // Collision!
                    QPointF otherPos = items.at(i)->pos();
                    if ((int) otherPos.y() != (int) pos().y()) {
                        return pos();
                    }
                    if (forwardMove) {
                        offset = qMax(offset, (int)(newPos.x() - (static_cast < AbstractClipItem* >(items.at(i))->startPos() - cropDuration()).frames(m_fps)));
                    } else {
                        offset = qMax(offset, (int)((static_cast < AbstractClipItem* >(items.at(i))->endPos().frames(m_fps)) - newPos.x()));
                    }

                    if (offset > 0) {
                        if (forwardMove) {
                            sceneShape.translate(QPointF(-offset, 0));
                            newPos.setX(newPos.x() - offset);
                        } else {
                            sceneShape.translate(QPointF(offset, 0));
                            newPos.setX(newPos.x() + offset);
                        }
                        QList<QGraphicsItem*> subitems = scene()->items(sceneShape, Qt::IntersectsItemShape);
                        subitems.removeAll(this);
                        for (int j = 0; j < subitems.count(); j++) {
                            if (!subitems.at(j)->isEnabled()) continue;
                            if (subitems.at(j)->type() == type()) {
                                // move was not successful, revert to previous pos
                                m_info.startPos = GenTime((int) pos().x(), m_fps);
                                return pos();
                            }
                        }
                    }

                    m_info.track = newTrack;
                    m_info.startPos = GenTime((int) newPos.x(), m_fps);

                    return newPos;
                }
            }
        }
        m_info.track = newTrack;
        m_info.startPos = GenTime((int) newPos.x(), m_fps);
        //kDebug()<<"// ITEM NEW POS: "<<newPos.x()<<", mapped: "<<mapToScene(newPos.x(), 0).x();
        return newPos;
    }
    return QGraphicsItem::itemChange(change, value);
}

// virtual
/*void ClipItem::mouseMoveEvent(QGraphicsSceneMouseEvent * event) {
}*/

int ClipItem::effectsCounter()
{
    return effectsCount() + 1;
}

int ClipItem::effectsCount()
{
    return m_effectList.count();
}

int ClipItem::hasEffect(const QString &tag, const QString &id) const
{
    return m_effectList.hasEffect(tag, id);
}

QStringList ClipItem::effectNames()
{
    return m_effectList.effectNames();
}

QDomElement ClipItem::effect(int ix) const
{
    if (ix >= m_effectList.count() || ix < 0) return QDomElement();
    return m_effectList.at(ix).cloneNode().toElement();
}

QDomElement ClipItem::effectAtIndex(int ix) const
{
    if (ix > m_effectList.count() || ix <= 0) return QDomElement();
    return m_effectList.itemFromIndex(ix).cloneNode().toElement();
}

QDomElement ClipItem::getEffectAtIndex(int ix) const
{
    if (ix > m_effectList.count() || ix <= 0) return QDomElement();
    return m_effectList.itemFromIndex(ix);
}

void ClipItem::updateEffect(QDomElement effect)
{
    //kDebug() << "CHange EFFECT AT: " << ix << ", CURR: " << m_effectList.at(ix).attribute("tag") << ", NEW: " << effect.attribute("tag");
    m_effectList.updateEffect(effect);
    m_effectNames = m_effectList.effectNames().join(" / ");
    QString id = effect.attribute("id");
    if (id == "fadein" || id == "fadeout" || id == "fade_from_black" || id == "fade_to_black")
        update();
    else {
        QRectF r = boundingRect();
        r.setHeight(20);
        update(r);
    }
}

void ClipItem::enableEffects(QList <int> indexes, bool disable)
{
    m_effectList.enableEffects(indexes, disable);
}

bool ClipItem::moveEffect(QDomElement effect, int ix)
{
    if (ix <= 0 || ix > (m_effectList.count()) || effect.isNull()) {
        kDebug() << "Invalid effect index: " << ix;
        return false;
    }
    m_effectList.removeAt(effect.attribute("kdenlive_ix").toInt());
    effect.setAttribute("kdenlive_ix", ix);
    m_effectList.insert(effect);
    m_effectNames = m_effectList.effectNames().join(" / ");
    QString id = effect.attribute("id");
    if (id == "fadein" || id == "fadeout" || id == "fade_from_black" || id == "fade_to_black")
        update();
    else {
        QRectF r = boundingRect();
        r.setHeight(20);
        update(r);
    }
    return true;
}

EffectsParameterList ClipItem::addEffect(QDomElement effect, bool /*animate*/)
{
    bool needRepaint = false;
    QLocale locale;
    int ix;
    QDomElement insertedEffect;
    if (!effect.hasAttribute("kdenlive_ix")) {
	// effect dropped from effect list
        ix = effectsCounter();
    } else ix = effect.attribute("kdenlive_ix").toInt();
    if (!m_effectList.isEmpty() && ix <= m_effectList.count()) {
        needRepaint = true;
        insertedEffect = m_effectList.insert(effect);
    } else insertedEffect = m_effectList.append(effect);
    
    // Update index to the real one
    effect.setAttribute("kdenlive_ix", insertedEffect.attribute("kdenlive_ix"));
    int effectIn;
    int effectOut;

    if (effect.attribute("tag") == "affine") {
	// special case: the affine effect needs in / out points
	effectIn = effect.attribute("in").toInt();
	effectOut = effect.attribute("out").toInt();
    }
    else {
	effectIn = EffectsList::parameter(effect, "in").toInt();
	effectOut = EffectsList::parameter(effect, "out").toInt();
    }
    
    EffectsParameterList parameters;
    parameters.addParam("tag", insertedEffect.attribute("tag"));
    parameters.addParam("kdenlive_ix", insertedEffect.attribute("kdenlive_ix"));
    if (insertedEffect.hasAttribute("src")) parameters.addParam("src", insertedEffect.attribute("src"));
    if (insertedEffect.hasAttribute("disable")) parameters.addParam("disable", insertedEffect.attribute("disable"));

    QString effectId = insertedEffect.attribute("id");
    if (effectId.isEmpty()) effectId = insertedEffect.attribute("tag");
    parameters.addParam("id", effectId);

    QDomNodeList params = insertedEffect.elementsByTagName("parameter");
    int fade = 0;
    bool needInOutSync = false;

    // check if it is a fade effect
    if (effectId == "fadein") {
	needRepaint = true;
        if (m_effectList.hasEffect(QString(), "fade_from_black") == -1) {
	    fade = effectOut - effectIn;
        }/* else {
	    QDomElement fadein = m_effectList.getEffectByTag(QString(), "fade_from_black");
            if (fadein.attribute("name") == "out") fade += fadein.attribute("value").toInt();
            else if (fadein.attribute("name") == "in") fade -= fadein.attribute("value").toInt();
        }*/
    } else if (effectId == "fade_from_black") {
<<<<<<< HEAD
	kDebug()<<"// FOUND FTB:"<<effectOut<<" - "<<effectIn;
=======
>>>>>>> 7bd1fe25
	needRepaint = true;
        if (m_effectList.hasEffect(QString(), "fadein") == -1) {
	    fade = effectOut - effectIn;
        }/* else {
	    QDomElement fadein = m_effectList.getEffectByTag(QString(), "fadein");
            if (fadein.attribute("name") == "out") fade += fadein.attribute("value").toInt();
            else if (fadein.attribute("name") == "in") fade -= fadein.attribute("value").toInt();
        }*/
     } else if (effectId == "fadeout") {
	needRepaint = true;
        if (m_effectList.hasEffect(QString(), "fade_to_black") == -1) {
	    fade = effectIn - effectOut;
        } /*else {
	    QDomElement fadeout = m_effectList.getEffectByTag(QString(), "fade_to_black");
            if (fadeout.attribute("name") == "out") fade -= fadeout.attribute("value").toInt();
            else if (fadeout.attribute("name") == "in") fade += fadeout.attribute("value").toInt();
        }*/
    } else if (effectId == "fade_to_black") {
	needRepaint = true;
        if (m_effectList.hasEffect(QString(), "fadeout") == -1) {
	    fade = effectIn - effectOut;
        }/* else {
	    QDomElement fadeout = m_effectList.getEffectByTag(QString(), "fadeout");
            if (fadeout.attribute("name") == "out") fade -= fadeout.attribute("value").toInt();
            else if (fadeout.attribute("name") == "in") fade += fadeout.attribute("value").toInt();
        }*/
    }

    for (int i = 0; i < params.count(); i++) {
        QDomElement e = params.item(i).toElement();
        if (!e.isNull()) {
            if (e.attribute("type") == "geometry" && !e.hasAttribute("fixed")) {
                // Effects with a geometry parameter need to sync in / out with parent clip
                needInOutSync = true;
            }
            if (e.attribute("type") == "simplekeyframe") {
                QStringList values = e.attribute("keyframes").split(';', QString::SkipEmptyParts);
                double factor = locale.toDouble(e.attribute("factor", "1"));
                double offset = e.attribute("offset", "0").toDouble();
                if (factor != 1 || offset != 0) {
                    for (int j = 0; j < values.count(); j++) {
                        QString pos = values.at(j).section(':', 0, 0);
                        double val = (locale.toDouble(values.at(j).section(':', 1, 1)) - offset) / factor;
                        values[j] = pos + '=' + locale.toString(val);
                    }
                }
                parameters.addParam(e.attribute("name"), values.join(";"));
                /*parameters.addParam("max", e.attribute("max"));
                parameters.addParam("min", e.attribute("min"));
                parameters.addParam("factor", );*/
            } else if (e.attribute("type") == "keyframe") {
                parameters.addParam("keyframes", e.attribute("keyframes"));
                parameters.addParam("max", e.attribute("max"));
                parameters.addParam("min", e.attribute("min"));
                parameters.addParam("factor", e.attribute("factor", "1"));
                parameters.addParam("offset", e.attribute("offset", "0"));
                parameters.addParam("starttag", e.attribute("starttag", "start"));
                parameters.addParam("endtag", e.attribute("endtag", "end"));
            } else if (e.attribute("factor", "1") == "1" && e.attribute("offset", "0") == "0") {
                parameters.addParam(e.attribute("name"), e.attribute("value"));

            } else {
                double fact;
                if (e.attribute("factor").contains('%')) {
                    fact = ProfilesDialog::getStringEval(projectScene()->profile(), e.attribute("factor"));
                } else {
                    fact = locale.toDouble(e.attribute("factor", "1"));
                }
                double offset = e.attribute("offset", "0").toDouble();
                parameters.addParam(e.attribute("name"), locale.toString((locale.toDouble(e.attribute("value")) - offset) / fact));
            }
        }
    }
    if (needInOutSync) {
        parameters.addParam("in", QString::number(cropStart().frames(m_fps)));
        parameters.addParam("out", QString::number((cropStart() + cropDuration()).frames(m_fps) - 1));
        parameters.addParam("_sync_in_out", "1");
    }
    m_effectNames = m_effectList.effectNames().join(" / ");
    if (fade > 0) m_startFade = fade;
    else if (fade < 0) m_endFade = -fade;

    if (m_selectedEffect == -1) {
        setSelectedEffect(0);
    } else if (m_selectedEffect == ix - 1) setSelectedEffect(m_selectedEffect);
    if (needRepaint) update(boundingRect());
    /*if (animate) {
        flashClip();
    } */
    else { /*if (!needRepaint) */
        QRectF r = boundingRect();
        r.setHeight(20);
        update(r);
    }
    return parameters;
}

void ClipItem::deleteEffect(QString index)
{
    bool needRepaint = false;
    int ix = index.toInt();

    QDomElement effect = m_effectList.itemFromIndex(ix);
    QString effectId = effect.attribute("id");
    if ((effectId == "fadein" && hasEffect(QString(), "fade_from_black") == -1) ||
	(effectId == "fade_from_black" && hasEffect(QString(), "fadein") == -1)) {
        m_startFade = 0;
        needRepaint = true;
    } else if ((effectId == "fadeout" && hasEffect(QString(), "fade_to_black") == -1) ||
	(effectId == "fade_to_black" && hasEffect(QString(), "fadeout") == -1)) {
        m_endFade = 0;
        needRepaint = true;
    } else if (EffectsList::hasKeyFrames(effect)) needRepaint = true;
    m_effectList.removeAt(ix);
    m_effectNames = m_effectList.effectNames().join(" / ");

    if (m_effectList.isEmpty() || m_selectedEffect == ix) {
        // Current effect was removed
        if (ix > m_effectList.count()) {
            setSelectedEffect(m_effectList.count());
        } else setSelectedEffect(ix);
    }
    if (needRepaint) update(boundingRect());
    else {
        QRectF r = boundingRect();
        r.setHeight(20);
        update(r);
    }
    //if (!m_effectList.isEmpty()) flashClip();
}

double ClipItem::speed() const
{
    return m_speed;
}

int ClipItem::strobe() const
{
    return m_strobe;
}

void ClipItem::setSpeed(const double speed, const int strobe)
{
    m_speed = speed;
    if (m_speed <= 0 && m_speed > -1)
        m_speed = -1.0;
    m_strobe = strobe;
    if (m_speed == 1.0) m_clipName = m_clip->name();
    else m_clipName = m_clip->name() + " - " + QString::number(speed * 100, 'f', 0) + '%';
    m_info.cropStart = GenTime((int)(m_speedIndependantInfo.cropStart.frames(m_fps) / qAbs(m_speed) + 0.5), m_fps);
    m_info.cropDuration = GenTime((int)(m_speedIndependantInfo.cropDuration.frames(m_fps) / qAbs(m_speed) + 0.5), m_fps);
    //update();
}

GenTime ClipItem::maxDuration() const
{
    return GenTime((int)(m_maxDuration.frames(m_fps) / qAbs(m_speed) + 0.5), m_fps);
}

GenTime ClipItem::speedIndependantCropStart() const
{
    return m_speedIndependantInfo.cropStart;
}

GenTime ClipItem::speedIndependantCropDuration() const
{
    return m_speedIndependantInfo.cropDuration;
}


const ItemInfo ClipItem::speedIndependantInfo() const
{
    return m_speedIndependantInfo;
}

int ClipItem::nextFreeEffectGroupIndex() const
{
    int freeGroupIndex = 0;
    for (int i = 0; i < m_effectList.count(); i++) {
        QDomElement effect = m_effectList.at(i);
	EffectInfo effectInfo;
	effectInfo.fromString(effect.attribute("kdenlive_info"));
	if (effectInfo.groupIndex >= freeGroupIndex) {
	    freeGroupIndex = effectInfo.groupIndex + 1;
	}
    }
    return freeGroupIndex;
}

//virtual
void ClipItem::dropEvent(QGraphicsSceneDragDropEvent * event)
{
    if (event->proposedAction() == Qt::CopyAction && scene() && !scene()->views().isEmpty()) {
	const QString effects = QString::fromUtf8(event->mimeData()->data("kdenlive/effectslist"));
	event->acceptProposedAction();
	QDomDocument doc;
	doc.setContent(effects, true);
	QDomElement e = doc.documentElement();
	if (e.tagName() == "effectgroup") {
	    // dropped an effect group
	    QDomNodeList effectlist = e.elementsByTagName("effect");
	    int freeGroupIndex = nextFreeEffectGroupIndex();
	    EffectInfo effectInfo;
	    for (int i = 0; i < effectlist.count(); i++) {
		QDomElement effect = effectlist.at(i).toElement();
		effectInfo.fromString(effect.attribute("kdenlive_info"));
		effectInfo.groupIndex = freeGroupIndex;
		effect.setAttribute("kdenlive_info", effectInfo.toString());
		effect.removeAttribute("kdenlive_ix");
	    }
	} else {
	    // single effect dropped
	    e.removeAttribute("kdenlive_ix");
	}
        CustomTrackView *view = (CustomTrackView *) scene()->views()[0];
        if (view) view->slotAddEffect(e, m_info.startPos, track());
    }
    else return;
}

//virtual
void ClipItem::dragEnterEvent(QGraphicsSceneDragDropEvent *event)
{
    if (isItemLocked()) event->setAccepted(false);
    else if (event->mimeData()->hasFormat("kdenlive/effectslist")) {
	event->acceptProposedAction();
    } else event->setAccepted(false);
}

void ClipItem::dragLeaveEvent(QGraphicsSceneDragDropEvent *event)
{
    Q_UNUSED(event)
}

void ClipItem::addTransition(Transition* t)
{
    m_transitionsList.append(t);
    //CustomTrackView *view = (CustomTrackView *) scene()->views()[0];
    QDomDocument doc;
    QDomElement e = doc.documentElement();
    //if (view) view->slotAddTransition(this, t->toXML() , t->startPos(), track());
}

void ClipItem::setVideoOnly(bool force)
{
    m_videoOnly = force;
}

void ClipItem::setAudioOnly(bool force)
{
    m_audioOnly = force;
    if (m_audioOnly) m_baseColor = QColor(141, 215, 166);
    else {
        if (m_clipType == COLOR) {
            QString colour = m_clip->getProperty("colour");
            colour = colour.replace(0, 2, "#");
            m_baseColor = QColor(colour.left(7));
        } else if (m_clipType == AUDIO) m_baseColor = QColor(141, 215, 166);
        else m_baseColor = QColor(141, 166, 215);
    }
    m_audioThumbCachePic.clear();
}

bool ClipItem::isAudioOnly() const
{
    return m_audioOnly;
}

bool ClipItem::isVideoOnly() const
{
    return m_videoOnly;
}

void ClipItem::insertKeyframe(QDomElement effect, int pos, int val)
{
    if (effect.attribute("disable") == "1") return;
    QLocale locale;
    effect.setAttribute("active_keyframe", pos);
    m_editedKeyframe = pos;
    QDomNodeList params = effect.elementsByTagName("parameter");
    for (int i = 0; i < params.count(); i++) {
        QDomElement e = params.item(i).toElement();
        if (!e.isNull() && (e.attribute("type") == "keyframe" || e.attribute("type") == "simplekeyframe")) {
            QString kfr = e.attribute("keyframes");
            const QStringList keyframes = kfr.split(';', QString::SkipEmptyParts);
            QStringList newkfr;
            bool added = false;
            foreach(const QString &str, keyframes) {
                int kpos = str.section(':', 0, 0).toInt();
                double newval = locale.toDouble(str.section(':', 1, 1));
                if (kpos < pos) {
                    newkfr.append(str);
                } else if (!added) {
                    if (i == m_visibleParam)
                        newkfr.append(QString::number(pos) + ':' + QString::number(val));
                    else
                        newkfr.append(QString::number(pos) + ':' + locale.toString(newval));
                    if (kpos > pos) newkfr.append(str);
                    added = true;
                } else newkfr.append(str);
            }
            if (!added) {
                if (i == m_visibleParam)
                    newkfr.append(QString::number(pos) + ':' + QString::number(val));
                else
                    newkfr.append(QString::number(pos) + ':' + e.attribute("default"));
            }
            e.setAttribute("keyframes", newkfr.join(";"));
        }
    }
}

void ClipItem::movedKeyframe(QDomElement effect, int oldpos, int newpos, double value)
{
    if (effect.attribute("disable") == "1") return;
    QLocale locale;
    effect.setAttribute("active_keyframe", newpos);
    QDomNodeList params = effect.elementsByTagName("parameter");
    int start = cropStart().frames(m_fps);
    int end = (cropStart() + cropDuration()).frames(m_fps) - 1;
    for (int i = 0; i < params.count(); i++) {
        QDomElement e = params.item(i).toElement();
        if (!e.isNull() && (e.attribute("type") == "keyframe" || e.attribute("type") == "simplekeyframe")) {
            QString kfr = e.attribute("keyframes");
            const QStringList keyframes = kfr.split(';', QString::SkipEmptyParts);
            QStringList newkfr;
            foreach(const QString &str, keyframes) {
                if (str.section(':', 0, 0).toInt() != oldpos) {
                    newkfr.append(str);
                } else if (newpos != -1) {
                    newpos = qMax(newpos, start);
                    newpos = qMin(newpos, end);
                    if (i == m_visibleParam)
                        newkfr.append(QString::number(newpos) + ':' + locale.toString(value));
                    else
                        newkfr.append(QString::number(newpos) + ':' + str.section(':', 1, 1));
                }
            }
            e.setAttribute("keyframes", newkfr.join(";"));
        }
    }

    updateKeyframes(effect);
    update();
}

void ClipItem::updateKeyframes(QDomElement effect)
{
    m_keyframes.clear();
    QLocale locale;
    // parse keyframes
    QDomNodeList params = effect.elementsByTagName("parameter");
    QDomElement e = params.item(m_visibleParam).toElement();
    if (e.attribute("intimeline") != "1") {
        setSelectedEffect(m_selectedEffect);
        return;
    }
    m_limitedKeyFrames = e.attribute("type") == "keyframe";
    const QStringList keyframes = e.attribute("keyframes").split(';', QString::SkipEmptyParts);
    foreach(const QString &str, keyframes) {
        int pos = str.section(':', 0, 0).toInt();
        double val = locale.toDouble(str.section(':', 1, 1));
        m_keyframes[pos] = val;
    }
    if (!m_keyframes.contains(m_selectedKeyframe)) m_selectedKeyframe = -1;
}

Mlt::Producer *ClipItem::getProducer(int track, bool trackSpecific)
{
    if (isAudioOnly())
        return m_clip->audioProducer(track);
    else if (isVideoOnly())
        return m_clip->videoProducer(track);
    else
        return m_clip->getProducer(trackSpecific ? track : -1);
}

QMap<int, QDomElement> ClipItem::adjustEffectsToDuration(int width, int height, ItemInfo oldInfo)
{
    QMap<int, QDomElement> effects;
    for (int i = 0; i < m_effectList.count(); i++) {
        QDomElement effect = m_effectList.at(i);

        if (effect.attribute("id").startsWith("fade")) {
            QString id = effect.attribute("id");
            int in = EffectsList::parameter(effect, "in").toInt();
            int out = EffectsList::parameter(effect, "out").toInt();
            int clipEnd = (cropStart() + cropDuration()).frames(m_fps) - 1;
            if (id == "fade_from_black" || id == "fadein") {
                if (in != cropStart().frames(m_fps)) {
                    effects[i] = effect.cloneNode().toElement();
                    int duration = out - in;
                    in = cropStart().frames(m_fps);
                    out = in + duration;
                    EffectsList::setParameter(effect, "in", QString::number(in));
                    EffectsList::setParameter(effect, "out", QString::number(out));
                }
                if (out > clipEnd) {
                    if (!effects.contains(i))
                        effects[i] = effect.cloneNode().toElement();
                    EffectsList::setParameter(effect, "out", QString::number(clipEnd));
                }
                if (effects.contains(i)) {
                    setFadeIn(out - in);
		}
            } else {
                if (out != clipEnd) {
                    effects[i] = effect.cloneNode().toElement();
                    int diff = out - clipEnd;
                    in = qMax(in - diff, (int) cropStart().frames(m_fps));
                    out -= diff;
                    EffectsList::setParameter(effect, "in", QString::number(in));
                    EffectsList::setParameter(effect, "out", QString::number(out));
                }
                if (in < cropStart().frames(m_fps)) {
                    if (!effects.contains(i))
                        effects[i] = effect.cloneNode().toElement();
                    EffectsList::setParameter(effect, "in", QString::number(cropStart().frames(m_fps)));
                }
                if (effects.contains(i))
                    setFadeOut(out - in);
            }
            continue;
        } else if (effect.attribute("id") == "freeze" && cropStart() != oldInfo.cropStart) {
            effects[i] = effect.cloneNode().toElement();
            int diff = (oldInfo.cropStart - cropStart()).frames(m_fps);
            int frame = EffectsList::parameter(effect, "frame").toInt();
            EffectsList::setParameter(effect, "frame", QString::number(frame - diff));
            continue;
        } else if (effect.attribute("id") == "pan_zoom") {
	    effect.setAttribute("in", cropStart().frames(m_fps));
	    effect.setAttribute("out", (cropStart() + cropDuration()).frames(m_fps) - 1);
	}

        QDomNodeList params = effect.elementsByTagName("parameter");
        for (int j = 0; j < params.count(); j++) {
            QDomElement param = params.item(j).toElement();

            QString type = param.attribute("type");
            if (type == "geometry" && !param.hasAttribute("fixed")) {
                if (!effects.contains(i))
                    effects[i] = effect.cloneNode().toElement();
                updateGeometryKeyframes(effect, j, width, height, oldInfo);
            } else if (type == "simplekeyframe" || type == "keyframe") {
                if (!effects.contains(i))
                    effects[i] = effect.cloneNode().toElement();
                updateNormalKeyframes(param, oldInfo);
#ifdef USE_QJSON
            } else if (type == "roto-spline") {
                if (!effects.contains(i))
                    effects[i] = effect.cloneNode().toElement();
                QString value = param.attribute("value");
                if (adjustRotoDuration(&value, cropStart().frames(m_fps), (cropStart() + cropDuration()).frames(m_fps) - 1))
                    param.setAttribute("value", value);
#endif    
            }
        }
    }
    return effects;
}

bool ClipItem::updateNormalKeyframes(QDomElement parameter, ItemInfo oldInfo)
{
    int in = cropStart().frames(m_fps);
    int out = (cropStart() + cropDuration()).frames(m_fps) - 1;
    int oldin = oldInfo.cropStart.frames(m_fps);
    QLocale locale;
    bool keyFrameUpdated = false;

    const QStringList data = parameter.attribute("keyframes").split(';', QString::SkipEmptyParts);
    QMap <int, double> keyframes;
    foreach (QString keyframe, data) {
	int keyframepos = keyframe.section(':', 0, 0).toInt();
	// if keyframe was at clip start, update it
	if (keyframepos == oldin) {
	    keyframepos = in;
	    keyFrameUpdated = true;
	}
        keyframes[keyframepos] = locale.toDouble(keyframe.section(':', 1, 1));
    }


    QMap<int, double>::iterator i = keyframes.end();
    int lastPos = -1;
    double lastValue = 0;
    qreal relPos;

    /*
     * Take care of resize from start
     */
    bool startFound = false;
    while (i-- != keyframes.begin()) {
        if (i.key() < in && !startFound) {
            startFound = true;
            if (lastPos < 0) {
                keyframes[in] = i.value();
            } else {
                relPos = (in - i.key()) / (qreal)(lastPos - i.key() + 1);
                keyframes[in] = i.value() + (lastValue - i.value()) * relPos;
            }
        }
        lastPos = i.key();
        lastValue = i.value();
        if (startFound)
            i = keyframes.erase(i);
    }

    /*
     * Take care of resize from end
     */
    i = keyframes.begin();
    lastPos = -1;
    bool endFound = false;
    while (i != keyframes.end()) {
        if (i.key() > out && !endFound) {
            endFound = true;
            if (lastPos < 0) {
                keyframes[out] = i.value();
            } else {
                relPos = (out - lastPos) / (qreal)(i.key() - lastPos + 1);
                keyframes[out] = lastValue + (i.value() - lastValue) * relPos;
            }
         }
        lastPos = i.key();
        lastValue = i.value();
        if (endFound)
            i = keyframes.erase(i);
        else
            ++i;
    }

    if (startFound || endFound || keyFrameUpdated) {
        QString newkfr;
        QMap<int, double>::const_iterator k = keyframes.constBegin();
        while (k != keyframes.constEnd()) {
            newkfr.append(QString::number(k.key()) + ':' + QString::number(qRound(k.value())) + ';');
            ++k;
        }
        parameter.setAttribute("keyframes", newkfr);
        return true;
    }

    return false;
}

void ClipItem::updateGeometryKeyframes(QDomElement effect, int paramIndex, int width, int height, ItemInfo oldInfo)
{
    QDomElement param = effect.elementsByTagName("parameter").item(paramIndex).toElement();
    int offset = oldInfo.cropStart.frames(m_fps);
    QString data = param.attribute("value");
    if (offset > 0) {
        QStringList kfrs = data.split(';');
        data.clear();
        foreach (const QString &keyframe, kfrs) {
            if (keyframe.contains('=')) {
                int pos = keyframe.section('=', 0, 0).toInt();
                pos += offset;
                data.append(QString::number(pos) + '=' + keyframe.section('=', 1) + ";");
            }
            else data.append(keyframe + ';');
        }
    }
    Mlt::Geometry geometry(data.toUtf8().data(), oldInfo.cropDuration.frames(m_fps), width, height);
    param.setAttribute("value", geometry.serialise(cropStart().frames(m_fps), (cropStart() + cropDuration()).frames(m_fps) - 1));
}

void ClipItem::slotGotThumbsCache()
{
    disconnect(m_clip->thumbProducer(), SIGNAL(thumbsCached()), this, SLOT(slotGotThumbsCache()));
    update();
}


#include "clipitem.moc"
<|MERGE_RESOLUTION|>--- conflicted
+++ resolved
@@ -1585,10 +1585,6 @@
             else if (fadein.attribute("name") == "in") fade -= fadein.attribute("value").toInt();
         }*/
     } else if (effectId == "fade_from_black") {
-<<<<<<< HEAD
-	kDebug()<<"// FOUND FTB:"<<effectOut<<" - "<<effectIn;
-=======
->>>>>>> 7bd1fe25
 	needRepaint = true;
         if (m_effectList.hasEffect(QString(), "fadein") == -1) {
 	    fade = effectOut - effectIn;
