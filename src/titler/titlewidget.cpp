/***************************************************************************
                          titlewidget.cpp  -  description
                             -------------------
    begin                : Feb 28 2008
    copyright            : (C) 2008 by Marco Gittler
    email                : g.marco@freenet.de
 ***************************************************************************/

/***************************************************************************
 *                                                                         *
 *   This program is free software; you can redistribute it and/or modify  *
 *   it under the terms of the GNU General Public License as published by  *
 *   the Free Software Foundation; either version 2 of the License, or     *
 *   (at your option) any later version.                                   *
 *                                                                         *
 ***************************************************************************/

#include "titlewidget.h"
#include "KoSliderCombo.h"
#include "core.h"
#include "doc/kthumb.h"
#include "gradientwidget.h"
#include "kdenlivesettings.h"
#include "monitor/monitor.h"

#include <cmath>

#include <KMessageBox>
#include <KMessageWidget>
#include <KRecentDirs>
#include <klocalizedstring.h>
#include <kns3/downloaddialog.h>

#include "kdenlive_debug.h"
#include <QButtonGroup>
#include <QCryptographicHash>
#include <QDomDocument>
#include <QFileDialog>
#include <QFontDatabase>
#include <QGraphicsBlurEffect>
#include <QGraphicsDropShadowEffect>
#include <QGraphicsEffect>
#include <QGraphicsItem>
#include <QGraphicsSvgItem>
#include <QImageReader>
#include <QKeyEvent>
#include <QSignalMapper>
#include <QSpinBox>
#include <QTextBlockFormat>
#include <QTextCursor>
#include <QTimer>
#include <QToolBar>

#include <QStandardPaths>
#include <iostream>
#include <mlt++/MltProfile.h>
#include <utility>

static QList<TitleTemplate> titletemplates;

// What exactly is this variable good for?
int settingUp = 0;

const int IMAGEITEM = 7;
const int RECTITEM = 3;
const int TEXTITEM = 8;

const int NOEFFECT = 0;
const int BLUREFFECT = 1;
const int SHADOWEFFECT = 2;
const int TYPEWRITEREFFECT = 3;

void TitleWidget::refreshTemplateBoxContents()
{
    templateBox->clear();
    templateBox->addItem(QString());
    for (const TitleTemplate &t : titletemplates) {
        templateBox->addItem(t.icon, t.name, t.file);
    }
}

TitleWidget::TitleWidget(const QUrl &url, const Timecode &tc, QString projectTitlePath, Monitor *monitor, QWidget *parent)
    : QDialog(parent)
    , Ui::TitleWidget_UI()
    , m_startViewport(nullptr)
    , m_endViewport(nullptr)
    , m_count(0)
    , m_unicodeDialog(new UnicodeDialog(UnicodeDialog::InputHex))
    , m_missingMessage(nullptr)
    , m_projectTitlePath(std::move(projectTitlePath))
    , m_tc(tc)
    , m_fps(monitor->fps())
    , m_guides(QList<QGraphicsLineItem *>())
{
    setupUi(this);
    setMinimumSize(200, 200);
    setFont(QFontDatabase::systemFont(QFontDatabase::SmallestReadableFont));
    frame_properties->setEnabled(false);
    frame_properties->setFixedHeight(frame_toolbar->height());
    int size = style()->pixelMetric(QStyle::PM_SmallIconSize);
    QSize iconSize(size, size);

    rectBColor->setAlphaChannelEnabled(true);
    rectFColor->setAlphaChannelEnabled(true);
    fontColorButton->setAlphaChannelEnabled(true);
    textOutlineColor->setAlphaChannelEnabled(true);
    shadowColor->setAlphaChannelEnabled(true);

    auto *colorGroup = new QButtonGroup(this);
    colorGroup->addButton(gradient_color);
    colorGroup->addButton(plain_color);

    auto *alignGroup = new QButtonGroup(this);
    alignGroup->addButton(buttonAlignLeft);
    alignGroup->addButton(buttonAlignCenter);
    alignGroup->addButton(buttonAlignRight);

    textOutline->setMinimum(0);
    textOutline->setMaximum(200);
    // textOutline->setDecimals(0);
    textOutline->setValue(0);
    textOutline->setToolTip(i18n("Outline width"));

    backgroundAlpha->setMinimum(0);
    backgroundAlpha->setMaximum(255);
    bgAlphaSlider->setMinimum(0);
    bgAlphaSlider->setMaximum(255);
    backgroundAlpha->setValue(0);
    backgroundAlpha->setToolTip(i18n("Background color opacity"));

    itemrotatex->setMinimum(-360);
    itemrotatex->setMaximum(360);
    // itemrotatex->setDecimals(0);
    itemrotatex->setValue(0);
    itemrotatex->setToolTip(i18n("Rotation around the X axis"));

    itemrotatey->setMinimum(-360);
    itemrotatey->setMaximum(360);
    // itemrotatey->setDecimals(0);
    itemrotatey->setValue(0);
    itemrotatey->setToolTip(i18n("Rotation around the Y axis"));

    itemrotatez->setMinimum(-360);
    itemrotatez->setMaximum(360);
    // itemrotatez->setDecimals(0);
    itemrotatez->setValue(0);
    itemrotatez->setToolTip(i18n("Rotation around the Z axis"));

    rectLineWidth->setMinimum(0);
    rectLineWidth->setMaximum(500);
    // rectLineWidth->setDecimals(0);
    rectLineWidth->setValue(0);
    rectLineWidth->setToolTip(i18n("Border width"));

    itemzoom->setSuffix(i18n("%"));
    QSize profileSize = monitor->profileSize();
    m_frameWidth = (int)(profileSize.height() * pCore->getCurrentDar() + 0.5);
    m_frameHeight = profileSize.height();
    showToolbars(TITLE_SELECT);

    splitter->setStretchFactor(0, 20);

    // If project is drop frame, set the input mask as such.
    title_duration->setInputMask(m_tc.mask());
    title_duration->setText(m_tc.reformatSeparators(KdenliveSettings::title_duration()));

    connect(backgroundColor, &KColorButton::changed, this, &TitleWidget::slotChangeBackground);
    connect(backgroundAlpha, static_cast<void (QSpinBox::*)(int)>(&QSpinBox::valueChanged), this, &TitleWidget::slotChangeBackground);

    connect(shadowBox, &QGroupBox::toggled, this, &TitleWidget::slotUpdateShadow);
    connect(shadowColor, &KColorButton::changed, this, &TitleWidget::slotUpdateShadow);
    connect(blur_radius, static_cast<void (QSpinBox::*)(int)>(&QSpinBox::valueChanged), this, &TitleWidget::slotUpdateShadow);
    connect(shadowX, static_cast<void (QSpinBox::*)(int)>(&QSpinBox::valueChanged), this, &TitleWidget::slotUpdateShadow);
    connect(shadowY, static_cast<void (QSpinBox::*)(int)>(&QSpinBox::valueChanged), this, &TitleWidget::slotUpdateShadow);

    connect(fontColorButton, &KColorButton::changed, this, &TitleWidget::slotUpdateText);
    connect(plain_color, &QAbstractButton::clicked, this, &TitleWidget::slotUpdateText);
    connect(gradient_color, &QAbstractButton::clicked, this, &TitleWidget::slotUpdateText);
    connect(gradients_combo, SIGNAL(currentIndexChanged(int)), this, SLOT(slotUpdateText()));

    connect(textOutlineColor, &KColorButton::changed, this, &TitleWidget::slotUpdateText);
    connect(font_family, &QFontComboBox::currentFontChanged, this, &TitleWidget::slotUpdateText);
    connect(font_size, static_cast<void (QSpinBox::*)(int)>(&QSpinBox::valueChanged), this, &TitleWidget::slotUpdateText);
    connect(letter_spacing, static_cast<void (QSpinBox::*)(int)>(&QSpinBox::valueChanged), this, &TitleWidget::slotUpdateText);
    connect(line_spacing, static_cast<void (QSpinBox::*)(int)>(&QSpinBox::valueChanged), this, &TitleWidget::slotUpdateText);
    connect(textOutline, static_cast<void (QSpinBox::*)(int)>(&QSpinBox::valueChanged), this, &TitleWidget::slotUpdateText);
    connect(font_weight_box, SIGNAL(currentIndexChanged(int)), this, SLOT(slotUpdateText()));

    connect(rectFColor, &KColorButton::changed, this, &TitleWidget::rectChanged);
    connect(rectBColor, &KColorButton::changed, this, &TitleWidget::rectChanged);
    connect(plain_rect, &QAbstractButton::clicked, this, &TitleWidget::rectChanged);
    connect(gradient_rect, &QAbstractButton::clicked, this, &TitleWidget::rectChanged);
    connect(gradients_rect_combo, SIGNAL(currentIndexChanged(int)), this, SLOT(rectChanged()));
    connect(rectLineWidth, static_cast<void (QSpinBox::*)(int)>(&QSpinBox::valueChanged), this, &TitleWidget::rectChanged);

    connect(zValue, static_cast<void (QSpinBox::*)(int)>(&QSpinBox::valueChanged), this, &TitleWidget::zIndexChanged);
    connect(itemzoom, static_cast<void (QSpinBox::*)(int)>(&QSpinBox::valueChanged), this, &TitleWidget::itemScaled);
    connect(itemrotatex, static_cast<void (QSpinBox::*)(int)>(&QSpinBox::valueChanged), this, &TitleWidget::itemRotateX);
    connect(itemrotatey, static_cast<void (QSpinBox::*)(int)>(&QSpinBox::valueChanged), this, &TitleWidget::itemRotateY);
    connect(itemrotatez, static_cast<void (QSpinBox::*)(int)>(&QSpinBox::valueChanged), this, &TitleWidget::itemRotateZ);
    connect(itemhcenter, &QAbstractButton::clicked, this, &TitleWidget::itemHCenter);
    connect(itemvcenter, &QAbstractButton::clicked, this, &TitleWidget::itemVCenter);
    connect(itemtop, &QAbstractButton::clicked, this, &TitleWidget::itemTop);
    connect(itembottom, &QAbstractButton::clicked, this, &TitleWidget::itemBottom);
    connect(itemleft, &QAbstractButton::clicked, this, &TitleWidget::itemLeft);
    connect(itemright, &QAbstractButton::clicked, this, &TitleWidget::itemRight);
    connect(effect_list, SIGNAL(currentIndexChanged(int)), this, SLOT(slotAddEffect(int)));
    connect(typewriter_delay, static_cast<void (QSpinBox::*)(int)>(&QSpinBox::valueChanged), this, &TitleWidget::slotEditTypewriter);
    connect(typewriter_start, static_cast<void (QSpinBox::*)(int)>(&QSpinBox::valueChanged), this, &TitleWidget::slotEditTypewriter);

    connect(origin_x_left, &QAbstractButton::clicked, this, &TitleWidget::slotOriginXClicked);
    connect(origin_y_top, &QAbstractButton::clicked, this, &TitleWidget::slotOriginYClicked);

    connect(monitor, &Monitor::frameUpdated, this, &TitleWidget::slotGotBackground);

    // Position and size
    m_signalMapper = new QSignalMapper(this);
    m_signalMapper->setMapping(value_w, ValueWidth);
    m_signalMapper->setMapping(value_h, ValueHeight);
    m_signalMapper->setMapping(value_x, ValueX);
    m_signalMapper->setMapping(value_y, ValueY);
    connect(value_w, static_cast<void (QSpinBox::*)(int)>(&QSpinBox::valueChanged), m_signalMapper,
            static_cast<void (QSignalMapper::*)()>(&QSignalMapper::map));
    connect(value_h, static_cast<void (QSpinBox::*)(int)>(&QSpinBox::valueChanged), m_signalMapper,
            static_cast<void (QSignalMapper::*)()>(&QSignalMapper::map));
    connect(value_x, static_cast<void (QSpinBox::*)(int)>(&QSpinBox::valueChanged), m_signalMapper,
            static_cast<void (QSignalMapper::*)()>(&QSignalMapper::map));
    connect(value_y, static_cast<void (QSpinBox::*)(int)>(&QSpinBox::valueChanged), m_signalMapper,
            static_cast<void (QSignalMapper::*)()>(&QSignalMapper::map));
    connect(m_signalMapper, SIGNAL(mapped(int)), this, SLOT(slotValueChanged(int)));

    connect(buttonFitZoom, &QAbstractButton::clicked, this, &TitleWidget::slotAdjustZoom);
    connect(buttonRealSize, &QAbstractButton::clicked, this, &TitleWidget::slotZoomOneToOne);
    connect(buttonItalic, &QAbstractButton::clicked, this, &TitleWidget::slotUpdateText);
    connect(buttonUnder, &QAbstractButton::clicked, this, &TitleWidget::slotUpdateText);
    connect(buttonAlignLeft, &QAbstractButton::clicked, this, &TitleWidget::slotUpdateText);
    connect(buttonAlignRight, &QAbstractButton::clicked, this, &TitleWidget::slotUpdateText);
    connect(buttonAlignCenter, &QAbstractButton::clicked, this, &TitleWidget::slotUpdateText);
    connect(edit_gradient, &QAbstractButton::clicked, this, &TitleWidget::slotEditGradient);
    connect(edit_rect_gradient, &QAbstractButton::clicked, this, &TitleWidget::slotEditGradient);
    connect(displayBg, &QCheckBox::stateChanged, this, &TitleWidget::displayBackgroundFrame);

    connect(m_unicodeDialog, &UnicodeDialog::charSelected, this, &TitleWidget::slotInsertUnicodeString);

    // mbd
    connect(this, &QDialog::accepted, this, &TitleWidget::slotAccepted);

    font_weight_box->blockSignals(true);
    font_weight_box->addItem(i18nc("Font style", "Light"), QFont::Light);
    font_weight_box->addItem(i18nc("Font style", "Normal"), QFont::Normal);
    font_weight_box->addItem(i18nc("Font style", "Demi-Bold"), QFont::DemiBold);
    font_weight_box->addItem(i18nc("Font style", "Bold"), QFont::Bold);
    font_weight_box->addItem(i18nc("Font style", "Black"), QFont::Black);
    font_weight_box->setToolTip(i18n("Font weight"));
    font_weight_box->setCurrentIndex(1);
    font_weight_box->blockSignals(false);

    buttonFitZoom->setIconSize(iconSize);
    buttonRealSize->setIconSize(iconSize);
    buttonItalic->setIconSize(iconSize);
    buttonUnder->setIconSize(iconSize);
    buttonAlignCenter->setIconSize(iconSize);
    buttonAlignLeft->setIconSize(iconSize);
    buttonAlignRight->setIconSize(iconSize);
    buttonFitZoom->setIcon(QIcon::fromTheme(QStringLiteral("zoom-fit-best")));
    buttonRealSize->setIcon(QIcon::fromTheme(QStringLiteral("zoom-original")));
    buttonItalic->setIcon(QIcon::fromTheme(QStringLiteral("format-text-italic")));
    buttonUnder->setIcon(QIcon::fromTheme(QStringLiteral("format-text-underline")));
    buttonAlignCenter->setIcon(QIcon::fromTheme(QStringLiteral("format-justify-center")));
    buttonAlignLeft->setIcon(QIcon::fromTheme(QStringLiteral("format-justify-left")));
    buttonAlignRight->setIcon(QIcon::fromTheme(QStringLiteral("format-justify-right")));
    edit_gradient->setIcon(QIcon::fromTheme(QStringLiteral("document-edit")));
    edit_rect_gradient->setIcon(QIcon::fromTheme(QStringLiteral("document-edit")));

    buttonAlignRight->setToolTip(i18n("Align right"));
    buttonAlignLeft->setToolTip(i18n("Align left"));
    buttonAlignCenter->setToolTip(i18n("Align center"));
    buttonAlignLeft->setChecked(true);

    m_unicodeAction = new QAction(QIcon::fromTheme(QStringLiteral("kdenlive-insert-unicode")), QString(), this);
    m_unicodeAction->setShortcut(Qt::SHIFT + Qt::CTRL + Qt::Key_U);
    m_unicodeAction->setToolTip(getTooltipWithShortcut(i18n("Insert Unicode character"), m_unicodeAction));
    connect(m_unicodeAction, &QAction::triggered, this, &TitleWidget::slotInsertUnicode);
    buttonInsertUnicode->setDefaultAction(m_unicodeAction);

    m_zUp = new QAction(QIcon::fromTheme(QStringLiteral("kdenlive-zindex-up")), QString(), this);
    m_zUp->setShortcut(Qt::Key_PageUp);
    m_zUp->setToolTip(i18n("Raise object"));
    connect(m_zUp, &QAction::triggered, this, &TitleWidget::slotZIndexUp);
    zUp->setDefaultAction(m_zUp);

    m_zDown = new QAction(QIcon::fromTheme(QStringLiteral("kdenlive-zindex-down")), QString(), this);
    m_zDown->setShortcut(Qt::Key_PageDown);
    m_zDown->setToolTip(i18n("Lower object"));
    connect(m_zDown, &QAction::triggered, this, &TitleWidget::slotZIndexDown);
    zDown->setDefaultAction(m_zDown);

    m_zTop = new QAction(QIcon::fromTheme(QStringLiteral("kdenlive-zindex-top")), QString(), this);
    // TODO mbt 1414: Shortcut should change z index only if
    // cursor is NOT in a text field ...
    // m_zTop->setShortcut(Qt::Key_Home);
    m_zTop->setToolTip(i18n("Raise object to top"));
    connect(m_zTop, &QAction::triggered, this, &TitleWidget::slotZIndexTop);
    zTop->setDefaultAction(m_zTop);

    m_zBottom = new QAction(QIcon::fromTheme(QStringLiteral("kdenlive-zindex-bottom")), QString(), this);
    // TODO mbt 1414
    // m_zBottom->setShortcut(Qt::Key_End);
    m_zBottom->setToolTip(i18n("Lower object to bottom"));
    connect(m_zBottom, &QAction::triggered, this, &TitleWidget::slotZIndexBottom);
    zBottom->setDefaultAction(m_zBottom);

    m_selectAll = new QAction(QIcon::fromTheme(QStringLiteral("kdenlive-select-all")), QString(), this);
    m_selectAll->setShortcut(Qt::CTRL + Qt::Key_A);
    connect(m_selectAll, &QAction::triggered, this, &TitleWidget::slotSelectAll);
    buttonSelectAll->setDefaultAction(m_selectAll);

    m_selectText = new QAction(QIcon::fromTheme(QStringLiteral("kdenlive-select-texts")), QString(), this);
    m_selectText->setShortcut(Qt::CTRL + Qt::Key_T);
    connect(m_selectText, &QAction::triggered, this, &TitleWidget::slotSelectText);
    buttonSelectText->setDefaultAction(m_selectText);
    buttonSelectText->setEnabled(false);

    m_selectRects = new QAction(QIcon::fromTheme(QStringLiteral("kdenlive-select-rects")), QString(), this);
    m_selectRects->setShortcut(Qt::CTRL + Qt::Key_R);
    connect(m_selectRects, &QAction::triggered, this, &TitleWidget::slotSelectRects);
    buttonSelectRects->setDefaultAction(m_selectRects);
    buttonSelectRects->setEnabled(false);

    m_selectImages = new QAction(QIcon::fromTheme(QStringLiteral("kdenlive-select-images")), QString(), this);
    m_selectImages->setShortcut(Qt::CTRL + Qt::Key_I);
    connect(m_selectImages, &QAction::triggered, this, &TitleWidget::slotSelectImages);
    buttonSelectImages->setDefaultAction(m_selectImages);
    buttonSelectImages->setEnabled(false);

    m_unselectAll = new QAction(QIcon::fromTheme(QStringLiteral("kdenlive-unselect-all")), QString(), this);
    m_unselectAll->setShortcut(Qt::SHIFT + Qt::CTRL + Qt::Key_A);
    connect(m_unselectAll, &QAction::triggered, this, &TitleWidget::slotSelectNone);
    buttonUnselectAll->setDefaultAction(m_unselectAll);
    buttonUnselectAll->setEnabled(false);

    zDown->setIconSize(iconSize);
    zTop->setIconSize(iconSize);
    zBottom->setIconSize(iconSize);
    zDown->setIcon(QIcon::fromTheme(QStringLiteral("kdenlive-zindex-down")));
    zTop->setIcon(QIcon::fromTheme(QStringLiteral("kdenlive-zindex-top")));
    zBottom->setIcon(QIcon::fromTheme(QStringLiteral("kdenlive-zindex-bottom")));
    connect(zDown, &QAbstractButton::clicked, this, &TitleWidget::slotZIndexDown);
    connect(zTop, &QAbstractButton::clicked, this, &TitleWidget::slotZIndexTop);
    connect(zBottom, &QAbstractButton::clicked, this, &TitleWidget::slotZIndexBottom);

    origin_x_left->setToolTip(i18n("Invert x axis and change 0 point"));
    origin_y_top->setToolTip(i18n("Invert y axis and change 0 point"));
    rectBColor->setToolTip(i18n("Select fill color"));
    rectFColor->setToolTip(i18n("Select border color"));
    zoom_slider->setToolTip(i18n("Zoom"));
    buttonRealSize->setToolTip(i18n("Original size (1:1)"));
    buttonFitZoom->setToolTip(i18n("Fit zoom"));
    backgroundColor->setToolTip(i18n("Select background color"));
    backgroundAlpha->setToolTip(i18n("Background opacity"));
    buttonSelectAll->setToolTip(getTooltipWithShortcut(i18n("Select all"), m_selectAll));
    buttonSelectText->setToolTip(getTooltipWithShortcut(i18n("Select text items in current selection"), m_selectText));
    buttonSelectRects->setToolTip(getTooltipWithShortcut(i18n("Select rect items in current selection"), m_selectRects));
    buttonSelectImages->setToolTip(getTooltipWithShortcut(i18n("Select image items in current selection"), m_selectImages));
    buttonUnselectAll->setToolTip(getTooltipWithShortcut(i18n("Unselect all"), m_unselectAll));

    itemhcenter->setIconSize(iconSize);
    itemvcenter->setIconSize(iconSize);
    itemtop->setIconSize(iconSize);
    itembottom->setIconSize(iconSize);
    itemright->setIconSize(iconSize);
    itemleft->setIconSize(iconSize);

    itemhcenter->setIcon(QIcon::fromTheme(QStringLiteral("kdenlive-align-hor")));
    itemhcenter->setToolTip(i18n("Align item horizontally"));
    itemvcenter->setIcon(QIcon::fromTheme(QStringLiteral("kdenlive-align-vert")));
    itemvcenter->setToolTip(i18n("Align item vertically"));
    itemtop->setIcon(QIcon::fromTheme(QStringLiteral("kdenlive-align-top")));
    itemtop->setToolTip(i18n("Align item to top"));
    itembottom->setIcon(QIcon::fromTheme(QStringLiteral("kdenlive-align-bottom")));
    itembottom->setToolTip(i18n("Align item to bottom"));
    itemright->setIcon(QIcon::fromTheme(QStringLiteral("kdenlive-align-right")));
    itemright->setToolTip(i18n("Align item to right"));
    itemleft->setIcon(QIcon::fromTheme(QStringLiteral("kdenlive-align-left")));
    itemleft->setToolTip(i18n("Align item to left"));

    auto *layout = new QHBoxLayout;
    frame_toolbar->setLayout(layout);
    layout->setContentsMargins(0, 0, 0, 0);
    QToolBar *m_toolbar = new QToolBar(QStringLiteral("titleToolBar"), this);
    m_toolbar->setIconSize(iconSize);

    m_buttonCursor = m_toolbar->addAction(QIcon::fromTheme(QStringLiteral("transform-move")), i18n("Selection Tool"));
    m_buttonCursor->setCheckable(true);
    m_buttonCursor->setShortcut(Qt::ALT + Qt::Key_S);
    m_buttonCursor->setToolTip(i18n("Selection Tool") + QLatin1Char(' ') + m_buttonCursor->shortcut().toString());
    connect(m_buttonCursor, &QAction::triggered, this, &TitleWidget::slotSelectTool);

    m_buttonText = m_toolbar->addAction(QIcon::fromTheme(QStringLiteral("insert-text")), i18n("Add Text"));
    m_buttonText->setCheckable(true);
    m_buttonText->setShortcut(Qt::ALT + Qt::Key_T);
    m_buttonText->setToolTip(i18n("Add Text") + QLatin1Char(' ') + m_buttonText->shortcut().toString());
    connect(m_buttonText, &QAction::triggered, this, &TitleWidget::slotTextTool);

    m_buttonRect = m_toolbar->addAction(QIcon::fromTheme(QStringLiteral("kdenlive-insert-rect")), i18n("Add Rectangle"));
    m_buttonRect->setCheckable(true);
    m_buttonRect->setShortcut(Qt::ALT + Qt::Key_R);
    m_buttonRect->setToolTip(i18n("Add Rectangle") + QLatin1Char(' ') + m_buttonRect->shortcut().toString());
    connect(m_buttonRect, &QAction::triggered, this, &TitleWidget::slotRectTool);

    m_buttonImage = m_toolbar->addAction(QIcon::fromTheme(QStringLiteral("insert-image")), i18n("Add Image"));
    m_buttonImage->setCheckable(false);
    m_buttonImage->setShortcut(Qt::ALT + Qt::Key_I);
    m_buttonImage->setToolTip(i18n("Add Image") + QLatin1Char(' ') + m_buttonImage->shortcut().toString());
    connect(m_buttonImage, &QAction::triggered, this, &TitleWidget::slotImageTool);

    m_toolbar->addSeparator();

    m_buttonLoad = m_toolbar->addAction(QIcon::fromTheme(QStringLiteral("document-open")), i18n("Open Document"));
    m_buttonLoad->setCheckable(false);
    m_buttonLoad->setShortcut(Qt::CTRL + Qt::Key_O);
    m_buttonLoad->setToolTip(i18n("Open Document") + QLatin1Char(' ') + m_buttonLoad->shortcut().toString());
    connect(m_buttonLoad, SIGNAL(triggered()), this, SLOT(loadTitle()));

    m_buttonSave = m_toolbar->addAction(QIcon::fromTheme(QStringLiteral("document-save-as")), i18n("Save As"));
    m_buttonSave->setCheckable(false);
    m_buttonSave->setShortcut(Qt::CTRL + Qt::Key_S);
    m_buttonSave->setToolTip(i18n("Save As") + QLatin1Char(' ') + m_buttonSave->shortcut().toString());
    connect(m_buttonSave, SIGNAL(triggered()), this, SLOT(saveTitle()));

    m_buttonDownload = m_toolbar->addAction(QIcon::fromTheme(QStringLiteral("edit-download")), i18n("Download New Title Templates..."));
    m_buttonDownload->setCheckable(false);
    m_buttonDownload->setShortcut(Qt::ALT + Qt::Key_D);
    m_buttonDownload->setToolTip(i18n("Download New Title Templates...") + QLatin1Char(' ') + m_buttonDownload->shortcut().toString());
    connect(m_buttonDownload, &QAction::triggered, this, &TitleWidget::downloadTitleTemplates);

    layout->addWidget(m_toolbar);

    // initialize graphic scene
    m_scene = new GraphicsSceneRectMove(this);
    graphicsView->setScene(m_scene);
    graphicsView->setMouseTracking(true);
    graphicsView->setViewportUpdateMode(QGraphicsView::FullViewportUpdate);
    graphicsView->setDragMode(QGraphicsView::RubberBandDrag);
    graphicsView->setRubberBandSelectionMode(Qt::ContainsItemBoundingRect);
    m_titledocument.setScene(m_scene, m_frameWidth, m_frameHeight);
    connect(m_scene, &QGraphicsScene::changed, this, &TitleWidget::slotChanged);
    connect(font_size, static_cast<void (QSpinBox::*)(int)>(&QSpinBox::valueChanged), m_scene, &GraphicsSceneRectMove::slotUpdateFontSize);
    connect(use_grid, &QAbstractButton::toggled, m_scene, &GraphicsSceneRectMove::slotUseGrid);

    // Video frame rect
    QPen framepen;
    framepen.setColor(Qt::red);
    m_frameBorder = new QGraphicsRectItem(QRectF(0, 0, m_frameWidth, m_frameHeight));
    m_frameBorder->setPen(framepen);
    m_frameBorder->setZValue(1000);
    m_frameBorder->setBrush(Qt::transparent);
    m_frameBorder->setFlags(nullptr);
    m_frameBorder->setData(-1, -1);
    graphicsView->scene()->addItem(m_frameBorder);

    // Guides
    connect(show_guides, &QCheckBox::stateChanged, this, &TitleWidget::showGuides);
    show_guides->setChecked(KdenliveSettings::titlerShowGuides());
    hguides->setValue(KdenliveSettings::titlerHGuides());
    vguides->setValue(KdenliveSettings::titlerVGuides());
    guideColor->setColor(KdenliveSettings::titleGuideColor());
    connect(guideColor, &KColorButton::changed, this, &TitleWidget::guideColorChanged);
    connect(hguides, static_cast<void (QSpinBox::*)(int)>(&QSpinBox::valueChanged), this, &TitleWidget::updateGuides);
    connect(vguides, static_cast<void (QSpinBox::*)(int)>(&QSpinBox::valueChanged), this, &TitleWidget::updateGuides);
    updateGuides(0);

    // semi transparent safe zones
    framepen.setColor(QColor(255, 0, 0, 100));
    QGraphicsRectItem *safe1 = new QGraphicsRectItem(QRectF(m_frameWidth * 0.05, m_frameHeight * 0.05, m_frameWidth * 0.9, m_frameHeight * 0.9), m_frameBorder);
    safe1->setBrush(Qt::transparent);
    safe1->setPen(framepen);
    safe1->setFlags(nullptr);
    safe1->setData(-1, -1);
    QGraphicsRectItem *safe2 = new QGraphicsRectItem(QRectF(m_frameWidth * 0.1, m_frameHeight * 0.1, m_frameWidth * 0.8, m_frameHeight * 0.8), m_frameBorder);
    safe2->setBrush(Qt::transparent);
    safe2->setPen(framepen);
    safe2->setFlags(nullptr);
    safe2->setData(-1, -1);

    m_frameBackground = new QGraphicsRectItem(QRectF(0, 0, m_frameWidth, m_frameHeight));
    m_frameBackground->setZValue(-1100);
    m_frameBackground->setBrush(Qt::transparent);
    m_frameBackground->setFlags(nullptr);
    graphicsView->scene()->addItem(m_frameBackground);

    m_frameImage = new QGraphicsPixmapItem();
    QTransform qtrans;
    qtrans.scale(2.0, 2.0);
    m_frameImage->setTransform(qtrans);
    m_frameImage->setZValue(-1200);
    m_frameImage->setFlags(nullptr);
    displayBackgroundFrame();
    graphicsView->scene()->addItem(m_frameImage);

    connect(m_scene, &QGraphicsScene::selectionChanged, this, &TitleWidget::selectionChanged);
    connect(m_scene, &GraphicsSceneRectMove::itemMoved, this, &TitleWidget::selectionChanged);
    connect(m_scene, &GraphicsSceneRectMove::sceneZoom, this, &TitleWidget::slotZoom);
    connect(m_scene, &GraphicsSceneRectMove::actionFinished, this, &TitleWidget::slotSelectTool);
    connect(m_scene, &GraphicsSceneRectMove::newRect, this, &TitleWidget::slotNewRect);
    connect(m_scene, &GraphicsSceneRectMove::newText, this, &TitleWidget::slotNewText);
    connect(zoom_slider, &QAbstractSlider::valueChanged, this, &TitleWidget::slotUpdateZoom);
    connect(zoom_spin, static_cast<void (QSpinBox::*)(int)>(&QSpinBox::valueChanged), this, &TitleWidget::slotUpdateZoom);

    // mbd: load saved settings
    loadGradients();
    readChoices();

    // Hide effects not implemented
    tabWidget->removeTab(3);

    graphicsView->show();
    graphicsView->setInteractive(true);
    // qCDebug(KDENLIVE_LOG) << "// TITLE WIDGWT: " << graphicsView->viewport()->width() << 'x' << graphicsView->viewport()->height();
    m_startViewport = new QGraphicsRectItem(QRectF(0, 0, m_frameWidth, m_frameHeight));
    // Setting data at -1 so that the item is recognized as undeletable by graphicsscenerectmove
    m_startViewport->setData(-1, -1);
    m_endViewport = new QGraphicsRectItem(QRectF(0, 0, m_frameWidth, m_frameHeight));
    m_endViewport->setData(-1, -1);
    m_startViewport->setData(0, m_frameWidth);
    m_startViewport->setData(1, m_frameHeight);
    m_endViewport->setData(0, m_frameWidth);
    m_endViewport->setData(1, m_frameHeight);

    // scale the view so that the title widget is not too big at startup
    graphicsView->scale(.5, .5);
    if (url.isValid()) {
        loadTitle(url);
    } else {
        prepareTools(nullptr);
        slotTextTool();
        QTimer::singleShot(200, this, &TitleWidget::slotAdjustZoom);
    }
    initAnimation();
    QColor color = backgroundColor->color();
    m_scene->setBackgroundBrush(QBrush(color));
    color.setAlpha(backgroundAlpha->value());
    m_frameBackground->setBrush(color);
    connect(anim_start, &QAbstractButton::toggled, this, &TitleWidget::slotAnimStart);
    connect(anim_end, &QAbstractButton::toggled, this, &TitleWidget::slotAnimEnd);
    connect(templateBox, SIGNAL(currentIndexChanged(int)), this, SLOT(templateIndexChanged(int)));

    buttonBox->button(QDialogButtonBox::Ok)->setEnabled(KdenliveSettings::hastitleproducer());
    if (titletemplates.isEmpty()) {
        refreshTitleTemplates(m_projectTitlePath);
    }
    // templateBox->setIconSize(QSize(60,60));
    refreshTemplateBoxContents();
    m_lastDocumentHash = QCryptographicHash::hash(xml().toString().toLatin1(), QCryptographicHash::Md5).toHex();
}

TitleWidget::~TitleWidget()
{
    m_scene->blockSignals(true);
    delete m_buttonRect;
    delete m_buttonText;
    delete m_buttonImage;
    delete m_buttonCursor;
    delete m_buttonSave;
    delete m_buttonLoad;
    delete m_unicodeAction;
    delete m_zUp;
    delete m_zDown;
    delete m_zTop;
    delete m_zBottom;
    delete m_selectAll;
    delete m_selectText;
    delete m_selectRects;
    delete m_selectImages;
    delete m_unselectAll;

    delete m_unicodeDialog;
    delete m_frameBorder;
    delete m_frameImage;
    delete m_startViewport;
    delete m_endViewport;
    delete m_scene;
    delete m_signalMapper;
}

// static
QStringList TitleWidget::extractImageList(const QString &xml)
{
    QStringList result;
    if (xml.isEmpty()) {
        return result;
    }
    QDomDocument doc;
    doc.setContent(xml);
    QDomNodeList images = doc.elementsByTagName(QStringLiteral("content"));
    for (int i = 0; i < images.count(); ++i) {
        if (images.at(i).toElement().hasAttribute(QStringLiteral("url"))) {
            result.append(images.at(i).toElement().attribute(QStringLiteral("url")));
        }
    }
    return result;
}

// static
QStringList TitleWidget::extractFontList(const QString &xml)
{
    QStringList result;
    if (xml.isEmpty()) {
        return result;
    }
    QDomDocument doc;
    doc.setContent(xml);
    QDomNodeList images = doc.elementsByTagName(QStringLiteral("content"));
    for (int i = 0; i < images.count(); ++i) {
        if (images.at(i).toElement().hasAttribute(QStringLiteral("font"))) {
            result.append(images.at(i).toElement().attribute(QStringLiteral("font")));
        }
    }
    return result;
}
// static
void TitleWidget::refreshTitleTemplates(const QString &projectPath)
{
    QStringList filters = QStringList() << QStringLiteral("*.kdenlivetitle");
    titletemplates.clear();

    // project templates
    QDir dir(projectPath);
    QStringList templateFiles = dir.entryList(filters, QDir::Files);
    for (const QString &fname : templateFiles) {
        TitleTemplate t;
        t.name = fname;
        t.file = dir.absoluteFilePath(fname);
        t.icon = QIcon(KThumb::getImage(QUrl::fromLocalFile(t.file), 0, 60, -1));
        titletemplates.append(t);
    }

    // system templates
    QStringList titleTemplates = QStandardPaths::locateAll(QStandardPaths::AppDataLocation, QStringLiteral("titles/"), QStandardPaths::LocateDirectory);
    for (const QString &folderpath : titleTemplates) {
        QDir folder(folderpath);
        QStringList filesnames = folder.entryList(filters, QDir::Files);
        for (const QString &fname : filesnames) {
            TitleTemplate t;
            t.name = fname;
            t.file = folder.absoluteFilePath(fname);
            t.icon = QIcon(KThumb::getImage(QUrl::fromLocalFile(t.file), 0, 60, -1));
            titletemplates.append(t);
        }
    }
}

void TitleWidget::templateIndexChanged(int index)
{
    QString item = templateBox->itemData(index).toString();
    if (!item.isEmpty()) {
        if (m_lastDocumentHash != QCryptographicHash::hash(xml().toString().toLatin1(), QCryptographicHash::Md5).toHex()) {
            if (KMessageBox::questionYesNo(this, i18n("Do you really want to load a new template? Changes in this title will be lost!")) == KMessageBox::No) {
                return;
            }
        }
        loadTitle(QUrl::fromLocalFile(item));

        // mbt 1607: Add property to distinguish between unchanged template titles and user titles.
        // Text of unchanged template titles should be selected when clicked.
        QList<QGraphicsItem *> list = graphicsView->scene()->items();
        for (QGraphicsItem *qgItem : list) {
            if (qgItem->type() == TEXTITEM) {
                auto *i = static_cast<MyTextItem *>(qgItem);
                i->setProperty("isTemplate", "true");
                i->setProperty("templateText", i->toHtml());
            }
        }
        m_lastDocumentHash = QCryptographicHash::hash(xml().toString().toLatin1(), QCryptographicHash::Md5).toHex();
    }
}
// virtual
void TitleWidget::resizeEvent(QResizeEvent * /*event*/)
{
    // slotAdjustZoom();
}
// virtual
void TitleWidget::keyPressEvent(QKeyEvent *e)
{
    if (e->key() != Qt::Key_Escape && e->key() != Qt::Key_Return && e->key() != Qt::Key_Enter) {
        QDialog::keyPressEvent(e);
    }
}

void TitleWidget::slotTextTool()
{
    m_scene->setTool(TITLE_TEXT);
    showToolbars(TITLE_TEXT);
    checkButton(TITLE_TEXT);
}

void TitleWidget::slotRectTool()
{
    m_scene->setTool(TITLE_RECTANGLE);
    showToolbars(TITLE_RECTANGLE);
    checkButton(TITLE_RECTANGLE);

    // Disable dragging mode, would make dragging a rect impossible otherwise ;)
    graphicsView->setDragMode(QGraphicsView::NoDrag);
}

void TitleWidget::slotSelectTool()
{
    m_scene->setTool(TITLE_SELECT);

    // Enable rubberband selecting mode.
    graphicsView->setDragMode(QGraphicsView::RubberBandDrag);

    // Find out which toolbars need to be shown, depending on selected item
    TITLETOOL t = TITLE_SELECT;
    QList<QGraphicsItem *> l = graphicsView->scene()->selectedItems();
    if (!l.isEmpty()) {
        switch (l.at(0)->type()) {
        case TEXTITEM:
            t = TITLE_TEXT;
            break;
        case RECTITEM:
            t = TITLE_RECTANGLE;
            break;
        case IMAGEITEM:
            t = TITLE_IMAGE;
            break;
        }
    }

    enableToolbars(t);
    if (t == TITLE_RECTANGLE && (l.at(0) == m_endViewport || l.at(0) == m_startViewport)) {
        // graphicsView->centerOn(l.at(0));
        t = TITLE_SELECT;
    }
    showToolbars(t);

    if (!l.isEmpty()) {
        updateCoordinates(l.at(0));
        updateDimension(l.at(0));
        updateRotZoom(l.at(0));
    }

    checkButton(TITLE_SELECT);
}

void TitleWidget::slotImageTool()
{
    QList<QByteArray> supported = QImageReader::supportedImageFormats();
    QStringList mimeTypeFilters;
    QString allExtensions = i18n("All Images") + QStringLiteral(" (");
    for (const QByteArray &mimeType : supported) {
        mimeTypeFilters.append(i18n("%1 Image", QString(mimeType)) + QStringLiteral("( *.") + QString(mimeType) + QLatin1Char(')'));
        allExtensions.append(QStringLiteral("*.") + mimeType + QLatin1Char(' '));
    }
    mimeTypeFilters.sort();
    allExtensions.append(QLatin1Char(')'));
    mimeTypeFilters.prepend(allExtensions);
    QString clipFolder = KRecentDirs::dir(QStringLiteral(":KdenliveImageFolder"));
    if (clipFolder.isEmpty()) {
        clipFolder = QDir::homePath();
    }
    QFileDialog dialog(this, i18n("Add Image"), clipFolder);
    dialog.setAcceptMode(QFileDialog::AcceptOpen);
    dialog.setNameFilters(mimeTypeFilters);
    if (dialog.exec() != QDialog::Accepted) {
        return;
    }
    QUrl url = QUrl::fromLocalFile(dialog.selectedFiles().at(0));
    if (url.isValid()) {
        KRecentDirs::add(QStringLiteral(":KdenliveImageFolder"), url.adjusted(QUrl::RemoveFilename).toLocalFile());
        if (url.toLocalFile().endsWith(QLatin1String(".svg"))) {
            MySvgItem *svg = new MySvgItem(url.toLocalFile());
            svg->setFlags(QGraphicsItem::ItemIsMovable | QGraphicsItem::ItemIsSelectable | QGraphicsItem::ItemSendsGeometryChanges);
            svg->setZValue(m_count++);
            svg->setData(Qt::UserRole, url.toLocalFile());
            m_scene->addNewItem(svg);
            prepareTools(svg);
        } else {
            QPixmap pix(url.toLocalFile());
            auto *image = new MyPixmapItem(pix);
            image->setShapeMode(QGraphicsPixmapItem::BoundingRectShape);
            image->setFlags(QGraphicsItem::ItemIsMovable | QGraphicsItem::ItemIsSelectable | QGraphicsItem::ItemSendsGeometryChanges);
            image->setData(Qt::UserRole, url.toLocalFile());
            image->setZValue(m_count++);
            m_scene->addNewItem(image);
            prepareTools(image);
        }
    }
    m_scene->setTool(TITLE_SELECT);
    showToolbars(TITLE_SELECT);
    checkButton(TITLE_SELECT);
}

void TitleWidget::showToolbars(TITLETOOL toolType)
{
    // toolbar_stack->setEnabled(toolType != TITLE_SELECT);
    switch (toolType) {
    case TITLE_IMAGE:
        toolbar_stack->setCurrentIndex(2);
        break;
    case TITLE_RECTANGLE:
        toolbar_stack->setCurrentIndex(1);
        break;
    case TITLE_TEXT:
    default:
        toolbar_stack->setCurrentIndex(0);
        break;
    }
}

void TitleWidget::enableToolbars(TITLETOOL toolType)
{
    // TITLETOOL is defined in effectstack/graphicsscenerectmove.h
    bool enable = false;
    if (toolType == TITLE_RECTANGLE || toolType == TITLE_IMAGE) {
        enable = true;
    }
    value_w->setEnabled(enable);
    value_h->setEnabled(enable);
}

void TitleWidget::checkButton(TITLETOOL toolType)
{
    bool bSelect = false;
    bool bText = false;
    bool bRect = false;
    bool bImage = false;

    switch (toolType) {
    case TITLE_SELECT:
        bSelect = true;
        break;
    case TITLE_TEXT:
        bText = true;
        break;
    case TITLE_RECTANGLE:
        bRect = true;
        break;
    case TITLE_IMAGE:
        bImage = true;
        break;
    default:
        break;
    }

    m_buttonCursor->setChecked(bSelect);
    m_buttonText->setChecked(bText);
    m_buttonRect->setChecked(bRect);
    m_buttonImage->setChecked(bImage);
}

void TitleWidget::displayBackgroundFrame()
{
    QRectF r = m_frameBorder->sceneBoundingRect();
    if (!displayBg->isChecked()) {
        QPixmap pattern(20, 20);
        pattern.fill(Qt::gray);
        QColor bgcolor(180, 180, 180);
        QPainter p(&pattern);
        p.fillRect(QRect(0, 0, 10, 10), bgcolor);
        p.fillRect(QRect(10, 10, 20, 20), bgcolor);
        p.end();
        QBrush br(pattern);
        QPixmap bg((int)(r.width() / 2), (int)(r.height() / 2));
        QPainter p2(&bg);
        p2.fillRect(bg.rect(), br);
        p2.end();
        m_frameImage->setPixmap(bg);
    } else {
        emit requestBackgroundFrame(m_clipId, true);
    }
}

void TitleWidget::slotGotBackground(const QImage &img)
{
    QRectF r = m_frameBorder->sceneBoundingRect();
    m_frameImage->setPixmap(QPixmap::fromImage(img.scaled(r.width() / 2, r.height() / 2)));
    emit requestBackgroundFrame(m_clipId, false);
}

void TitleWidget::initAnimation()
{
    align_box->setEnabled(false);
    QPen startpen(Qt::DotLine);
    QPen endpen(Qt::DashDotLine);
    startpen.setColor(QColor(100, 200, 100, 140));
    endpen.setColor(QColor(200, 100, 100, 140));

    m_startViewport->setPen(startpen);
    m_endViewport->setPen(endpen);

    m_startViewport->setZValue(-1000);
    m_endViewport->setZValue(-1000);

    m_startViewport->setFlags(nullptr);
    m_endViewport->setFlags(nullptr);

    graphicsView->scene()->addItem(m_startViewport);
    graphicsView->scene()->addItem(m_endViewport);

    connect(keep_aspect, &QAbstractButton::toggled, this, &TitleWidget::slotKeepAspect);
    connect(resize50, &QAbstractButton::clicked, this, &TitleWidget::slotResize50);
    connect(resize100, &QAbstractButton::clicked, this, &TitleWidget::slotResize100);
    connect(resize200, &QAbstractButton::clicked, this, &TitleWidget::slotResize200);
}

void TitleWidget::slotUpdateZoom(int pos)
{
    zoom_spin->setValue(pos);
    zoom_slider->setValue(pos);
    m_scene->setZoom((double)pos / 100);
}

void TitleWidget::slotZoom(bool up)
{
    int pos = zoom_slider->value();
    if (up) {
        pos++;
    } else {
        pos--;
    }
    zoom_slider->setValue(pos);
}

void TitleWidget::slotAdjustZoom()
{
    /*double scalex = graphicsView->width() / (double)(m_frameWidth * 1.2);
    double scaley = graphicsView->height() / (double)(m_frameHeight * 1.2);
    if (scalex > scaley) scalex = scaley;
    int zoompos = (int)(scalex * 7 + 0.5);*/
    graphicsView->fitInView(m_frameBorder, Qt::KeepAspectRatio);
    int zoompos = graphicsView->matrix().m11() * 100;
    zoom_slider->setValue(zoompos);
    graphicsView->centerOn(m_frameBorder);
}

void TitleWidget::slotZoomOneToOne()
{
    zoom_slider->setValue(100);
    graphicsView->centerOn(m_frameBorder);
}

void TitleWidget::slotNewRect(QGraphicsRectItem *rect)
{
    updateAxisButtons(rect); // back to default

    if (rectLineWidth->value() == 0) {
        rect->setPen(Qt::NoPen);
    } else {
        QPen penf(rectFColor->color());
        penf.setWidth(rectLineWidth->value());
        penf.setJoinStyle(Qt::RoundJoin);
        rect->setPen(penf);
    }
    if (plain_rect->isChecked()) {
        rect->setBrush(QBrush(rectBColor->color()));
        rect->setData(TitleDocument::Gradient, QVariant());
    } else {
        // gradient
        QString gradientData = gradients_rect_combo->currentData().toString();
        rect->setData(TitleDocument::Gradient, gradientData);
        QLinearGradient gr = GradientWidget::gradientFromString(gradientData, rect->boundingRect().width(), rect->boundingRect().height());
        rect->setBrush(QBrush(gr));
    }
    rect->setZValue(m_count++);
    rect->setData(TitleDocument::ZoomFactor, 100);
    prepareTools(rect);
    // setCurrentItem(rect);
    // graphicsView->setFocus();
}

void TitleWidget::slotNewText(MyTextItem *tt)
{
    updateAxisButtons(tt); // back to default

    letter_spacing->blockSignals(true);
    line_spacing->blockSignals(true);
    letter_spacing->setValue(0);
    line_spacing->setValue(0);
    letter_spacing->blockSignals(false);
    line_spacing->blockSignals(false);
    letter_spacing->setEnabled(true);
    line_spacing->setEnabled(true);
    QFont font = font_family->currentFont();
    font.setPixelSize(font_size->value());
    // mbd: issue 551:
    font.setWeight(font_weight_box->itemData(font_weight_box->currentIndex()).toInt());
    font.setItalic(buttonItalic->isChecked());
    font.setUnderline(buttonUnder->isChecked());

    tt->setFont(font);
    QColor color = fontColorButton->color();
    QColor outlineColor = textOutlineColor->color();
    tt->setTextColor(color);
    tt->document()->setDocumentMargin(0);

    QTextCursor cur(tt->document());
    cur.select(QTextCursor::Document);
    QTextBlockFormat format = cur.blockFormat();
    QTextCharFormat cformat = cur.charFormat();
    double outlineWidth = textOutline->value() / 10.0;

    tt->setData(TitleDocument::OutlineWidth, outlineWidth);
    tt->setData(TitleDocument::OutlineColor, outlineColor);
    if (outlineWidth > 0.0) {
        cformat.setTextOutline(QPen(outlineColor, outlineWidth));
    }
    tt->updateShadow(shadowBox->isChecked(), blur_radius->value(), shadowX->value(), shadowY->value(), shadowColor->color());
    if (gradient_color->isChecked()) {
        QString gradientData = gradients_combo->currentData().toString();
        tt->setData(TitleDocument::Gradient, gradientData);
        QLinearGradient gr = GradientWidget::gradientFromString(gradientData, tt->boundingRect().width(), tt->boundingRect().height());
        cformat.setForeground(QBrush(gr));
    } else {
        cformat.setForeground(QBrush(color));
    }
    cur.setCharFormat(cformat);
    cur.setBlockFormat(format);
    tt->setTextCursor(cur);
    tt->setZValue(m_count++);
    setCurrentItem(tt);
    prepareTools(tt);
}

void TitleWidget::setFontBoxWeight(int weight)
{
    int index = font_weight_box->findData(weight);
    if (index < 0) {
        index = font_weight_box->findData(QFont::Normal);
    }
    font_weight_box->setCurrentIndex(index);
}

void TitleWidget::setCurrentItem(QGraphicsItem *item)
{
    m_scene->setSelectedItem(item);
}

void TitleWidget::zIndexChanged(int v)
{
    QList<QGraphicsItem *> l = graphicsView->scene()->selectedItems();
    for (auto &i : l) {
        i->setZValue(v);
    }
}

void TitleWidget::selectionChanged()
{
    if (m_scene->tool() != TITLE_SELECT) {
        return;
    }

    // qCDebug(KDENLIVE_LOG) << "Number of selected items: " << graphicsView->scene()->selectedItems().length() << '\n';

    QList<QGraphicsItem *> l;

    // mbt 1607: One text item might have grabbed the keyboard.
    // Ungrab it for all items that are not selected, otherwise
    // text input would only work for the text item that grabbed
    // the keyboard last.
    l = graphicsView->scene()->items();
    for (QGraphicsItem *item : l) {
        if (item->type() == TEXTITEM && !item->isSelected()) {
            auto *i = static_cast<MyTextItem *>(item);
            i->clearFocus();
        }
    }

    l = graphicsView->scene()->selectedItems();

    if (!l.isEmpty()) {
        buttonUnselectAll->setEnabled(true);
        // Enable all z index buttons if items selected.
        // We can selectively disable them later.
        zUp->setEnabled(true);
        zDown->setEnabled(true);
        zTop->setEnabled(true);
        zBottom->setEnabled(true);
    } else {
        buttonUnselectAll->setEnabled(false);
    }
    if (l.size() >= 2) {
        buttonSelectText->setEnabled(true);
        buttonSelectRects->setEnabled(true);
        buttonSelectImages->setEnabled(true);
    } else {
        buttonSelectText->setEnabled(false);
        buttonSelectRects->setEnabled(false);
        buttonSelectImages->setEnabled(false);
    }

    if (l.size() == 0) {
        prepareTools(nullptr);
    } else if (l.size() == 1) {
        prepareTools(l.at(0));
    } else {
        /*
        For multiple selected objects we need to decide which tools to show.
        */
        int firstType = l.at(0)->type();
        bool allEqual = true;
        for (auto i : l) {
            if (i->type() != firstType) {
                allEqual = false;
                break;
            }
        }
        // qCDebug(KDENLIVE_LOG) << "All equal? " << allEqual << ".\n";
        if (allEqual) {
            prepareTools(l.at(0));
        } else {
            // Get the default toolset, but enable the property frame (x,y,w,h)
            prepareTools(nullptr);
            frame_properties->setEnabled(true);

            // Enable x/y/w/h if it makes sense.
            value_x->setEnabled(true);
            value_y->setEnabled(true);
            bool containsTextitem = false;
            for (auto i : l) {
                if (i->type() == TEXTITEM) {
                    containsTextitem = true;
                    break;
                }
            }
            if (!containsTextitem) {
                value_w->setEnabled(true);
                value_h->setEnabled(true);
            }
        }

        // Disable z index buttons if they don't make sense for the current selection
        int firstZindex = l.at(0)->zValue();
        allEqual = true;
        for (auto &i : l) {
            if ((int)i->zValue() != firstZindex) {
                allEqual = false;
                break;
            }
        }
        if (!allEqual) {
            zUp->setEnabled(false);
            zDown->setEnabled(false);
        }
    }
}

void TitleWidget::slotValueChanged(int type)
{
    /*
    type tells us which QSpinBox value has changed.
    */

    QList<QGraphicsItem *> l = graphicsView->scene()->selectedItems();
    // qCDebug(KDENLIVE_LOG) << l.size() << " items to be resized\n";

    // Get the updated value here already to do less coding afterwards
    int val = 0;
    switch (type) {
    case ValueWidth:
        val = value_w->value();
        break;
    case ValueHeight:
        val = value_h->value();
        break;
    case ValueX:
        val = value_x->value();
        break;
    case ValueY:
        val = value_y->value();
        break;
    }

    for (int k = 0; k < l.size(); ++k) {
        // qCDebug(KDENLIVE_LOG) << "Type of item " << k << ": " << l.at(k)->type() << '\n';

        if (l.at(k)->type() == TEXTITEM) {
            // Just update the position. We don't allow setting width/height for text items yet.
            switch (type) {
            case ValueX:
                updatePosition(l.at(k), val, l.at(k)->pos().y());
                break;
            case ValueY:
                updatePosition(l.at(k), l.at(k)->pos().x(), val);
                break;
            }

        } else if (l.at(k)->type() == RECTITEM) {
            auto *rec = static_cast<QGraphicsRectItem *>(l.at(k));
            switch (type) {
            case ValueX:
                updatePosition(l.at(k), val, l.at(k)->pos().y());
                break;
            case ValueY:
                updatePosition(l.at(k), l.at(k)->pos().x(), val);
                break;
            case ValueWidth:
                rec->setRect(QRect(0, 0, val, rec->rect().height()));
                break;
            case ValueHeight:
                rec->setRect(QRect(0, 0, rec->rect().width(), val));
                break;
            }

        } else if (l.at(k)->type() == IMAGEITEM) {

            if (type == ValueX) {
                updatePosition(l.at(k), val, l.at(k)->pos().y());

            } else if (type == ValueY) {
                updatePosition(l.at(k), l.at(k)->pos().x(), val);

            } else {
                // Width/height has changed. This is more complex.

                QGraphicsItem *i = l.at(k);
                Transform t = m_transformations.value(i);

                // Ratio width:height
                double phi = (double)i->boundingRect().width() / i->boundingRect().height();
                // TODO: proper calculation for rotation around 3 axes
                double alpha = (double)t.rotatez / 180.0 * M_PI;

                // New length
                double length;

                // Scaling factor
                double scale = 1;

                // We want to keep the aspect ratio of the image as the user does not yet have the possibility
                // to restore the original ratio. You rarely want to change it anyway.
                switch (type) {
                case ValueWidth:
                    // Add 0.5 because otherwise incrementing by 1 might have no effect
                    length = val / (cos(alpha) + 1 / phi * sin(alpha)) + 0.5;
                    scale = length / i->boundingRect().width();
                    break;
                case ValueHeight:
                    length = val / (phi * sin(alpha) + cos(alpha)) + 0.5;
                    scale = length / i->boundingRect().height();
                    break;
                }

                t.scalex = scale;
                t.scaley = scale;
                QTransform qtrans;
                qtrans.scale(scale, scale);
                qtrans.rotate(t.rotatex, Qt::XAxis);
                qtrans.rotate(t.rotatey, Qt::YAxis);
                qtrans.rotate(t.rotatez, Qt::ZAxis);
                i->setTransform(qtrans);
                // qCDebug(KDENLIVE_LOG) << "scale is: " << scale << '\n';
                // qCDebug(KDENLIVE_LOG) << i->boundingRect().width() << ": new width\n";
                m_transformations[i] = t;

                if (l.size() == 1) {
                    // Only update the w/h values if the selection contains just one item.
                    // Otherwise, what should we do? ;)
                    // (Use the values of the first item? Of the second? Of the x-th?)
                    updateDimension(i);
                    // Update rotation/zoom values.
                    // These values are not yet able to handle multiple items!
                    updateRotZoom(i);
                }
            }
        }
    }
}

void TitleWidget::updateDimension(QGraphicsItem *i)
{
    bool wBlocked = value_w->signalsBlocked();
    bool hBlocked = value_h->signalsBlocked();
    bool zBlocked = zValue->signalsBlocked();
    value_w->blockSignals(true);
    value_h->blockSignals(true);
    zValue->blockSignals(true);

    zValue->setValue((int)i->zValue());
    if (i->type() == IMAGEITEM) {
        // Get multipliers for rotation/scaling

        /*Transform t = m_transformations.value(i);
        QRectF r = i->boundingRect();
        int width = (int) ( abs(r.width()*t.scalex * cos(t.rotate/180.0*M_PI))
                    + abs(r.height()*t.scaley * sin(t.rotate/180.0*M_PI)) );
        int height = (int) ( abs(r.height()*t.scaley * cos(t.rotate/180*M_PI))
                    + abs(r.width()*t.scalex * sin(t.rotate/180*M_PI)) );*/

        value_w->setValue(i->sceneBoundingRect().width());
        value_h->setValue(i->sceneBoundingRect().height());
    } else if (i->type() == RECTITEM) {
        auto *r = static_cast<QGraphicsRectItem *>(i);
        // qCDebug(KDENLIVE_LOG) << "Rect width is: " << r->rect().width() << ", was: " << value_w->value() << '\n';
        value_w->setValue((int)r->rect().width());
        value_h->setValue((int)r->rect().height());
    } else if (i->type() == TEXTITEM) {
        auto *t = static_cast<MyTextItem *>(i);
        value_w->setValue((int)t->boundingRect().width());
        value_h->setValue((int)t->boundingRect().height());
    }

    zValue->blockSignals(zBlocked);
    value_w->blockSignals(wBlocked);
    value_h->blockSignals(hBlocked);
}

void TitleWidget::updateCoordinates(QGraphicsItem *i)
{
    // Block signals emitted by this method
    value_x->blockSignals(true);
    value_y->blockSignals(true);

    if (i->type() == TEXTITEM) {

        auto *rec = static_cast<MyTextItem *>(i);

        // Set the correct x coordinate value
        if (origin_x_left->isChecked()) {
            // Origin (0 point) is at m_frameWidth, coordinate axis is inverted
            value_x->setValue((int)(m_frameWidth - rec->pos().x() - rec->boundingRect().width()));
        } else {
            // Origin is at 0 (default)
            value_x->setValue((int)rec->pos().x());
        }

        // Same for y
        if (origin_y_top->isChecked()) {
            value_y->setValue((int)(m_frameHeight - rec->pos().y() - rec->boundingRect().height()));
        } else {
            value_y->setValue((int)rec->pos().y());
        }

    } else if (i->type() == RECTITEM) {

        auto *rec = static_cast<QGraphicsRectItem *>(i);

        if (origin_x_left->isChecked()) {
            // Origin (0 point) is at m_frameWidth
            value_x->setValue((int)(m_frameWidth - rec->pos().x() - rec->rect().width()));
        } else {
            // Origin is at 0 (default)
            value_x->setValue((int)rec->pos().x());
        }

        if (origin_y_top->isChecked()) {
            value_y->setValue((int)(m_frameHeight - rec->pos().y() - rec->rect().height()));
        } else {
            value_y->setValue((int)rec->pos().y());
        }

    } else if (i->type() == IMAGEITEM) {

        if (origin_x_left->isChecked()) {
            value_x->setValue((int)(m_frameWidth - i->pos().x() - i->sceneBoundingRect().width()));
        } else {
            value_x->setValue((int)i->pos().x());
        }

        if (origin_y_top->isChecked()) {
            value_y->setValue((int)(m_frameHeight - i->pos().y() - i->sceneBoundingRect().height()));
        } else {
            value_y->setValue((int)i->pos().y());
        }
    }

    // Stop blocking signals now
    value_x->blockSignals(false);
    value_y->blockSignals(false);
}

void TitleWidget::updateRotZoom(QGraphicsItem *i)
{
    itemzoom->blockSignals(true);
    itemrotatex->blockSignals(true);
    itemrotatey->blockSignals(true);
    itemrotatez->blockSignals(true);

    Transform t = m_transformations.value(i);

    if (!i->data(TitleDocument::ZoomFactor).isNull()) {
        itemzoom->setValue(i->data(TitleDocument::ZoomFactor).toInt());
    } else {
        itemzoom->setValue((int)(t.scalex * 100.0 + 0.5));
    }

    itemrotatex->setValue((int)(t.rotatex));
    itemrotatey->setValue((int)(t.rotatey));
    itemrotatez->setValue((int)(t.rotatez));

    itemzoom->blockSignals(false);
    itemrotatex->blockSignals(false);
    itemrotatey->blockSignals(false);
    itemrotatez->blockSignals(false);
}

void TitleWidget::updatePosition(QGraphicsItem *i)
{
    updatePosition(i, value_x->value(), value_y->value());
}

void TitleWidget::updatePosition(QGraphicsItem *i, int x, int y)
{
    if (i->type() == TEXTITEM) {
        auto *rec = static_cast<MyTextItem *>(i);

        int posX;
        if (origin_x_left->isChecked()) {
            /*
             * Origin of the X axis is at m_frameWidth, and distance from right
             * border of the item to the right border of the frame is taken. See
             * comment to slotOriginXClicked().
             */
            posX = m_frameWidth - x - rec->boundingRect().width();
        } else {
            posX = x;
        }

        int posY;
        if (origin_y_top->isChecked()) {
            /* Same for y axis */
            posY = m_frameHeight - y - rec->boundingRect().height();
        } else {
            posY = y;
        }

        rec->setPos(posX, posY);

    } else if (i->type() == RECTITEM) {

        auto *rec = static_cast<QGraphicsRectItem *>(i);

        int posX;
        if (origin_x_left->isChecked()) {
            posX = m_frameWidth - x - rec->rect().width();
        } else {
            posX = x;
        }

        int posY;
        if (origin_y_top->isChecked()) {
            posY = m_frameHeight - y - rec->rect().height();
        } else {
            posY = y;
        }

        rec->setPos(posX, posY);

    } else if (i->type() == IMAGEITEM) {
        int posX;
        if (origin_x_left->isChecked()) {
            // Use the sceneBoundingRect because this also regards transformations like zoom
            posX = m_frameWidth - x - i->sceneBoundingRect().width();
        } else {
            posX = x;
        }

        int posY;
        if (origin_y_top->isChecked()) {
            posY = m_frameHeight - y - i->sceneBoundingRect().height();
        } else {
            posY = y;
        }

        i->setPos(posX, posY);
    }
}

void TitleWidget::updateTextOriginX()
{
    if (origin_x_left->isChecked()) {
        origin_x_left->setText(i18n("\u2212X"));
    } else {
        origin_x_left->setText(i18n("+X"));
    }
}

void TitleWidget::slotOriginXClicked()
{
    // Update the text displayed on the button.
    updateTextOriginX();

    QList<QGraphicsItem *> l = graphicsView->scene()->selectedItems();
    if (l.size() >= 1) {
        updateCoordinates(l.at(0));

        // Remember x axis setting
        l.at(0)->setData(TitleDocument::OriginXLeft, origin_x_left->isChecked() ? TitleDocument::AxisInverted : TitleDocument::AxisDefault);
    }
    graphicsView->setFocus();
}

void TitleWidget::updateTextOriginY()
{
    if (origin_y_top->isChecked()) {
        origin_y_top->setText(i18n("\u2212Y"));
    } else {
        origin_y_top->setText(i18n("+Y"));
    }
}

void TitleWidget::slotOriginYClicked()
{
    // Update the text displayed on the button.
    updateTextOriginY();

    QList<QGraphicsItem *> l = graphicsView->scene()->selectedItems();
    if (l.size() >= 1) {
        updateCoordinates(l.at(0));

        l.at(0)->setData(TitleDocument::OriginYTop, origin_y_top->isChecked() ? TitleDocument::AxisInverted : TitleDocument::AxisDefault);
    }
    graphicsView->setFocus();
}

void TitleWidget::updateAxisButtons(QGraphicsItem *i)
{
    int xAxis = i->data(TitleDocument::OriginXLeft).toInt();
    int yAxis = i->data(TitleDocument::OriginYTop).toInt();
    origin_x_left->blockSignals(true);
    origin_y_top->blockSignals(true);

    if (xAxis == TitleDocument::AxisInverted) {
        origin_x_left->setChecked(true);
    } else {
        origin_x_left->setChecked(false);
    }
    updateTextOriginX();

    if (yAxis == TitleDocument::AxisInverted) {
        origin_y_top->setChecked(true);
    } else {
        origin_y_top->setChecked(false);
    }
    updateTextOriginY();

    origin_x_left->blockSignals(false);
    origin_y_top->blockSignals(false);
}

void TitleWidget::slotChangeBackground()
{
    QColor color = backgroundColor->color();
    m_scene->setBackgroundBrush(QBrush(color));
    color.setAlpha(backgroundAlpha->value());
    m_frameBackground->setBrush(QBrush(color));
}

void TitleWidget::slotChanged()
{
    QList<QGraphicsItem *> l = graphicsView->scene()->selectedItems();
    if (l.size() >= 1 && l.at(0)->type() == TEXTITEM) {
        textChanged(static_cast<MyTextItem *>(l.at(0)));
    }
}

void TitleWidget::textChanged(MyTextItem *i)
{
    /*
     * If the user has set origin_x_left (the same for y), we need to look
     * whether a text element has been selected. If yes, we need to ensure that
     * the right border of the text field remains fixed also when some text has
     * been entered.
     *
     * This is also known as right-justified, with the difference that it is not
     * valid for text but for its boundingRect. Text may still be
     * left-justified.
     */
    updateDimension(i);

    if (origin_x_left->isChecked() || origin_y_top->isChecked()) {
        if (!i->document()->isEmpty()) {
            updatePosition(i);
        } else {
            /*
             * Don't do anything if the string is empty. If the position were
             * updated here, a newly created text field would be set to the
             * position of the last selected text field.
             */
        }
    }

    // mbt 1607: Template text has changed; don't auto-select content anymore.
    if (i->property("isTemplate").isValid()) {
        if (i->property("templateText").isValid()) {
            if (i->property("templateText") == i->toHtml()) {
                // Unchanged, do nothing.
            } else {
                i->setProperty("isTemplate", QVariant::Invalid);
                i->setProperty("templateText", QVariant::Invalid);
            }
        }
    }
}

void TitleWidget::slotInsertUnicode()
{
    m_unicodeDialog->exec();
}

void TitleWidget::slotInsertUnicodeString(const QString &string)
{
    const QList<QGraphicsItem *> l = graphicsView->scene()->selectedItems();
    if (!l.isEmpty()) {
        if (l.at(0)->type() == TEXTITEM) {
            auto *t = static_cast<MyTextItem *>(l.at(0));
            t->textCursor().insertText(string);
        }
    }
}

void TitleWidget::slotUpdateText()
{
    QFont font = font_family->currentFont();
    font.setPixelSize(font_size->value());
    font.setItalic(buttonItalic->isChecked());
    font.setUnderline(buttonUnder->isChecked());
    font.setWeight(font_weight_box->itemData(font_weight_box->currentIndex()).toInt());
    font.setLetterSpacing(QFont::AbsoluteSpacing, letter_spacing->value());
    QColor color = fontColorButton->color();
    QColor outlineColor = textOutlineColor->color();
    QString gradientData;
    if (gradient_color->isChecked()) {
        // user wants a gradient
        gradientData = gradients_combo->currentData().toString();
    }

    double outlineWidth = textOutline->value() / 10.0;

    int i;
    QList<QGraphicsItem *> l = graphicsView->scene()->selectedItems();
    for (i = 0; i < l.length(); ++i) {
        MyTextItem *item = nullptr;
        if (l.at(i)->type() == TEXTITEM) {
            item = static_cast<MyTextItem *>(l.at(i));
        }
        if (!item) {
            // No text item, try next one.
            continue;
        }

        // Set alignment of all text in the text item
        QTextCursor cur(item->document());
        cur.select(QTextCursor::Document);
        QTextBlockFormat format = cur.blockFormat();
        item->setData(TitleDocument::LineSpacing, line_spacing->value());
        format.setLineHeight(line_spacing->value(), QTextBlockFormat::LineDistanceHeight);
        if (buttonAlignLeft->isChecked() || buttonAlignCenter->isChecked() || buttonAlignRight->isChecked()) {
            if (buttonAlignCenter->isChecked()) {
                item->setAlignment(Qt::AlignHCenter);
            } else if (buttonAlignRight->isChecked()) {
                item->setAlignment(Qt::AlignRight);
            } else if (buttonAlignLeft->isChecked()) {
                item->setAlignment(Qt::AlignLeft);
            }
        } else {
            item->setAlignment(Qt::AlignLeft);
        }

        // Set font properties
        item->setFont(font);
        QTextCharFormat cformat = cur.charFormat();

        item->setData(TitleDocument::OutlineWidth, outlineWidth);
        item->setData(TitleDocument::OutlineColor, outlineColor);
        if (outlineWidth > 0.0) {
            cformat.setTextOutline(QPen(outlineColor, outlineWidth, Qt::SolidLine, Qt::RoundCap, Qt::RoundJoin));
        }

        if (gradientData.isEmpty()) {
            cformat.setForeground(QBrush(color));
        } else {
            QLinearGradient gr = GradientWidget::gradientFromString(gradientData, item->boundingRect().width(), item->boundingRect().height());
            cformat.setForeground(QBrush(gr));
        }
        // Store gradient in item properties
        item->setData(TitleDocument::Gradient, gradientData);
        cur.setCharFormat(cformat);
        cur.setBlockFormat(format);
        //  item->setTextCursor(cur);
        cur.clearSelection();
        item->setTextCursor(cur);
        item->setTextColor(color);
    }
}

void TitleWidget::rectChanged()
{
    QList<QGraphicsItem *> l = graphicsView->scene()->selectedItems();
    for (auto i : l) {
        if (i->type() == RECTITEM && (settingUp == 0)) {
            auto *rec = static_cast<QGraphicsRectItem *>(i);
            QColor f = rectFColor->color();
            if (rectLineWidth->value() == 0) {
                rec->setPen(Qt::NoPen);
            } else {
                QPen penf(f);
                penf.setWidth(rectLineWidth->value());
                penf.setJoinStyle(Qt::RoundJoin);
                rec->setPen(penf);
            }
            if (plain_rect->isChecked()) {
                rec->setBrush(QBrush(rectBColor->color()));
                rec->setData(TitleDocument::Gradient, QVariant());
            } else {
                // gradient
                QString gradientData = gradients_rect_combo->currentData().toString();
                rec->setData(TitleDocument::Gradient, gradientData);
                QLinearGradient gr = GradientWidget::gradientFromString(gradientData, rec->boundingRect().width(), rec->boundingRect().height());
                rec->setBrush(QBrush(gr));
            }
        }
    }
}

void TitleWidget::itemScaled(int val)
{
    QList<QGraphicsItem *> l = graphicsView->scene()->selectedItems();
    if (l.size() == 1) {
        Transform x = m_transformations.value(l.at(0));
        x.scalex = (double)val / 100.0;
        x.scaley = (double)val / 100.0;
        QTransform qtrans;
        qtrans.scale(x.scalex, x.scaley);
        qtrans.rotate(x.rotatex, Qt::XAxis);
        qtrans.rotate(x.rotatey, Qt::YAxis);
        qtrans.rotate(x.rotatez, Qt::ZAxis);
        l[0]->setTransform(qtrans);
        l[0]->setData(TitleDocument::ZoomFactor, val);
        m_transformations[l.at(0)] = x;
        updateDimension(l.at(0));
    }
}

void TitleWidget::itemRotateX(int val)
{
    itemRotate(val, 0);
}

void TitleWidget::itemRotateY(int val)
{
    itemRotate(val, 1);
}

void TitleWidget::itemRotateZ(int val)
{
    itemRotate(val, 2);
}

void TitleWidget::itemRotate(int val, int axis)
{
    QList<QGraphicsItem *> l = graphicsView->scene()->selectedItems();
    if (l.size() == 1) {
        Transform x = m_transformations[l.at(0)];
        switch (axis) {
        case 0:
            x.rotatex = val;
            break;
        case 1:
            x.rotatey = val;
            break;
        case 2:
            x.rotatez = val;
            break;
        }

        l[0]->setData(TitleDocument::RotateFactor, QList<QVariant>() << QVariant(x.rotatex) << QVariant(x.rotatey) << QVariant(x.rotatez));

        QTransform qtrans;
        qtrans.scale(x.scalex, x.scaley);
        qtrans.rotate(x.rotatex, Qt::XAxis);
        qtrans.rotate(x.rotatey, Qt::YAxis);
        qtrans.rotate(x.rotatez, Qt::ZAxis);
        l[0]->setTransform(qtrans);
        m_transformations[l.at(0)] = x;
        if (l[0]->data(TitleDocument::ZoomFactor).isNull()) {
            l[0]->setData(TitleDocument::ZoomFactor, 100);
        }
        updateDimension(l.at(0));
    }
}

void TitleWidget::itemHCenter()
{
    QList<QGraphicsItem *> l = graphicsView->scene()->selectedItems();
    if (l.size() == 1) {
        QGraphicsItem *item = l.at(0);
        QRectF br = item->sceneBoundingRect();
        int width = (int)br.width();
        int newPos = (int)((m_frameWidth - width) / 2);
        newPos += item->pos().x() - br.left(); // Check item transformation
        item->setPos(newPos, item->pos().y());
        updateCoordinates(item);
    }
}

void TitleWidget::itemVCenter()
{
    QList<QGraphicsItem *> l = graphicsView->scene()->selectedItems();
    if (l.size() == 1) {
        QGraphicsItem *item = l.at(0);
        QRectF br = item->sceneBoundingRect();
        int height = (int)br.height();
        int newPos = (int)((m_frameHeight - height) / 2);
        newPos += item->pos().y() - br.top(); // Check item transformation
        item->setPos(item->pos().x(), newPos);
        updateCoordinates(item);
    }
}

void TitleWidget::itemTop()
{
    QList<QGraphicsItem *> l = graphicsView->scene()->selectedItems();
    if (l.size() == 1) {
        QGraphicsItem *item = l.at(0);
        QRectF br = item->sceneBoundingRect();
        double diff;
        if (br.top() > 0) {
            diff = -br.top();
        } else {
            diff = -br.bottom();
        }
        item->moveBy(0, diff);
        updateCoordinates(item);
    }
}

void TitleWidget::itemBottom()
{
    QList<QGraphicsItem *> l = graphicsView->scene()->selectedItems();
    if (l.size() == 1) {
        QGraphicsItem *item = l.at(0);
        QRectF br = item->sceneBoundingRect();
        double diff;
        if (br.bottom() > m_frameHeight) {
            diff = m_frameHeight - br.top();
        } else {
            diff = m_frameHeight - br.bottom();
        }
        item->moveBy(0, diff);
        updateCoordinates(item);
    }
}

void TitleWidget::itemLeft()
{
    QList<QGraphicsItem *> l = graphicsView->scene()->selectedItems();
    if (l.size() == 1) {
        QGraphicsItem *item = l.at(0);
        QRectF br = item->sceneBoundingRect();
        double diff;
        if (br.left() > 0) {
            diff = -br.left();
        } else {
            diff = -br.right();
        }
        item->moveBy(diff, 0);
        updateCoordinates(item);
    }
}

void TitleWidget::itemRight()
{
    QList<QGraphicsItem *> l = graphicsView->scene()->selectedItems();
    if (l.size() == 1) {
        QGraphicsItem *item = l.at(0);
        QRectF br = item->sceneBoundingRect();
        double diff;
        if (br.right() < m_frameWidth) {
            diff = m_frameWidth - br.right();
        } else {
            diff = m_frameWidth - br.left();
        }
        item->moveBy(diff, 0);
        updateCoordinates(item);
    }
}

void TitleWidget::loadTitle(QUrl url)
{
    if (!url.isValid()) {
        QString startFolder = KRecentDirs::dir(QStringLiteral(":KdenliveProjectsTitles"));
<<<<<<< HEAD
        url = QFileDialog::getOpenFileUrl(this, i18n("Load Title"), QUrl::fromLocalFile(startFolder.isEmpty() ? m_projectTitlePath : startFolder), i18n("Kdenlive title (*.kdenlivetitle)"));
=======
        url = QFileDialog::getOpenFileUrl(this, i18n("Load Title"), QUrl::fromLocalFile(startFolder.isEmpty() ? m_projectTitlePath : startFolder),
                                          i18n("Kdenlive title (*.kdenlivetitle)"));
>>>>>>> a99b4ffd
    }
    if (url.isValid()) {
        // make sure we don't delete the guides
        qDeleteAll(m_guides);
        m_guides.clear();
        QList<QGraphicsItem *> items = m_scene->items();
        items.removeAll(m_frameBorder);
        items.removeAll(m_frameBackground);
        items.removeAll(m_frameImage);
        for (auto item : items) {
            if (item->zValue() > -1000) {
                delete item;
            }
        }
        m_scene->clearTextSelection();
        QDomDocument doc;
        QFile file(url.toLocalFile());
        doc.setContent(&file, false);
        file.close();
        setXml(doc);
<<<<<<< HEAD
=======
        updateGuides(0);
>>>>>>> a99b4ffd
        m_projectTitlePath = QFileInfo(file).dir().absolutePath();
        KRecentDirs::add(QStringLiteral(":KdenliveProjectsTitles"), m_projectTitlePath);
    }
}

void TitleWidget::saveTitle(QUrl url)
{
    if (anim_start->isChecked()) {
        slotAnimStart(false);
    }
    if (anim_end->isChecked()) {
        slotAnimEnd(false);
    }
    bool embed_image = false;

    // If we have images in the title, ask for embed
    QList<QGraphicsItem *> list = graphicsView->scene()->items();
    QGraphicsPixmapItem pix;
    int pixmapType = pix.type();
    for (const QGraphicsItem *item : list) {
        if (item->type() == pixmapType && item != m_frameImage) {
            embed_image = true;
            break;
        }
    }
    if (embed_image && KMessageBox::questionYesNo(
                           this, i18n("Do you want to embed Images into this TitleDocument?\nThis is most needed for sharing Titles.")) != KMessageBox::Yes) {
        embed_image = false;
    }
    if (!url.isValid()) {
        QPointer<QFileDialog> fs = new QFileDialog(this, i18n("Save Title"), m_projectTitlePath);
        fs->setMimeTypeFilters(QStringList() << QStringLiteral("application/x-kdenlivetitle"));
        fs->setFileMode(QFileDialog::AnyFile);
        fs->setAcceptMode(QFileDialog::AcceptSave);
        fs->setDefaultSuffix(QStringLiteral("kdenlivetitle"));

        // TODO: KF5 porting?
        // fs->setConfirmOverwrite(true);
        // fs->setKeepLocation(true);
        if ((fs->exec() != 0) && !fs->selectedUrls().isEmpty()) {
            url = fs->selectedUrls().constFirst();
        }
        delete fs;
    }
    if (url.isValid()) {
        if (!m_titledocument.saveDocument(url, m_startViewport, m_endViewport, m_tc.getFrameCount(title_duration->text()), embed_image)) {
            KMessageBox::error(this, i18n("Cannot write to file %1", url.toLocalFile()));
        }
    }
}

void TitleWidget::downloadTitleTemplates()
{
    if (getNewStuff(QStringLiteral(":data/kdenlive_titles.knsrc")) > 0) {
        refreshTitleTemplates(m_projectTitlePath);
        refreshTemplateBoxContents();
    }
}

int TitleWidget::getNewStuff(const QString &configFile)
{
    KNS3::Entry::List entries;
    QPointer<KNS3::DownloadDialog> dialog = new KNS3::DownloadDialog(configFile);
    if (dialog->exec() != 0) {
        entries = dialog->changedEntries();
    }
    for (const KNS3::Entry &entry : entries) {
        if (entry.status() == KNS3::Entry::Installed) {
            qCDebug(KDENLIVE_LOG) << "// Installed files: " << entry.installedFiles();
        }
    }
    delete dialog;
    return entries.size();
}

QDomDocument TitleWidget::xml()
{
    QDomDocument doc = m_titledocument.xml(m_startViewport, m_endViewport);
    doc.documentElement().setAttribute(QStringLiteral("duration"), m_tc.getFrameCount(title_duration->text()));
    doc.documentElement().setAttribute(QStringLiteral("out"), m_tc.getFrameCount(title_duration->text()));
    return doc;
}

int TitleWidget::duration() const
{
    return m_tc.getFrameCount(title_duration->text());
}

void TitleWidget::setXml(const QDomDocument &doc, const QString &id)
{
    m_clipId = id;
    int duration;
    if (m_missingMessage) {
        delete m_missingMessage;
        m_missingMessage = nullptr;
    }
    m_count = m_titledocument.loadFromXml(doc, m_startViewport, m_endViewport, &duration, m_projectTitlePath);
    adjustFrameSize();
    if (m_titledocument.invalidCount() > 0) {
        m_missingMessage = new KMessageWidget(this);
        m_missingMessage->setCloseButtonVisible(true);
        m_missingMessage->setWordWrap(true);
        m_missingMessage->setMessageType(KMessageWidget::Warning);
        m_missingMessage->setText(i18n("This title has %1 missing elements", m_titledocument.invalidCount()));
        QAction *action = new QAction(i18n("Details"));
        m_missingMessage->addAction(action);
        connect(action, &QAction::triggered, this, &TitleWidget::showMissingItems);
        action = new QAction(i18n("Delete missing elements"));
        m_missingMessage->addAction(action);
        connect(action, &QAction::triggered, this, &TitleWidget::deleteMissingItems);
        messageLayout->addWidget(m_missingMessage);
        m_missingMessage->animatedShow();
    }
    title_duration->setText(m_tc.getTimecode(GenTime(duration, m_fps)));
    /*if (doc.documentElement().hasAttribute("out")) {
    GenTime duration = GenTime(doc.documentElement().attribute("out").toDouble() / 1000.0);
    title_duration->setText(m_tc.getTimecode(duration));
    }
    else title_duration->setText(m_tc.getTimecode(GenTime(5000)));*/

    QDomElement e = doc.documentElement();
    m_transformations.clear();
    QList<QGraphicsItem *> items = graphicsView->scene()->items();
    const double PI = 4.0 * atan(1.0);
    for (int i = 0; i < items.count(); ++i) {
        QTransform t = items.at(i)->transform();
        Transform x;
        x.scalex = t.m11();
        x.scaley = t.m22();
        if (!items.at(i)->data(TitleDocument::RotateFactor).isNull()) {
            QList<QVariant> rotlist = items.at(i)->data(TitleDocument::RotateFactor).toList();
            if (rotlist.count() >= 3) {
                x.rotatex = rotlist[0].toDouble();
                x.rotatey = rotlist[1].toDouble();
                x.rotatez = rotlist[2].toDouble();

                // Try to adjust zoom
                t.rotate(x.rotatex * (-1), Qt::XAxis);
                t.rotate(x.rotatey * (-1), Qt::YAxis);
                t.rotate(x.rotatez * (-1), Qt::ZAxis);
                x.scalex = t.m11();
                x.scaley = t.m22();
            } else {
                x.rotatex = 0;
                x.rotatey = 0;
                x.rotatez = 0;
            }
        } else {
            x.rotatex = 0;
            x.rotatey = 0;
            x.rotatez = 180. / PI * atan2(-t.m21(), t.m11());
        }
        m_transformations[items.at(i)] = x;
    }
    // mbd: Update the GUI color selectors to match the stuff from the loaded document
    QColor background_color = m_titledocument.getBackgroundColor();
    backgroundAlpha->blockSignals(true);
    backgroundColor->blockSignals(true);
    backgroundAlpha->setValue(background_color.alpha());
    background_color.setAlpha(255);
    backgroundColor->setColor(background_color);
    backgroundAlpha->blockSignals(false);
    backgroundColor->blockSignals(false);

    /*startViewportX->setValue(m_startViewport->data(0).toInt());
    startViewportY->setValue(m_startViewport->data(1).toInt());
    startViewportSize->setValue(m_startViewport->data(2).toInt());
    endViewportX->setValue(m_endViewport->data(0).toInt());
    endViewportY->setValue(m_endViewport->data(1).toInt());
    endViewportSize->setValue(m_endViewport->data(2).toInt());*/

    QTimer::singleShot(200, this, &TitleWidget::slotAdjustZoom);
    slotSelectTool();
    selectionChanged();
}

void TitleWidget::slotAccepted()
{
    if (anim_start->isChecked()) {
        slotAnimStart(false);
    }
    if (anim_end->isChecked()) {
        slotAnimEnd(false);
    }
    writeChoices();
}

void TitleWidget::deleteMissingItems()
{
    m_missingMessage->animatedHide();
    QList<QGraphicsItem *> items = graphicsView->scene()->items();
    QList<QGraphicsItem *> toDelete;
    for (int i = 0; i < items.count(); ++i) {
        if (items.at(i)->data(Qt::UserRole + 2).toInt() == 1) {
            // We found a missing item
            toDelete << items.at(i);
        }
    }
    if (toDelete.size() != m_titledocument.invalidCount()) {
        qDebug() << "/// WARNING, INCOHERENT MISSING ELEMENTS in title: " << toDelete.size() << " != " << m_titledocument.invalidCount();
    }
    while (!toDelete.isEmpty()) {
        QGraphicsItem *item = toDelete.takeFirst();
        if (m_scene) {
            m_scene->removeItem(item);
        }
    }
    m_missingMessage->deleteLater();
}

void TitleWidget::showMissingItems()
{
    QList<QGraphicsItem *> items = graphicsView->scene()->items();
    QStringList missingUrls;
    for (int i = 0; i < items.count(); ++i) {
        if (items.at(i)->data(Qt::UserRole + 2).toInt() == 1) {
            // We found a missing item
            missingUrls << items.at(i)->data(Qt::UserRole).toString();
        }
    }
    missingUrls.removeDuplicates();
    KMessageBox::informationList(QApplication::activeWindow(), i18n("The following files are missing: "), missingUrls);
}

void TitleWidget::writeChoices()
{
    // Get a pointer to a shared configuration instance, then get the TitleWidget group.
    KSharedConfigPtr config = KSharedConfig::openConfig();
    KConfigGroup titleConfig(config, "TitleWidget");
    // Write the entries
    titleConfig.writeEntry("dialog_geometry", saveGeometry().toBase64());
    titleConfig.writeEntry("font_family", font_family->currentFont());
    // titleConfig.writeEntry("font_size", font_size->value());
    titleConfig.writeEntry("font_pixel_size", font_size->value());
    titleConfig.writeEntry("font_color", fontColorButton->color());
    titleConfig.writeEntry("font_outline_color", textOutlineColor->color());
    titleConfig.writeEntry("font_outline", textOutline->value());
    titleConfig.writeEntry("font_weight", font_weight_box->itemData(font_weight_box->currentIndex()).toInt());
    titleConfig.writeEntry("font_italic", buttonItalic->isChecked());
    titleConfig.writeEntry("font_underlined", buttonUnder->isChecked());

    titleConfig.writeEntry("rect_background_color", rectBColor->color());
    titleConfig.writeEntry("rect_foreground_color", rectFColor->color());

    titleConfig.writeEntry("rect_background_alpha", rectBColor->color().alpha());
    titleConfig.writeEntry("rect_foreground_alpha", rectFColor->color().alpha());

    titleConfig.writeEntry("rect_line_width", rectLineWidth->value());

    titleConfig.writeEntry("background_color", backgroundColor->color());
    titleConfig.writeEntry("background_alpha", backgroundAlpha->value());

    titleConfig.writeEntry("use_grid", use_grid->isChecked());

    //! \todo Not sure if I should sync - it is probably safe to do it
    config->sync();
}

void TitleWidget::readChoices()
{
    // Get a pointer to a shared configuration instance, then get the TitleWidget group.
    KSharedConfigPtr config = KSharedConfig::openConfig();
    KConfigGroup titleConfig(config, "TitleWidget");
    // read the entries
    const QByteArray geometry = titleConfig.readEntry("dialog_geometry", QByteArray());
    restoreGeometry(QByteArray::fromBase64(geometry));
    font_family->setCurrentFont(titleConfig.readEntry("font_family", font_family->currentFont()));
    font_size->setValue(titleConfig.readEntry("font_pixel_size", font_size->value()));
    m_scene->slotUpdateFontSize(font_size->value());
    QColor fontColor = QColor(titleConfig.readEntry("font_color", fontColorButton->color()));
    QColor outlineColor = QColor(titleConfig.readEntry("font_outline_color", textOutlineColor->color()));
    fontColor.setAlpha(titleConfig.readEntry("font_alpha", fontColor.alpha()));
    outlineColor.setAlpha(titleConfig.readEntry("font_outline_alpha", outlineColor.alpha()));
    fontColorButton->setColor(fontColor);
    textOutlineColor->setColor(outlineColor);
    textOutline->setValue(titleConfig.readEntry("font_outline", textOutline->value()));

    int weight;
    if (titleConfig.readEntry("font_bold", false)) {
        weight = QFont::Bold;
    } else {
        weight = titleConfig.readEntry("font_weight", font_weight_box->itemData(font_weight_box->currentIndex()).toInt());
    }
    setFontBoxWeight(weight);
    buttonItalic->setChecked(titleConfig.readEntry("font_italic", buttonItalic->isChecked()));
    buttonUnder->setChecked(titleConfig.readEntry("font_underlined", buttonUnder->isChecked()));

    QColor fgColor = QColor(titleConfig.readEntry("rect_foreground_color", rectFColor->color()));
    QColor bgColor = QColor(titleConfig.readEntry("rect_background_color", rectBColor->color()));

    fgColor.setAlpha(titleConfig.readEntry("rect_foreground_alpha", fgColor.alpha()));
    bgColor.setAlpha(titleConfig.readEntry("rect_background_alpha", bgColor.alpha()));
    rectFColor->setColor(fgColor);
    rectBColor->setColor(bgColor);

    rectLineWidth->setValue(titleConfig.readEntry("rect_line_width", rectLineWidth->value()));

    backgroundColor->setColor(titleConfig.readEntry("background_color", backgroundColor->color()));
    backgroundAlpha->setValue(titleConfig.readEntry("background_alpha", backgroundAlpha->value()));
    use_grid->setChecked(titleConfig.readEntry("use_grid", false));
    m_scene->slotUseGrid(use_grid->isChecked());
}

void TitleWidget::adjustFrameSize()
{
    m_frameWidth = m_titledocument.frameWidth();
    m_frameHeight = m_titledocument.frameHeight();
    m_frameBorder->setRect(0, 0, m_frameWidth, m_frameHeight);
    displayBackgroundFrame();
}

void TitleWidget::slotAnimStart(bool anim)
{
    if (anim && anim_end->isChecked()) {
        anim_end->setChecked(false);
        m_endViewport->setZValue(-1000);
        m_endViewport->setBrush(QBrush());
    }
    slotSelectTool();
    QList<QGraphicsItem *> list = m_scene->items();
    for (int i = 0; i < list.count(); ++i) {
        if (list.at(i)->zValue() > -1000) {
            if (!list.at(i)->data(-1).isNull()) {
                continue;
            }
            list.at(i)->setFlag(QGraphicsItem::ItemIsMovable, !anim);
            list.at(i)->setFlag(QGraphicsItem::ItemIsSelectable, !anim);
        }
    }
    align_box->setEnabled(anim);
    itemzoom->setEnabled(!anim);
    itemrotatex->setEnabled(!anim);
    itemrotatey->setEnabled(!anim);
    itemrotatez->setEnabled(!anim);
    frame_toolbar->setEnabled(!anim);
    toolbar_stack->setEnabled(!anim);
    if (anim) {
        keep_aspect->setChecked(!m_startViewport->data(0).isNull());
        m_startViewport->setZValue(1100);
        QColor col = m_startViewport->pen().color();
        col.setAlpha(100);
        m_startViewport->setBrush(col);
        m_startViewport->setFlags(QGraphicsItem::ItemIsMovable | QGraphicsItem::ItemIsSelectable);
        m_startViewport->setSelected(true);
        selectionChanged();
        slotSelectTool();
        if (m_startViewport->childItems().isEmpty()) {
            addAnimInfoText();
        }
    } else {
        m_startViewport->setZValue(-1000);
        m_startViewport->setBrush(QBrush());
        m_startViewport->setFlags(nullptr);
        if (!anim_end->isChecked()) {
            deleteAnimInfoText();
        }
    }
}

void TitleWidget::slotAnimEnd(bool anim)
{
    if (anim && anim_start->isChecked()) {
        anim_start->setChecked(false);
        m_startViewport->setZValue(-1000);
        m_startViewport->setBrush(QBrush());
    }
    slotSelectTool();
    QList<QGraphicsItem *> list = m_scene->items();
    for (int i = 0; i < list.count(); ++i) {
        if (list.at(i)->zValue() > -1000) {
            if (!list.at(i)->data(-1).isNull()) {
                continue;
            }
            list.at(i)->setFlag(QGraphicsItem::ItemIsMovable, !anim);
            list.at(i)->setFlag(QGraphicsItem::ItemIsSelectable, !anim);
        }
    }
    align_box->setEnabled(anim);
    itemzoom->setEnabled(!anim);
    itemrotatex->setEnabled(!anim);
    itemrotatey->setEnabled(!anim);
    itemrotatez->setEnabled(!anim);
    frame_toolbar->setEnabled(!anim);
    toolbar_stack->setEnabled(!anim);
    if (anim) {
        keep_aspect->setChecked(!m_endViewport->data(0).isNull());
        m_endViewport->setZValue(1100);
        QColor col = m_endViewport->pen().color();
        col.setAlpha(100);
        m_endViewport->setBrush(col);
        m_endViewport->setFlags(QGraphicsItem::ItemIsMovable | QGraphicsItem::ItemIsSelectable);
        m_endViewport->setSelected(true);
        selectionChanged();
        slotSelectTool();
        if (m_endViewport->childItems().isEmpty()) {
            addAnimInfoText();
        }
    } else {
        m_endViewport->setZValue(-1000);
        m_endViewport->setBrush(QBrush());
        m_endViewport->setFlags(nullptr);
        if (!anim_start->isChecked()) {
            deleteAnimInfoText();
        }
    }
}

void TitleWidget::addAnimInfoText()
{
    // add text to anim viewport
    QGraphicsTextItem *t = new QGraphicsTextItem(i18nc("Indicates the start of an animation", "Start"), m_startViewport);
    QGraphicsTextItem *t2 = new QGraphicsTextItem(i18nc("Indicates the end of an animation", "End"), m_endViewport);
    QFont font = t->font();
    font.setPixelSize(m_startViewport->rect().width() / 10);
    QColor col = m_startViewport->pen().color();
    col.setAlpha(255);
    t->setDefaultTextColor(col);
    t->setFont(font);
    font.setPixelSize(m_endViewport->rect().width() / 10);
    col = m_endViewport->pen().color();
    col.setAlpha(255);
    t2->setDefaultTextColor(col);
    t2->setFont(font);
}

void TitleWidget::updateInfoText()
{
    // update info text font
    if (!m_startViewport->childItems().isEmpty()) {
        MyTextItem *item = static_cast<MyTextItem *>(m_startViewport->childItems().at(0));
        if (item) {
            QFont font = item->font();
            font.setPixelSize(m_startViewport->rect().width() / 10);
            item->setFont(font);
        }
    }
    if (!m_endViewport->childItems().isEmpty()) {
        MyTextItem *item = static_cast<MyTextItem *>(m_endViewport->childItems().at(0));
        if (item) {
            QFont font = item->font();
            font.setPixelSize(m_endViewport->rect().width() / 10);
            item->setFont(font);
        }
    }
}

void TitleWidget::deleteAnimInfoText()
{
    // end animation editing, remove info text
    while (!m_startViewport->childItems().isEmpty()) {
        QGraphicsItem *item = m_startViewport->childItems().at(0);
        if (m_scene) {
            m_scene->removeItem(item);
        }
    }
    while (!m_endViewport->childItems().isEmpty()) {
        QGraphicsItem *item = m_endViewport->childItems().at(0);
        if (m_scene) {
            m_scene->removeItem(item);
        }
    }
}

void TitleWidget::slotKeepAspect(bool keep)
{
    if ((int)m_endViewport->zValue() == 1100) {
        m_endViewport->setData(0, keep ? m_frameWidth : QVariant());
        m_endViewport->setData(1, keep ? m_frameHeight : QVariant());
    } else {
        m_startViewport->setData(0, keep ? m_frameWidth : QVariant());
        m_startViewport->setData(1, keep ? m_frameHeight : QVariant());
    }
}

void TitleWidget::slotResize50()
{
    if ((int)m_endViewport->zValue() == 1100) {
        m_endViewport->setRect(0, 0, m_frameWidth / 2, m_frameHeight / 2);
    } else {
        m_startViewport->setRect(0, 0, m_frameWidth / 2, m_frameHeight / 2);
    }
}

void TitleWidget::slotResize100()
{
    if ((int)m_endViewport->zValue() == 1100) {
        m_endViewport->setRect(0, 0, m_frameWidth, m_frameHeight);
    } else {
        m_startViewport->setRect(0, 0, m_frameWidth, m_frameHeight);
    }
}

void TitleWidget::slotResize200()
{
    if ((int)m_endViewport->zValue() == 1100) {
        m_endViewport->setRect(0, 0, m_frameWidth * 2, m_frameHeight * 2);
    } else {
        m_startViewport->setRect(0, 0, m_frameWidth * 2, m_frameHeight * 2);
    }
}

void TitleWidget::slotAddEffect(int /*ix*/)
{
    QList<QGraphicsItem *> list = graphicsView->scene()->selectedItems();
    /*
        int effect = effect_list->itemData(ix).toInt();
        if (list.size() == 1) {
            if (effect == NOEFFECT)
                effect_stack->setHidden(true);
            else {
                effect_stack->setCurrentIndex(effect - 1);
                effect_stack->setHidden(false);
            }
        } else // Hide the effects stack when more than one element is selected.
            effect_stack->setHidden(true);
        for (QGraphicsItem * item :  list) {
            switch (effect) {
            case NOEFFECT:
                item->setData(100, QVariant());
                item->setGraphicsEffect(0);
                break;
            case TYPEWRITEREFFECT:
                if (item->type() == TEXTITEM) {
                    QStringList effdata = QStringList() << QStringLiteral("typewriter") << QString::number(typewriter_delay->value()) + QLatin1Char(';') +
       QString::number(typewriter_start->value());
                    item->setData(100, effdata);
                }
                break;
                // Do not remove the non-QGraphicsEffects.
            case BLUREFFECT:
                item->setGraphicsEffect(new QGraphicsBlurEffect());
                break;
            case SHADOWEFFECT:
                item->setGraphicsEffect(new QGraphicsDropShadowEffect());
                break;
            }
        }*/
}

void TitleWidget::slotEditTypewriter(int /*ix*/)
{
    QList<QGraphicsItem *> l = graphicsView->scene()->selectedItems();
    if (l.size() == 1) {
        QStringList effdata = QStringList() << QStringLiteral("typewriter")
                                            << QString::number(typewriter_delay->value()) + QLatin1Char(';') + QString::number(typewriter_start->value());
        l[0]->setData(100, effdata);
    }
}

qreal TitleWidget::zIndexBounds(bool maxBound, bool intersectingOnly)
{
    qreal bound = maxBound ? -99 : 99;
    const QList<QGraphicsItem *> l = graphicsView->scene()->selectedItems();
    if (!l.isEmpty()) {
        QList<QGraphicsItem *> lItems;
        // Get items (all or intersecting only)
        if (intersectingOnly) {
            lItems = graphicsView->scene()->items(l[0]->sceneBoundingRect(), Qt::IntersectsItemShape);
        } else {
            lItems = graphicsView->scene()->items();
        }
        if (!lItems.isEmpty()) {
            int n = lItems.size();
            qreal z;
            if (maxBound) {
                for (int i = 0; i < n; ++i) {
                    z = lItems[i]->zValue();
                    if (z > bound && !lItems[i]->isSelected()) {
                        bound = z;
                    } else if (z - 1 > bound) {
                        // To get the maximum index even if it is of an item of the current selection.
                        // Used when updating multiple items, to get all to the same level.
                        // Otherwise, the maximum would stay at -99 if the highest item is in the selection.
                        bound = z - 1;
                    }
                }
            } else {
                // Get minimum z index.
                for (int i = 0; i < n; ++i) {
                    z = lItems[i]->zValue();
                    if (z < bound && !lItems[i]->isSelected() && z > -999) {
                        // There are items at the very bottom (background e.g.) with z-index < -1000.
                        bound = z;
                    } else if (z + 1 < bound && z > -999) {
                        bound = z + 1;
                    }
                }
            }
        }
    }
    return bound;
}

void TitleWidget::slotZIndexUp()
{
    QList<QGraphicsItem *> l = graphicsView->scene()->selectedItems();
    if (l.size() >= 1) {
        qreal currentZ = l[0]->zValue();
        qreal max = zIndexBounds(true, true);
        if (currentZ <= max) {
            l[0]->setZValue(currentZ + 1);
            updateDimension(l[0]);
        }
    }
}

void TitleWidget::slotZIndexTop()
{
    QList<QGraphicsItem *> l = graphicsView->scene()->selectedItems();
    qreal max = zIndexBounds(true, false);
    // qCDebug(KDENLIVE_LOG) << "Max z-index is " << max << ".\n";
    for (auto &i : l) {
        qreal currentZ = i->zValue();
        if (currentZ <= max) {
            // qCDebug(KDENLIVE_LOG) << "Updating item " << i << ", is " << currentZ << ".\n";
            i->setZValue(max + 1);
        } else {
            // qCDebug(KDENLIVE_LOG) << "Not updating " << i << ", is " << currentZ << ".\n";
        }
    }
    // Update the z index value in the GUI
    if (!l.isEmpty()) {
        updateDimension(l[0]);
    }
}

void TitleWidget::slotZIndexDown()
{
    QList<QGraphicsItem *> l = graphicsView->scene()->selectedItems();
    if (l.size() >= 1) {
        qreal currentZ = l[0]->zValue();
        qreal min = zIndexBounds(false, true);
        if (currentZ >= min) {
            l[0]->setZValue(currentZ - 1);
            updateDimension(l[0]);
        }
    }
}

void TitleWidget::slotZIndexBottom()
{
    QList<QGraphicsItem *> l = graphicsView->scene()->selectedItems();
    qreal min = zIndexBounds(false, false);
    for (auto &i : l) {
        qreal currentZ = i->zValue();
        if (currentZ >= min) {
            i->setZValue(min - 1);
        }
    }
    // Update the z index value in the GUI
    if (!l.isEmpty()) {
        updateDimension(l[0]);
    }
}

void TitleWidget::slotSelectAll()
{
    QList<QGraphicsItem *> l = graphicsView->scene()->items();
    for (auto i : l) {
        i->setSelected(true);
    }
}

void TitleWidget::selectItems(int itemType)
{
    QList<QGraphicsItem *> l;
    if (!graphicsView->scene()->selectedItems().isEmpty()) {
        l = graphicsView->scene()->selectedItems();
        for (auto i : l) {
            if (i->type() != itemType) {
                i->setSelected(false);
            }
        }
    } else {
        l = graphicsView->scene()->items();
        for (auto i : l) {
            if (i->type() == itemType) {
                i->setSelected(true);
            }
        }
    }
}

void TitleWidget::slotSelectText()
{
    selectItems(TEXTITEM);
}

void TitleWidget::slotSelectRects()
{
    selectItems(RECTITEM);
}

void TitleWidget::slotSelectImages()
{
    selectItems(IMAGEITEM);
}

void TitleWidget::slotSelectNone()
{
    graphicsView->blockSignals(true);
    QList<QGraphicsItem *> l = graphicsView->scene()->items();
    for (auto i : l) {
        i->setSelected(false);
    }
    graphicsView->blockSignals(false);
    selectionChanged();
}

QString TitleWidget::getTooltipWithShortcut(const QString &tipText, QAction *button)
{
    return tipText + QStringLiteral("  <b>") + button->shortcut().toString() + QStringLiteral("</b>");
}

void TitleWidget::prepareTools(QGraphicsItem *referenceItem)
{
    // Let some GUI elements block signals. We may want to change their values without any sideeffects.
    // Additionally, store the previous blocking state to avoid side effects when this function is called from within another one.
    // Note: Disabling an element also blocks signals. So disabled elements don't need to be set to blocking too.
    bool blockOX = origin_x_left->signalsBlocked();
    bool blockOY = origin_y_top->signalsBlocked();
    bool blockEff = effect_list->signalsBlocked();
    bool blockRX = itemrotatex->signalsBlocked();
    bool blockRY = itemrotatey->signalsBlocked();
    bool blockRZ = itemrotatez->signalsBlocked();
    bool blockZoom = itemzoom->signalsBlocked();
    bool blockX = value_x->signalsBlocked();
    bool blockY = value_y->signalsBlocked();
    bool blockW = value_w->signalsBlocked();
    bool blockH = value_h->signalsBlocked();
    origin_x_left->blockSignals(true);
    origin_y_top->blockSignals(true);
    effect_list->blockSignals(true);
    itemrotatex->blockSignals(true);
    itemrotatey->blockSignals(true);
    itemrotatez->blockSignals(true);
    itemzoom->blockSignals(true);
    value_x->blockSignals(true);
    value_y->blockSignals(true);
    value_w->blockSignals(true);
    value_h->blockSignals(true);

    if (referenceItem == nullptr) {
        // qCDebug(KDENLIVE_LOG) << "nullptr item.\n";
        effect_list->setCurrentIndex(0);
        origin_x_left->setChecked(false);
        origin_y_top->setChecked(false);
        updateTextOriginX();
        updateTextOriginY();
        enableToolbars(TITLE_SELECT);
        showToolbars(TITLE_SELECT);

        itemzoom->setEnabled(false);
        itemrotatex->setEnabled(false);
        itemrotatey->setEnabled(false);
        itemrotatez->setEnabled(false);
        frame_properties->setEnabled(false);
        toolbar_stack->setEnabled(false);
        /*letter_spacing->setEnabled(false);
        line_spacing->setEnabled(false);
        letter_spacing->setValue(0);
        line_spacing->setValue(0);*/
    } else {
        toolbar_stack->setEnabled(true);
        frame_properties->setEnabled(true);
        if (referenceItem != m_startViewport && referenceItem != m_endViewport) {
            itemzoom->setEnabled(true);
            itemrotatex->setEnabled(true);
            itemrotatey->setEnabled(true);
            itemrotatez->setEnabled(true);
        } else {
            itemzoom->setEnabled(false);
            itemrotatex->setEnabled(false);
            itemrotatey->setEnabled(false);
            itemrotatez->setEnabled(false);
            updateInfoText();
        }

        letter_spacing->setEnabled(referenceItem->type() == TEXTITEM);
        line_spacing->setEnabled(referenceItem->type() == TEXTITEM);

        if (referenceItem->type() == TEXTITEM) {
            showToolbars(TITLE_TEXT);
            auto *i = static_cast<MyTextItem *>(referenceItem);
            if (!i->document()->isEmpty()) {
                // We have an existing text item selected
                if (!i->data(100).isNull()) {
                    // Item has an effect
                    QStringList effdata = i->data(100).toStringList();
                    QString effectName = effdata.takeFirst();
                    if (effectName == QLatin1String("typewriter")) {
                        QStringList params = effdata.at(0).split(QLatin1Char(';'));
                        typewriter_delay->setValue(params.at(0).toInt());
                        typewriter_start->setValue(params.at(1).toInt());
                        effect_list->setCurrentIndex(effect_list->findData((int)TYPEWRITEREFFECT));
                    }
                } else {
                    /*if (i->graphicsEffect()) {
                        QGraphicsBlurEffect *blur = static_cast <QGraphicsBlurEffect *>(i->graphicsEffect());
                        if (blur) {
                            effect_list->setCurrentIndex(effect_list->findData((int) BLUREFFECT));
                            int rad = (int) blur->blurRadius();
                            blur_radius->setValue(rad);
                            effect_stack->setHidden(false);
                        } else {
                            QGraphicsDropShadowEffect *shad = static_cast <QGraphicsDropShadowEffect *>(i->graphicsEffect());
                            if (shad) {
                                effect_list->setCurrentIndex(effect_list->findData((int) SHADOWEFFECT));
                                shadow_radius->setValue(shad->blurRadius());
                                shadow_x->setValue(shad->xOffset());
                                shadow_y->setValue(shad->yOffset());
                                effect_stack->setHidden(false);
                            }
                        }
                    } else {
                        effect_list->setCurrentIndex(effect_list->findData((int) NOEFFECT));
                        effect_stack->setHidden(true);
                    }*/
                }
                font_size->blockSignals(true);
                font_family->blockSignals(true);
                font_weight_box->blockSignals(true);
                buttonItalic->blockSignals(true);
                buttonUnder->blockSignals(true);
                fontColorButton->blockSignals(true);
                buttonAlignLeft->blockSignals(true);
                buttonAlignRight->blockSignals(true);
                buttonAlignCenter->blockSignals(true);

                QFont font = i->font();
                font_family->setCurrentFont(font);
                font_size->setValue(font.pixelSize());
                m_scene->slotUpdateFontSize(font.pixelSize());
                buttonItalic->setChecked(font.italic());
                buttonUnder->setChecked(font.underline());
                setFontBoxWeight(font.weight());

                QTextCursor cursor(i->document());
                cursor.select(QTextCursor::Document);
                QColor color = cursor.charFormat().foreground().color();
                fontColorButton->setColor(color);

                if (!i->data(TitleDocument::OutlineWidth).isNull()) {
                    textOutline->blockSignals(true);
                    textOutline->setValue(i->data(TitleDocument::OutlineWidth).toDouble() * 10);
                    textOutline->blockSignals(false);
                } else {
                    textOutline->blockSignals(true);
                    textOutline->setValue(0);
                    textOutline->blockSignals(false);
                }
                if (!i->data(TitleDocument::OutlineColor).isNull()) {
                    textOutlineColor->blockSignals(true);
                    QVariant variant = i->data(TitleDocument::OutlineColor);
                    color = variant.value<QColor>();
                    textOutlineColor->setColor(color);
                    textOutlineColor->blockSignals(false);
                }
                if (!i->data(TitleDocument::Gradient).isNull()) {
                    gradients_combo->blockSignals(true);
                    gradient_color->setChecked(true);
                    QString gradientData = i->data(TitleDocument::Gradient).toString();
                    int ix = gradients_combo->findData(gradientData);
                    if (ix == -1) {
                        // This gradient does not exist in our settings, store it
                        storeGradient(gradientData);
                        ix = gradients_combo->findData(gradientData);
                    }
                    gradients_combo->setCurrentIndex(ix);
                    gradients_combo->blockSignals(false);
                } else {
                    plain_color->setChecked(true);
                }
                if (i->alignment() == Qt::AlignHCenter) {
                    buttonAlignCenter->setChecked(true);
                } else if (i->alignment() == Qt::AlignRight) {
                    buttonAlignRight->setChecked(true);
                } else {
                    buttonAlignLeft->setChecked(true);
                }

                QStringList sInfo = i->shadowInfo();
                if (sInfo.count() >= 5) {
                    shadowBox->setChecked(static_cast<bool>(sInfo.at(0).toInt()));
                    shadowBox->blockSignals(true);
                    shadowColor->setColor(QColor(sInfo.at(1)));
                    blur_radius->setValue(sInfo.at(2).toInt());
                    shadowX->setValue(sInfo.at(3).toInt());
                    shadowY->setValue(sInfo.at(4).toInt());
                    shadowBox->blockSignals(false);
                }

                letter_spacing->blockSignals(true);
                line_spacing->blockSignals(true);
                QTextCursor cur = i->textCursor();
                QTextBlockFormat format = cur.blockFormat();
                letter_spacing->setValue(font.letterSpacing());
                line_spacing->setValue(format.lineHeight());
                letter_spacing->blockSignals(false);
                line_spacing->blockSignals(false);

                font_size->blockSignals(false);
                font_family->blockSignals(false);
                font_weight_box->blockSignals(false);
                buttonItalic->blockSignals(false);
                buttonUnder->blockSignals(false);
                fontColorButton->blockSignals(false);
                buttonAlignLeft->blockSignals(false);
                buttonAlignRight->blockSignals(false);
                buttonAlignCenter->blockSignals(false);

                // mbt 1607: Select text if the text item is an unchanged template item.
                if (i->property("isTemplate").isValid()) {
                    cur.setPosition(0, QTextCursor::MoveAnchor);
                    cur.select(QTextCursor::Document);
                    i->setTextCursor(cur);
                    // Make text editable now.
                    i->grabKeyboard();
                    i->setTextInteractionFlags(Qt::TextEditorInteraction);
                }
            }

            updateAxisButtons(i);
            updateCoordinates(i);
            updateDimension(i);
            enableToolbars(TITLE_TEXT);

        } else if ((referenceItem)->type() == RECTITEM) {
            showToolbars(TITLE_RECTANGLE);
            settingUp = 1;
            auto *rec = static_cast<QGraphicsRectItem *>(referenceItem);
            if (rec == m_startViewport || rec == m_endViewport) {
                enableToolbars(TITLE_SELECT);
            } else {
                QColor fcol = rec->pen().color();
                QColor bcol = rec->brush().color();
                rectFColor->setColor(fcol);
                QString gradientData = rec->data(TitleDocument::Gradient).toString();
                if (gradientData.isEmpty()) {
                    plain_rect->setChecked(true);
                    rectBColor->setColor(bcol);
                } else {
                    gradient_rect->setChecked(true);
                    gradients_rect_combo->blockSignals(true);
                    int ix = gradients_rect_combo->findData(gradientData);
                    if (ix == -1) {
                        storeGradient(gradientData);
                        ix = gradients_rect_combo->findData(gradientData);
                    }
                    gradients_rect_combo->setCurrentIndex(ix);
                    gradients_rect_combo->blockSignals(false);
                }
                settingUp = 0;
                if (rec->pen() == Qt::NoPen) {
                    rectLineWidth->setValue(0);
                } else {
                    rectLineWidth->setValue(rec->pen().width());
                }
                enableToolbars(TITLE_RECTANGLE);
            }

            updateAxisButtons(referenceItem);
            updateCoordinates(rec);
            updateDimension(rec);

        } else if (referenceItem->type() == IMAGEITEM) {
            showToolbars(TITLE_IMAGE);

            updateCoordinates(referenceItem);
            updateDimension(referenceItem);

            enableToolbars(TITLE_IMAGE);

        } else {
            showToolbars(TITLE_SELECT);
            enableToolbars(TITLE_SELECT);
            frame_properties->setEnabled(false);
        }
        zValue->setValue((int)referenceItem->zValue());
        if (!referenceItem->data(TitleDocument::ZoomFactor).isNull()) {
            itemzoom->setValue(referenceItem->data(TitleDocument::ZoomFactor).toInt());
        } else {
            itemzoom->setValue((int)(m_transformations.value(referenceItem).scalex * 100.0 + 0.5));
        }
        itemrotatex->setValue((int)(m_transformations.value(referenceItem).rotatex));
        itemrotatey->setValue((int)(m_transformations.value(referenceItem).rotatey));
        itemrotatez->setValue((int)(m_transformations.value(referenceItem).rotatez));
    }

    effect_list->blockSignals(blockEff);
    itemrotatex->blockSignals(blockRX);
    itemrotatey->blockSignals(blockRY);
    itemrotatez->blockSignals(blockRZ);
    itemzoom->blockSignals(blockZoom);
    origin_x_left->blockSignals(blockOX);
    origin_y_top->blockSignals(blockOY);
    value_x->blockSignals(blockX);
    value_y->blockSignals(blockY);
    value_w->blockSignals(blockW);
    value_h->blockSignals(blockH);
}

void TitleWidget::slotEditGradient()
{
    auto *caller = qobject_cast<QToolButton *>(QObject::sender());
    if (!caller) {
        return;
    }
    QComboBox *combo = nullptr;
    if (caller == edit_gradient) {
        combo = gradients_combo;
    } else {
        combo = gradients_rect_combo;
    }
    QMap<QString, QString> gradients;
    for (int i = 0; i < combo->count(); i++) {
        gradients.insert(combo->itemText(i), combo->itemData(i).toString());
    }
    GradientWidget d(gradients, combo->currentIndex());
    if (d.exec() == QDialog::Accepted) {
        // Save current gradients
        QMap<QString, QString> gradMap = d.gradients();
        QList<QIcon> icons = d.icons();
        QMap<QString, QString>::const_iterator i = gradMap.constBegin();
        KSharedConfigPtr config = KSharedConfig::openConfig();
        KConfigGroup group(config, "TitleGradients");
        group.deleteGroup();
        combo->clear();
        gradients_rect_combo->clear();
        int ix = 0;
        while (i != gradMap.constEnd()) {
            group.writeEntry(i.key(), i.value());
            gradients_combo->addItem(icons.at(ix), i.key(), i.value());
            gradients_rect_combo->addItem(icons.at(ix), i.key(), i.value());
            ++i;
            ix++;
        }
        group.sync();
        combo->setCurrentIndex(d.selectedGradient());
    }
}

void TitleWidget::storeGradient(const QString &gradientData)
{
    KSharedConfigPtr config = KSharedConfig::openConfig();
    KConfigGroup group(config, "TitleGradients");
    QMap<QString, QString> values = group.entryMap();
    int ix = qMax(1, values.count());
    QString gradName = i18n("Gradient %1", ix);
    while (values.contains(gradName)) {
        ix++;
        gradName = i18n("Gradient %1", ix);
    }
    group.writeEntry(gradName, gradientData);
    group.sync();
    QPixmap pix(30, 30);
    pix.fill(Qt::transparent);
    QLinearGradient gr = GradientWidget::gradientFromString(gradientData, pix.width(), pix.height());
    gr.setStart(0, pix.height() / 2);
    gr.setFinalStop(pix.width(), pix.height() / 2);
    QPainter painter(&pix);
    painter.fillRect(0, 0, pix.width(), pix.height(), QBrush(gr));
    painter.end();
    QIcon icon(pix);
    gradients_combo->addItem(icon, gradName, gradientData);
    gradients_rect_combo->addItem(icon, gradName, gradientData);
}

void TitleWidget::loadGradients()
{
    QMap<QString, QString> gradients;
    gradients_combo->blockSignals(true);
    gradients_rect_combo->blockSignals(true);
    QString grad_data = gradients_combo->currentData().toString();
    QString rect_data = gradients_rect_combo->currentData().toString();
    gradients_combo->clear();
    gradients_rect_combo->clear();
    KSharedConfigPtr config = KSharedConfig::openConfig();
    KConfigGroup group(config, "TitleGradients");
    QMap<QString, QString> values = group.entryMap();
    if (values.isEmpty()) {
        // Ensure we at least always have one sample black to white gradient
        values.insert(i18n("Gradient"), QStringLiteral("#ffffffff;#ff000000;0;100;90"));
    }
    QMapIterator<QString, QString> k(values);
    while (k.hasNext()) {
        k.next();
        QPixmap pix(30, 30);
        pix.fill(Qt::transparent);
        QLinearGradient gr = GradientWidget::gradientFromString(k.value(), pix.width(), pix.height());
        gr.setStart(0, pix.height() / 2);
        gr.setFinalStop(pix.width(), pix.height() / 2);
        QPainter painter(&pix);
        painter.fillRect(0, 0, pix.width(), pix.height(), QBrush(gr));
        painter.end();
        QIcon icon(pix);
        gradients_combo->addItem(icon, k.key(), k.value());
        gradients_rect_combo->addItem(icon, k.key(), k.value());
    }
    int ix = gradients_combo->findData(grad_data);
    if (ix >= 0) {
        gradients_combo->setCurrentIndex(ix);
    }
    ix = gradients_rect_combo->findData(rect_data);
    if (ix >= 0) {
        gradients_rect_combo->setCurrentIndex(ix);
    }
    gradients_combo->blockSignals(false);
    gradients_rect_combo->blockSignals(false);
}

void TitleWidget::slotUpdateShadow()
{
    QList<QGraphicsItem *> l = graphicsView->scene()->selectedItems();
    for (int i = 0; i < graphicsView->scene()->selectedItems().length(); ++i) {
        MyTextItem *item = nullptr;
        if (l.at(i)->type() == TEXTITEM) {
            item = static_cast<MyTextItem *>(l.at(i));
        }
        if (!item) {
            // No text item, try next one.
            continue;
        }
        item->updateShadow(shadowBox->isChecked(), blur_radius->value(), shadowX->value(), shadowY->value(), shadowColor->color());
    }
}

const QString TitleWidget::titleSuggest()
{
    // Find top item to extract title proposal
    QList<QGraphicsItem *> list = graphicsView->scene()->items();
    int y = m_frameHeight;
    QString title;
    for (QGraphicsItem *qgItem : list) {
        if (qgItem->pos().y() < y && qgItem->type() == TEXTITEM) {
            auto *i = static_cast<MyTextItem *>(qgItem);
            QString currentTitle = i->toPlainText().simplified();
            if (currentTitle.length() > 2) {
                title = currentTitle.length() > 12 ? currentTitle.left(12) + QStringLiteral("...") : currentTitle;
                y = qgItem->pos().y();
            }
        }
    }
    return title;
}

void TitleWidget::showGuides(int state)
{
    for (QGraphicsLineItem *it : m_guides) {
        it->setVisible(state == Qt::Checked);
    }
    KdenliveSettings::setTitlerShowGuides(state == Qt::Checked);
}

void TitleWidget::updateGuides(int)
{
    KdenliveSettings::setTitlerHGuides(hguides->value());
    KdenliveSettings::setTitlerVGuides(vguides->value());
    if (!m_guides.isEmpty()) {
        qDeleteAll(m_guides);
        m_guides.clear();
    }
    QPen framepen;
    QColor gColor(KdenliveSettings::titleGuideColor());
    framepen.setColor(gColor);

    // Guides
    // Horizontal guides
    int max = hguides->value();
    bool guideVisible = show_guides->checkState() == Qt::Checked;
    for (int i = 0; i < max; i++) {
        auto *line1 = new QGraphicsLineItem(0, (i + 1) * m_frameHeight / (max + 1), m_frameWidth, (i + 1) * m_frameHeight / (max + 1), m_frameBorder);
        line1->setPen(framepen);
        line1->setFlags(nullptr);
        line1->setData(-1, -1);
        line1->setVisible(guideVisible);
        m_guides << line1;
    }
    max = vguides->value();
    for (int i = 0; i < max; i++) {
        auto *line1 = new QGraphicsLineItem((i + 1) * m_frameWidth / (max + 1), 0, (i + 1) * m_frameWidth / (max + 1), m_frameHeight, m_frameBorder);
        line1->setPen(framepen);
        line1->setFlags(nullptr);
        line1->setData(-1, -1);
        line1->setVisible(guideVisible);
        m_guides << line1;
    }

    gColor.setAlpha(160);
    framepen.setColor(gColor);

    auto *line6 = new QGraphicsLineItem(0, 0, m_frameWidth, m_frameHeight, m_frameBorder);
    line6->setPen(framepen);
    line6->setFlags(nullptr);
    line6->setData(-1, -1);
    line6->setVisible(guideVisible);
    m_guides << line6;

    auto *line7 = new QGraphicsLineItem(m_frameWidth, 0, 0, m_frameHeight, m_frameBorder);
    line7->setPen(framepen);
    line7->setFlags(nullptr);
    line7->setData(-1, -1);
    line7->setVisible(guideVisible);
    m_guides << line7;
}

void TitleWidget::guideColorChanged(const QColor &col)
{
    KdenliveSettings::setTitleGuideColor(col);
    QColor guideCol(col);
    for (QGraphicsLineItem *it : m_guides) {
        int alpha = it->pen().color().alpha();
        guideCol.setAlpha(alpha);
        QPen framePen(guideCol);
        it->setPen(framePen);
    }
}<|MERGE_RESOLUTION|>--- conflicted
+++ resolved
@@ -1881,12 +1881,8 @@
 {
     if (!url.isValid()) {
         QString startFolder = KRecentDirs::dir(QStringLiteral(":KdenliveProjectsTitles"));
-<<<<<<< HEAD
-        url = QFileDialog::getOpenFileUrl(this, i18n("Load Title"), QUrl::fromLocalFile(startFolder.isEmpty() ? m_projectTitlePath : startFolder), i18n("Kdenlive title (*.kdenlivetitle)"));
-=======
         url = QFileDialog::getOpenFileUrl(this, i18n("Load Title"), QUrl::fromLocalFile(startFolder.isEmpty() ? m_projectTitlePath : startFolder),
                                           i18n("Kdenlive title (*.kdenlivetitle)"));
->>>>>>> a99b4ffd
     }
     if (url.isValid()) {
         // make sure we don't delete the guides
@@ -1907,10 +1903,7 @@
         doc.setContent(&file, false);
         file.close();
         setXml(doc);
-<<<<<<< HEAD
-=======
         updateGuides(0);
->>>>>>> a99b4ffd
         m_projectTitlePath = QFileInfo(file).dir().absolutePath();
         KRecentDirs::add(QStringLiteral(":KdenliveProjectsTitles"), m_projectTitlePath);
     }
