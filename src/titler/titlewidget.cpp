--- conflicted
+++ resolved
@@ -106,13 +106,8 @@
 
     backgroundAlpha->setMinimum(0);
     backgroundAlpha->setMaximum(255);
-<<<<<<< HEAD
-    //backgroundAlpha->setDecimals(0);
-=======
     bgAlphaSlider->setMinimum(0);
     bgAlphaSlider->setMaximum(255);
-   //backgroundAlpha->setDecimals(0);
->>>>>>> bd60a7ea
     backgroundAlpha->setValue(0);
     backgroundAlpha->setToolTip(i18n("Background color opacity"));
 
