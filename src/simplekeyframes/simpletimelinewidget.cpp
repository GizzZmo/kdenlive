/***************************************************************************
 *   Copyright (C) 2011 by Till Theato (root@ttill.de)                     *
 *   This file is part of Kdenlive (www.kdenlive.org).                     *
 *                                                                         *
 *   Kdenlive is free software: you can redistribute it and/or modify      *
 *   it under the terms of the GNU General Public License as published by  *
 *   the Free Software Foundation, either version 2 of the License, or     *
 *   (at your option) any later version.                                   *
 *                                                                         *
 *   Kdenlive is distributed in the hope that it will be useful,           *
 *   but WITHOUT ANY WARRANTY; without even the implied warranty of        *
 *   MERCHANTABILITY or FITNESS FOR A PARTICULAR PURPOSE.  See the         *
 *   GNU General Public License for more details.                          *
 *                                                                         *
 *   You should have received a copy of the GNU General Public License     *
 *   along with Kdenlive.  If not, see <http://www.gnu.org/licenses/>.     *
 ***************************************************************************/

#include "simpletimelinewidget.h"
#include "kdenlivesettings.h"

#include <QStylePainter>
#include <QMouseEvent>

#include <QFontDatabase>
#include <KColorScheme>

<<<<<<< HEAD
SimpleTimelineWidget::SimpleTimelineWidget(QWidget *parent) :
    QWidget(parent),
    m_duration(1),
    m_position(0),
    m_currentKeyframe(-1),
    m_currentKeyframeOriginal(-1),
    m_hoverKeyframe(-1),
    m_lineHeight(10),
    m_scale(1)
=======

SimpleTimelineWidget::SimpleTimelineWidget(QWidget* parent) :
        QWidget(parent),
        m_duration(1),
        m_position(0),
        m_currentKeyframe(-1),
        m_currentKeyframeOriginal(-1),
        m_hoverKeyframe(-1),
        m_scale(1)
>>>>>>> bd60a7ea
{
    setMouseTracking(true);
    setMinimumSize(QSize(150, 20));
    setSizePolicy(QSizePolicy(QSizePolicy::Expanding, QSizePolicy::Maximum));
    setFont(QFontDatabase::systemFont(QFontDatabase::SmallestReadableFont));
    QPalette p = palette();
    KColorScheme scheme(p.currentColorGroup(), KColorScheme::Window, KSharedConfig::openConfig(KdenliveSettings::colortheme()));
    m_colSelected = palette().highlight().color();
    m_colKeyframe = scheme.foreground(KColorScheme::NormalText).color();
    m_size = QFontInfo(font()).pixelSize() * 1.8;
    m_lineHeight = m_size / 2;
    setMinimumHeight(m_size);
    setMaximumHeight(m_size);
}

void SimpleTimelineWidget::setKeyframes(const QList<int> &keyframes)
{
    m_keyframes = keyframes;
    qSort(m_keyframes);
    m_currentKeyframe = m_currentKeyframeOriginal = -1;
    emit atKeyframe(m_keyframes.contains(m_position));
    update();
}

void SimpleTimelineWidget::slotSetPosition(int pos)
{
    if (pos != m_position) {
        m_position = pos;
        emit atKeyframe(m_keyframes.contains(m_position));
        update();
    }
}

void SimpleTimelineWidget::slotAddKeyframe(int pos, int select)
{
    if (pos < 0) {
        pos = m_position;
    }

    m_keyframes.append(pos);
    qSort(m_keyframes);
    if (select) {
        m_currentKeyframe = m_currentKeyframeOriginal = pos;
    }
    update();

    emit keyframeAdded(pos);
    if (pos == m_position) {
        emit atKeyframe(true);
    }
}

void SimpleTimelineWidget::slotAddRemove()
{
    if (m_keyframes.contains(m_position)) {
        slotRemoveKeyframe(m_position);
    } else {
        slotAddKeyframe(m_position);
    }
}

void SimpleTimelineWidget::slotRemoveKeyframe(int pos)
{
    m_keyframes.removeAll(pos);
    if (m_currentKeyframe == pos) {
        m_currentKeyframe = m_currentKeyframeOriginal = -1;
    }
    update();
    emit keyframeRemoved(pos);
    if (pos == m_position) {
        emit atKeyframe(false);
    }
}

void SimpleTimelineWidget::setDuration(int dur)
{
    m_duration = dur;
}

void SimpleTimelineWidget::slotGoToNext()
{
    if (m_position == m_duration) {
        return;
    }

    foreach (const int &keyframe, m_keyframes) {
        if (keyframe > m_position) {
            slotSetPosition(keyframe);
            emit positionChanged(keyframe);
            emit atKeyframe(true);
            return;
        }
    }

    // no keyframe after current position
    slotSetPosition(m_duration);
    emit positionChanged(m_duration);
    emit atKeyframe(false);
}

void SimpleTimelineWidget::slotGoToPrev()
{
    if (m_position == 0) {
        return;
    }

    for (int i = m_keyframes.count() - 1; i >= 0; --i) {
        const int framePos(m_keyframes.at(i));
        if (framePos < m_position) {
            slotSetPosition(framePos);
            emit positionChanged(framePos);
            emit atKeyframe(true);
            return;
        }
    }

    // no keyframe before current position
    slotSetPosition(0);
    emit positionChanged(0);
    emit atKeyframe(false);
}

void SimpleTimelineWidget::mousePressEvent(QMouseEvent *event)
{
    int pos = event->x() / m_scale;
    if (event->y() < m_lineHeight && event->button() == Qt::LeftButton)  {
        foreach (const int &keyframe, m_keyframes) {
            if (qAbs(keyframe - pos) < 5) {
                m_currentKeyframeOriginal = keyframe;
                m_keyframes[m_keyframes.indexOf(keyframe)] = pos;
                m_currentKeyframe = pos;
                update();
                return;
            }
        }
    }

    // no keyframe next to mouse
    m_currentKeyframe = m_currentKeyframeOriginal = -1;
    m_position = pos;
    emit positionChanged(pos);
    emit atKeyframe(m_keyframes.contains(pos));
    update();
}

void SimpleTimelineWidget::mouseMoveEvent(QMouseEvent *event)
{
    int pos = qBound(0, (int)(event->x() / m_scale), m_duration);
    if (event->buttons() & Qt::LeftButton) {
        if (m_currentKeyframe >= 0) {
            if (!m_keyframes.contains(pos)) {
                // snap to position cursor
                if (KdenliveSettings::snaptopoints() && qAbs(pos - m_position) < 5 && !m_keyframes.contains(m_position)) {
                    pos = m_position;
                }
                // should we maybe sort here?
                m_keyframes[m_keyframes.indexOf(m_currentKeyframe)] = pos;
                m_currentKeyframe = pos;
                emit keyframeMoving(m_currentKeyframeOriginal, m_currentKeyframe);
                emit atKeyframe(m_keyframes.contains(m_position));
            }
        } else {
            m_position = pos;
            emit positionChanged(pos);
            emit atKeyframe(m_keyframes.contains(pos));
        }
        update();
        return;
    } else {
        if (event->y() < m_lineHeight) {
            foreach (const int &keyframe, m_keyframes) {
                if (qAbs(keyframe - pos) < 5) {
                    m_hoverKeyframe = keyframe;
                    setCursor(Qt::PointingHandCursor);
                    update();
                    return;
                }
            }
        }

        if (m_hoverKeyframe != -1) {
            m_hoverKeyframe = -1;
            setCursor(Qt::ArrowCursor);
            update();
        }
    }
}

void SimpleTimelineWidget::mouseReleaseEvent(QMouseEvent *event)
{
    Q_UNUSED(event)

    if (m_currentKeyframe >= 0) {
        qSort(m_keyframes);
        emit keyframeMoved(m_currentKeyframeOriginal, m_currentKeyframe);
    }
}

void SimpleTimelineWidget::mouseDoubleClickEvent(QMouseEvent *event)
{
    if (event->button() == Qt::LeftButton && event->y() < m_lineHeight) {
        int pos = qBound(0, (int)(event->x() / m_scale), m_duration);
        foreach (const int &keyframe, m_keyframes) {
            if (qAbs(keyframe - pos) < 5) {
                m_keyframes.removeAll(keyframe);
                if (keyframe == m_currentKeyframe) {
                    m_currentKeyframe = m_currentKeyframeOriginal = -1;
                }
                emit keyframeRemoved(keyframe);
                if (keyframe == m_position) {
                    emit atKeyframe(false);
                }
                return;
            }
        }

        // add new keyframe
        m_keyframes.append(pos);
        qSort(m_keyframes);
        emit keyframeAdded(pos);
        if (pos == m_position) {
            emit atKeyframe(true);
        }
    } else {
        QWidget::mouseDoubleClickEvent(event);
    }
}

void SimpleTimelineWidget::wheelEvent(QWheelEvent *event)
{
    int change = event->delta() < 0 ? -1 : 1;
    /*if (m_currentKeyframe > 0) {
        m_currentKeyframe = qBound(0, m_currentKeyframe + change, m_duration);
        emit keyframeMoved(m_currentKeyframeOriginal, m_currentKeyframe);
    } else { */
    m_position = qBound(0, m_position + change, m_duration);
    emit positionChanged(m_position);
//     }
    emit atKeyframe(m_keyframes.contains(m_position));
    update();
}

void SimpleTimelineWidget::paintEvent(QPaintEvent *event)
{
    Q_UNUSED(event)

    QStylePainter p(this);
    m_scale = width() / (double)(m_duration);
    //p.translate(0, m_lineHeight);
    int headOffset = m_lineHeight / 1.5;

    /*
     * keyframes
     */
    foreach (const int &pos, m_keyframes) {
        if (pos == m_currentKeyframe || pos == m_hoverKeyframe) {
            p.setBrush(m_colSelected);
        } else {
            p.setBrush(m_colKeyframe);
        }
<<<<<<< HEAD
        p.drawConvexPolygon(tmp);
        p.drawLine(QLineF(0, -1, 0, 5).translated(pos * m_scale, 0));
=======
        int scaledPos = pos * m_scale;
        p.drawLine(scaledPos, headOffset, scaledPos, m_lineHeight + (headOffset / 2));
        p.drawEllipse(scaledPos - headOffset / 2, 0, headOffset, headOffset);
>>>>>>> bd60a7ea
    }

    p.setPen(palette().dark().color());

    /*
     * Time-"line"
     */
    p.setPen(m_colKeyframe);
    p.drawLine(0, m_lineHeight + (headOffset / 2), width(), m_lineHeight + (headOffset / 2));

    /*
     * current position
     */
    QPolygon pa(3);
    int cursorwidth = (m_size - (m_lineHeight + headOffset / 2)) / 2 + 1;
    QPolygonF position = QPolygonF() << QPointF(-cursorwidth, m_size) << QPointF(cursorwidth, m_size) << QPointF(0, m_lineHeight + (headOffset / 2) + 1);
    position.translate(m_position * m_scale, 0);
    p.setBrush(m_colKeyframe);
    p.drawPolygon(position);
}
<|MERGE_RESOLUTION|>--- conflicted
+++ resolved
@@ -25,7 +25,6 @@
 #include <QFontDatabase>
 #include <KColorScheme>
 
-<<<<<<< HEAD
 SimpleTimelineWidget::SimpleTimelineWidget(QWidget *parent) :
     QWidget(parent),
     m_duration(1),
@@ -33,19 +32,7 @@
     m_currentKeyframe(-1),
     m_currentKeyframeOriginal(-1),
     m_hoverKeyframe(-1),
-    m_lineHeight(10),
     m_scale(1)
-=======
-
-SimpleTimelineWidget::SimpleTimelineWidget(QWidget* parent) :
-        QWidget(parent),
-        m_duration(1),
-        m_position(0),
-        m_currentKeyframe(-1),
-        m_currentKeyframeOriginal(-1),
-        m_hoverKeyframe(-1),
-        m_scale(1)
->>>>>>> bd60a7ea
 {
     setMouseTracking(true);
     setMinimumSize(QSize(150, 20));
@@ -306,14 +293,9 @@
         } else {
             p.setBrush(m_colKeyframe);
         }
-<<<<<<< HEAD
-        p.drawConvexPolygon(tmp);
-        p.drawLine(QLineF(0, -1, 0, 5).translated(pos * m_scale, 0));
-=======
         int scaledPos = pos * m_scale;
         p.drawLine(scaledPos, headOffset, scaledPos, m_lineHeight + (headOffset / 2));
         p.drawEllipse(scaledPos - headOffset / 2, 0, headOffset, headOffset);
->>>>>>> bd60a7ea
     }
 
     p.setPen(palette().dark().color());
