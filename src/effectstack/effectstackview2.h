--- conflicted
+++ resolved
@@ -263,11 +263,7 @@
     /**  Parameters for an effect changed, update the filter in timeline */
     void updateEffect(ClipItem *, int, const QDomElement &, const QDomElement &, int, bool);
     /**  Parameters for an effect changed, update the filter in timeline */
-<<<<<<< HEAD
-    void updateMasterEffect(QString, const QDomElement &, const QDomElement &, int);
-=======
-    void updateMasterEffect(QString, const QDomElement&, const QDomElement &, int ix,bool refreshStack = false);
->>>>>>> 463e9f84
+    void updateMasterEffect(QString, const QDomElement &, const QDomElement &, int ix,bool refreshStack = false);
     /** An effect in stack was moved, we need to regenerate
         all effects for this clip in the playlist */
     void refreshEffectStack(ClipItem *);
