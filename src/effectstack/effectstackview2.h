--- conflicted
+++ resolved
@@ -258,11 +258,7 @@
     /**  Parameters for an effect changed, update the filter in timeline */
     void updateEffect(ClipItem *, int, const QDomElement &, const QDomElement &, int, bool refreshStack, bool updateClip = true);
     /**  Parameters for an effect changed, update the filter in timeline */
-<<<<<<< HEAD
     void updateMasterEffect(QString, const QDomElement &, const QDomElement &, int ix, bool refreshStack = false);
-=======
-    void updateMasterEffect(QString, const QDomElement &, const QDomElement &, int ix,bool refreshStack = false, bool updateClip = true);
->>>>>>> eb395991
     /** An effect in stack was moved, we need to regenerate
         all effects for this clip in the playlist */
     void refreshEffectStack(ClipItem *);
