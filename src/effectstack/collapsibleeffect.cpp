--- conflicted
+++ resolved
@@ -527,13 +527,8 @@
 {
     title->setEnabled(!disable);
     m_enabledButton->setActive(disable);
-<<<<<<< HEAD
     m_effect.setAttribute(QStringLiteral("disable"), disable ? 1 : 0);
-    emit effectStateChanged(disable, effectIndex(), isActive() && needsMonitorEffectScene());
-=======
-    m_effect.setAttribute("disable", disable ? 1 : 0);
     emit effectStateChanged(disable, effectIndex(), needsMonitorEffectScene());
->>>>>>> fb0a6ffd
 }
 
 bool CollapsibleEffect::isGroup() const
