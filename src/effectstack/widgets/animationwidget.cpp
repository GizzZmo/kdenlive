/***************************************************************************
 *   Copyright (C) 2016 by Jean-Baptiste Mardelle (jb@kdenlive.org)        *
 *   This file is part of Kdenlive. See www.kdenlive.org.                  *
 *                                                                         *
 *   This program is free software; you can redistribute it and/or         *
 *   modify it under the terms of the GNU General Public License as        *
 *   published by the Free Software Foundation; either version 2 of        *
 *   the License or (at your option) version 3 or any later version        *
 *   accepted by the membership of KDE e.V. (or its successor approved     *
 *   by the membership of KDE e.V.), which shall act as a proxy            *
 *   defined in Section 14 of version 3 of the license.                    *
 *                                                                         *
 *   This program is distributed in the hope that it will be useful,       *
 *   but WITHOUT ANY WARRANTY; without even the implied warranty of        *
 *   MERCHANTABILITY or FITNESS FOR A PARTICULAR PURPOSE.  See the         *
 *   GNU General Public License for more details.                          *
 *                                                                         *
 *   You should have received a copy of the GNU General Public License     *
 *   along with this program.  If not, see <http://www.gnu.org/licenses/>. *
 ***************************************************************************/

#include "utils/KoIconUtils.h"

#include "kdenlive_debug.h"
#include <QVBoxLayout>
#include <QToolBar>
#include <QDomElement>
#include <QMenu>
#include <QStandardPaths>
#include <QComboBox>
#include <QDir>
#include <QCheckBox>
#include <QDialogButtonBox>
#include <QClipboard>
#include <QLineEdit>
#include <QDialog>
#include <KDualAction>
#include <KConfig>
#include <KConfigGroup>
#include <KSelectAction>
#include <klocalizedstring.h>

#include "mlt++/MltAnimation.h"

#include "animationwidget.h"
#include "doubleparameterwidget.h"
#include "monitor/monitor.h"
#include "timeline/keyframeview.h"
#include "timecodedisplay.h"
#include "kdenlivesettings.h"
#include "effectstack/parametercontainer.h"
#include "effectstack/dragvalue.h"
#include "../animkeyframeruler.h"

AnimationWidget::AnimationWidget(EffectMetaInfo *info, int clipPos, int min, int max, int effectIn, const QString &effectId, const QDomElement &xml, QWidget *parent) :
    QWidget(parent)
    , m_monitor(info->monitor)
    , m_frameSize(info->frameSize)
    , m_timePos(new TimecodeDisplay(info->monitor->timecode(), this))
    , m_active(false)
    , m_clipPos(clipPos)
    , m_inPoint(min)
    , m_outPoint(max + 1)
    , m_editedKeyframe(-1)
    , m_attachedToEnd(-2)
    , m_xml(xml)
    , m_effectId(effectId)
    , m_spinX(Q_NULLPTR)
    , m_spinY(Q_NULLPTR)
    , m_spinWidth(Q_NULLPTR)
    , m_spinHeight(Q_NULLPTR)
    , m_spinSize(Q_NULLPTR)
    , m_spinOpacity(Q_NULLPTR)
    , m_offset(effectIn - min)
{
    setAcceptDrops(true);
    QVBoxLayout *vbox2 = new QVBoxLayout(this);

    // Keyframe ruler
    m_ruler = new AnimKeyframeRuler(min, max, this);
    connect(m_ruler, &AnimKeyframeRuler::addKeyframe, this, &AnimationWidget::slotAddKeyframe);
    connect(m_ruler, &AnimKeyframeRuler::removeKeyframe, this, &AnimationWidget::slotDeleteKeyframe);
    vbox2->addWidget(m_ruler);
    vbox2->setContentsMargins(0, 0, 0, 0);
    QToolBar *tb = new QToolBar(this);
    vbox2->addWidget(tb);
    setLayout(vbox2);
    connect(m_ruler, &AnimKeyframeRuler::requestSeek, this, &AnimationWidget::seekToPos);
    connect(m_ruler, &AnimKeyframeRuler::moveKeyframe, this, &AnimationWidget::moveKeyframe);
    connect(m_timePos, SIGNAL(timeCodeEditingFinished()), this, SLOT(slotPositionChanged()));

    // seek to previous
    m_previous = tb->addAction(KoIconUtils::themedIcon(QStringLiteral("media-skip-backward")), i18n("Previous keyframe"), this, SLOT(slotPrevious()));

    // Add/remove keyframe
    m_addKeyframe = new KDualAction(i18n("Add keyframe"), i18n("Remove keyframe"), this);
    m_addKeyframe->setInactiveIcon(KoIconUtils::themedIcon(QStringLiteral("list-add")));
    m_addKeyframe->setActiveIcon(KoIconUtils::themedIcon(QStringLiteral("list-remove")));
    connect(m_addKeyframe, SIGNAL(activeChangedByUser(bool)), this, SLOT(slotAddDeleteKeyframe(bool)));
    tb->addAction(m_addKeyframe);

    // seek to next
    m_next = tb->addAction(KoIconUtils::themedIcon(QStringLiteral("media-skip-forward")), i18n("Next keyframe"), this, SLOT(slotNext()));

    // Preset combo
    m_presetCombo = new QComboBox(this);
    m_presetCombo->setToolTip(i18n("Presets"));
    connect(m_presetCombo, SIGNAL(currentIndexChanged(int)), this, SLOT(applyPreset(int)));
    tb->addWidget(m_presetCombo);

    // Keyframe type widget
    m_selectType = new KSelectAction(KoIconUtils::themedIcon(QStringLiteral("keyframes")), i18n("Keyframe interpolation"), this);
    QAction *discrete = new QAction(KoIconUtils::themedIcon(QStringLiteral("discrete")), i18n("Discrete"), this);
    discrete->setData((int) mlt_keyframe_discrete);
    discrete->setCheckable(true);
    m_selectType->addAction(discrete);
    QAction *linear = new QAction(KoIconUtils::themedIcon(QStringLiteral("linear")), i18n("Linear"), this);
    linear->setData((int) mlt_keyframe_linear);
    linear->setCheckable(true);
    m_selectType->addAction(linear);
    QAction *curve = new QAction(KoIconUtils::themedIcon(QStringLiteral("smooth")), i18n("Smooth"), this);
    curve->setData((int) mlt_keyframe_smooth);
    curve->setCheckable(true);
    m_selectType->addAction(curve);
    m_selectType->setCurrentAction(linear);
    connect(m_selectType, SIGNAL(triggered(QAction *)), this, SLOT(slotEditKeyframeType(QAction *)));

    KSelectAction *defaultInterp = new KSelectAction(KoIconUtils::themedIcon(QStringLiteral("keyframes")), i18n("Default interpolation"), this);
    discrete = new QAction(KoIconUtils::themedIcon(QStringLiteral("discrete")), i18n("Discrete"), this);
    discrete->setData((int) mlt_keyframe_discrete);
    discrete->setCheckable(true);
    defaultInterp->addAction(discrete);
    linear = new QAction(KoIconUtils::themedIcon(QStringLiteral("linear")), i18n("Linear"), this);
    linear->setData((int) mlt_keyframe_linear);
    linear->setCheckable(true);
    defaultInterp->addAction(linear);
    curve = new QAction(KoIconUtils::themedIcon(QStringLiteral("smooth")), i18n("Smooth"), this);
    curve->setData((int) mlt_keyframe_smooth);
    curve->setCheckable(true);
    defaultInterp->addAction(curve);
    switch (KdenliveSettings::defaultkeyframeinterp()) {
    case mlt_keyframe_discrete:
        defaultInterp->setCurrentAction(discrete);
        break;
    case mlt_keyframe_smooth:
        defaultInterp->setCurrentAction(curve);
        break;
    default:
        defaultInterp->setCurrentAction(linear);
        break;
    }
    connect(defaultInterp, SIGNAL(triggered(QAction *)), this, SLOT(slotSetDefaultInterp(QAction *)));
    m_selectType->setToolBarMode(KSelectAction::ComboBoxMode);

    m_endAttach = new QAction(i18n("Attach keyframe to end"), this);
    m_endAttach->setCheckable(true);
    connect(m_endAttach, &QAction::toggled, this, &AnimationWidget::slotReverseKeyframeType);

    // copy/paste keyframes from clipboard
    QAction *copy = new QAction(i18n("Copy keyframes to clipboard"), this);
    connect(copy, &QAction::triggered, this, &AnimationWidget::slotCopyKeyframes);
    QAction *paste = new QAction(i18n("Import keyframes from clipboard"), this);
    connect(paste, &QAction::triggered, this, &AnimationWidget::slotImportKeyframes);

    QAction *removeNext = new QAction(i18n("Remove all keyframes after cursor"), this);
    connect(removeNext, &QAction::triggered, this, &AnimationWidget::slotRemoveNext);

    // save preset
    QAction *savePreset = new QAction(KoIconUtils::themedIcon(QStringLiteral("document-save")), i18n("Save preset"), this);
    connect(savePreset, &QAction::triggered, this, &AnimationWidget::savePreset);

    // delete preset
    QAction *delPreset = new QAction(KoIconUtils::themedIcon(QStringLiteral("edit-delete")), i18n("Delete preset"), this);
    connect(delPreset, &QAction::triggered, this, &AnimationWidget::deletePreset);

    QMenu *container = new QMenu;
    tb->addAction(m_selectType);
    container->addAction(m_endAttach);
    container->addSeparator();
    container->addAction(copy);
    container->addAction(paste);
    container->addAction(removeNext);
    container->addSeparator();
    container->addAction(savePreset);
    container->addAction(delPreset);
    container->addAction(defaultInterp);

    QToolButton *menuButton = new QToolButton;
    menuButton->setIcon(KoIconUtils::themedIcon(QStringLiteral("kdenlive-menu")));
    menuButton->setToolTip(i18n("Options"));
    menuButton->setMenu(container);
    menuButton->setPopupMode(QToolButton::InstantPopup);
    tb->addWidget(menuButton);

    // Spacer
    QWidget *empty = new QWidget();
    empty->setSizePolicy(QSizePolicy::Expanding, QSizePolicy::Preferred);
    tb->addWidget(empty);

    // Timecode
    tb->addWidget(m_timePos);
    m_timePos->setFrame(false);
    m_timePos->setRange(0, m_outPoint - m_inPoint - 1);

    // Prepare property
    mlt_profile profile = m_monitor->profile()->get_profile();
    m_animProperties.set("_profile", profile, 0, Q_NULLPTR, Q_NULLPTR);

    // Display keyframe parameter
    addParameter(xml);
}

AnimationWidget::~AnimationWidget()
{
}

void AnimationWidget::finishSetup()
{
    // Load effect presets
    loadPresets();

    // If only one animated parametes, hide radiobutton
    if (m_doubleWidgets.count() == 1) {
        m_doubleWidgets.first()->hideRadioButton();
    }

    // Load keyframes
    rebuildKeyframes();
}

//static
QString AnimationWidget::getDefaultKeyframes(int start, const QString &defaultValue, bool linearOnly)
{
    QString keyframes = QString::number(start);
    if (linearOnly) {
        keyframes.append(QStringLiteral("="));
    } else {
        switch (KdenliveSettings::defaultkeyframeinterp()) {
        case mlt_keyframe_discrete:
            keyframes.append(QStringLiteral("|="));
            break;
        case mlt_keyframe_smooth:
            keyframes.append(QStringLiteral("~="));
            break;
        default:
            keyframes.append(QStringLiteral("="));
            break;
        }
    }
    keyframes.append(defaultValue);
    return keyframes;
}

void AnimationWidget::updateTimecodeFormat()
{
    m_timePos->slotUpdateTimeCodeFormat();
}

void AnimationWidget::slotPrevious()
{
    int previous = qMax(-m_offset, m_animController.previous_key(m_timePos->getValue() - m_offset - 1)) + m_offset;
    if (previous == m_timePos->getValue() && previous > 0) {
        // Make sure we can seek to effect start even if there is no keyframe
        previous = 0;
    }
    m_ruler->setActiveKeyframe(previous);
    slotPositionChanged(previous, true);
}

void AnimationWidget::slotNext()
{
    int next = m_animController.next_key(m_timePos->getValue() - m_offset + 1) + m_offset;
    if (!m_animController.is_key(next - m_offset)) {
        // No keyframe after current pos, return end position
        next = m_timePos->maximum();
    } else {
        m_ruler->setActiveKeyframe(next - m_offset);
    }
    slotPositionChanged(next, true);
}

void AnimationWidget::slotAddKeyframe(int pos)
{
    slotAddDeleteKeyframe(true, pos);
}

void AnimationWidget::doAddKeyframe(int pos, QString paramName, bool directUpdate)
{
    if (paramName.isEmpty()) {
        paramName = m_inTimeline;
    }
    if (pos == -1) {
        pos = m_timePos->getValue();
    }
    pos -= m_offset;
    // Try to get previous key's type
    mlt_keyframe_type type = (mlt_keyframe_type) KdenliveSettings::defaultkeyframeinterp();
    if (m_animController.key_count() > 1) {
        int previous = m_animController.previous_key(pos);
        if (m_animController.is_key(previous)) {
            type =  m_animController.keyframe_type(previous);
        } else {
            int next = m_animController.next_key(pos);
            if (m_animController.is_key(next)) {
                type =  m_animController.keyframe_type(next);
            }
        }
    }

    if (paramName == m_rectParameter) {
        mlt_rect rect = m_animProperties.anim_get_rect(paramName.toUtf8().constData(), pos, m_outPoint);
        m_animProperties.anim_set(paramName.toUtf8().constData(), rect, pos, m_outPoint, type);
    } else {
        double val = m_animProperties.anim_get_double(paramName.toUtf8().constData(), pos, m_outPoint);
        m_animProperties.anim_set(paramName.toUtf8().constData(), val, pos, m_outPoint, type);
    }
    slotPositionChanged(-1, false);
    if (directUpdate) {
        m_ruler->setActiveKeyframe(pos);
        rebuildKeyframes();
        emit parameterChanged();
    }
}

void AnimationWidget::slotDeleteKeyframe(int pos)
{
    slotAddDeleteKeyframe(false, pos);
}

void AnimationWidget::slotAddDeleteKeyframe(bool add, int pos)
{
    if (pos == -1) {
        pos = m_timePos->getValue();
    }
    QStringList paramNames = m_doubleWidgets.keys();
    if (!m_rectParameter.isEmpty()) {
        paramNames << m_rectParameter;
    }
    if (!add) {
        // Delete keyframe in all animations at current pos
        for (int i = 0; i < paramNames.count(); i++) {
            m_animController = m_animProperties.get_animation(paramNames.at(i).toUtf8().constData());
            if (m_animController.is_key(pos - m_offset)) {
                m_animController.remove(pos - m_offset);
            }
        }
        m_selectType->setEnabled(false);
        m_addKeyframe->setActive(false);
        slotPositionChanged(-1, false);
    } else {
        // Add keyframe in all animations
        for (int i = 0; i < paramNames.count(); i++) {
            m_animController = m_animProperties.get_animation(paramNames.at(i).toUtf8().constData());
            if (!m_animController.is_key(pos - m_offset)) {
                doAddKeyframe(pos, paramNames.at(i), false);
            }
        }
        m_ruler->setActiveKeyframe(pos);
    }
    // Restore default controller
    m_animController = m_animProperties.get_animation(m_inTimeline.toUtf8().constData());
    // Rebuild
    rebuildKeyframes();
    emit parameterChanged();
}

void AnimationWidget::slotRemoveNext()
{
    int pos = m_timePos->getValue();
    // Delete keyframe in all animations at current pos
    QStringList paramNames = m_doubleWidgets.keys();
    if (!m_rectParameter.isEmpty()) {
        paramNames << m_rectParameter;
    }
    int kfrPos;
    for (int i = 0; i < paramNames.count(); i++) {
        m_animController = m_animProperties.get_animation(paramNames.at(i).toUtf8().constData());
        int j = 0;
        while (j < m_animController.key_count()) {
            kfrPos = m_animController.key_get_frame(j);
            if (kfrPos > (pos - m_offset)) {
                m_animController.remove(kfrPos);
            } else {
                j++;
            }
        }
    }
    m_selectType->setEnabled(false);
    m_addKeyframe->setActive(false);
    slotPositionChanged(-1, false);
    // Restore default controller
    m_animController = m_animProperties.get_animation(m_inTimeline.toUtf8().constData());
    // Rebuild
    rebuildKeyframes();
    emit parameterChanged();
}

void AnimationWidget::slotSyncPosition(int relTimelinePos)
{
    // do only sync if this effect is keyframable
    if (m_timePos->maximum() > 0) {
        relTimelinePos = qBound(0, relTimelinePos, m_timePos->maximum());
        slotPositionChanged(relTimelinePos, false);
    }
}

void AnimationWidget::moveKeyframe(int oldPos, int newPos)
{
    bool isKey;
    mlt_keyframe_type type;
    if (m_animController.get_item(oldPos - m_offset, isKey, type)) {
        qCDebug(KDENLIVE_LOG) << "////////ERROR NO KFR";
        return;
    }
    if (!m_rectParameter.isEmpty()) {
        m_animController = m_animProperties.get_animation(m_rectParameter.toUtf8().constData());
        mlt_rect rect = m_animProperties.anim_get_rect(m_rectParameter.toUtf8().constData(), oldPos - m_offset, m_outPoint);
        m_animController.remove(oldPos - m_offset);
        m_animProperties.anim_set(m_rectParameter.toUtf8().constData(), rect, newPos - m_offset, m_outPoint, type);
    }
    QStringList paramNames = m_doubleWidgets.keys();
    for (int i = 0; i < paramNames.count(); i++) {
        QString param = paramNames.at(i);
        m_animController = m_animProperties.get_animation(param.toUtf8().constData());
        double val = m_animProperties.anim_get_double(param.toUtf8().constData(), oldPos - m_offset, m_outPoint);
        m_animController.remove(oldPos - m_offset);
        m_animProperties.anim_set(param.toUtf8().constData(), val, newPos - m_offset, m_outPoint, type);
    }
    // Restore default controller
    m_animController = m_animProperties.get_animation(m_inTimeline.toUtf8().constData());
    m_ruler->setActiveKeyframe(newPos);
    if (m_attachedToEnd == oldPos) {
        m_attachedToEnd = newPos;
    }
    rebuildKeyframes();
    slotPositionChanged(m_ruler->position(), false);
    emit parameterChanged();
}

void AnimationWidget::rebuildKeyframes()
{
    // Fetch keyframes
    QVector<int> keyframes;
    QVector<int> types;
    int frame;
    mlt_keyframe_type type;
    int count = m_animController.key_count();
    for (int i = 0; i < count; i++) {
        if (!m_animController.key_get(i, frame, type)) {
            frame += m_offset;
            if (frame >= 0) {
                keyframes << frame;
                types << (count > 1 ? (int) type : mlt_keyframe_linear);
            }
        }
    }
    m_ruler->updateKeyframes(keyframes, types, m_attachedToEnd);
}

void AnimationWidget::updateToolbar()
{
    int pos = m_timePos->getValue();
    QMapIterator<QString, DoubleParameterWidget *> i(m_doubleWidgets);
    while (i.hasNext()) {
        i.next();
        double val = m_animProperties.anim_get_double(i.key().toUtf8().constData(), pos, m_outPoint);
        i.value()->setValue(val * i.value()->factor);
    }
    if (m_animController.is_key(pos)) {
        QList<QAction *> types = m_selectType->actions();
        for (int i = 0; i < types.count(); i++) {
            if (types.at(i)->data().toInt() == (int) m_animController.keyframe_type(pos)) {
                m_selectType->setCurrentAction(types.at(i));
                break;
            }
        }
        m_selectType->setEnabled(m_animController.key_count() > 1);
        m_addKeyframe->setActive(true);
        m_addKeyframe->setEnabled(m_animController.key_count() > 1);
        if (m_doubleWidgets.value(m_inTimeline)) {
            m_doubleWidgets.value(m_inTimeline)->enableEdit(true);
        }
    } else {
        m_selectType->setEnabled(false);
        m_addKeyframe->setActive(false);
        m_addKeyframe->setEnabled(true);
        if (m_doubleWidgets.value(m_inTimeline)) {
            m_doubleWidgets.value(m_inTimeline)->enableEdit(false);
        }
    }
}

void AnimationWidget::slotPositionChanged(int pos, bool seek)
{
    if (pos == -1) {
        pos = m_timePos->getValue();
    } else {
        m_timePos->setValue(pos);
    }
    m_ruler->setValue(pos);
    if (m_spinX) {
        updateRect(pos - m_offset);
    }
    updateSlider(pos - m_offset);
<<<<<<< HEAD
    if (seek) {
=======
    m_previous->setEnabled(pos > 0);
    m_next->setEnabled(pos < (m_outPoint - m_inPoint - 1));
    if (seek)
>>>>>>> 3db37117
        emit seekToPos(pos);
    }
}

void AnimationWidget::updateSlider(int pos)
{
    m_endAttach->blockSignals(true);
    QMapIterator<QString, DoubleParameterWidget *> i(m_doubleWidgets);
    while (i.hasNext()) {
        i.next();
        m_animController = m_animProperties.get_animation(i.key().toUtf8().constData());
        double val = m_animProperties.anim_get_double(i.key().toUtf8().constData(), pos, m_outPoint);
        if (!m_animController.is_key(pos)) {
            // no keyframe
            m_addKeyframe->setEnabled(true);
            if (m_animController.key_count() <= 1) {
                // Special case: only one keyframe, allow adjusting whatever the position is
                i.value()->enableEdit(true);
                if (!i.value()->hasEditFocus()) {
                    i.value()->setValue(val * i.value()->factor);
                }
                if (i.key() == m_inTimeline) {
                    if (m_active) {
                        m_monitor->setEffectKeyframe(true);
                    }
                    m_endAttach->setEnabled(true);
                    m_endAttach->setChecked(m_attachedToEnd > -2 && m_animController.key_get_frame(0) >= m_attachedToEnd);
                }
            } else {
                i.value()->enableEdit(false);
                i.value()->setValue(val * i.value()->factor);
                if (i.key() == m_inTimeline) {
                    if (m_active) {
                        m_monitor->setEffectKeyframe(false);
                    }
                    m_endAttach->setEnabled(false);
                }
            }
            if (i.key() == m_inTimeline) {
                m_selectType->setEnabled(false);
                m_addKeyframe->setActive(false);
            }
        } else {
            // keyframe
            i.value()->setValue(val * i.value()->factor);
            if (i.key() == m_inTimeline) {
                if (m_active) {
                    m_monitor->setEffectKeyframe(true);
                }
                m_addKeyframe->setActive(true);
                m_addKeyframe->setEnabled(m_animController.key_count() > 1);
                m_selectType->setEnabled(m_animController.key_count() > 1);
                m_endAttach->setEnabled(true);
                m_endAttach->setChecked(m_attachedToEnd > -2 && pos >= m_attachedToEnd);
                mlt_keyframe_type currentType = m_animController.keyframe_type(pos);
                QList<QAction *> types = m_selectType->actions();
                for (int i = 0; i < types.count(); i++) {
                    if ((mlt_keyframe_type) types.at(i)->data().toInt() == currentType) {
                        m_selectType->setCurrentAction(types.at(i));
                        break;
                    }
                }
            }
            i.value()->enableEdit(true);
        }
    }
    m_endAttach->blockSignals(false);
    // Restore default controller
    m_animController = m_animProperties.get_animation(m_inTimeline.toUtf8().constData());
}

void AnimationWidget::updateRect(int pos)
{
    m_endAttach->blockSignals(true);
    m_animController = m_animProperties.get_animation(m_rectParameter.toUtf8().constData());
    mlt_rect rect = m_animProperties.anim_get_rect(m_rectParameter.toUtf8().constData(), pos, m_outPoint);
    m_spinX->blockSignals(true);
    m_spinY->blockSignals(true);
    m_spinWidth->blockSignals(true);
    m_spinHeight->blockSignals(true);
    m_spinSize->blockSignals(true);
    m_spinX->setValue(rect.x);
    m_spinY->setValue(rect.y);
    m_spinWidth->setValue(rect.w);
    m_spinHeight->setValue(rect.h);
    double scale = qMin(rect.w / m_monitor->render->frameRenderWidth(), rect.h / m_monitor->render->renderHeight());
    m_spinSize->setValue(100.0 * scale);
    if (m_spinOpacity) {
        m_spinOpacity->blockSignals(true);
        m_spinOpacity->setValue(100.0 * rect.o);
        m_spinOpacity->blockSignals(false);
    }
    bool enableEdit = false;
    if (!m_animController.is_key(pos)) {
        // no keyframe
        m_addKeyframe->setEnabled(true);
        if (m_animController.key_count() <= 1) {
            // Special case: only one keyframe, allow adjusting whatever the position is
            enableEdit = true;
            if (m_active) {
                m_monitor->setEffectKeyframe(true);
            }
            m_endAttach->setEnabled(true);
            m_endAttach->setChecked(m_attachedToEnd > -2 && m_animController.key_get_frame(0) >= m_attachedToEnd);
        } else {
            enableEdit = false;
            if (m_active) {
                m_monitor->setEffectKeyframe(false);
            }
            m_endAttach->setEnabled(false);
        }
        m_selectType->setEnabled(false);
        m_addKeyframe->setActive(false);
    } else {
        // keyframe
        enableEdit = true;
        if (m_active) {
            m_monitor->setEffectKeyframe(true);
        }
        m_addKeyframe->setActive(true);
        m_addKeyframe->setEnabled(m_animController.key_count() > 1);
        m_selectType->setEnabled(m_animController.key_count() > 1);
        m_endAttach->setEnabled(true);
        m_endAttach->setChecked(m_attachedToEnd > -2 && pos >= m_attachedToEnd);
        mlt_keyframe_type currentType = m_animController.keyframe_type(pos);
        QList<QAction *> types = m_selectType->actions();
        for (int i = 0; i < types.count(); i++) {
            if ((mlt_keyframe_type) types.at(i)->data().toInt() == currentType) {
                m_selectType->setCurrentAction(types.at(i));
                break;
            }
        }
    }
    m_spinX->setEnabled(enableEdit);
    m_spinY->setEnabled(enableEdit);
    m_spinWidth->setEnabled(enableEdit);
    m_spinHeight->setEnabled(enableEdit);
    m_spinSize->setEnabled(enableEdit);
    if (m_spinOpacity) {
        m_spinOpacity->setEnabled(enableEdit);
    }
    m_spinX->blockSignals(false);
    m_spinY->blockSignals(false);
    m_spinWidth->blockSignals(false);
    m_spinHeight->blockSignals(false);
    m_spinSize->blockSignals(false);
    m_endAttach->blockSignals(false);
    setupMonitor(QRect(rect.x, rect.y, rect.w, rect.h));
    // Restore default controller
    m_animController = m_animProperties.get_animation(m_inTimeline.toUtf8().constData());
}

void AnimationWidget::slotEditKeyframeType(QAction *action)
{
    int pos = m_timePos->getValue() - m_offset;
    if (m_animController.is_key(pos)) {
        if (m_rectParameter == m_inTimeline) {
            mlt_rect rect = m_animProperties.anim_get_rect(m_inTimeline.toUtf8().constData(), pos, m_outPoint);
            m_animProperties.anim_set(m_inTimeline.toUtf8().constData(), rect, pos, m_outPoint, (mlt_keyframe_type) action->data().toInt());
        } else {
            double val = m_animProperties.anim_get_double(m_inTimeline.toUtf8().constData(), pos, m_outPoint);
            m_animProperties.anim_set(m_inTimeline.toUtf8().constData(), val, pos, m_outPoint, (mlt_keyframe_type) action->data().toInt());
        }
        /* This is a keyframe, edit for all parameters
        QStringList paramNames = m_doubleWidgets.keys();
        for (int i = 0; i < paramNames.count(); i++) {
            double val = m_animProperties.anim_get_double(paramNames.at(i).toUtf8().constData(), pos, m_timePos->maximum());
            m_animProperties.anim_set(paramNames.at(i).toUtf8().constData(), val, pos, m_timePos->maximum(), (mlt_keyframe_type) action->data().toInt());
        }*/
        rebuildKeyframes();
        setupMonitor();
        emit parameterChanged();
    }
}

void AnimationWidget::slotSetDefaultInterp(QAction *action)
{
    KdenliveSettings::setDefaultkeyframeinterp(action->data().toInt());
}

void AnimationWidget::addParameter(const QDomElement &e)
{
    // Anim properties might at some point require some more infos like profile
    QString keyframes;
    if (e.hasAttribute(QStringLiteral("value"))) {
        keyframes = e.attribute(QStringLiteral("value"));
    }
    if (keyframes.isEmpty()) {
        keyframes = getDefaultKeyframes(m_inPoint, e.attribute(QStringLiteral("default")));
        if (keyframes.contains('%')) {
            keyframes = EffectsController::getStringRectEval(m_monitor->profileInfo(), keyframes);
        }
    }
    QString paramTag = e.attribute(QStringLiteral("name"));
    m_animProperties.set(paramTag.toUtf8().constData(), keyframes.toUtf8().constData());
    m_attachedToEnd = KeyframeView::checkNegatives(keyframes, m_outPoint);
    m_params.append(e.cloneNode().toElement());
    const QString paramType = e.attribute(QStringLiteral("type"));
    if (paramType == QLatin1String("animated")) {
        // one dimension parameter
        // Required to initialize anim property
        m_animProperties.anim_get_int(paramTag.toUtf8().constData(), 0, m_outPoint);
        buildSliderWidget(paramTag, e);
    } else if (paramType == QLatin1String("animatedrect")) {
        // one dimension parameter
        // TODO: multiple rect parameters in effect ?
        m_rectParameter = paramTag;
        m_inTimeline = paramTag;
        // Required to initialize anim property
        m_animProperties.anim_get_rect(paramTag.toUtf8().constData(), 0, m_outPoint);
        buildRectWidget(paramTag, e);
    }
}

void AnimationWidget::buildSliderWidget(const QString &paramTag, const QDomElement &e)
{
    QLocale locale;
    QDomElement na = e.firstChildElement(QStringLiteral("name"));
    QString paramName = i18n(na.text().toUtf8().data());
    QDomElement commentElem = e.firstChildElement(QStringLiteral("comment"));
    QString comment;
    if (!commentElem.isNull()) {
        comment = i18n(commentElem.text().toUtf8().data());
    }

    int index = m_params.count() - 1;

    double factor = e.hasAttribute(QStringLiteral("factor")) ? locale.toDouble(e.attribute(QStringLiteral("factor"))) : 1;
    DoubleParameterWidget *doubleparam = new DoubleParameterWidget(paramName, 0,
            e.attribute(QStringLiteral("min")).toDouble(), e.attribute(QStringLiteral("max")).toDouble(),
            e.attribute(QStringLiteral("default")).toDouble() * factor, comment, index, e.attribute(QStringLiteral("suffix")), e.attribute(QStringLiteral("decimals")).toInt(), true, this);
    doubleparam->setObjectName(paramTag);
    doubleparam->factor = factor;
    connect(doubleparam, &DoubleParameterWidget::valueChanged, this, &AnimationWidget::slotAdjustKeyframeValue);
    layout()->addWidget(doubleparam);
    if ((!e.hasAttribute(QStringLiteral("intimeline")) || e.attribute(QStringLiteral("intimeline")) == QLatin1String("1")) && !e.hasAttribute(QStringLiteral("notintimeline"))) {
        doubleparam->setInTimelineProperty(true);
        doubleparam->setChecked(true);
        m_inTimeline = paramTag;
        m_animController = m_animProperties.get_animation(m_inTimeline.toUtf8().constData());
    }
    m_doubleWidgets.insert(paramTag, doubleparam);
    connect(doubleparam, &DoubleParameterWidget::displayInTimeline, this, &AnimationWidget::slotUpdateVisibleParameter);
}

void AnimationWidget::buildRectWidget(const QString &paramTag, const QDomElement &e)
{
    QDomElement na = e.firstChildElement(QStringLiteral("name"));
    QString paramName = i18n(na.text().toUtf8().data());
    QDomElement commentElem = e.firstChildElement(QStringLiteral("comment"));
    QString comment;
    if (!commentElem.isNull()) {
        comment = i18n(commentElem.text().toUtf8().data());
    }

    QHBoxLayout *horLayout = new QHBoxLayout;
    m_spinX = new DragValue(i18nc("x axis position", "X"), 0, 0, -99000, 99000, -1, QString(), false, this);
    connect(m_spinX, &DragValue::valueChanged, this, &AnimationWidget::slotAdjustRectKeyframeValue);
    horLayout->addWidget(m_spinX);

    m_spinY = new DragValue(i18nc("y axis position", "Y"), 0, 0, -99000, 99000, -1, QString(), false, this);
    connect(m_spinY, &DragValue::valueChanged, this, &AnimationWidget::slotAdjustRectKeyframeValue);
    horLayout->addWidget(m_spinY);

    m_spinWidth = new DragValue(i18nc("Frame width", "W"), m_monitor->render->frameRenderWidth(), 0, 1, 99000, -1, QString(), false, this);
    connect(m_spinWidth, &DragValue::valueChanged, this, &AnimationWidget::slotAdjustRectKeyframeValue);
    horLayout->addWidget(m_spinWidth);

    m_spinHeight = new DragValue(i18nc("Frame height", "H"), m_monitor->render->renderHeight(), 0, 1, 99000, -1, QString(), false, this);
    connect(m_spinHeight, &DragValue::valueChanged, this, &AnimationWidget::slotAdjustRectKeyframeValue);
    horLayout->addWidget(m_spinHeight);
    horLayout->addStretch(10);

    QHBoxLayout *horLayout2 = new QHBoxLayout;
    m_spinSize = new DragValue(i18n("Size"), 100, 2, 1, 99000, -1, i18n("%"), false, this);
    m_spinSize->setStep(10);
    connect(m_spinSize, &DragValue::valueChanged, this, &AnimationWidget::slotResize);
    horLayout2->addWidget(m_spinSize);
    if (e.attribute(QStringLiteral("opacity")) != QLatin1String("false")) {
        m_spinOpacity = new DragValue(i18n("Opacity"), 100, 0, 0, 100, -1, i18n("%"), true, this);
        connect(m_spinOpacity, &DragValue::valueChanged, this, &AnimationWidget::slotAdjustRectKeyframeValue);
        horLayout2->addWidget(m_spinOpacity);
    }

    // Build buttons
    QAction *originalSize = new QAction(KoIconUtils::themedIcon(QStringLiteral("zoom-original")), i18n("Adjust to original size"), this);
    connect(originalSize, &QAction::triggered, this, &AnimationWidget::slotAdjustToSource);
    QAction *adjustSize = new QAction(KoIconUtils::themedIcon(QStringLiteral("zoom-fit-best")), i18n("Adjust and center in frame"), this);
    connect(adjustSize, &QAction::triggered, this, &AnimationWidget::slotAdjustToFrameSize);
    QAction *fitToWidth = new QAction(KoIconUtils::themedIcon(QStringLiteral("zoom-fit-width")), i18n("Fit to width"), this);
    connect(fitToWidth, &QAction::triggered, this, &AnimationWidget::slotFitToWidth);
    QAction *fitToHeight = new QAction(KoIconUtils::themedIcon(QStringLiteral("zoom-fit-height")), i18n("Fit to height"), this);
    connect(fitToHeight, &QAction::triggered, this, &AnimationWidget::slotFitToHeight);

    QAction *alignleft = new QAction(KoIconUtils::themedIcon(QStringLiteral("kdenlive-align-left")), i18n("Align left"), this);
    connect(alignleft, &QAction::triggered, this, &AnimationWidget::slotMoveLeft);
    QAction *alignhcenter = new QAction(KoIconUtils::themedIcon(QStringLiteral("kdenlive-align-hor")), i18n("Center horizontally"), this);
    connect(alignhcenter, &QAction::triggered, this, &AnimationWidget::slotCenterH);
    QAction *alignright = new QAction(KoIconUtils::themedIcon(QStringLiteral("kdenlive-align-right")), i18n("Align right"), this);
    connect(alignright, &QAction::triggered, this, &AnimationWidget::slotMoveRight);
    QAction *aligntop = new QAction(KoIconUtils::themedIcon(QStringLiteral("kdenlive-align-top")), i18n("Align top"), this);
    connect(aligntop, &QAction::triggered, this, &AnimationWidget::slotMoveTop);
    QAction *alignvcenter = new QAction(KoIconUtils::themedIcon(QStringLiteral("kdenlive-align-vert")), i18n("Center vertically"), this);
    connect(alignvcenter, &QAction::triggered, this, &AnimationWidget::slotCenterV);
    QAction *alignbottom = new QAction(KoIconUtils::themedIcon(QStringLiteral("kdenlive-align-bottom")), i18n("Align bottom"), this);
    connect(alignbottom, &QAction::triggered, this, &AnimationWidget::slotMoveBottom);

    QHBoxLayout *alignLayout = new QHBoxLayout;
    alignLayout->setSpacing(0);
    QToolButton *alignButton = new QToolButton;
    alignButton->setDefaultAction(alignleft);
    alignButton->setAutoRaise(true);
    alignLayout->addWidget(alignButton);

    alignButton = new QToolButton;
    alignButton->setDefaultAction(alignhcenter);
    alignButton->setAutoRaise(true);
    alignLayout->addWidget(alignButton);

    alignButton = new QToolButton;
    alignButton->setDefaultAction(alignright);
    alignButton->setAutoRaise(true);
    alignLayout->addWidget(alignButton);

    alignButton = new QToolButton;
    alignButton->setDefaultAction(aligntop);
    alignButton->setAutoRaise(true);
    alignLayout->addWidget(alignButton);

    alignButton = new QToolButton;
    alignButton->setDefaultAction(alignvcenter);
    alignButton->setAutoRaise(true);
    alignLayout->addWidget(alignButton);

    alignButton = new QToolButton;
    alignButton->setDefaultAction(alignbottom);
    alignButton->setAutoRaise(true);
    alignLayout->addWidget(alignButton);

    alignButton = new QToolButton;
    alignButton->setDefaultAction(originalSize);
    alignButton->setAutoRaise(true);
    alignLayout->addWidget(alignButton);

    alignButton = new QToolButton;
    alignButton->setDefaultAction(adjustSize);
    alignButton->setAutoRaise(true);
    alignLayout->addWidget(alignButton);

    alignButton = new QToolButton;
    alignButton->setDefaultAction(fitToWidth);
    alignButton->setAutoRaise(true);
    alignLayout->addWidget(alignButton);

    alignButton = new QToolButton;
    alignButton->setDefaultAction(fitToHeight);
    alignButton->setAutoRaise(true);
    alignLayout->addWidget(alignButton);
    alignLayout->addStretch(10);

    static_cast<QVBoxLayout *>(layout())->addLayout(horLayout);
    static_cast<QVBoxLayout *>(layout())->addLayout(alignLayout);
    static_cast<QVBoxLayout *>(layout())->addLayout(horLayout2);
    m_animController = m_animProperties.get_animation(paramTag.toUtf8().constData());
}

void AnimationWidget::slotUpdateVisibleParameter(bool display)
{
    if (!display) {
        return;
    }
    DoubleParameterWidget *slider = qobject_cast<DoubleParameterWidget *>(QObject::sender());
    if (slider) {
        if (slider->objectName() == m_inTimeline) {
            return;
        }
        if (m_doubleWidgets.value(m_inTimeline)) {
            m_doubleWidgets.value(m_inTimeline)->setChecked(false);
        }
        m_inTimeline = slider->objectName();
        m_animController = m_animProperties.get_animation(m_inTimeline.toUtf8().constData());
        rebuildKeyframes();
        emit parameterChanged();
    }
}

void AnimationWidget::slotAdjustKeyframeValue(double value)
{
    DoubleParameterWidget *slider = qobject_cast<DoubleParameterWidget *>(QObject::sender());
    if (!slider) {
        return;
    }
    m_inTimeline = slider->objectName();
    m_animController = m_animProperties.get_animation(m_inTimeline.toUtf8().constData());

    int pos = m_ruler->position() - m_offset;
    mlt_keyframe_type type = m_selectType->isEnabled() ? (mlt_keyframe_type) m_selectType->currentAction()->data().toInt() : (mlt_keyframe_type) KdenliveSettings::defaultkeyframeinterp();
    if (m_animController.is_key(pos)) {
        // This is a keyframe
        type =  m_animController.keyframe_type(pos);
        m_animProperties.anim_set(m_inTimeline.toUtf8().constData(), value / slider->factor, pos, m_outPoint, type);
        emit parameterChanged();
    } else if (m_animController.key_count() <= 1) {
        pos = m_animController.key_get_frame(0);
        if (pos >= 0) {
            if (m_animController.is_key(pos)) {
                type =  m_animController.keyframe_type(pos);
            }
            m_animProperties.anim_set(m_inTimeline.toUtf8().constData(), value / slider->factor, pos, m_outPoint, type);
            emit parameterChanged();
        }
    }
}

void AnimationWidget::slotAdjustRectKeyframeValue()
{
    m_animController = m_animProperties.get_animation(m_rectParameter.toUtf8().constData());
    m_inTimeline = m_rectParameter;
    int pos = m_ruler->position() - m_offset;
    mlt_rect rect;
    rect.x = m_spinX->value();
    rect.y = m_spinY->value();
    rect.w = m_spinWidth->value();
    rect.h = m_spinHeight->value();
    rect.o = m_spinOpacity ? m_spinOpacity->value() / 100.0 : 1;
    double scale = qMin(m_spinWidth->value() / m_monitor->render->frameRenderWidth(), m_spinHeight->value() / m_monitor->render->renderHeight());
    m_spinSize->blockSignals(true);
    m_spinSize->setValue(100.0 * scale);
    m_spinSize->blockSignals(false);
    if (m_animController.is_key(pos)) {
        // This is a keyframe
        m_animProperties.anim_set(m_rectParameter.toUtf8().constData(), rect, pos, m_outPoint, (mlt_keyframe_type) m_selectType->currentAction()->data().toInt());
        emit parameterChanged();
        setupMonitor(QRect(rect.x, rect.y, rect.w, rect.h));
    } else if (m_animController.key_count() <= 1) {
        pos = m_animController.key_get_frame(0);
        if (pos >= 0) {
            m_animProperties.anim_set(m_rectParameter.toUtf8().constData(), rect, pos, m_outPoint, (mlt_keyframe_type) m_selectType->currentAction()->data().toInt());
            emit parameterChanged();
            setupMonitor(QRect(rect.x, rect.y, rect.w, rect.h));
        }
    }
}

void AnimationWidget::slotResize(double value)
{
    m_spinWidth->blockSignals(true);
    m_spinHeight->blockSignals(true);
    m_spinWidth->setValue(m_monitor->render->frameRenderWidth() * value / 100.0);
    m_spinHeight->setValue(m_monitor->render->renderHeight() * value / 100.0);
    m_spinWidth->blockSignals(false);
    m_spinHeight->blockSignals(false);
    slotAdjustRectKeyframeValue();
    setupMonitor();
}

bool AnimationWidget::isActive(const QString &name) const
{
    return name == m_inTimeline;
}

const QMap<QString, QString> AnimationWidget::getAnimation()
{
    QMap<QString, QString> animationResults;

    if (m_spinX) {
        m_animController = m_animProperties.get_animation(m_rectParameter.toUtf8().constData());
        // TODO: keyframes attached to end
        animationResults.insert(m_rectParameter, m_animController.serialize_cut());
    }

    QMapIterator<QString, DoubleParameterWidget *> i(m_doubleWidgets);
    while (i.hasNext()) {
        i.next();
        m_animController = m_animProperties.get_animation(i.key().toUtf8().constData());
        // no negative keyframe trick, return simple serialize
        if (m_attachedToEnd == -2) {
            animationResults.insert(i.key(), m_animController.serialize_cut());
        } else {
            // Do processing ourselves to include negative values for keyframes relative to end
            int pos;
            mlt_keyframe_type type;
            QString key;
            QLocale locale;
            QStringList result;
            int duration = m_outPoint;
            for (int j = 0; j < m_animController.key_count(); ++j) {
                m_animController.key_get(j, pos, type);
                double val = m_animProperties.anim_get_double(i.key().toUtf8().constData(), pos, duration);
                if (pos >= m_attachedToEnd) {
                    pos = qMin(pos - duration, -1);
                }
                key = QString::number(pos);
                switch (type) {
                case mlt_keyframe_discrete:
                    key.append("|=");
                    break;
                case mlt_keyframe_smooth:
                    key.append("~=");
                    break;
                default:
                    key.append("=");
                    break;
                }
                key.append(locale.toString(val));
                result << key;
            }
            animationResults.insert(i.key(), result.join(QStringLiteral(";")));
        }
    }
    // restore original controller
    m_animController = m_animProperties.get_animation(m_inTimeline.toUtf8().constData());
    return animationResults;
}

void AnimationWidget::slotReverseKeyframeType(bool reverse)
{
    int pos = m_timePos->getValue();
    if (m_animController.is_key(pos)) {
        if (reverse) {
            m_attachedToEnd = pos;
        } else {
            m_attachedToEnd = -2;
        }
        rebuildKeyframes();
        emit parameterChanged();
    }
}

void AnimationWidget::loadPresets(QString currentText)
{
    m_presetCombo->blockSignals(true);
    QDir dir(QStandardPaths::writableLocation(QStandardPaths::DataLocation) + QStringLiteral("/effects/presets/"));
    if (currentText.isEmpty()) {
        currentText = m_presetCombo->currentText();
    }
    while (m_presetCombo->count() > 0) {
        m_presetCombo->removeItem(0);
    }
    m_presetCombo->removeItem(0);
    QMap<QString, QVariant> defaultEntry;
    QStringList paramNames = m_doubleWidgets.keys();
    for (int i = 0; i < paramNames.count(); i++) {
        defaultEntry.insert(paramNames.at(i), getDefaultKeyframes(m_inPoint, m_params.at(i).attribute(QStringLiteral("default"))));
    }
    m_presetCombo->addItem(i18n("Default"), defaultEntry);
    loadPreset(dir.absoluteFilePath(m_xml.attribute(QStringLiteral("type"))));
    loadPreset(dir.absoluteFilePath(m_effectId));
    if (!currentText.isEmpty()) {
        int ix = m_presetCombo->findText(currentText);
        if (ix >= 0) {
            m_presetCombo->setCurrentIndex(ix);
        }
    }
    m_presetCombo->blockSignals(false);
}

void AnimationWidget::loadPreset(const QString &path)
{
    KConfig confFile(path, KConfig::SimpleConfig);
    QStringList groups = confFile.groupList();
    foreach (const QString &grp, groups) {
        QMap<QString, QString> entries = KConfigGroup(&confFile, grp).entryMap();
        QMap<QString, QVariant> variantEntries;
        QMapIterator<QString, QString> i(entries);
        while (i.hasNext()) {
            i.next();
            variantEntries.insert(i.key(), i.value());
        }
        m_presetCombo->addItem(grp, variantEntries);
    }
}

void AnimationWidget::applyPreset(int ix)
{
    QMap<QString, QVariant> entries = m_presetCombo->itemData(ix).toMap();
    QStringList presetNames = entries.keys();
    QStringList paramNames = m_doubleWidgets.keys();
    for (int i = 0; i < paramNames.count() && i < presetNames.count(); i++) {
        QString keyframes = entries.value(paramNames.at(i)).toString();
        if (!keyframes.isEmpty()) {
            m_animProperties.set(paramNames.at(i).toUtf8().constData(), keyframes.toUtf8().constData());
            // Required to initialize anim property
            m_animProperties.anim_get_int(m_inTimeline.toUtf8().constData(), 0, m_outPoint);
        }
    }
    if (!m_rectParameter.isEmpty()) {
        QString keyframes = entries.value(m_rectParameter).toString();
        if (!keyframes.isEmpty()) {
            m_animProperties.set(m_rectParameter.toUtf8().constData(), keyframes.toUtf8().constData());
            m_animProperties.anim_get_rect(m_rectParameter.toUtf8().constData(), 0, m_outPoint);
        }
    }
    m_animController = m_animProperties.get_animation(m_inTimeline.toUtf8().constData());
    rebuildKeyframes();
    emit parameterChanged();
}

void AnimationWidget::savePreset()
{
    QDialog d(this);
    QDialogButtonBox *buttonBox = new QDialogButtonBox(QDialogButtonBox::Cancel | QDialogButtonBox::Save);
    QVBoxLayout *l = new QVBoxLayout;
    d.setLayout(l);
    QLineEdit effectName(&d);
    effectName.setPlaceholderText(i18n("Enter preset name"));
    QCheckBox cb(i18n("Save as global preset (available to all effects)"), &d);
    l->addWidget(&effectName);
    l->addWidget(&cb);
    l->addWidget(buttonBox);
    d.connect(buttonBox, &QDialogButtonBox::rejected, &d, &QDialog::reject);
    d.connect(buttonBox, &QDialogButtonBox::accepted, &d, &QDialog::accept);
    if (d.exec() != QDialog::Accepted) {
        return;
    }
    QDir dir(QStandardPaths::writableLocation(QStandardPaths::DataLocation) + QStringLiteral("/effects/presets/"));
    if (!dir.exists()) {
        dir.mkpath(QStringLiteral("."));
    }
    QString fileName = cb.isChecked() ? dir.absoluteFilePath(m_xml.attribute(QStringLiteral("type"))) : m_effectId;

    KConfig confFile(dir.absoluteFilePath(fileName), KConfig::SimpleConfig);
    KConfigGroup grp(&confFile, effectName.text());
    // Parse keyframes
    QMap<QString, QString> currentKeyframes = getAnimation();
    QMapIterator<QString, QString> i(currentKeyframes);
    while (i.hasNext()) {
        i.next();
        grp.writeEntry(i.key(), i.value());
    }
    confFile.sync();
    loadPresets(effectName.text());
}

void AnimationWidget::deletePreset()
{
    QString effectName = m_presetCombo->currentText();
    // try deleting as effect preset first
    QDir dir(QStandardPaths::writableLocation(QStandardPaths::DataLocation) + QStringLiteral("/effects/presets/"));
    KConfig confFile(dir.absoluteFilePath(m_effectId), KConfig::SimpleConfig);
    KConfigGroup grp(&confFile, effectName);
    if (grp.exists()) {
    } else {
        // try global preset
        grp = KConfigGroup(&confFile, m_xml.attribute(QStringLiteral("type")));
    }
    grp.deleteGroup();
    confFile.sync();
    loadPresets();
}

void AnimationWidget::setActiveKeyframe(int frame)
{
    m_ruler->setActiveKeyframe(frame);
}

void AnimationWidget::slotUpdateGeometryRect(const QRect r)
{
    int pos = m_timePos->getValue();
    if (!m_animController.is_key(pos)) {
        // no keyframe
        if (m_animController.key_count() <= 1) {
            // Special case: only one keyframe, allow adjusting whatever the position is
            pos = m_animController.key_get_frame(0);
            if (pos < 0) {
                // error
                qCDebug(KDENLIVE_LOG) << "* * *NOT on a keyframe, something is wrong";
                return;
            }
        }
    }
    m_spinX->blockSignals(true);
    m_spinY->blockSignals(true);
    m_spinWidth->blockSignals(true);
    m_spinHeight->blockSignals(true);
    m_spinX->setValue(r.x());
    m_spinY->setValue(r.y());
    m_spinWidth->setValue(r.width());
    m_spinHeight->setValue(r.height());
    m_spinX->blockSignals(false);
    m_spinY->blockSignals(false);
    m_spinWidth->blockSignals(false);
    m_spinHeight->blockSignals(false);
    slotAdjustRectKeyframeValue();
    setupMonitor();
}

void AnimationWidget::slotUpdateCenters(const QVariantList &centers)
{
    if (centers.count() != m_animController.key_count()) {
        qCDebug(KDENLIVE_LOG) << "* * * *CENTER POINTS MISMATCH, aborting edit";
    }
    int pos;
    mlt_keyframe_type type;
    for (int i = 0; i < m_animController.key_count(); ++i) {
        m_animController.key_get(i, pos, type);
        mlt_rect rect = m_animProperties.anim_get_rect(m_rectParameter.toUtf8().constData(), pos, m_outPoint);
        // Center rect to new pos
        QPointF offset = centers.at(i).toPointF() - QPointF(rect.x + rect.w / 2, rect.y + rect.h / 2);
        rect.x += offset.x();
        rect.y += offset.y();
        m_animProperties.anim_set(m_rectParameter.toUtf8().constData(), rect, pos, m_outPoint, type);
    }
    slotAdjustRectKeyframeValue();
}

void AnimationWidget::setupMonitor(QRect r)
{
    QVariantList points;
    QVariantList types;
    int pos;
    mlt_keyframe_type type;
    for (int j = 0; j < m_animController.key_count(); ++j) {
        m_animController.key_get(j, pos, type);
        if (m_animController.key_get_type(j) == mlt_keyframe_smooth) {
            types << 1;
        } else {
            types << 0;
        }
        mlt_rect rect = m_animProperties.anim_get_rect(m_rectParameter.toUtf8().constData(), pos, m_outPoint);
        QRectF frameRect(rect.x, rect.y, rect.w, rect.h);
        points.append(QVariant(frameRect.center()));
    }
    if (m_active) {
        m_monitor->setUpEffectGeometry(r, points, types);
    }
}

void AnimationWidget::slotSeekToKeyframe(int ix)
{
    int pos = m_animController.key_get_frame(ix);
    slotPositionChanged(pos, true);
}

void AnimationWidget::connectMonitor(bool activate)
{
    m_active = activate;
    if (!m_spinX) {
        // No animated rect displayed in monitor, return
        return;
    }
    if (activate) {
        connect(m_monitor, &Monitor::effectChanged, this, &AnimationWidget::slotUpdateGeometryRect, Qt::UniqueConnection);
        connect(m_monitor, &Monitor::effectPointsChanged, this, &AnimationWidget::slotUpdateCenters, Qt::UniqueConnection);
        connect(m_monitor, SIGNAL(addKeyframe()), this, SLOT(slotAddKeyframe()), Qt::UniqueConnection);
        connect(m_monitor, &Monitor::seekToKeyframe, this, &AnimationWidget::slotSeekToKeyframe, Qt::UniqueConnection);
        connect(m_monitor, &Monitor::seekToNextKeyframe, this, &AnimationWidget::slotNext, Qt::UniqueConnection);
        connect(m_monitor, &Monitor::seekToPreviousKeyframe, this, &AnimationWidget::slotPrevious, Qt::UniqueConnection);
        connect(m_monitor, SIGNAL(addKeyframe()), this, SLOT(slotAddKeyframe()), Qt::UniqueConnection);
        connect(m_monitor, SIGNAL(deleteKeyframe()), this, SLOT(slotDeleteKeyframe()), Qt::UniqueConnection);
        int framePos = qBound<int>(0, m_monitor->render->seekFramePosition() - m_clipPos, m_timePos->maximum());
        slotPositionChanged(framePos, false);
    } else {
        disconnect(m_monitor, &Monitor::effectChanged, this, &AnimationWidget::slotUpdateGeometryRect);
        disconnect(m_monitor, &Monitor::effectPointsChanged, this, &AnimationWidget::slotUpdateCenters);
        disconnect(m_monitor, SIGNAL(addKeyframe()), this, SLOT(slotAddKeyframe()));
        disconnect(m_monitor, SIGNAL(deleteKeyframe()), this, SLOT(slotDeleteKeyframe()));
        disconnect(m_monitor, SIGNAL(addKeyframe()), this, SLOT(slotAddKeyframe()));
        disconnect(m_monitor, &Monitor::seekToNextKeyframe, this, &AnimationWidget::slotNext);
        disconnect(m_monitor, &Monitor::seekToPreviousKeyframe, this, &AnimationWidget::slotPrevious);
        disconnect(m_monitor, &Monitor::seekToKeyframe, this, &AnimationWidget::slotSeekToKeyframe);
    }
}

void AnimationWidget::offsetAnimation(int offset)
{
    int pos = 0;
    mlt_keyframe_type type;
    QString offsetAnimation = QStringLiteral("kdenliveOffset");
    if (m_spinX) {
        m_animController = m_animProperties.get_animation(m_rectParameter.toUtf8().constData());
        for (int j = 0; j < m_animController.key_count(); ++j) {
            m_animController.key_get(j, pos, type);
            mlt_rect rect = m_animProperties.anim_get_rect(m_rectParameter.toUtf8().constData(), pos, m_outPoint);
            m_animProperties.anim_set(offsetAnimation.toUtf8().constData(), rect, pos + offset, m_outPoint, type);
        }
        Mlt::Animation offsetAnim = m_animProperties.get_animation(offsetAnimation.toUtf8().constData());
        m_animProperties.set(m_rectParameter.toUtf8().constData(), offsetAnim.serialize_cut());
        // Required to initialize anim property
        m_animProperties.anim_get_rect(m_rectParameter.toUtf8().constData(), 0, m_outPoint);
        m_animProperties.set(offsetAnimation.toUtf8().constData(), "");
    }

    QMapIterator<QString, DoubleParameterWidget *> i(m_doubleWidgets);
    while (i.hasNext()) {
        i.next();
        m_animController = m_animProperties.get_animation(i.key().toUtf8().constData());
        for (int j = 0; j < m_animController.key_count(); ++j) {
            m_animController.key_get(j, pos, type);
            double val = m_animProperties.anim_get_double(i.key().toUtf8().constData(), pos, m_outPoint);
            m_animProperties.anim_set(offsetAnimation.toUtf8().constData(), val, pos + offset, m_outPoint, type);
        }
        Mlt::Animation offsetAnim = m_animProperties.get_animation(offsetAnimation.toUtf8().constData());
        m_animProperties.set(i.key().toUtf8().constData(), offsetAnim.serialize_cut());
        // Required to initialize anim property
        m_animProperties.anim_get_int(i.key().toUtf8().constData(), 0, m_outPoint);
        m_animProperties.set(offsetAnimation.toUtf8().constData(), "");
    }
    m_offset -= offset;
}

void AnimationWidget::reload(const QString &tag, const QString &data)
{
    m_animProperties.set(tag.toUtf8().constData(), data.toUtf8().constData());
    if (tag == m_rectParameter) {
        m_animProperties.anim_get_rect(tag.toUtf8().constData(), 0, m_outPoint);
    } else {
        m_animProperties.anim_get_int(tag.toUtf8().constData(), 0, m_outPoint);
        m_attachedToEnd = KeyframeView::checkNegatives(data, m_outPoint);
        m_inTimeline = tag;
        QMapIterator<QString, DoubleParameterWidget *> i(m_doubleWidgets);
        while (i.hasNext()) {
            i.next();
            i.value()->setChecked(i.key() == tag);
        }
    }
    // Also add keyframes positions in other parameters
    QStringList paramNames = m_doubleWidgets.keys();
    QLocale locale;
    m_animController = m_animProperties.get_animation(tag.toUtf8().constData());
    for (int i = 0; i < paramNames.count(); i++) {
        QString currentParam = paramNames.at(i);
        if (currentParam == tag) {
            continue;
        }
        // simple anim parameter, get default value
        double def = locale.toDouble(defaultValue(currentParam));
        // Clear current keyframes
        m_animProperties.set(currentParam.toUtf8().constData(), "");
        // Add default keyframes
        int pos;
        mlt_keyframe_type type;
        for (int j = 0; j < m_animController.key_count(); ++j) {
            m_animController.key_get(j, pos, type);
            m_animProperties.anim_set(currentParam.toUtf8().constData(), def, pos, m_outPoint, type);
        }
        m_animProperties.anim_get_int(currentParam.toUtf8().constData(), 0, m_outPoint);
    }
    if (!m_rectParameter.isEmpty() && tag != m_rectParameter) {
        // reset geometry keyframes
        // simple anim parameter, get default value
        QString def = getDefaultKeyframes(m_inPoint, defaultValue(m_rectParameter));
        // Clear current keyframes
        m_animProperties.set(m_rectParameter.toUtf8().constData(), def.toUtf8().constData());
        // Add default keyframes
        int pos;
        mlt_keyframe_type type;
        m_animProperties.anim_get_rect(m_rectParameter.toUtf8().constData(), 0, m_outPoint);
        mlt_rect rect = m_animProperties.anim_get_rect(m_rectParameter.toUtf8().constData(), 0, m_outPoint);
        for (int j = 0; j < m_animController.key_count(); ++j) {
            m_animController.key_get(j, pos, type);
            m_animProperties.anim_set(m_rectParameter.toUtf8().constData(), rect, pos, m_outPoint, type);
        }
        m_animProperties.anim_get_rect(m_rectParameter.toUtf8().constData(), 0, m_outPoint);
    }
    rebuildKeyframes();
    emit parameterChanged();
}

QString AnimationWidget::defaultValue(const QString &paramName)
{
    QStringList paramNames = m_doubleWidgets.keys();
    for (int i = 0; i < paramNames.count(); i++) {
        if (m_params.at(i).attribute(QStringLiteral("name")) == paramName) {
            QString def = m_params.at(i).attribute(QStringLiteral("default"));
            if (def.contains(QLatin1Char('%'))) {
                def = EffectsController::getStringRectEval(m_monitor->profileInfo(), def);
            }
            return def;
        }
    }
    return QString();
}

void AnimationWidget::slotAdjustToSource()
{
    if (m_frameSize == QPoint() || m_frameSize.x() == 0 || m_frameSize.y() == 0) {
        m_frameSize = QPoint(m_monitor->render->frameRenderWidth(), m_monitor->render->renderHeight());
    }
    m_spinWidth->blockSignals(true);
    m_spinHeight->blockSignals(true);
    m_spinWidth->setValue((int)(m_frameSize.x() / m_monitor->render->sar() + 0.5), false);
    m_spinHeight->setValue(m_frameSize.y(), false);
    m_spinWidth->blockSignals(false);
    m_spinHeight->blockSignals(false);
    slotAdjustRectKeyframeValue();
}

void AnimationWidget::slotAdjustToFrameSize()
{
    if (m_frameSize == QPoint() || m_frameSize.x() == 0 || m_frameSize.y() == 0) {
        m_frameSize = QPoint(m_monitor->render->frameRenderWidth(), m_monitor->render->renderHeight());
    }
    double monitorDar = m_monitor->render->frameRenderWidth() / m_monitor->render->renderHeight();
    double sourceDar = m_frameSize.x() / m_frameSize.y();
    m_spinWidth->blockSignals(true);
    m_spinHeight->blockSignals(true);
    if (sourceDar > monitorDar) {
        // Fit to width
        double factor = (double) m_monitor->render->frameRenderWidth() / m_frameSize.x() * m_monitor->render->sar();
        m_spinHeight->setValue((int)(m_frameSize.y() * factor + 0.5));
        m_spinWidth->setValue(m_monitor->render->frameRenderWidth());
        // Center
        m_spinY->blockSignals(true);
        m_spinY->setValue((m_monitor->render->renderHeight() - m_spinHeight->value()) / 2);
        m_spinY->blockSignals(false);
    } else {
        // Fit to height
        double factor = (double) m_monitor->render->renderHeight() / m_frameSize.y();
        m_spinHeight->setValue(m_monitor->render->renderHeight());
        m_spinWidth->setValue((int)(m_frameSize.x() / m_monitor->render->sar() * factor + 0.5));
        // Center
        m_spinX->blockSignals(true);
        m_spinX->setValue((m_monitor->render->frameRenderWidth() - m_spinWidth->value()) / 2);
        m_spinX->blockSignals(false);
    }
    m_spinWidth->blockSignals(false);
    m_spinHeight->blockSignals(false);
    slotAdjustRectKeyframeValue();
}

void AnimationWidget::slotFitToWidth()
{
    if (m_frameSize == QPoint() || m_frameSize.x() == 0 || m_frameSize.y() == 0) {
        m_frameSize = QPoint(m_monitor->render->frameRenderWidth(), m_monitor->render->renderHeight());
    }
    double factor = (double) m_monitor->render->frameRenderWidth() / m_frameSize.x() * m_monitor->render->sar();
    m_spinWidth->blockSignals(true);
    m_spinHeight->blockSignals(true);
    m_spinHeight->setValue((int)(m_frameSize.y() * factor + 0.5));
    m_spinWidth->setValue(m_monitor->render->frameRenderWidth());
    m_spinWidth->blockSignals(false);
    m_spinHeight->blockSignals(false);
    slotAdjustRectKeyframeValue();
}

void AnimationWidget::slotFitToHeight()
{
    if (m_frameSize == QPoint() || m_frameSize.x() == 0 || m_frameSize.y() == 0) {
        m_frameSize = QPoint(m_monitor->render->frameRenderWidth(), m_monitor->render->renderHeight());
    }
    double factor = (double) m_monitor->render->renderHeight() / m_frameSize.y();
    m_spinWidth->blockSignals(true);
    m_spinHeight->blockSignals(true);
    m_spinHeight->setValue(m_monitor->render->renderHeight());
    m_spinWidth->setValue((int)(m_frameSize.x() / m_monitor->render->sar() * factor + 0.5));
    m_spinWidth->blockSignals(false);
    m_spinHeight->blockSignals(false);
    slotAdjustRectKeyframeValue();
}

void AnimationWidget::slotMoveLeft()
{
    m_spinX->setValue(0);
}

void AnimationWidget::slotCenterH()
{
    m_spinX->setValue((m_monitor->render->frameRenderWidth() - m_spinWidth->value()) / 2);
}

void AnimationWidget::slotMoveRight()
{
    m_spinX->setValue(m_monitor->render->frameRenderWidth() - m_spinWidth->value());
}

void AnimationWidget::slotMoveTop()
{
    m_spinY->setValue(0);
}

void AnimationWidget::slotCenterV()
{
    m_spinY->setValue((m_monitor->render->renderHeight() - m_spinHeight->value()) / 2);
}

void AnimationWidget::slotMoveBottom()
{
    m_spinY->setValue(m_monitor->render->renderHeight() - m_spinHeight->value());
}

void AnimationWidget::slotCopyKeyframes()
{
    const QMap<QString, QString> anims = getAnimation();
    if (anims.isEmpty()) {
        return;
    }
    QString result;
    QMapIterator<QString, QString> i(anims);
    while (i.hasNext()) {
        i.next();
        result.append(i.key() + QStringLiteral("=") + i.value() + QLatin1Char('\n'));
    }
    QClipboard *clipboard = QApplication::clipboard();
    clipboard->setText(result);
}

void AnimationWidget::slotImportKeyframes()
{
    QClipboard *clipboard = QApplication::clipboard();
    QString values = clipboard->text();
    emit setKeyframes(values);
}<|MERGE_RESOLUTION|>--- conflicted
+++ resolved
@@ -502,13 +502,9 @@
         updateRect(pos - m_offset);
     }
     updateSlider(pos - m_offset);
-<<<<<<< HEAD
-    if (seek) {
-=======
     m_previous->setEnabled(pos > 0);
     m_next->setEnabled(pos < (m_outPoint - m_inPoint - 1));
-    if (seek)
->>>>>>> 3db37117
+    if (seek) {
         emit seekToPos(pos);
     }
 }
