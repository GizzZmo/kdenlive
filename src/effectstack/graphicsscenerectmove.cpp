--- conflicted
+++ resolved
@@ -146,11 +146,6 @@
     cformat.setFont(font());
 
     if (!gradientData.isEmpty()) {
-<<<<<<< HEAD
-        QTextCursor cursor = textCursor();
-        QTextCharFormat cformat;
-=======
->>>>>>> fa4acc48
         QRectF rect = boundingRect();
         QLinearGradient gr = GradientWidget::gradientFromString(gradientData, rect.width(), rect.height());
         cformat.setForeground(QBrush(gr));
@@ -756,12 +751,8 @@
         m_selectedItem = Q_NULLPTR;
         e->ignore();
     } else if (m_tool == TITLE_TEXT) {
-<<<<<<< HEAD
+        clearTextSelection();
         MyTextItem *textItem = new MyTextItem(i18n("Text"), Q_NULLPTR);
-=======
-        clearTextSelection();
-        MyTextItem *textItem = new MyTextItem(i18n("Text"), NULL);
->>>>>>> fa4acc48
         yPos = (((int) e->scenePos().y() - (int)(m_fontSize / 2)) / m_gridSize) * m_gridSize;
         textItem->setPos(xPos, yPos);
         addItem(textItem);
