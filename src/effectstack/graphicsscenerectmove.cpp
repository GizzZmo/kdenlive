/***************************************************************************
 *   copyright (C) 2008 by Marco Gittler (g.marco@freenet.de)                                 *
 *   Copyright (C) 2008 by Jean-Baptiste Mardelle (jb@kdenlive.org)        *
 *                                                                         *
 *   This program is free software; you can redistribute it and/or modify  *
 *   it under the terms of the GNU General Public License as published by  *
 *   the Free Software Foundation; either version 2 of the License, or     *
 *   (at your option) any later version.                                   *
 *                                                                         *
 *   This program is distributed in the hope that it will be useful,       *
 *   but WITHOUT ANY WARRANTY; without even the implied warranty of        *
 *   MERCHANTABILITY or FITNESS FOR A PARTICULAR PURPOSE.  See the         *
 *   GNU General Public License for more details.                          *
 *                                                                         *
 *   You should have received a copy of the GNU General Public License     *
 *   along with this program; if not, write to the                         *
 *   Free Software Foundation, Inc.,                                       *
 *   51 Franklin Street, Fifth Floor, Boston, MA  02110-1301  USA          *
 ***************************************************************************/

#include "graphicsscenerectmove.h"
#include "titler/titledocument.h"
#include "titler/gradientwidget.h"

#include "kdenlive_debug.h"
#include <QGraphicsSceneMouseEvent>
#include <QGraphicsRectItem>
#include <QGraphicsSvgItem>
#include <QGraphicsView>
#include <QCursor>
#include <QTextCursor>
#include <QList>
#include <QKeyEvent>
#include <QApplication>
#include <QTextBlock>
#include <QTextDocument>

MyQGraphicsEffect::MyQGraphicsEffect(QObject *parent) :
    QGraphicsEffect(parent)
    , m_xOffset(0)
    , m_yOffset(0)
    , m_blur(0)
{
}

void MyQGraphicsEffect::setShadow(const QImage &image)
{
    m_shadow = image;
}

void MyQGraphicsEffect::setOffset(int xOffset, int yOffset, int blur)
{
    m_xOffset = xOffset;
    m_yOffset = yOffset;
    m_blur = blur;
    updateBoundingRect();
}

void MyQGraphicsEffect::draw(QPainter *painter)
{
    painter->fillRect(boundingRect(), Qt::transparent);
    painter->drawImage(-2 * m_blur + m_xOffset, -2 * m_blur + m_yOffset, m_shadow);
    drawSource(painter);
}

MyTextItem::MyTextItem(const QString &txt, QGraphicsItem *parent) :
    QGraphicsTextItem(txt, parent)
    , m_alignment(Qt::AlignLeft)
{
    setCacheMode(QGraphicsItem::ItemCoordinateCache);
    setFlag(QGraphicsItem::ItemSendsGeometryChanges, true);
    document()->setDocumentMargin(0);
    m_shadowEffect = new MyQGraphicsEffect(this);
    m_shadowEffect->setEnabled(false);
    setGraphicsEffect(m_shadowEffect);
    updateGeometry();
    connect(document(), SIGNAL(contentsChange(int, int, int)),
            this, SLOT(updateGeometry(int, int, int)));
}

Qt::Alignment MyTextItem::alignment() const
{
    return m_alignment;
}

void MyTextItem::updateShadow(bool enabled, int blur, int xoffset, int yoffset, QColor color)
{
    m_shadowOffset = QPoint(xoffset, yoffset);
    m_shadowBlur = blur;
    m_shadowColor = color;
    m_shadowEffect->setEnabled(enabled);
    m_shadowEffect->setOffset(xoffset, yoffset, blur);
    if (enabled) {
        updateShadow();
    }
    update();
}

QStringList MyTextItem::shadowInfo() const
{
    QStringList info;
    info << QString::number(m_shadowEffect->isEnabled()) << m_shadowColor.name(QColor::HexArgb) << QString::number(m_shadowBlur) << QString::number(m_shadowOffset.x()) << QString::number(m_shadowOffset.y());
    return info;
}

void MyTextItem::loadShadow(const QStringList &info)
{
    if (info.count() < 5) {
        return;
    }
    updateShadow((info.at(0).toInt() == true), info.at(2).toInt(), info.at(3).toInt(), info.at(4).toInt(), QColor(info.at(1)));
}

void MyTextItem::setAlignment(Qt::Alignment alignment)
{
    m_alignment = alignment;
    QTextBlockFormat format;
    format.setAlignment(alignment);
    QTextCursor cursor = textCursor();      // save cursor position
    int position = textCursor().position();
    cursor.select(QTextCursor::Document);
    cursor.mergeBlockFormat(format);
    cursor.clearSelection();
    cursor.setPosition(position);           // restore cursor position
    setTextCursor(cursor);
}

void MyTextItem::updateGeometry(int, int, int)
{
    updateGeometry();
    // update gradient if necessary
    QString gradientData = data(TitleDocument::Gradient).toString();
    if (!gradientData.isEmpty()) {
        QTextCursor cursor = textCursor();
        QTextCharFormat cformat;
        QRectF rect = boundingRect();
        int position = textCursor().position();
        QLinearGradient gr = GradientWidget::gradientFromString(gradientData, rect.width(), rect.height());
        cursor.select(QTextCursor::Document);
        cformat.setForeground(QBrush(gr));
        cursor.mergeCharFormat(cformat);
        cursor.clearSelection();
        cursor.setPosition(position);           // restore cursor position
        setTextCursor(cursor);
    }
    QString text = toPlainText();
    m_path = QPainterPath();
    if (text.isEmpty()) {
        //
    } else {
        QFontMetrics metrics(font());
        double lineSpacing = data(TitleDocument::LineSpacing).toInt() + metrics.lineSpacing();

        // Calculate line width
        QStringList lines = text.split('\n');
        double linePos = metrics.ascent();
        QRectF bounding = boundingRect();
        /*if (lines.count() > 0) {
            lineSpacing = bounding.height() / lines.count();
            if (lineSpacing != data(TitleDocument::LineSpacing).toInt() + metrics.lineSpacing()) {
                linePos = 2 * lineSpacing - metrics.descent() - metrics.height();
            }
        }*/

        foreach (const QString &line, lines) {
            QPainterPath linePath;
            linePath.addText(0, linePos, font(), line);
            linePos += lineSpacing;
            if (m_alignment == Qt::AlignHCenter) {
                double offset = (bounding.width() - metrics.width(line)) / 2;
                linePath.translate(offset, 0);
            } else if (m_alignment == Qt::AlignRight) {
                double offset = bounding.width() - metrics.width(line);
                linePath.translate(offset, 0);
            }
            m_path.addPath(linePath);
        }
    }

    if (m_shadowEffect->isEnabled()) {
        updateShadow();
    }
    update();
}

void MyTextItem::paint(QPainter *painter, const QStyleOptionGraphicsItem *option, QWidget *w)
{
    if (textInteractionFlags() & Qt::TextEditable) {
        QGraphicsTextItem::paint(painter, option, w);
    } else {
        painter->setRenderHint(QPainter::Antialiasing);
        int outline = data(TitleDocument::OutlineWidth).toInt();
        QTextCursor cursor(document());
        cursor.select(QTextCursor::Document);
        QColor fontcolor = cursor.charFormat().foreground().color();
        painter->fillPath(m_path, QBrush(fontcolor));
        if (outline > 0) {
            QVariant variant = data(TitleDocument::OutlineColor);
            QColor outlineColor = variant.value<QColor>();
            QPen pen(outlineColor);
            pen.setWidthF(outline);
            painter->strokePath(m_path, pen);
        }
        if (isSelected()) {
            QPen pen(Qt::red);
            pen.setStyle(Qt::DashLine);
            painter->setPen(pen);
            painter->drawRect(boundingRect());
        }
    }
}

void MyTextItem::updateShadow()
{
    QString text = toPlainText();
    if (text.isEmpty()) {
        m_shadowEffect->setShadow(QImage());
        return;
    }
    QRectF bounding = boundingRect();
    QPainterPath path = m_path;
    // Calculate position of text in parent item
    path.translate(QPointF(2 * m_shadowBlur, 2 * m_shadowBlur));
    QRectF fullSize = bounding.united(path.boundingRect());
    QImage shadow(fullSize.width() + qAbs(m_shadowOffset.x()) + 4 * m_shadowBlur, fullSize.height() + qAbs(m_shadowOffset.y()) + 4 * m_shadowBlur, QImage::Format_ARGB32_Premultiplied);
    shadow.fill(Qt::transparent);
    QPainter painter(&shadow);
    painter.fillPath(path, QBrush(m_shadowColor));
    painter.end();
    if (m_shadowBlur > 0) {
        blurShadow(shadow, m_shadowBlur);
    }
    m_shadowEffect->setShadow(shadow);
}

void MyTextItem::blurShadow(QImage &result, int radius)
{
    int tab[] = { 14, 10, 8, 6, 5, 5, 4, 3, 3, 3, 3, 2, 2, 2, 2, 2, 2 };
    int alpha = (radius < 1)  ? 16 : (radius > 17) ? 1 : tab[radius - 1];

    int r1 = 0;
    int r2 = result.height() - 1;
    int c1 = 0;
    int c2 = result.width() - 1;

    int bpl = result.bytesPerLine();
    int rgba[4];
    unsigned char *p;

    int i1 = 0;
    int i2 = 3;

    for (int col = c1; col <= c2; col++) {
        p = result.scanLine(r1) + col * 4;
        for (int i = i1; i <= i2; i++) {
            rgba[i] = p[i] << 4;
        }

        p += bpl;
        for (int j = r1; j < r2; j++, p += bpl)
            for (int i = i1; i <= i2; i++) {
                p[i] = (rgba[i] += ((p[i] << 4) - rgba[i]) * alpha / 16) >> 4;
            }
    }

    for (int row = r1; row <= r2; row++) {
        p = result.scanLine(row) + c1 * 4;
        for (int i = i1; i <= i2; i++) {
            rgba[i] = p[i] << 4;
        }

        p += 4;
        for (int j = c1; j < c2; j++, p += 4)
            for (int i = i1; i <= i2; i++) {
                p[i] = (rgba[i] += ((p[i] << 4) - rgba[i]) * alpha / 16) >> 4;
            }
    }

    for (int col = c1; col <= c2; col++) {
        p = result.scanLine(r2) + col * 4;
        for (int i = i1; i <= i2; i++) {
            rgba[i] = p[i] << 4;
        }

        p -= bpl;
        for (int j = r1; j < r2; j++, p -= bpl)
            for (int i = i1; i <= i2; i++) {
                p[i] = (rgba[i] += ((p[i] << 4) - rgba[i]) * alpha / 16) >> 4;
            }
    }

    for (int row = r1; row <= r2; row++) {
        p = result.scanLine(row) + c2 * 4;
        for (int i = i1; i <= i2; i++) {
            rgba[i] = p[i] << 4;
        }

        p -= 4;
        for (int j = c1; j < c2; j++, p -= 4)
            for (int i = i1; i <= i2; i++) {
                p[i] = (rgba[i] += ((p[i] << 4) - rgba[i]) * alpha / 16) >> 4;
            }
    }
}

void MyTextItem::updateGeometry()
{
    QPointF topRightPrev = boundingRect().topRight();
    setTextWidth(-1);
    setTextWidth(boundingRect().width());
    setAlignment(m_alignment);
    QPointF topRight = boundingRect().topRight();

    if (m_alignment & Qt::AlignRight) {
        setPos(pos() + (topRightPrev - topRight));
    }
}

QRectF MyTextItem::baseBoundingRect() const
{
    QRectF base = QGraphicsTextItem::boundingRect();
    QTextCursor cur(document());
    cur.select(QTextCursor::Document);
    QTextBlockFormat format = cur.blockFormat();
    int lineHeight = format.lineHeight();
    int lineHeight2 = QFontMetrics(font()).lineSpacing();
    int lines = document()->lineCount();
    if (lines > 1) {
        base.setHeight(lines * lineHeight2 + lineHeight * (lines - 1));
    }
    return base;
}

QRectF MyTextItem::boundingRect() const
{
    QRectF base = baseBoundingRect();
    if (m_shadowEffect->isEnabled() && m_shadowOffset.x() > 0) {
        base.setRight(base.right() + m_shadowOffset.x());
    }
    if (m_shadowEffect->isEnabled() && m_shadowOffset.y() > 0) {
        base.setBottom(base.bottom() + m_shadowOffset.y());
    }
    return base;
}

QVariant MyTextItem::itemChange(GraphicsItemChange change, const QVariant &value)
{
    if (change == ItemPositionChange && scene()) {
        QPoint newPos = value.toPoint();
        if (QApplication::mouseButtons() == Qt::LeftButton && qobject_cast<GraphicsSceneRectMove *> (scene())) {
            GraphicsSceneRectMove *customScene = qobject_cast<GraphicsSceneRectMove *> (scene());
            int gridSize = customScene->gridSize();
            int xV = (newPos.x() / gridSize) * gridSize;
            int yV = (newPos.y() / gridSize) * gridSize;
            newPos = QPoint(xV, yV);
        }
        return newPos;
    } else if (change == QGraphicsItem::ItemSelectedHasChanged) {
        if (value.toBool() == false) {
            // Make sure to deselect text when item loses focus
            QTextCursor cur(document());
            cur.clearSelection();
            setTextCursor(cur);
        }
    }
    return QGraphicsItem::itemChange(change, value);
}

void MyTextItem::mouseDoubleClickEvent(QGraphicsSceneMouseEvent *evt)
{
    if (textInteractionFlags() == Qt::TextEditorInteraction) {
        // if editor mode is already on: pass double click events on to the editor:
        QGraphicsTextItem::mouseDoubleClickEvent(evt);
        return;
    }
    // if editor mode is off:
    // 1. turn editor mode on and set selected and focused:
    //SetTextInteraction(true);
    setTextInteractionFlags(Qt::TextEditorInteraction);
    setFocus(Qt::MouseFocusReason);
    // 2. send a single click to this QGraphicsTextItem (this will set the cursor to the mouse position):
    // create a new mouse event with the same parameters as evt
    QGraphicsSceneMouseEvent *click = new QGraphicsSceneMouseEvent(QEvent::GraphicsSceneMousePress);
    click->setButton(evt->button());
    click->setPos(evt->pos());
    QGraphicsTextItem::mousePressEvent(click);
    delete click; // don't forget to delete the event
}

MyRectItem::MyRectItem(QGraphicsItem *parent) :
    QGraphicsRectItem(parent)
{
    setCacheMode(QGraphicsItem::ItemCoordinateCache);
    setFlag(QGraphicsItem::ItemSendsGeometryChanges, true);
}

void MyRectItem::setRect(const QRectF &rectangle)
{
    QGraphicsRectItem::setRect(rectangle);
    if (m_rect != rectangle && !data(TitleDocument::Gradient).isNull()) {
        m_rect = rectangle;
        QLinearGradient gr = GradientWidget::gradientFromString(data(TitleDocument::Gradient).toString(), m_rect.width(), m_rect.height());
        setBrush(QBrush(gr));
    }
}

QVariant MyRectItem::itemChange(GraphicsItemChange change, const QVariant &value)
{
    if (change == ItemPositionChange && scene()) {
        QPoint newPos = value.toPoint();
        if (QApplication::mouseButtons() == Qt::LeftButton && qobject_cast<GraphicsSceneRectMove *> (scene())) {
            GraphicsSceneRectMove *customScene = qobject_cast<GraphicsSceneRectMove *> (scene());
            int gridSize = customScene->gridSize();
            int xV = (newPos.x() / gridSize) * gridSize;
            int yV = (newPos.y() / gridSize) * gridSize;
            newPos = QPoint(xV, yV);
        }
        return newPos;
    }
    return QGraphicsItem::itemChange(change, value);
}

MyPixmapItem::MyPixmapItem(const QPixmap &pixmap, QGraphicsItem *parent) :
    QGraphicsPixmapItem(pixmap, parent)
{
    setCacheMode(QGraphicsItem::ItemCoordinateCache);
    setFlag(QGraphicsItem::ItemSendsGeometryChanges, true);
}

QVariant MyPixmapItem::itemChange(GraphicsItemChange change, const QVariant &value)
{
    if (change == ItemPositionChange && scene()) {
        QPoint newPos = value.toPoint();
        if (QApplication::mouseButtons() == Qt::LeftButton && qobject_cast<GraphicsSceneRectMove *> (scene())) {
            GraphicsSceneRectMove *customScene = qobject_cast<GraphicsSceneRectMove *> (scene());
            int gridSize = customScene->gridSize();
            int xV = (newPos.x() / gridSize) * gridSize;
            int yV = (newPos.y() / gridSize) * gridSize;
            newPos = QPoint(xV, yV);
        }
        return newPos;
    }
    return QGraphicsItem::itemChange(change, value);
}

MySvgItem::MySvgItem(const QString &fileName, QGraphicsItem *parent) :
    QGraphicsSvgItem(fileName, parent)
{
    setCacheMode(QGraphicsItem::ItemCoordinateCache);
    setFlag(QGraphicsItem::ItemSendsGeometryChanges, true);
}

QVariant MySvgItem::itemChange(GraphicsItemChange change, const QVariant &value)
{
    if (change == ItemPositionChange && scene()) {
        QPoint newPos = value.toPoint();
        if (QApplication::mouseButtons() == Qt::LeftButton && qobject_cast<GraphicsSceneRectMove *> (scene())) {
            GraphicsSceneRectMove *customScene = qobject_cast<GraphicsSceneRectMove *> (scene());
            int gridSize = customScene->gridSize();
            int xV = (newPos.x() / gridSize) * gridSize;
            int yV = (newPos.y() / gridSize) * gridSize;
            newPos = QPoint(xV, yV);
        }
        return newPos;
    }
    return QGraphicsItem::itemChange(change, value);
}
GraphicsSceneRectMove::GraphicsSceneRectMove(QObject *parent) :
    QGraphicsScene(parent),
    m_selectedItem(Q_NULLPTR),
    m_resizeMode(NoResize),
    m_possibleAction(NoResize),
    m_tool(TITLE_RECTANGLE),
    m_gridSize(20),
    m_createdText(false),
    m_pan(false)
{
    //grabMouse();
    m_zoom = 1.0;
    setBackgroundBrush(QBrush(Qt::transparent));
    m_fontSize = 0;
}

void GraphicsSceneRectMove::setSelectedItem(QGraphicsItem *item)
{
    clearSelection();
    m_selectedItem = item;
    item->setSelected(true);
    update();
}

TITLETOOL GraphicsSceneRectMove::tool() const
{
    return m_tool;
}

void GraphicsSceneRectMove::setTool(TITLETOOL tool)
{
    m_tool = tool;
    switch (m_tool) {
    case TITLE_RECTANGLE:
        setCursor(Qt::CrossCursor);
        break;
    case TITLE_TEXT:
        setCursor(Qt::IBeamCursor);
        break;
    default:
        setCursor(Qt::ArrowCursor);
    }
}

void GraphicsSceneRectMove::keyPressEvent(QKeyEvent *keyEvent)
{
    if (m_selectedItem == Q_NULLPTR || !(m_selectedItem->flags() & QGraphicsItem::ItemIsMovable)) {
        QGraphicsScene::keyPressEvent(keyEvent);
        return;
    }
    if (m_selectedItem->type() == QGraphicsTextItem::Type) {
        MyTextItem *t = static_cast<MyTextItem *>(m_selectedItem);
        if (t->textInteractionFlags() & Qt::TextEditorInteraction) {
            QGraphicsScene::keyPressEvent(keyEvent);
            return;
        }
    }
    int diff = m_gridSize;
    if (keyEvent->modifiers() & Qt::ControlModifier) {
        diff = m_gridSize * 5;
    }
    switch (keyEvent->key()) {
    case Qt::Key_Left:
        foreach (QGraphicsItem *qgi, selectedItems()) {
            qgi->moveBy(-diff, 0);
        }
        emit itemMoved();
        break;
    case Qt::Key_Right:
        foreach (QGraphicsItem *qgi, selectedItems()) {
            qgi->moveBy(diff, 0);
        }
        emit itemMoved();
        break;
    case Qt::Key_Up:
        foreach (QGraphicsItem *qgi, selectedItems()) {
            qgi->moveBy(0, -diff);
        }
        emit itemMoved();
        break;
    case Qt::Key_Down:
        foreach (QGraphicsItem *qgi, selectedItems()) {
            qgi->moveBy(0, diff);
        }
        emit itemMoved();
        break;
    case Qt::Key_Delete:
    case Qt::Key_Backspace:
        foreach (QGraphicsItem *qgi, selectedItems()) {
            if (qgi->data(-1).toInt() == -1) {
                continue;
            }
            removeItem(qgi);
            delete qgi;
        }
        m_selectedItem = Q_NULLPTR;
        emit selectionChanged();
        break;
    default:
        QGraphicsScene::keyPressEvent(keyEvent);
    }
    emit actionFinished();
}

void GraphicsSceneRectMove::mouseDoubleClickEvent(QGraphicsSceneMouseEvent *e)
{
    QPointF p = e->scenePos();
    p += QPoint(-2, -2);
    m_resizeMode = NoResize;
    m_selectedItem = Q_NULLPTR;

    // http://www.kdenlive.org/mantis/view.php?id=1035
    QList<QGraphicsItem *> i = items(QRectF(p, QSizeF(4, 4)).toRect());
    if (i.isEmpty()) {
        return;
    }

    int ix = 1;
    QGraphicsItem *g = i.first();
    while (!(g->flags() & QGraphicsItem::ItemIsSelectable) && ix < i.count()) {
        g = i.at(ix);
        ix++;
    }
    if (g && g->type() == QGraphicsTextItem::Type && g->flags() & QGraphicsItem::ItemIsSelectable) {
        m_selectedItem = g;
    } else {
        emit doubleClickEvent();
    }
    QGraphicsScene::mouseDoubleClickEvent(e);
}

void GraphicsSceneRectMove::mouseReleaseEvent(QGraphicsSceneMouseEvent *e)
{
<<<<<<< HEAD
    if (m_tool == TITLE_RECTANGLE && m_selectedItem) {
        setSelectedItem(m_selectedItem);
    }
    QGraphicsScene::mouseReleaseEvent(e);
=======
    if (m_tool == TITLE_RECTANGLE && m_selectedItem) setSelectedItem(m_selectedItem);
>>>>>>> c19b8b06
    if (m_createdText) {
        m_selectedItem->setSelected(true);
        MyTextItem *newText = static_cast<MyTextItem *>(m_selectedItem);
        QTextCursor cur(newText->document());
        cur.select(QTextCursor::Document);
        newText->setTextCursor(cur);
        m_createdText = false;
    }
    if (e->modifiers() & Qt::ShiftModifier) {
        e->accept();
    } else {
        QGraphicsScene::mouseReleaseEvent(e);
    }
    QList<QGraphicsView*> viewlist = views();
    if (!viewlist.isEmpty()) {
        viewlist.first()->setDragMode(QGraphicsView::RubberBandDrag);
    }
    emit actionFinished();
}

void GraphicsSceneRectMove::mousePressEvent(QGraphicsSceneMouseEvent *e)
{
    int xPos = ((int) e->scenePos().x() / m_gridSize) * m_gridSize;
    int yPos = ((int) e->scenePos().y() / m_gridSize) * m_gridSize;
    m_moveStarted = false;
    m_clickPoint = e->scenePos();
    m_resizeMode = m_possibleAction;
<<<<<<< HEAD
    const QList<QGraphicsItem *> list = items(e->scenePos());
    QGraphicsItem *item = Q_NULLPTR;
    if (e->modifiers() != Qt::ControlModifier) {
        clearSelection();
    }

    if (m_tool == TITLE_SELECT) {
        foreach (QGraphicsItem *g, list) {
            //qCDebug(KDENLIVE_LOG) << " - - CHECKING ITEM Z:" << g->zValue() << ", TYPE: " << g->type();
=======
    const QList <QGraphicsItem *> list = items(e->scenePos());
    QGraphicsItem *item = NULL;
    if (m_tool == TITLE_SELECT) {
        QList<QGraphicsView*> viewlist = views();
        if (e->modifiers() & Qt::ControlModifier) {
            m_selectedItem = NULL;
            clearSelection();
            if (!viewlist.isEmpty()) {
                viewlist.first()->setDragMode(QGraphicsView::ScrollHandDrag);
                e->ignore();
                //QGraphicsScene::mousePressEvent(e);
                return;
            }
        } else {
            if (!viewlist.isEmpty()) {
                viewlist.first()->setRubberBandSelectionMode(Qt::IntersectsItemShape);
            }
        }
        QList<QGraphicsItem *> selected = selectedItems();
        bool alreadySelected = false;
        foreach(QGraphicsItem *g, list) {
            //qDebug() << " - - CHECKING ITEM Z:" << g->zValue() << ", TYPE: " << g->type();
>>>>>>> c19b8b06
            // check is there is a selected item in list
            if (!(g->flags() & QGraphicsItem::ItemIsSelectable)) {
                continue;
            }
            if (g->zValue() > -1000/* && g->isSelected()*/) {
                alreadySelected = g->isSelected();
                g->setSelected(true);
                item = g;
                break;
            }
        }
<<<<<<< HEAD
        if (item == Q_NULLPTR  || m_selectedItem != item) {
            if (m_selectedItem && m_selectedItem->type() == QGraphicsTextItem::Type) {
                // disable text editing
                MyTextItem *t = static_cast<MyTextItem *>(m_selectedItem);
                t->textCursor().setPosition(0);
                QTextBlock cur = t->textCursor().block();
                t->setTextCursor(QTextCursor(cur));
                t->setTextInteractionFlags(Qt::NoTextInteraction);
            }
        }
        if (item == Q_NULLPTR  || !(item->flags() & QGraphicsItem::ItemIsSelectable)) {
            m_selectedItem = Q_NULLPTR;
            foreach (QGraphicsItem *g, list) {
                if (g->zValue() > -1000) {
                    item = g;
                    break;
                }
            }
        }
        if (item != Q_NULLPTR && item->flags() & QGraphicsItem::ItemIsMovable) {
=======
        if (item == NULL || (e->modifiers() != Qt::ShiftModifier && !alreadySelected)) {
            clearTextSelection();
        } else if (item && item->flags() & QGraphicsItem::ItemIsMovable) {
>>>>>>> c19b8b06
            m_sceneClickPoint = e->scenePos();
            m_selectedItem = item;
            //qCDebug(KDENLIVE_LOG) << "/////////  ITEM TYPE: " << item->type();
            if (item->type() == QGraphicsTextItem::Type) {
                MyTextItem *t = static_cast<MyTextItem *>(item);
                if (t->textInteractionFlags() == Qt::TextEditorInteraction) {
                    QGraphicsScene::mousePressEvent(e);
                    return;
                }
                t->setTextInteractionFlags(Qt::NoTextInteraction);
                t->setFlag(QGraphicsItem::ItemSendsGeometryChanges, true);
                setCursor(Qt::ClosedHandCursor);
            } else if (item->type() == QGraphicsRectItem::Type || item->type() == QGraphicsSvgItem::Type || item->type() == QGraphicsPixmapItem::Type) {
                QRectF r1;
                if (m_selectedItem->type() == QGraphicsRectItem::Type) {
                    r1 = ((QGraphicsRectItem *)m_selectedItem)->rect().normalized();
                } else {
                    r1 = m_selectedItem->boundingRect().normalized();
                }

                r1.translate(m_selectedItem->scenePos());
                switch (m_resizeMode) {
                case BottomRight:
                case Right:
                case Down:
                    m_clickPoint = r1.topLeft();
                    e->accept();
                    break;
                case TopLeft:
                case Left:
                case Up:
                    m_clickPoint = r1.bottomRight();
                    e->accept();
                    break;
                case TopRight:
                    m_clickPoint = r1.bottomLeft();
                    e->accept();
                    break;
                case BottomLeft:
                    m_clickPoint = r1.topRight();
                    e->accept();
                    break;
                default:
                    break;
                }
            }
        }
        QGraphicsScene::mousePressEvent(e);
    } else if (m_tool == TITLE_RECTANGLE) {
        m_sceneClickPoint = QPointF(xPos, yPos);
        m_selectedItem = Q_NULLPTR;
        e->ignore();
    } else if (m_tool == TITLE_TEXT) {
        MyTextItem *textItem = new MyTextItem(i18n("Text"), Q_NULLPTR);
        yPos = (((int) e->scenePos().y() - (int)(m_fontSize / 2)) / m_gridSize) * m_gridSize;
        textItem->setPos(xPos, yPos);
        addItem(textItem);
        textItem->setFlags(QGraphicsItem::ItemIsMovable | QGraphicsItem::ItemIsSelectable);
        textItem->setTextInteractionFlags(Qt::TextEditorInteraction);
        textItem->setFocus(Qt::MouseFocusReason);
        emit newText(textItem);
        m_selectedItem = textItem;
        m_selectedItem->setSelected(true);
        m_createdText = true;
    }
<<<<<<< HEAD
    //qCDebug(KDENLIVE_LOG) << "//////  MOUSE CLICK, RESIZE MODE: " << m_resizeMode;

=======
    //qDebug() << "//////  MOUSE CLICK, RESIZE MODE: " << m_resizeMode;
>>>>>>> c19b8b06
}

void GraphicsSceneRectMove::clearTextSelection()
{
    if (m_selectedItem && m_selectedItem->type() == QGraphicsTextItem::Type) {
        // disable text editing
        MyTextItem *t = static_cast<MyTextItem *>(m_selectedItem);
        t->textCursor().setPosition(0);
        QTextBlock cur = t->textCursor().block();
        t->setTextCursor(QTextCursor(cur));
        t->setTextInteractionFlags(Qt::NoTextInteraction);
    }
    m_selectedItem = Q_NULLPTR;
    clearSelection();
}

void GraphicsSceneRectMove::mouseMoveEvent(QGraphicsSceneMouseEvent *e)
{
    if (e->buttons() != Qt::NoButton && !m_moveStarted) {
        QList<QGraphicsView *> viewlist = views();
        if (viewlist.isEmpty()) {
            // invalid
            e->accept();
            return;
        }
        QGraphicsView *view = viewlist.at(0);
        if ((view->mapFromScene(e->scenePos()) - view->mapFromScene(m_clickPoint)).manhattanLength() < QApplication::startDragDistance()) {
            e->ignore();
            QGraphicsScene::mouseMoveEvent(e);
            return;
        } else {
            m_moveStarted = true;
        }
    }
    if (m_selectedItem && (e->buttons() & Qt::LeftButton)) {
        if (m_selectedItem->type() == QGraphicsRectItem::Type || m_selectedItem->type() == QGraphicsSvgItem::Type || m_selectedItem->type() == QGraphicsPixmapItem::Type) {
            QRectF newrect;
            if (m_selectedItem->type() == QGraphicsRectItem::Type) {
                newrect = ((QGraphicsRectItem *)m_selectedItem)->rect();
            } else {
                newrect = m_selectedItem->boundingRect();
            }
            int xPos = ((int) e->scenePos().x() / m_gridSize) * m_gridSize;
            int yPos = ((int) e->scenePos().y() / m_gridSize) * m_gridSize;
            QPointF newpoint(xPos, yPos);
            switch (m_resizeMode) {
            case BottomRight:
            case BottomLeft:
            case TopRight:
            case TopLeft:
                newrect = QRectF(m_clickPoint, newpoint).normalized();
                break;
            case Up:
                newrect = QRectF(m_clickPoint, QPointF(m_clickPoint.x() - newrect.width(), newpoint.y())).normalized();
                break;
            case Down:
                newrect = QRectF(m_clickPoint, QPointF(newrect.width() + m_clickPoint.x(), newpoint.y())).normalized();
                break;
            case Right:
                newrect = QRectF(m_clickPoint, QPointF(newpoint.x(), m_clickPoint.y() + newrect.height())).normalized();
                break;
            case Left:
                newrect = QRectF(m_clickPoint, QPointF(newpoint.x(), m_clickPoint.y() - newrect.height())).normalized();
                break;
            default:
                break;
            }

            if (m_selectedItem->type() == QGraphicsRectItem::Type && m_resizeMode != NoResize) {
                MyRectItem *gi = static_cast<MyRectItem *>(m_selectedItem);
                // Resize using aspect ratio
                if (!m_selectedItem->data(0).isNull()) {
                    // we want to keep aspect ratio
                    double hRatio = (double) newrect.width() / m_selectedItem->data(0).toInt();
                    double vRatio = (double) newrect.height() / m_selectedItem->data(1).toInt();
                    if (hRatio < vRatio) {
                        newrect.setHeight(m_selectedItem->data(1).toInt() * hRatio);
                    } else {
                        newrect.setWidth(m_selectedItem->data(0).toInt() * vRatio);
                    }
                }
                gi->setPos(newrect.topLeft());
                gi->setRect(QRectF(QPointF(), newrect.bottomRight() - newrect.topLeft()));
                return;
            }
            QGraphicsScene::mouseMoveEvent(e);
        } else if (m_selectedItem->type() == QGraphicsTextItem::Type) {
            MyTextItem *t = static_cast<MyTextItem *>(m_selectedItem);
            if (t->textInteractionFlags() & Qt::TextEditorInteraction) {
                QGraphicsScene::mouseMoveEvent(e);
                return;
            }
            QGraphicsScene::mouseMoveEvent(e);
            m_sceneClickPoint = e->scenePos();
        }
        emit itemMoved();
    } else if (m_tool == TITLE_SELECT) {
        QList<QGraphicsView *> viewlist = views();
        QGraphicsView *view = Q_NULLPTR;
        if (viewlist.size() > 0) {
            view = viewlist[0];
        }

        QPointF p = e->scenePos();
        p += QPoint(-2, -2);
        m_resizeMode = NoResize;
        bool itemFound = false;
        QList<QGraphicsItem *> list = items(QRectF(p, QSizeF(4, 4)).toRect());
        foreach (const QGraphicsItem *g, list) {
            if (!(g->flags() & QGraphicsItem::ItemIsSelectable)) {
                continue;
            }
            if ((g->type() == QGraphicsSvgItem::Type || g->type() == QGraphicsPixmapItem::Type) && g->zValue() > -1000) {
                // image or svg item
                setCursor(Qt::OpenHandCursor);
                itemFound = true;
                break;
            } else if (g->type() == QGraphicsRectItem::Type && g->zValue() > -1000) {
                if (view == Q_NULLPTR) {
                    continue;
                }
                QRectF r1 = ((const QGraphicsRectItem *)g)->rect().normalized();
                itemFound = true;

                // Item mapped coordinates
                QPolygon r = g->deviceTransform(view->viewportTransform()).map(r1).toPolygon();
                QPainterPath top(r.point(0));
                top.lineTo(r.point(1));
                QPainterPath bottom(r.point(2));
                bottom.lineTo(r.point(3));
                QPainterPath left(r.point(0));
                left.lineTo(r.point(3));
                QPainterPath right(r.point(1));
                right.lineTo(r.point(2));

                // The area interested by the mouse pointer
                QPoint viewPos = view->mapFromScene(e->scenePos());
                QPainterPath mouseArea;
                QFontMetrics metrics(font());
                int box = metrics.lineSpacing() / 2;
                mouseArea.addRect(viewPos.x() - box, viewPos.y() - box, 2 * box, 2 * box);

                // Check for collisions between the mouse and the borders
                if (mouseArea.contains(r.point(0))) {
                    m_possibleAction = TopLeft;
                    setCursor(Qt::SizeFDiagCursor);
                } else if (mouseArea.contains(r.point(2))) {
                    m_possibleAction = BottomRight;
                    setCursor(Qt::SizeFDiagCursor);
                } else if (mouseArea.contains(r.point(1))) {
                    m_possibleAction = TopRight;
                    setCursor(Qt::SizeBDiagCursor);
                } else if (mouseArea.contains(r.point(3))) {
                    m_possibleAction = BottomLeft;
                    setCursor(Qt::SizeBDiagCursor);
                } else if (top.intersects(mouseArea)) {
                    m_possibleAction = Up;
                    setCursor(Qt::SizeVerCursor);
                } else if (bottom.intersects(mouseArea)) {
                    m_possibleAction = Down;
                    setCursor(Qt::SizeVerCursor);
                } else if (right.intersects(mouseArea)) {
                    m_possibleAction = Right;
                    setCursor(Qt::SizeHorCursor);
                } else if (left.intersects(mouseArea)) {
                    m_possibleAction = Left;
                    setCursor(Qt::SizeHorCursor);
                } else {
                    setCursor(Qt::OpenHandCursor);
                    m_possibleAction = NoResize;
                }
            }
            break;
        }
        if (!itemFound) {
            m_possibleAction = NoResize;
            setCursor(Qt::ArrowCursor);
        }
        QGraphicsScene::mouseMoveEvent(e);
    } else if (m_tool == TITLE_RECTANGLE && e->buttons() & Qt::LeftButton) {
        if (m_selectedItem == Q_NULLPTR) {
            // create new rect item
            QRectF r(0, 0, e->scenePos().x() - m_sceneClickPoint.x(), e->scenePos().y() - m_sceneClickPoint.y());
            r = r.normalized();
            MyRectItem *rect = new MyRectItem();
            rect->setRect(QRectF(0, 0, r.width(), r.height()));
            addItem(rect);
            m_selectedItem = rect;
            m_selectedItem->setPos(m_sceneClickPoint);
            m_selectedItem->setSelected(true);
            emit newRect(rect);
            m_selectedItem->setFlags(QGraphicsItem::ItemIsMovable | QGraphicsItem::ItemIsSelectable | QGraphicsItem::ItemSendsGeometryChanges);
            m_resizeMode = BottomRight;
            QGraphicsScene::mouseMoveEvent(e);
        }
    }
}

void GraphicsSceneRectMove::wheelEvent(QGraphicsSceneWheelEvent *wheelEvent)
{
    if (wheelEvent->modifiers() == Qt::ControlModifier) {
        QList<QGraphicsView *> viewlist = views();
        ////qCDebug(KDENLIVE_LOG) << wheelEvent->delta() << ' ' << zoom;
        if (viewlist.size() > 0) {
            if (wheelEvent->delta() > 0) {
                emit sceneZoom(true);
            } else {
                emit sceneZoom(false);
            }
        }
    } else {
        wheelEvent->setAccepted(false);
    }
}

void GraphicsSceneRectMove::setScale(double s)
{
    if (m_zoom < 1.0 / 7.0 && s < 1.0) {
        return;
    } else if (m_zoom > 10.0 / 7.9 && s > 1.0) {
        return;
    }
    QList<QGraphicsView *> viewlist = views();
    if (viewlist.size() > 0) {
        viewlist[0]->scale(s, s);
        m_zoom = m_zoom * s;
    }
    ////qCDebug(KDENLIVE_LOG)<<"//////////  ZOOM: "<<zoom;
}

void GraphicsSceneRectMove::setZoom(double s)
{
    QList<QGraphicsView *> viewlist = views();
    if (viewlist.size() > 0) {
        viewlist[0]->resetTransform();
        viewlist[0]->scale(s, s);
        m_zoom = s;
    }

    ////qCDebug(KDENLIVE_LOG)<<"//////////  ZOOM: "<<zoom;
}

void GraphicsSceneRectMove::setCursor(const QCursor &c)
{
    const QList<QGraphicsView *> l = views();
    foreach (QGraphicsView *v, l) {
        v->setCursor(c);
    }
}

void GraphicsSceneRectMove::slotUpdateFontSize(int s)
{
    m_fontSize = s;
}

void GraphicsSceneRectMove::drawForeground(QPainter *painter, const QRectF &rect)
{
    // draw the grid if needed
    if (m_gridSize <= 1) {
        return;
    }

    QPen pen(QColor(255, 0, 0, 100));
    painter->setPen(pen);

    qreal left = int(rect.left()) - (int(rect.left()) % m_gridSize);
    qreal top = int(rect.top()) - (int(rect.top()) % m_gridSize);
    QVector<QPointF> points;
    for (qreal x = left; x < rect.right(); x += m_gridSize) {
        for (qreal y = top; y < rect.bottom(); y += m_gridSize) {
            points.append(QPointF(x, y));
        }
    }
    painter->drawPoints(points.data(), points.size());
}

int GraphicsSceneRectMove::gridSize() const
{
    return m_gridSize;
}

void GraphicsSceneRectMove::slotUseGrid(bool enableGrid)
{
    m_gridSize = enableGrid ? 20 : 1;
}

void GraphicsSceneRectMove::addNewItem(QGraphicsItem *item)
{
    clearSelection();
    addItem(item);
    item->setSelected(true);
    m_selectedItem = item;
}
<|MERGE_RESOLUTION|>--- conflicted
+++ resolved
@@ -598,14 +598,9 @@
 
 void GraphicsSceneRectMove::mouseReleaseEvent(QGraphicsSceneMouseEvent *e)
 {
-<<<<<<< HEAD
     if (m_tool == TITLE_RECTANGLE && m_selectedItem) {
         setSelectedItem(m_selectedItem);
     }
-    QGraphicsScene::mouseReleaseEvent(e);
-=======
-    if (m_tool == TITLE_RECTANGLE && m_selectedItem) setSelectedItem(m_selectedItem);
->>>>>>> c19b8b06
     if (m_createdText) {
         m_selectedItem->setSelected(true);
         MyTextItem *newText = static_cast<MyTextItem *>(m_selectedItem);
@@ -633,19 +628,8 @@
     m_moveStarted = false;
     m_clickPoint = e->scenePos();
     m_resizeMode = m_possibleAction;
-<<<<<<< HEAD
     const QList<QGraphicsItem *> list = items(e->scenePos());
     QGraphicsItem *item = Q_NULLPTR;
-    if (e->modifiers() != Qt::ControlModifier) {
-        clearSelection();
-    }
-
-    if (m_tool == TITLE_SELECT) {
-        foreach (QGraphicsItem *g, list) {
-            //qCDebug(KDENLIVE_LOG) << " - - CHECKING ITEM Z:" << g->zValue() << ", TYPE: " << g->type();
-=======
-    const QList <QGraphicsItem *> list = items(e->scenePos());
-    QGraphicsItem *item = NULL;
     if (m_tool == TITLE_SELECT) {
         QList<QGraphicsView*> viewlist = views();
         if (e->modifiers() & Qt::ControlModifier) {
@@ -666,7 +650,6 @@
         bool alreadySelected = false;
         foreach(QGraphicsItem *g, list) {
             //qDebug() << " - - CHECKING ITEM Z:" << g->zValue() << ", TYPE: " << g->type();
->>>>>>> c19b8b06
             // check is there is a selected item in list
             if (!(g->flags() & QGraphicsItem::ItemIsSelectable)) {
                 continue;
@@ -678,32 +661,9 @@
                 break;
             }
         }
-<<<<<<< HEAD
-        if (item == Q_NULLPTR  || m_selectedItem != item) {
-            if (m_selectedItem && m_selectedItem->type() == QGraphicsTextItem::Type) {
-                // disable text editing
-                MyTextItem *t = static_cast<MyTextItem *>(m_selectedItem);
-                t->textCursor().setPosition(0);
-                QTextBlock cur = t->textCursor().block();
-                t->setTextCursor(QTextCursor(cur));
-                t->setTextInteractionFlags(Qt::NoTextInteraction);
-            }
-        }
-        if (item == Q_NULLPTR  || !(item->flags() & QGraphicsItem::ItemIsSelectable)) {
-            m_selectedItem = Q_NULLPTR;
-            foreach (QGraphicsItem *g, list) {
-                if (g->zValue() > -1000) {
-                    item = g;
-                    break;
-                }
-            }
-        }
-        if (item != Q_NULLPTR && item->flags() & QGraphicsItem::ItemIsMovable) {
-=======
-        if (item == NULL || (e->modifiers() != Qt::ShiftModifier && !alreadySelected)) {
+        if (item == Q_NULLPTR || (e->modifiers() != Qt::ShiftModifier && !alreadySelected)) {
             clearTextSelection();
         } else if (item && item->flags() & QGraphicsItem::ItemIsMovable) {
->>>>>>> c19b8b06
             m_sceneClickPoint = e->scenePos();
             m_selectedItem = item;
             //qCDebug(KDENLIVE_LOG) << "/////////  ITEM TYPE: " << item->type();
@@ -769,12 +729,7 @@
         m_selectedItem->setSelected(true);
         m_createdText = true;
     }
-<<<<<<< HEAD
     //qCDebug(KDENLIVE_LOG) << "//////  MOUSE CLICK, RESIZE MODE: " << m_resizeMode;
-
-=======
-    //qDebug() << "//////  MOUSE CLICK, RESIZE MODE: " << m_resizeMode;
->>>>>>> c19b8b06
 }
 
 void GraphicsSceneRectMove::clearTextSelection()
