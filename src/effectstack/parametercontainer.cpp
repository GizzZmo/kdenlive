/***************************************************************************
 *   Copyright (C) 2012 by Jean-Baptiste Mardelle (jb@kdenlive.org)        *
 *                                                                         *
 *   This program is free software; you can redistribute it and/or modify  *
 *   it under the terms of the GNU General Public License as published by  *
 *   the Free Software Foundation; either version 2 of the License, or     *
 *   (at your option) any later version.                                   *
 *                                                                         *
 *   This program is distributed in the hope that it will be useful,       *
 *   but WITHOUT ANY WARRANTY; without even the implied warranty of        *
 *   MERCHANTABILITY or FITNESS FOR A PARTICULAR PURPOSE.  See the         *
 *   GNU General Public License for more details.                          *
 *                                                                         *
 *   You should have received a copy of the GNU General Public License     *
 *   along with this program; if not, write to the                         *
 *   Free Software Foundation, Inc.,                                       *
 *   51 Franklin Street, Fifth Floor, Boston, MA  02110-1301  USA          *
 ***************************************************************************/

#include "parametercontainer.h"

#include "complexparameter.h"
#include "geometryval.h"
#include "positionedit.h"
#include "dragvalue.h"
#include "widgets/kis_curve_widget.h"
#include "widgets/kis_cubic_curve.h"
#include "widgets/choosecolorwidget.h"
#include "widgets/geometrywidget.h"
#include "widgets/doubleparameterwidget.h"
#include "widgets/cornerswidget.h"
#include "widgets/bezier/beziersplinewidget.h"
#include "effectstack/widgets/lumaliftgain.h"

#include "kdenlivesettings.h"
#include "mainwindow.h"
#include "colortools.h"
#include "dialogs/clipcreationdialog.h"
#include "mltcontroller/effectscontroller.h"
#include "onmonitoritems/rotoscoping/rotowidget.h"

#include "ui_listval_ui.h"
#include "ui_boolval_ui.h"
#include "ui_wipeval_ui.h"
#include "ui_urlval_ui.h"
#include "ui_keywordval_ui.h"
#include "ui_fontval_ui.h"

#include <KUrlRequester>
#include "klocalizedstring.h"

#include <QMap>
#include <QString>
#include <QImage>
#include <QDebug>

MySpinBox::MySpinBox(QWidget * parent):
    QSpinBox(parent)
{
    setFocusPolicy(Qt::StrongFocus);
}

void MySpinBox::focusInEvent(QFocusEvent *e)
{
     setFocusPolicy(Qt::WheelFocus);
     e->accept();
}

void MySpinBox::focusOutEvent(QFocusEvent *e)
{
     setFocusPolicy(Qt::StrongFocus);
     e->accept();
}

class Boolval: public QWidget, public Ui::Boolval_UI
{
};

class Listval: public QWidget, public Ui::Listval_UI
{
};

class Wipeval: public QWidget, public Ui::Wipeval_UI
{
};

class Urlval: public QWidget, public Ui::Urlval_UI
{
};

class Keywordval: public QWidget, public Ui::Keywordval_UI
{
};

class Fontval: public QWidget, public Ui::Fontval_UI
{
};


ParameterContainer::ParameterContainer(const QDomElement &effect, const ItemInfo &info, EffectMetaInfo *metaInfo, QWidget * parent) :
        m_keyframeEditor(NULL),
        m_geometryWidget(NULL),
        m_metaInfo(metaInfo),
        m_effect(effect),
        m_monitorEffectScene(MonitorSceneNone)
{
    QLocale locale;
    locale.setNumberOptions(QLocale::OmitGroupSeparator);

    m_in = info.cropStart.frames(KdenliveSettings::project_fps());
    m_out = (info.cropStart + info.cropDuration).frames(KdenliveSettings::project_fps()) - 1;

    QDomNodeList namenode = effect.childNodes(); //elementsByTagName("parameter");
    QDomElement e = effect.toElement();

    int minFrame = e.attribute(QStringLiteral("start")).toInt();
    int maxFrame = e.attribute(QStringLiteral("end")).toInt();
    // In transitions, maxFrame is in fact one frame after the end of transition
    if (maxFrame > 0) maxFrame --;

    bool disable = effect.attribute(QStringLiteral("disable")) == QLatin1String("1") && KdenliveSettings::disable_effect_parameters();
    parent->setEnabled(!disable);

    bool stretch = true;
    m_vbox = new QVBoxLayout(parent);
    m_vbox->setContentsMargins(4, 0, 4, 0);
    m_vbox->setSpacing(2);

    if (effect.attribute(QStringLiteral("id")) == QLatin1String("movit.lift_gamma_gain") || effect.attribute(QStringLiteral("id")) == QLatin1String("lift_gamma_gain") ) {
        // We use a special custom widget here
        LumaLiftGain *gainWidget = new LumaLiftGain(namenode, parent);
        m_vbox->addWidget(gainWidget);
        m_valueItems[effect.attribute(QStringLiteral("id"))] = gainWidget;
        connect(gainWidget, SIGNAL(valueChanged()), this, SLOT(slotCollectAllParameters()));
    }
    else for (int i = 0; i < namenode.count() ; ++i) {
        QDomElement pa = namenode.item(i).toElement();
        if (pa.tagName() != QLatin1String("parameter")) continue;
        QDomElement na = pa.firstChildElement(QStringLiteral("name"));
        QDomElement commentElem = pa.firstChildElement(QStringLiteral("comment"));
        QString type = pa.attribute(QStringLiteral("type"));
        QString paramName = na.isNull() ? pa.attribute(QStringLiteral("name")) : i18n(na.text().toUtf8().data());
        QString comment;
        if (!commentElem.isNull())
            comment = i18n(commentElem.text().toUtf8().data());
        QWidget * toFillin = new QWidget(parent);
        QString value = pa.attribute(QStringLiteral("value")).isNull() ?
                        pa.attribute(QStringLiteral("default")) : pa.attribute(QStringLiteral("value"));


        /** See effects/README for info on the different types */

        if (type == QLatin1String("double") || type == QLatin1String("constant")) {
            double min;
            double max;
            if (pa.attribute(QStringLiteral("min")).contains('%'))
                min = EffectsController::getStringEval(m_metaInfo->monitor->profileInfo(), pa.attribute(QStringLiteral("min")), m_metaInfo->frameSize);
            else
                min = locale.toDouble(pa.attribute(QStringLiteral("min")));
            if (pa.attribute(QStringLiteral("max")).contains('%'))
                max = EffectsController::getStringEval(m_metaInfo->monitor->profileInfo(), pa.attribute(QStringLiteral("max")), m_metaInfo->frameSize);
            else
                max = locale.toDouble(pa.attribute(QStringLiteral("max")));

            DoubleParameterWidget *doubleparam = new DoubleParameterWidget(paramName, locale.toDouble(value), min, max,
                    locale.toDouble(pa.attribute(QStringLiteral("default"))), comment, -1, pa.attribute(QStringLiteral("suffix")), pa.attribute(QStringLiteral("decimals")).toInt(), parent);
	    doubleparam->setFocusPolicy(Qt::StrongFocus);
            m_vbox->addWidget(doubleparam);
            m_valueItems[paramName] = doubleparam;
            connect(doubleparam, SIGNAL(valueChanged(double)), this, SLOT(slotCollectAllParameters()));
            connect(this, SIGNAL(showComments(bool)), doubleparam, SLOT(slotShowComment(bool)));
        } else if (type == QLatin1String("list")) {
            Listval *lsval = new Listval;
            lsval->setupUi(toFillin);
	    lsval->list->setFocusPolicy(Qt::StrongFocus);
            QStringList listitems = pa.attribute(QStringLiteral("paramlist")).split(';');
            if (listitems.count() == 1) {
                // probably custom effect created before change to ';' as separator
                listitems = pa.attribute(QStringLiteral("paramlist")).split(',');
            }
            QDomElement list = pa.firstChildElement(QStringLiteral("paramlistdisplay"));
            QStringList listitemsdisplay;
            if (!list.isNull()) {
                listitemsdisplay = i18n(list.text().toUtf8().data()).split(',');
            } else {
                listitemsdisplay = i18n(pa.attribute("paramlistdisplay").toUtf8().data()).split(',');
            }
            if (listitemsdisplay.count() != listitems.count())
                listitemsdisplay = listitems;
            lsval->list->setIconSize(QSize(30, 30));
            for (int i = 0; i < listitems.count(); ++i) {
                lsval->list->addItem(listitemsdisplay.at(i), listitems.at(i));
                QString entry = listitems.at(i);
                if (!entry.isEmpty() && (entry.endsWith(QLatin1String(".png")) || entry.endsWith(QLatin1String(".pgm")))) {
                    if (!MainWindow::m_lumacache.contains(entry)) {
                        QImage pix(entry);
                        MainWindow::m_lumacache.insert(entry, pix.scaled(30, 30, Qt::KeepAspectRatio, Qt::SmoothTransformation));
                    }
		    lsval->list->setItemIcon(i, QPixmap::fromImage(MainWindow::m_lumacache.value(entry)));
                }
            }
            if (!value.isEmpty()) lsval->list->setCurrentIndex(listitems.indexOf(value));
            lsval->name->setText(paramName);
	    lsval->setToolTip(comment);
            lsval->labelComment->setText(comment);
            lsval->widgetComment->setHidden(true);
            m_valueItems[paramName] = lsval;
            connect(lsval->list, SIGNAL(currentIndexChanged(int)) , this, SLOT(slotCollectAllParameters()));
            if (!comment.isEmpty())
                connect(this, SIGNAL(showComments(bool)), lsval->widgetComment, SLOT(setVisible(bool)));
            m_uiItems.append(lsval);
        } else if (type == QLatin1String("bool")) {
            Boolval *bval = new Boolval;
            bval->setupUi(toFillin);
            bval->checkBox->setCheckState(value == QLatin1String("0") ? Qt::Unchecked : Qt::Checked);
            bval->name->setText(paramName);
	    bval->name->setToolTip(comment);
            bval->labelComment->setText(comment);
            bval->widgetComment->setHidden(true);
            m_valueItems[paramName] = bval;
            connect(bval->checkBox, SIGNAL(stateChanged(int)) , this, SLOT(slotCollectAllParameters()));
            if (!comment.isEmpty())
                connect(this, SIGNAL(showComments(bool)), bval->widgetComment, SLOT(setVisible(bool)));
            m_uiItems.append(bval);
        } else if (type == QLatin1String("complex")) {
            ComplexParameter *pl = new ComplexParameter;
            pl->setupParam(effect, pa.attribute(QStringLiteral("name")), 0, 100);
            m_vbox->addWidget(pl);
            m_valueItems[paramName+"complex"] = pl;
            connect(pl, SIGNAL(parameterChanged()), this, SLOT(slotCollectAllParameters()));
        } else if (type == QLatin1String("geometry")) {
            if (true /*KdenliveSettings::on_monitor_effects()*/) {
<<<<<<< HEAD
		m_needsMonitorEffectScene = true;
                m_geometryWidget = new GeometryWidget(m_metaInfo->monitor, m_metaInfo->timecode, info.startPos.frames(KdenliveSettings::project_fps()), effect.hasAttribute(QStringLiteral("showrotation")), parent);
=======
		m_monitorEffectScene = MonitorSceneGeometry;
                m_geometryWidget = new GeometryWidget(m_metaInfo->monitor, m_metaInfo->timecode, info.startPos.frames(KdenliveSettings::project_fps()), effect.hasAttribute("showrotation"), parent);
>>>>>>> fb0a6ffd
                m_geometryWidget->setFrameSize(m_metaInfo->frameSize);
                connect(m_geometryWidget, SIGNAL(parameterChanged()), this, SLOT(slotCollectAllParameters()));
                if (minFrame == maxFrame) {
                    m_geometryWidget->setupParam(pa, m_in, m_out);
		    connect(this, SIGNAL(updateRange(int,int)), m_geometryWidget, SLOT(slotUpdateRange(int,int)));
		}
                else
                    m_geometryWidget->setupParam(pa, minFrame, maxFrame);
                m_vbox->addWidget(m_geometryWidget);
                m_valueItems[paramName+"geometry"] = m_geometryWidget;
                connect(m_geometryWidget, SIGNAL(seekToPos(int)), this, SIGNAL(seekTimeline(int)));
		connect(m_geometryWidget, SIGNAL(importClipKeyframes()), this, SIGNAL(importClipKeyframes()));
                connect(this, SIGNAL(syncEffectsPos(int)), m_geometryWidget, SLOT(slotSyncPosition(int)));
                connect(this, SIGNAL(initScene(int)), m_geometryWidget, SLOT(slotInitScene(int)));
            } else {
                Geometryval *geo = new Geometryval(m_metaInfo->monitor->profile(), m_metaInfo->timecode, m_metaInfo->frameSize, 0);
                if (minFrame == maxFrame) {
                    geo->setupParam(pa, m_in, m_out);
		    connect(this, SIGNAL(updateRange(int,int)), geo, SLOT(slotUpdateRange(int,int)));
		}
                else
                    geo->setupParam(pa, minFrame, maxFrame);
                m_vbox->addWidget(geo);
                m_valueItems[paramName+"geometry"] = geo;
                connect(geo, SIGNAL(parameterChanged()), this, SLOT(slotCollectAllParameters()));
                connect(geo, SIGNAL(seekToPos(int)), this, SIGNAL(seekTimeline(int)));
                connect(this, SIGNAL(syncEffectsPos(int)), geo, SLOT(slotSyncPosition(int)));
            }
        } else if (type == QLatin1String("addedgeometry")) {
            // this is a parameter that should be linked to the geometry widget, for example rotation, shear, ...
            if (m_geometryWidget) m_geometryWidget->addParameter(pa);
        } else if (type == QLatin1String("keyframe") || type == QLatin1String("simplekeyframe")) {
            // keyframe editor widget
            if (m_keyframeEditor == NULL) {
                KeyframeEdit *geo;
                if (pa.attribute(QStringLiteral("widget")) == QLatin1String("corners")) {
                    // we want a corners-keyframe-widget
                    CornersWidget *corners = new CornersWidget(m_metaInfo->monitor, pa, m_in, m_out, m_metaInfo->timecode, e.attribute(QStringLiteral("active_keyframe"), QStringLiteral("-1")).toInt(), parent);
		    connect(this, SIGNAL(updateRange(int,int)), corners, SLOT(slotUpdateRange(int,int)));
		    m_monitorEffectScene = MonitorSceneCorners;
                    connect(this, SIGNAL(syncEffectsPos(int)), corners, SLOT(slotSyncPosition(int)));
                    geo = static_cast<KeyframeEdit *>(corners);
                } else {
                    geo = new KeyframeEdit(pa, m_in, m_out, m_metaInfo->timecode, e.attribute(QStringLiteral("active_keyframe"), QStringLiteral("-1")).toInt());
		    connect(this, SIGNAL(updateRange(int,int)), geo, SLOT(slotUpdateRange(int,int)));
                }
                m_vbox->addWidget(geo);
                m_valueItems[paramName+"keyframe"] = geo;
                m_keyframeEditor = geo;
                connect(geo, SIGNAL(parameterChanged()), this, SLOT(slotCollectAllParameters()));
                connect(geo, SIGNAL(seekToPos(int)), this, SIGNAL(seekTimeline(int)));
                connect(this, SIGNAL(showComments(bool)), geo, SIGNAL(showComments(bool)));
            } else {
                // we already have a keyframe editor, so just add another column for the new param
                m_keyframeEditor->addParameter(pa);
            }
        } else if (type == QLatin1String("color")) {
	    if (pa.hasAttribute(QStringLiteral("paramprefix"))) value.remove(0, pa.attribute(QStringLiteral("paramprefix")).size());
            if (value.startsWith('#'))
                value = value.replace('#', QLatin1String("0x"));
            ChooseColorWidget *choosecolor = new ChooseColorWidget(paramName, value, pa.hasAttribute(QStringLiteral("alpha")), parent);
	    choosecolor->setToolTip(comment);
            m_vbox->addWidget(choosecolor);
            m_valueItems[paramName] = choosecolor;
            connect(choosecolor, SIGNAL(displayMessage(QString,int)), this, SIGNAL(displayMessage(QString,int)));
            connect(choosecolor, SIGNAL(modified()) , this, SLOT(slotCollectAllParameters()));
	    connect(choosecolor, SIGNAL(disableCurrentFilter(bool)) , this, SIGNAL(disableCurrentFilter(bool)));
        } else if (type == QLatin1String("position")) {
            int pos = value.toInt();
            if (effect.attribute(QStringLiteral("id")) == QLatin1String("fadein") || effect.attribute(QStringLiteral("id")) == QLatin1String("fade_from_black")) {
                pos = pos - m_in;
            } else if (effect.attribute(QStringLiteral("id")) == QLatin1String("fadeout") || effect.attribute(QStringLiteral("id")) == QLatin1String("fade_to_black")) {
                // fadeout position starts from clip end
                pos = m_out - pos;
            }
            PositionEdit *posedit = new PositionEdit(paramName, pos, 0, m_out - m_in, m_metaInfo->timecode);
	    posedit->setToolTip(comment);
	    connect(this, SIGNAL(updateRange(int,int)), posedit, SLOT(setRange(int,int)));
            m_vbox->addWidget(posedit);
            m_valueItems[paramName+"position"] = posedit;
            connect(posedit, SIGNAL(parameterChanged()), this, SLOT(slotCollectAllParameters()));
        } else if (type == QLatin1String("curve")) {
            KisCurveWidget *curve = new KisCurveWidget(parent);
            curve->setMaxPoints(pa.attribute(QStringLiteral("max")).toInt());
            QList<QPointF> points;
            int number;
            double version = 0;
            QDomElement namenode = effect.firstChildElement(QStringLiteral("version"));
            if (!namenode.isNull()) {
                version = locale.toDouble(namenode.text());
            }
	    if (version > 0.2) {
		// Rounding gives really weird results. (int) (10 * 0.3) gives 2! So for now, add 0.5 to get correct result
                number = locale.toDouble(EffectsList::parameter(e, pa.attribute(QStringLiteral("number")))) * 10 + 0.5;
            } else {
                number = EffectsList::parameter(e, pa.attribute(QStringLiteral("number"))).toInt();
            }
            QString inName = pa.attribute(QStringLiteral("inpoints"));
            QString outName = pa.attribute(QStringLiteral("outpoints"));
            int start = pa.attribute(QStringLiteral("min")).toInt();
            for (int j = start; j <= number; ++j) {
                QString in = inName;
                in.replace(QLatin1String("%i"), QString::number(j));
                QString out = outName;
                out.replace(QLatin1String("%i"), QString::number(j));
                points << QPointF(locale.toDouble(EffectsList::parameter(e, in)), locale.toDouble(EffectsList::parameter(e, out)));
            }
            if (!points.isEmpty()) {
                curve->setCurve(KisCubicCurve(points));
            }
            MySpinBox *spinin = new MySpinBox();
            spinin->setRange(0, 1000);
            MySpinBox *spinout = new MySpinBox();
            spinout->setRange(0, 1000);
            curve->setupInOutControls(spinin, spinout, 0, 1000);
            m_vbox->addWidget(curve);
            m_vbox->addWidget(spinin);
            m_vbox->addWidget(spinout);

            connect(curve, SIGNAL(modified()), this, SLOT(slotCollectAllParameters()));
            m_valueItems[paramName] = curve;

            QString depends = pa.attribute(QStringLiteral("depends"));
            if (!depends.isEmpty())
                meetDependency(paramName, type, EffectsList::parameter(e, depends));
        } else if (type == QLatin1String("bezier_spline")) {
            BezierSplineWidget *widget = new BezierSplineWidget(value, parent);
            stretch = false;
            m_vbox->addWidget(widget);
            m_valueItems[paramName] = widget;
            connect(widget, SIGNAL(modified()), this, SLOT(slotCollectAllParameters()));
            QString depends = pa.attribute(QStringLiteral("depends"));
            if (!depends.isEmpty())
                meetDependency(paramName, type, EffectsList::parameter(e, depends));
<<<<<<< HEAD
        } else if (type == QLatin1String("roto-spline")) {
	    m_needsMonitorEffectScene = true;
=======
        } else if (type == "roto-spline") {
	    m_monitorEffectScene = MonitorSceneRoto;
>>>>>>> fb0a6ffd
            RotoWidget *roto = new RotoWidget(value.toLatin1(), m_metaInfo->monitor, info, m_metaInfo->timecode, parent);
            connect(roto, SIGNAL(valueChanged()), this, SLOT(slotCollectAllParameters()));
            connect(roto, SIGNAL(seekToPos(int)), this, SIGNAL(seekTimeline(int)));
            connect(this, SIGNAL(syncEffectsPos(int)), roto, SLOT(slotSyncPosition(int)));
            m_vbox->addWidget(roto);
            m_valueItems[paramName] = roto;
        } else if (type == QLatin1String("wipe")) {
            Wipeval *wpval = new Wipeval;
            wpval->setupUi(toFillin);
            // Make sure button shows its pressed state even if widget loses focus
            QColor bg = QPalette().highlight().color();
            toFillin->setStyleSheet(QStringLiteral("QPushButton:checked {background-color:rgb(%1,%2,%3);}").arg(bg.red()).arg(bg.green()).arg(bg.blue()));
            wipeInfo w = getWipeInfo(value);
            switch (w.start) {
            case UP:
                wpval->start_up->setChecked(true);
                break;
            case DOWN:
                wpval->start_down->setChecked(true);
                break;
            case RIGHT:
                wpval->start_right->setChecked(true);
                break;
            case LEFT:
                wpval->start_left->setChecked(true);
                break;
            default:
                wpval->start_center->setChecked(true);
                break;
            }
            switch (w.end) {
            case UP:
                wpval->end_up->setChecked(true);
                break;
            case DOWN:
                wpval->end_down->setChecked(true);
                break;
            case RIGHT:
                wpval->end_right->setChecked(true);
                break;
            case LEFT:
                wpval->end_left->setChecked(true);
                break;
            default:
                wpval->end_center->setChecked(true);
                break;
            }
            wpval->start_transp->setValue(w.startTransparency);
            wpval->end_transp->setValue(w.endTransparency);
            m_valueItems[paramName] = wpval;
            connect(wpval->end_up, SIGNAL(clicked()), this, SLOT(slotCollectAllParameters()));
            connect(wpval->end_down, SIGNAL(clicked()), this, SLOT(slotCollectAllParameters()));
            connect(wpval->end_left, SIGNAL(clicked()), this, SLOT(slotCollectAllParameters()));
            connect(wpval->end_right, SIGNAL(clicked()), this, SLOT(slotCollectAllParameters()));
            connect(wpval->end_center, SIGNAL(clicked()), this, SLOT(slotCollectAllParameters()));
            connect(wpval->start_up, SIGNAL(clicked()), this, SLOT(slotCollectAllParameters()));
            connect(wpval->start_down, SIGNAL(clicked()), this, SLOT(slotCollectAllParameters()));
            connect(wpval->start_left, SIGNAL(clicked()), this, SLOT(slotCollectAllParameters()));
            connect(wpval->start_right, SIGNAL(clicked()), this, SLOT(slotCollectAllParameters()));
            connect(wpval->start_center, SIGNAL(clicked()), this, SLOT(slotCollectAllParameters()));
            connect(wpval->start_transp, SIGNAL(valueChanged(int)), this, SLOT(slotCollectAllParameters()));
            connect(wpval->end_transp, SIGNAL(valueChanged(int)), this, SLOT(slotCollectAllParameters()));
            //wpval->title->setTitle(na.toElement().text());
            m_uiItems.append(wpval);
        } else if (type == QLatin1String("url")) {
            Urlval *cval = new Urlval;
            cval->setupUi(toFillin);
            cval->label->setText(paramName);
	    cval->setToolTip(comment);
            cval->urlwidget->setFilter(ClipCreationDialog::getExtensions().join(' '));
            m_valueItems[paramName] = cval;
            cval->urlwidget->setUrl(QUrl(value));
            connect(cval->urlwidget, SIGNAL(returnPressed()) , this, SLOT(slotCollectAllParameters()));
            connect(cval->urlwidget, SIGNAL(urlSelected(QUrl)) , this, SLOT(slotCollectAllParameters()));
            m_uiItems.append(cval);
	} else if (type == QLatin1String("keywords")) {
            Keywordval* kval = new Keywordval;
            kval->setupUi(toFillin);
            kval->label->setText(paramName);
            kval->lineeditwidget->setText(value);
	    kval->setToolTip(comment);
            QDomElement klistelem = pa.firstChildElement(QStringLiteral("keywords"));
            QDomElement kdisplaylistelem = pa.firstChildElement(QStringLiteral("keywordsdisplay"));
            QStringList keywordlist;
            QStringList keyworddisplaylist;
            if (!klistelem.isNull()) {
                keywordlist = klistelem.text().split(';');
                keyworddisplaylist = i18n(kdisplaylistelem.text().toUtf8().data()).split(';');
            }
            if (keyworddisplaylist.count() != keywordlist.count()) {
                keyworddisplaylist = keywordlist;
            }
            for (int i = 0; i < keywordlist.count(); ++i) {
                kval->comboboxwidget->addItem(keyworddisplaylist.at(i), keywordlist.at(i));
            }
            // Add disabled user prompt at index 0
            kval->comboboxwidget->insertItem(0, i18n("<select a keyword>"), "");
            kval->comboboxwidget->model()->setData( kval->comboboxwidget->model()->index(0,0), QVariant(Qt::NoItemFlags), Qt::UserRole -1);
            kval->comboboxwidget->setCurrentIndex(0);
            m_valueItems[paramName] = kval;
            connect(kval->lineeditwidget, SIGNAL(editingFinished()) , this, SLOT(slotCollectAllParameters()));
            connect(kval->comboboxwidget, SIGNAL(activated(QString)), this, SLOT(slotCollectAllParameters()));
            m_uiItems.append(kval);
        } else if (type == QLatin1String("fontfamily")) {
            Fontval* fval = new Fontval;
            fval->setupUi(toFillin);
            fval->name->setText(paramName);
            fval->fontfamilywidget->setCurrentFont(QFont(value));
            m_valueItems[paramName] = fval;
            connect(fval->fontfamilywidget, SIGNAL(currentFontChanged(QFont)), this, SLOT(slotCollectAllParameters())) ;
            m_uiItems.append(fval);
        } else if (type == QLatin1String("filterjob")) {
	    QVBoxLayout *l= new QVBoxLayout(toFillin);
	    QPushButton *button = new QPushButton(paramName, toFillin);
	    l->addWidget(button);
            m_valueItems[paramName] = button;
            connect(button, SIGNAL(pressed()), this, SLOT(slotStartFilterJobAction()));   
        } else {
            delete toFillin;
            toFillin = NULL;
        }

        if (toFillin)
            m_vbox->addWidget(toFillin);
    }

    if (stretch)
        m_vbox->addStretch();

    if (m_keyframeEditor)
        m_keyframeEditor->checkVisibleParam();

    // Make sure all doubleparam spinboxes have the same width, looks much better
    QList<DoubleParameterWidget *> allWidgets = findChildren<DoubleParameterWidget *>();
    int minSize = 0;
    for (int i = 0; i < allWidgets.count(); ++i) {
        if (minSize < allWidgets.at(i)->spinSize()) minSize = allWidgets.at(i)->spinSize();
    }
    for (int i = 0; i < allWidgets.count(); ++i) {
        allWidgets.at(i)->setSpinSize(minSize);
    }
}

ParameterContainer::~ParameterContainer()
{
    clearLayout(m_vbox);
    delete m_vbox;
}

void ParameterContainer::meetDependency(const QString& name, const QString &type, const QString &value)
{
    if (type == QLatin1String("curve")) {
        KisCurveWidget *curve = static_cast<KisCurveWidget*>(m_valueItems[name]);
        if (curve) {
            const int color = value.toInt();
            curve->setPixmap(QPixmap::fromImage(ColorTools::rgbCurvePlane(curve->size(), (ColorTools::ColorsRGB)(color == 3 ? 4 : color), 0.8)));
        }
    } else if (type == QLatin1String("bezier_spline")) {
        BezierSplineWidget *widget = static_cast<BezierSplineWidget*>(m_valueItems[name]);
        if (widget) {
            widget->setMode((BezierSplineWidget::CurveModes)((int)(value.toDouble() * 10 + 0.5)));
        }
    }
}

wipeInfo ParameterContainer::getWipeInfo(QString value)
{
    wipeInfo info;
    // Convert old geometry values that used a comma as separator
    if (value.contains(',')) value.replace(',','/');
    QString start = value.section(';', 0, 0);
    QString end = value.section(';', 1, 1).section('=', 1, 1);
    if (start.startsWith(QLatin1String("-100%/0")))
        info.start = LEFT;
    else if (start.startsWith(QLatin1String("100%/0")))
        info.start = RIGHT;
    else if (start.startsWith(QLatin1String("0%/100%")))
        info.start = DOWN;
    else if (start.startsWith(QLatin1String("0%/-100%")))
        info.start = UP;
    else
        info.start = CENTER;

    if (start.count(':') == 2)
        info.startTransparency = start.section(':', -1).toInt();
    else
        info.startTransparency = 100;

    if (end.startsWith(QLatin1String("-100%/0")))
        info.end = LEFT;
    else if (end.startsWith(QLatin1String("100%/0")))
        info.end = RIGHT;
    else if (end.startsWith(QLatin1String("0%/100%")))
        info.end = DOWN;
    else if (end.startsWith(QLatin1String("0%/-100%")))
        info.end = UP;
    else
        info.end = CENTER;

    if (end.count(':') == 2)
        info.endTransparency = end.section(':', -1).toInt();
    else
        info.endTransparency = 100;

    return info;
}

void ParameterContainer::updateTimecodeFormat()
{
    if (m_keyframeEditor)
        m_keyframeEditor->updateTimecodeFormat();

    QDomNodeList namenode = m_effect.elementsByTagName(QStringLiteral("parameter"));
    for (int i = 0; i < namenode.count() ; ++i) {
        QDomNode pa = namenode.item(i);
        QDomElement na = pa.firstChildElement(QStringLiteral("name"));
        QString type = pa.attributes().namedItem(QStringLiteral("type")).nodeValue();
        QString paramName = na.isNull() ? pa.attributes().namedItem(QStringLiteral("name")).nodeValue() : i18n(na.text().toUtf8().data());

        if (type == QLatin1String("geometry")) {
            if (KdenliveSettings::on_monitor_effects()) {
                if (m_geometryWidget) m_geometryWidget->updateTimecodeFormat();
            } else {
                Geometryval *geom = static_cast<Geometryval*>(m_valueItems[paramName+"geometry"]);
                geom->updateTimecodeFormat();
            }
            break;
        } else if (type == QLatin1String("position")) {
            PositionEdit *posi = static_cast<PositionEdit*>(m_valueItems[paramName+"position"]);
            posi->updateTimecodeFormat();
            break;
        } else if (type == QLatin1String("roto-spline")) {
            RotoWidget *widget = static_cast<RotoWidget *>(m_valueItems[paramName]);
            widget->updateTimecodeFormat();
        }
    }
}

void ParameterContainer::slotCollectAllParameters()
{
    if (m_valueItems.isEmpty() || m_effect.isNull()) return;
    QLocale locale;
    locale.setNumberOptions(QLocale::OmitGroupSeparator);
    const QDomElement oldparam = m_effect.cloneNode().toElement();
    //QDomElement newparam = oldparam.cloneNode().toElement();

    if (m_effect.attribute(QStringLiteral("id")) == QLatin1String("movit.lift_gamma_gain") || m_effect.attribute(QStringLiteral("id")) == QLatin1String("lift_gamma_gain") ) {
        LumaLiftGain *gainWidget = static_cast<LumaLiftGain*>(m_valueItems.value(m_effect.attribute(QStringLiteral("id"))));
        gainWidget->updateEffect(m_effect);
        emit parameterChanged(oldparam, m_effect, m_effect.attribute(QStringLiteral("kdenlive_ix")).toInt());
        return;
    }

    QDomNodeList namenode = m_effect.elementsByTagName(QStringLiteral("parameter"));

    for (int i = 0; i < namenode.count() ; ++i) {
        QDomElement pa = namenode.item(i).toElement();
        QDomElement na = pa.firstChildElement(QStringLiteral("name"));
        QString type = pa.attribute(QStringLiteral("type"));
        QString paramName = na.isNull() ? pa.attribute(QStringLiteral("name")) : i18n(na.text().toUtf8().data());
        if (type == QLatin1String("complex"))
            paramName.append("complex");
        else if (type == QLatin1String("position"))
            paramName.append("position");
        else if (type == QLatin1String("geometry"))
            paramName.append("geometry");
        else if (type == QLatin1String("keyframe"))
            paramName.append("keyframe");
        if (type != QLatin1String("simplekeyframe") && type != QLatin1String("fixed") && type != QLatin1String("addedgeometry") && !m_valueItems.contains(paramName)) {
            //qDebug() << "// Param: " << paramName << " NOT FOUND";
            continue;
        }

        QString setValue;
        if (type == QLatin1String("double") || type == QLatin1String("constant")) {
            DoubleParameterWidget *doubleparam = static_cast<DoubleParameterWidget*>(m_valueItems.value(paramName));
            if (doubleparam) setValue = locale.toString(doubleparam->getValue());
        } else if (type == QLatin1String("list")) {
	    Listval* val = static_cast<Listval*>(m_valueItems.value(paramName));
            if (val) {
	        KComboBox *box = val->list;
		setValue = box->itemData(box->currentIndex()).toString();
	    }
        } else if (type == QLatin1String("bool")) {
	    Boolval* val = static_cast<Boolval*>(m_valueItems.value(paramName));
            if (val) {
		QCheckBox *box = val->checkBox;
		setValue = box->checkState() == Qt::Checked ? "1" : "0" ;
	    }
        } else if (type == QLatin1String("color")) {
            ChooseColorWidget *choosecolor = static_cast<ChooseColorWidget*>(m_valueItems.value(paramName));
            if (choosecolor) setValue = choosecolor->getColor();
	    if (pa.hasAttribute(QStringLiteral("paramprefix"))) setValue.prepend(pa.attribute(QStringLiteral("paramprefix")));
        } else if (type == QLatin1String("complex")) {
            ComplexParameter *complex = static_cast<ComplexParameter*>(m_valueItems.value(paramName));
            if (complex) namenode.item(i) = complex->getParamDesc();
        } else if (type == QLatin1String("geometry")) {
            /*if (KdenliveSettings::on_monitor_effects())*/ {
                if (m_geometryWidget) namenode.item(i).toElement().setAttribute(QStringLiteral("value"), m_geometryWidget->getValue());
            }/* else {
                Geometryval *geom = static_cast<Geometryval*>(m_valueItems.value(paramName));
                namenode.item(i).toElement().setAttribute("value", geom->getValue());
            }*/
        } else if (type == QLatin1String("addedgeometry")) {
            if (m_geometryWidget) namenode.item(i).toElement().setAttribute(QStringLiteral("value"), m_geometryWidget->getExtraValue(namenode.item(i).toElement().attribute(QStringLiteral("name"))));
        } else if (type == QLatin1String("position")) {
            PositionEdit *pedit = static_cast<PositionEdit*>(m_valueItems.value(paramName));
            int pos = 0; if (pedit) pos = pedit->getPosition();
            setValue = QString::number(pos);
            if (m_effect.attribute(QStringLiteral("id")) == QLatin1String("fadein") || m_effect.attribute(QStringLiteral("id")) == QLatin1String("fade_from_black")) {
                // Make sure duration is not longer than clip
                /*if (pos > m_out) {
                    pos = m_out;
                    pedit->setPosition(pos);
                }*/
                EffectsList::setParameter(m_effect, QStringLiteral("in"), QString::number(m_in));
                EffectsList::setParameter(m_effect, QStringLiteral("out"), QString::number(m_in + pos));
                setValue.clear();
            } else if (m_effect.attribute(QStringLiteral("id")) == QLatin1String("fadeout") || m_effect.attribute(QStringLiteral("id")) == QLatin1String("fade_to_black")) {
                // Make sure duration is not longer than clip
                /*if (pos > m_out) {
                    pos = m_out;
                    pedit->setPosition(pos);
                }*/
                EffectsList::setParameter(m_effect, QStringLiteral("in"), QString::number(m_out - pos));
                EffectsList::setParameter(m_effect, QStringLiteral("out"), QString::number(m_out));
                setValue.clear();
            }
        } else if (type == QLatin1String("curve")) {
            KisCurveWidget *curve = static_cast<KisCurveWidget*>(m_valueItems.value(paramName));
            if (curve) {
                QList<QPointF> points = curve->curve().points();
                QString number = pa.attribute(QStringLiteral("number"));
                QString inName = pa.attribute(QStringLiteral("inpoints"));
                QString outName = pa.attribute(QStringLiteral("outpoints"));
                int off = pa.attribute(QStringLiteral("min")).toInt();
                int end = pa.attribute(QStringLiteral("max")).toInt();
                double version = 0;
                QDomElement namenode = m_effect.firstChildElement(QStringLiteral("version"));
                if (!namenode.isNull()) {
                    version = locale.toDouble(namenode.text());
                }
                if (version > 0.2) {
                    EffectsList::setParameter(m_effect, number, locale.toString(points.count() / 10.));
                } else {
                    EffectsList::setParameter(m_effect, number, QString::number(points.count()));
                }
                for (int j = 0; (j < points.count() && j + off <= end); ++j) {
                    QString in = inName;
                    in.replace(QLatin1String("%i"), QString::number(j + off));
                    QString out = outName;
                    out.replace(QLatin1String("%i"), QString::number(j + off));
                    EffectsList::setParameter(m_effect, in, locale.toString(points.at(j).x()));
                    EffectsList::setParameter(m_effect, out, locale.toString(points.at(j).y()));
                }
            }
            QString depends = pa.attribute(QStringLiteral("depends"));
            if (!depends.isEmpty())
                meetDependency(paramName, type, EffectsList::parameter(m_effect, depends));
        } else if (type == QLatin1String("bezier_spline")) {
            BezierSplineWidget *widget = static_cast<BezierSplineWidget*>(m_valueItems.value(paramName));
            if (widget) setValue = widget->spline();
            QString depends = pa.attribute(QStringLiteral("depends"));
            if (!depends.isEmpty())
                meetDependency(paramName, type, EffectsList::parameter(m_effect, depends));
        } else if (type == QLatin1String("roto-spline")) {
            RotoWidget *widget = static_cast<RotoWidget *>(m_valueItems.value(paramName));
            if (widget) setValue = widget->getSpline();
        } else if (type == QLatin1String("wipe")) {
            Wipeval *wp = static_cast<Wipeval*>(m_valueItems.value(paramName));
            if (wp) {
                wipeInfo info;
                if (wp->start_left->isChecked())
                    info.start = LEFT;
                else if (wp->start_right->isChecked())
                    info.start = RIGHT;
                else if (wp->start_up->isChecked())
                    info.start = UP;
                else if (wp->start_down->isChecked())
                    info.start = DOWN;
                else if (wp->start_center->isChecked())
                    info.start = CENTER;
                else
                    info.start = LEFT;
                info.startTransparency = wp->start_transp->value();

                if (wp->end_left->isChecked())
                    info.end = LEFT;
                else if (wp->end_right->isChecked())
                    info.end = RIGHT;
                else if (wp->end_up->isChecked())
                    info.end = UP;
                else if (wp->end_down->isChecked())
                    info.end = DOWN;
                else if (wp->end_center->isChecked())
                    info.end = CENTER;
                else
                    info.end = RIGHT;
                info.endTransparency = wp->end_transp->value();

                setValue = getWipeString(info);
            }
        } else if ((type == QLatin1String("simplekeyframe") || type == QLatin1String("keyframe")) && m_keyframeEditor) {
            QString realName = i18n(na.toElement().text().toUtf8().data());
            QString val = m_keyframeEditor->getValue(realName);
            pa.setAttribute(QStringLiteral("keyframes"), val);

            if (m_keyframeEditor->isVisibleParam(realName)) {
                pa.setAttribute(QStringLiteral("intimeline"), QStringLiteral("1"));
	    }
            else if (pa.hasAttribute(QStringLiteral("intimeline")))
                pa.setAttribute(QStringLiteral("intimeline"), QStringLiteral("0"));
        } else if (type == QLatin1String("url")) {
            KUrlRequester *req = static_cast<Urlval*>(m_valueItems.value(paramName))->urlwidget;
            if (req) setValue = req->url().path();
        } else if (type == QLatin1String("keywords")) {
            Keywordval* val = static_cast<Keywordval*>(m_valueItems.value(paramName));
            if (val) {
                QLineEdit *line = val->lineeditwidget;
                KComboBox *combo = val->comboboxwidget;
                if(combo->currentIndex()) {
                    QString comboval = combo->itemData(combo->currentIndex()).toString();
                    line->insert(comboval);
                    combo->setCurrentIndex(0);
                }
                setValue = line->text();
            }
        } else if (type == QLatin1String("fontfamily")) {
            Fontval* val = static_cast<Fontval*>(m_valueItems.value(paramName));
            if (val) {
                QFontComboBox* fontfamily = val->fontfamilywidget;
                setValue = fontfamily->currentFont().family();
            }
        }
        if (!setValue.isNull())
            pa.setAttribute(QStringLiteral("value"), setValue);
    }
    emit parameterChanged(oldparam, m_effect, m_effect.attribute(QStringLiteral("kdenlive_ix")).toInt());
}

QString ParameterContainer::getWipeString(wipeInfo info)
{

    QString start;
    QString end;
    switch (info.start) {
    case LEFT:
        start = QStringLiteral("-100%/0%:100%x100%");
        break;
    case RIGHT:
        start = QStringLiteral("100%/0%:100%x100%");
        break;
    case DOWN:
        start = QStringLiteral("0%/100%:100%x100%");
        break;
    case UP:
        start = QStringLiteral("0%/-100%:100%x100%");
        break;
    default:
        start = QStringLiteral("0%/0%:100%x100%");
        break;
    }
    start.append(':' + QString::number(info.startTransparency));

    switch (info.end) {
    case LEFT:
        end = QStringLiteral("-100%/0%:100%x100%");
        break;
    case RIGHT:
        end = QStringLiteral("100%/0%:100%x100%");
        break;
    case DOWN:
        end = QStringLiteral("0%/100%:100%x100%");
        break;
    case UP:
        end = QStringLiteral("0%/-100%:100%x100%");
        break;
    default:
        end = QStringLiteral("0%/0%:100%x100%");
        break;
    }
    end.append(':' + QString::number(info.endTransparency));
    return QString(start + ";-1=" + end);
}

void ParameterContainer::updateParameter(const QString &key, const QString &value)
{
    m_effect.setAttribute(key, value);
}

void ParameterContainer::slotStartFilterJobAction()
{
    QDomNodeList namenode = m_effect.elementsByTagName(QStringLiteral("parameter"));
    for (int i = 0; i < namenode.count() ; ++i) {
        QDomElement pa = namenode.item(i).toElement();
        QString type = pa.attribute(QStringLiteral("type"));
        if (type == QLatin1String("filterjob")) {
	    QMap <QString, QString> filterParams;
	    QMap <QString, QString> consumerParams;
	    filterParams.insert(QStringLiteral("filter"), pa.attribute(QStringLiteral("filtertag")));
	    consumerParams.insert(QStringLiteral("consumer"), pa.attribute(QStringLiteral("consumer")));
	    QString filterattributes = pa.attribute(QStringLiteral("filterparams"));
	    if (filterattributes.contains(QStringLiteral("%position"))) {
		if (m_geometryWidget) filterattributes.replace(QLatin1String("%position"), QString::number(m_geometryWidget->currentPosition()));
	    }

	    // Fill filter params
	    QStringList filterList = filterattributes.split(' ');
	    QString param;
	    for (int i = 0; i < filterList.size(); ++i) {
		param = filterList.at(i);
		if (param != QLatin1String("%params")) {
		    filterParams.insert(param.section('=', 0, 0), param.section('=', 1));
		}
	    }
	    if (filterattributes.contains(QStringLiteral("%params"))) {
		// Replace with current geometry
		EffectsParameterList parameters;
		QDomNodeList params = m_effect.elementsByTagName(QStringLiteral("parameter"));
		EffectsController::adjustEffectParameters(parameters, params, m_metaInfo->monitor->profileInfo());
		QString paramData;
		for (int j = 0; j < parameters.count(); ++j) {
		    filterParams.insert(parameters.at(j).name(), parameters.at(j).value());
		}
	    }
	    // Fill consumer params
	    QString consumerattributes = pa.attribute(QStringLiteral("consumerparams"));
	    QStringList consumerList = consumerattributes.split(' ');
	    for (int i = 0; i < consumerList.size(); ++i) {
		param = consumerList.at(i);
		if (param != QLatin1String("%params")) {
		    consumerParams.insert(param.section('=', 0, 0), param.section('=', 1));
		}
	    }

	    // Fill extra params
	    QMap <QString, QString> extraParams;
	    QDomNodeList jobparams = pa.elementsByTagName(QStringLiteral("jobparam"));
	    for (int j = 0; j < jobparams.count(); ++j) {
                QDomElement e = jobparams.item(j).toElement();
		extraParams.insert(e.attribute(QStringLiteral("name")), e.text().toUtf8());
	    }
	    extraParams.insert(QStringLiteral("offset"), QString::number(m_in));
            emit startFilterJob(filterParams, consumerParams, extraParams);
            break;
        }
    }
}


void ParameterContainer::clearLayout(QLayout *layout)
{
    QLayoutItem *item;
    while((item = layout->takeAt(0))) {
        if (item->layout()) {
            clearLayout(item->layout());
            delete item->layout();
        }
        if (item->widget()) {
            delete item->widget();
        }
        delete item;
    }
}

MonitorSceneType ParameterContainer::needsMonitorEffectScene() const
{
    return m_monitorEffectScene;
}

void ParameterContainer::setKeyframes(const QString &data, int maximum)
{
    if (!m_geometryWidget) {
	//qDebug()<<" / / NO GEOMETRY WIDGET FOUND FOR IMPORTING DATA";
	return;
    }
    m_geometryWidget->importKeyframes(data, maximum);
    
}

void ParameterContainer::setRange(int inPoint, int outPoint)
{
    m_in = inPoint;
    m_out = outPoint;
    emit updateRange(m_in, m_out);
}

int ParameterContainer::contentHeight() const
{
    return m_vbox->sizeHint().height();
}

<|MERGE_RESOLUTION|>--- conflicted
+++ resolved
@@ -230,25 +230,20 @@
             connect(pl, SIGNAL(parameterChanged()), this, SLOT(slotCollectAllParameters()));
         } else if (type == QLatin1String("geometry")) {
             if (true /*KdenliveSettings::on_monitor_effects()*/) {
-<<<<<<< HEAD
-		m_needsMonitorEffectScene = true;
+                m_monitorEffectScene = MonitorSceneGeometry;
                 m_geometryWidget = new GeometryWidget(m_metaInfo->monitor, m_metaInfo->timecode, info.startPos.frames(KdenliveSettings::project_fps()), effect.hasAttribute(QStringLiteral("showrotation")), parent);
-=======
-		m_monitorEffectScene = MonitorSceneGeometry;
-                m_geometryWidget = new GeometryWidget(m_metaInfo->monitor, m_metaInfo->timecode, info.startPos.frames(KdenliveSettings::project_fps()), effect.hasAttribute("showrotation"), parent);
->>>>>>> fb0a6ffd
                 m_geometryWidget->setFrameSize(m_metaInfo->frameSize);
                 connect(m_geometryWidget, SIGNAL(parameterChanged()), this, SLOT(slotCollectAllParameters()));
                 if (minFrame == maxFrame) {
                     m_geometryWidget->setupParam(pa, m_in, m_out);
-		    connect(this, SIGNAL(updateRange(int,int)), m_geometryWidget, SLOT(slotUpdateRange(int,int)));
-		}
+                    connect(this, SIGNAL(updateRange(int,int)), m_geometryWidget, SLOT(slotUpdateRange(int,int)));
+                }
                 else
                     m_geometryWidget->setupParam(pa, minFrame, maxFrame);
                 m_vbox->addWidget(m_geometryWidget);
                 m_valueItems[paramName+"geometry"] = m_geometryWidget;
                 connect(m_geometryWidget, SIGNAL(seekToPos(int)), this, SIGNAL(seekTimeline(int)));
-		connect(m_geometryWidget, SIGNAL(importClipKeyframes()), this, SIGNAL(importClipKeyframes()));
+                connect(m_geometryWidget, SIGNAL(importClipKeyframes()), this, SIGNAL(importClipKeyframes()));
                 connect(this, SIGNAL(syncEffectsPos(int)), m_geometryWidget, SLOT(slotSyncPosition(int)));
                 connect(this, SIGNAL(initScene(int)), m_geometryWidget, SLOT(slotInitScene(int)));
             } else {
@@ -371,13 +366,8 @@
             QString depends = pa.attribute(QStringLiteral("depends"));
             if (!depends.isEmpty())
                 meetDependency(paramName, type, EffectsList::parameter(e, depends));
-<<<<<<< HEAD
         } else if (type == QLatin1String("roto-spline")) {
-	    m_needsMonitorEffectScene = true;
-=======
-        } else if (type == "roto-spline") {
-	    m_monitorEffectScene = MonitorSceneRoto;
->>>>>>> fb0a6ffd
+            m_monitorEffectScene = MonitorSceneRoto;
             RotoWidget *roto = new RotoWidget(value.toLatin1(), m_metaInfo->monitor, info, m_metaInfo->timecode, parent);
             connect(roto, SIGNAL(valueChanged()), this, SLOT(slotCollectAllParameters()));
             connect(roto, SIGNAL(seekToPos(int)), this, SIGNAL(seekTimeline(int)));
