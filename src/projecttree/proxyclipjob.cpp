--- conflicted
+++ resolved
@@ -68,17 +68,10 @@
 
         //TODO: currently, when rendering an xml file through melt, the display ration is lost, so we enforce it manualy
         double display_ratio;
-<<<<<<< HEAD
-	if (m_src.startsWith("consumer:")) display_ratio = KdenliveDoc::getDisplayRatio(m_src.section(":", 1));
-	else display_ratio = KdenliveDoc::getDisplayRatio(m_src);
-        mltParameters << "aspect=" + QLocale().toString(display_ratio);
-            
-=======
         if (m_src.startsWith("consumer:")) display_ratio = KdenliveDoc::getDisplayRatio(m_src.section(":", 1));
         else display_ratio = KdenliveDoc::getDisplayRatio(m_src);
         mltParameters << "aspect=" + QLocale().toString(display_ratio);
 
->>>>>>> 58a394d7
         // Ask for progress reporting
         mltParameters << "progress=1";
 
