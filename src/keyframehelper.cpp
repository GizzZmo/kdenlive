/***************************************************************************
 *   Copyright (C) 2007 by Jean-Baptiste Mardelle (jb@kdenlive.org)        *
 *                                                                         *
 *   This program is free software; you can redistribute it and/or modify  *
 *   it under the terms of the GNU General Public License as published by  *
 *   the Free Software Foundation; either version 2 of the License, or     *
 *   (at your option) any later version.                                   *
 *                                                                         *
 *   This program is distributed in the hope that it will be useful,       *
 *   but WITHOUT ANY WARRANTY; without even the implied warranty of        *
 *   MERCHANTABILITY or FITNESS FOR A PARTICULAR PURPOSE.  See the         *
 *   GNU General Public License for more details.                          *
 *                                                                         *
 *   You should have received a copy of the GNU General Public License     *
 *   along with this program; if not, write to the                         *
 *   Free Software Foundation, Inc.,                                       *
 *   51 Franklin Street, Fifth Floor, Boston, MA  02110-1301  USA          *
 ***************************************************************************/


#include "keyframehelper.h"
#include "core/kdenlivesettings.h"
#include "definitions.h"

#include <KDebug>
#include <KGlobalSettings>
#include <KColorScheme>

#include <QMouseEvent>
#include <QStylePainter>
#include <QApplication>

const int margin = 5;
const int cursorWidth = 6;

#define SEEK_INACTIVE (-1)

KeyframeHelper::KeyframeHelper(QWidget *parent) :
    QWidget(parent)
  , frameLength(1)
  , m_geom(NULL)
  , m_position(0)
  , m_scale(0)
  , m_movingKeyframe(false)
  , m_movingItem()
  , m_lineHeight(9)
  , m_drag(false)
  , m_hoverKeyframe(-1)
  , m_seekPosition(SEEK_INACTIVE)
{
    setFont(KGlobalSettings::toolBarFont());
    setMouseTracking(true);
    QPalette p = palette();
    KColorScheme scheme(p.currentColorGroup(), KColorScheme::Window, KSharedConfig::openConfig(KdenliveSettings::colortheme()));
    m_selected = scheme.decoration(KColorScheme::HoverColor).color();
    m_keyframe = scheme.foreground(KColorScheme::LinkText).color();
    m_keyframebg = scheme.shade(KColorScheme::MidShade);
}

// virtual
void KeyframeHelper::mousePressEvent(QMouseEvent * event)
{
    m_hoverKeyframe = -1;
    if (event->button() != Qt::LeftButton) {
        QWidget::mousePressEvent(event);
        return;
    }
    int xPos = event->x() - margin;
    if (m_geom != NULL && (event->y() < m_lineHeight)) {
        // check if we want to move a keyframe
        int mousePos = qMax((int)(xPos / m_scale), 0);
        Mlt::GeometryItem item;
        if (m_geom->next_key(&item, mousePos) == 0) {
            if (qAbs(item.frame() * m_scale - xPos) < 4) {
                m_drag = true;
                m_movingItem.x(item.x());
                m_movingItem.y(item.y());
                m_movingItem.w(item.w());
                m_movingItem.h(item.h());
                m_movingItem.mix(item.mix());
                m_movingItem.frame(item.frame());

                while (!m_extraMovingItems.isEmpty()) {
                    Mlt::GeometryItem *gitem = m_extraMovingItems.takeFirst();
                    if (gitem) delete gitem;
                }
<<<<<<< HEAD
                for (int i = 0; i < m_extraGeometries.count(); ++i) {
                    if (m_extraGeometries.at(i)->next_key(item, mousePos) == 0) {
                        Mlt::GeometryItem *item2 = new Mlt::GeometryItem();
=======
                for (int i = 0; i < m_extraGeometries.count(); i++) {
                    if (m_extraGeometries.at(i)->next_key(item, mousePos) == 0) {
			Mlt::GeometryItem *item2 = new Mlt::GeometryItem();
>>>>>>> 28a2b7fa
                        item2->x(item.x());
                        item2->frame(item.frame());
                        m_extraMovingItems.append(item2);
                    } else {
                        m_extraMovingItems.append(NULL);
                    }
                    else m_extraMovingItems.append(NULL);
                }
                
                m_dragStart = event->pos();
                m_movingKeyframe = true;
                return;
            }
        }
    }
    if (event->y() >= m_lineHeight && event->y() < height()) {
        int seekRequest = xPos / m_scale;
        m_drag = true;
        if (seekRequest != m_position) {
            m_seekPosition = seekRequest;
            emit requestSeek(m_seekPosition);
            update();
        }
    }
}

void KeyframeHelper::leaveEvent( QEvent * event )
{
    Q_UNUSED(event);
    if (m_hoverKeyframe != -1) {
        m_hoverKeyframe = -1;
        update();
    }
}

// virtual
void KeyframeHelper::mouseMoveEvent(QMouseEvent * event)
{
    int xPos = event->x() - margin;
    if (!m_drag) {
        int mousePos = qMax((int)(xPos / m_scale), 0);
        if (qAbs(m_position * m_scale - xPos) < cursorWidth && event->y() >= m_lineHeight) {
            // Mouse over time cursor
            if (m_hoverKeyframe != -2) {
                m_hoverKeyframe = -2;
                update();
            }
            event->accept();
            return;
        }
        if (m_geom != NULL && (event->y() < m_lineHeight)) {
            // check if we want to move a keyframe
            Mlt::GeometryItem item;
            if (m_geom->next_key(&item, mousePos) == 0) {
                if (qAbs(item.frame() * m_scale - xPos) < 4) {
                    if (m_hoverKeyframe == item.frame()) return;
                    m_hoverKeyframe = item.frame();
                    setCursor(Qt::PointingHandCursor);
                    update();
                    event->accept();
                    return;
                }
            }
        }
        if (m_hoverKeyframe != -1) {
            m_hoverKeyframe = -1;
            setCursor(Qt::ArrowCursor);
            update();
        }
        event->accept();
        return;
    }
    if (m_movingKeyframe) {
        if (!m_dragStart.isNull()) {
            if ((QPoint(xPos, event->y()) - m_dragStart).manhattanLength() < QApplication::startDragDistance()) return;
            m_dragStart = QPoint();
            m_geom->remove(m_movingItem.frame());
            for (int i = 0; i < m_extraGeometries.count(); ++i)
                m_extraGeometries[i]->remove(m_movingItem.frame());
        }
        int pos = qBound(0, (int)(xPos / m_scale), frameLength);
        if (KdenliveSettings::snaptopoints() && qAbs(pos - m_position) < 5)
            pos = m_position;
        m_movingItem.frame(pos);
        for (int i = 0; i < m_extraMovingItems.count(); ++i) {
            if (m_extraMovingItems.at(i))
                m_extraMovingItems[i]->frame(pos);
        }
        update();
        return;
    }
    m_seekPosition = (int) (xPos / m_scale);
    m_seekPosition = qMax(0, m_seekPosition);
    m_seekPosition = qMin(frameLength, m_seekPosition);
    m_hoverKeyframe = -2;
    emit requestSeek(m_seekPosition);
    update();
}

void KeyframeHelper::mouseDoubleClickEvent(QMouseEvent * event)
{
    if (m_geom != NULL && event->button() == Qt::LeftButton) {
        // check if we want to move a keyframe
        int xPos = event->x() - margin;
        int mousePos = qMax((int)(xPos / m_scale - 5), 0);
        Mlt::GeometryItem item;
        if (m_geom->next_key(&item, mousePos) == 0 && item.frame() - mousePos < 10) {
            // There is already a keyframe close to mouse click
            emit removeKeyframe(item.frame());
            return;
        }
        // add new keyframe
        emit addKeyframe((int)(xPos / m_scale));
    }
}

// virtual
void KeyframeHelper::mouseReleaseEvent(QMouseEvent * event)
{
    m_drag = false;
    setCursor(Qt::ArrowCursor);
    m_hoverKeyframe = -1;
    if (m_movingKeyframe) {
        m_geom->insert(m_movingItem);
        m_movingKeyframe = false;

<<<<<<< HEAD
        for (int i = 0; i < m_extraGeometries.count(); ++i) {
            if (m_extraMovingItems.at(i))
                m_extraGeometries[i]->insert(m_extraMovingItems.at(i));
=======
        for (int i = 0; i < m_extraGeometries.count(); i++) {
            if (m_extraMovingItems.at(i)) m_extraGeometries[i]->insert(m_extraMovingItems.at(i));
>>>>>>> 28a2b7fa
        }
        
        emit keyframeMoved(m_position);
        return;
    }
    QWidget::mouseReleaseEvent(event);
}

// virtual
void KeyframeHelper::wheelEvent(QWheelEvent * e)
{
    if (e->delta() < 0)
        --m_position;
    else
        ++m_position;
    m_position = qMax(0, m_position);
    m_position = qMin(frameLength, m_position);
    emit requestSeek(m_position);
    update();
    /*    int delta = 1;
        if (e->modifiers() == Qt::ControlModifier) delta = m_timecode.fps();
        if (e->delta() < 0) delta = 0 - delta;
        m_view->moveCursorPos(delta);
    */
}

// virtual
void KeyframeHelper::paintEvent(QPaintEvent *e)
{
    QStylePainter p(this);
    const QRectF clipRect = e->rect();
    p.setClipRect(clipRect);
    m_scale = (double) (width() - 2 * margin) / frameLength;
    if (m_geom != NULL) {
        int pos = 0;
        p.setPen(m_keyframe);
        p.setBrush(m_keyframebg);
        Mlt::GeometryItem item;
        while (true) {
            if (m_geom->next_key(&item, pos) == 1) break;
            pos = item.frame();
            if (pos == m_hoverKeyframe) {
                p.setBrush(m_selected);
            }
            int scaledPos = margin + pos * m_scale;
            // draw keyframes
            p.drawLine(scaledPos, 9, scaledPos, 15);
            // draw pointer
            QPolygon pa(4);
            pa.setPoints(4,
                         scaledPos,     0,
                         scaledPos - 4, 4,
                         scaledPos,     8,
                         scaledPos + 4, 4);
            p.drawPolygon(pa);
            //p.drawEllipse(scaledPos - 4, 0, 8, 8);
            if (pos == m_hoverKeyframe) {
                p.setBrush(m_keyframebg);
            }
            //p.fillRect(QRect(scaledPos - 1, 0, 2, 15), QBrush(QColor(255, 20, 20)));
            pos++;
        }
        
        if (m_movingKeyframe) {
            p.setBrush(m_selected);
            int scaledPos = margin + (int)(m_movingItem.frame() * m_scale);
            // draw keyframes
            p.drawLine(scaledPos, 9, scaledPos, 15);
            // draw pointer
            QPolygon pa(5);
            pa.setPoints(4,
                         scaledPos,     0,
                         scaledPos - 4, 4,
                         scaledPos,     8,
                         scaledPos + 4, 4);
            p.drawPolygon(pa);
            p.setBrush(m_keyframe);
        }
    }
    p.setPen(palette().dark().color());
    p.drawLine(margin, m_lineHeight, width() - margin - 1, m_lineHeight);
    p.drawLine(margin, m_lineHeight - 3, margin, m_lineHeight + 3);
    p.drawLine(width() - margin, m_lineHeight - 3, width() - margin, m_lineHeight + 3);

    // draw pointer
    if (m_seekPosition != SEEK_INACTIVE) {
        p.fillRect(margin + m_seekPosition * m_scale - 1, 0, 3, height(), palette().dark());
    }
    QPolygon pa(3);
    const int cursor = margin + m_position * m_scale;
    pa.setPoints(3, cursor - cursorWidth, 16, cursor + cursorWidth, 16, cursor, 10);
    if (m_hoverKeyframe == -2)
        p.setBrush(palette().highlight());
    else
        p.setBrush(palette().dark().color());
    p.drawPolygon(pa);
}

int KeyframeHelper::value() const
{
    return m_position;
}

void KeyframeHelper::setValue(const int pos)
{
    if (pos == m_position || m_geom == NULL)
        return;
    if (pos == m_seekPosition) {
        m_seekPosition = SEEK_INACTIVE;
    }
    m_position = pos;
    update();
}

void KeyframeHelper::setKeyGeometry(Mlt::Geometry *geom, const int length)
{
    m_geom = geom;
    frameLength = qMax(1, length);
    update();
}

void KeyframeHelper::addGeometry(Mlt::Geometry *geom)
{
    m_extraGeometries.append(geom);
}

#include "keyframehelper.moc"<|MERGE_RESOLUTION|>--- conflicted
+++ resolved
@@ -84,15 +84,9 @@
                     Mlt::GeometryItem *gitem = m_extraMovingItems.takeFirst();
                     if (gitem) delete gitem;
                 }
-<<<<<<< HEAD
                 for (int i = 0; i < m_extraGeometries.count(); ++i) {
                     if (m_extraGeometries.at(i)->next_key(item, mousePos) == 0) {
                         Mlt::GeometryItem *item2 = new Mlt::GeometryItem();
-=======
-                for (int i = 0; i < m_extraGeometries.count(); i++) {
-                    if (m_extraGeometries.at(i)->next_key(item, mousePos) == 0) {
-			Mlt::GeometryItem *item2 = new Mlt::GeometryItem();
->>>>>>> 28a2b7fa
                         item2->x(item.x());
                         item2->frame(item.frame());
                         m_extraMovingItems.append(item2);
@@ -219,14 +213,9 @@
         m_geom->insert(m_movingItem);
         m_movingKeyframe = false;
 
-<<<<<<< HEAD
         for (int i = 0; i < m_extraGeometries.count(); ++i) {
             if (m_extraMovingItems.at(i))
                 m_extraGeometries[i]->insert(m_extraMovingItems.at(i));
-=======
-        for (int i = 0; i < m_extraGeometries.count(); i++) {
-            if (m_extraMovingItems.at(i)) m_extraGeometries[i]->insert(m_extraMovingItems.at(i));
->>>>>>> 28a2b7fa
         }
         
         emit keyframeMoved(m_position);
