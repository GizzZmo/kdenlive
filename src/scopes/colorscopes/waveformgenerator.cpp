/*
    SPDX-FileCopyrightText: 2010 Simon Andreas Eugster <simon.eu@gmail.com>
    This file is part of kdenlive. See www.kdenlive.org.

SPDX-License-Identifier: GPL-3.0-only OR LicenseRef-KDE-Accepted-GPL
*/

#include "waveformgenerator.h"

#include <cmath>

#include <QDebug>
#include <QElapsedTimer>
#include <QImage>
#include <QPainter>
#include <QSize>
#include <vector>

#define CHOP255(a) int((255) < (a) ? (255) : (a))

WaveformGenerator::WaveformGenerator() = default;

WaveformGenerator::~WaveformGenerator() = default;

QImage WaveformGenerator::calculateWaveform(const QSize &waveformSize, const QImage &image, WaveformGenerator::PaintMode paintMode, bool drawAxis, ITURec rec,
                                            uint accelFactor)
{
    Q_ASSERT(accelFactor >= 1);

    // QTime time;
    // time.start();

    QImage wave(waveformSize, QImage::Format_ARGB32);

    if (waveformSize.width() <= 0 || waveformSize.height() <= 0 || image.width() <= 0 || image.height() <= 0) {
        return QImage();
    }

    // Fill with transparent color
    wave.fill(qRgba(0, 0, 0, 0));

    const uint ww = uint(waveformSize.width());
    const uint wh = uint(waveformSize.height());
    const uint iw = uint(image.width());
<<<<<<< HEAD
    const uint ih = uint(image.height());
=======
>>>>>>> 3fee49e3
    const auto totalPixels = image.width() * image.height();

    std::vector<std::vector<uint>> waveValues(size_t(waveformSize.width()), std::vector<uint>(size_t(waveformSize.height()), 0));

    // Number of input pixels that will fall on one scope pixel.
    // Must be a float because the acceleration factor can be high, leading to <1 expected px per px.
    const float pixelDepth = float(totalPixels / accelFactor) / (ww * wh);
    const float gain = 255.f / (8 * pixelDepth);
    // qCDebug(KDENLIVE_LOG) << "Pixel depth: expected " << pixelDepth << "; Gain: using " << gain << " (acceleration: " << accelFactor << "x)";

    // Subtract 1 from sizes because we start counting from 0.
    // Not doing it would result in attempts to paint outside of the image.
    const float hPrediv = (wh - 1) / 255.f;
    const float wPrediv = (ww - 1) / float(iw - 1);

    for (int i = 0; i < totalPixels; i += accelFactor) {
        const int x = i % image.width();
        const QRgb pixel = image.pixel(x, i / image.width());

        float dY, dx, dy;

        if (rec == ITURec::Rec_601) {
            // CIE 601 Luminance
            dY = REC_601_R * qRed(pixel) + REC_601_G * qGreen(pixel) + REC_601_B * qBlue(pixel);
        } else {
            // CIE 709 Luminance
            dY = REC_709_R * qRed(pixel) + REC_709_G * qGreen(pixel) + REC_709_B * qBlue(pixel);
        }
        // dY is on [0,255] now.

        dy = dY * hPrediv;
        dx = x * wPrediv;
        waveValues[size_t(dx)][size_t(dy)]++;
    }

    switch (paintMode) {
    case PaintMode_Green:
        for (int i = 0; i < waveformSize.width(); ++i) {
            for (int j = 0; j < waveformSize.height(); ++j) {
                // Logarithmic scale. Needs fine tuning by hand, but looks great.
                wave.setPixel(i, waveformSize.height() - j - 1,
                              qRgba(CHOP255(52 * logf(0.1f * gain * float(waveValues[size_t(i)][size_t(j)]))),
                                    CHOP255(52 * logf(gain * float(waveValues[size_t(i)][size_t(j)]))),
                                    CHOP255(52 * logf(.25f * gain * float(waveValues[size_t(i)][size_t(j)]))),
                                    CHOP255(64 * logf(gain * float(waveValues[size_t(i)][size_t(j)])))));
            }
        }
        break;
    case PaintMode_Yellow:
        for (int i = 0; i < waveformSize.width(); ++i) {
            for (int j = 0; j < waveformSize.height(); ++j) {
                wave.setPixel(i, waveformSize.height() - j - 1, qRgba(255, 242, 0, CHOP255(gain * float(waveValues[size_t(i)][size_t(j)]))));
            }
        }
        break;
    default:
        for (int i = 0; i < waveformSize.width(); ++i) {
            for (int j = 0; j < waveformSize.height(); ++j) {
                wave.setPixel(i, waveformSize.height() - j - 1, qRgba(255, 255, 255, CHOP255(2.f * gain * float(waveValues[size_t(i)][size_t(j)]))));
            }
        }
        break;
    }

    if (drawAxis) {
        QPainter davinci;
        bool ok = davinci.begin(&wave);
        if (!ok) {
            qDebug() << "Could not initialise QPainter for Waveform.";
            return wave;
        }

        QRgb opx;
        davinci.setPen(qRgba(150, 255, 200, 32));
        davinci.setCompositionMode(QPainter::CompositionMode_Overlay);
        for (int i = 0; i <= 10; ++i) {
            int dy = int(i / 10.f * (wh - 1));
            for (int x = 0; x < int(ww); ++x) {
                opx = wave.pixel(x, dy);
                wave.setPixel(x, dy, qRgba(CHOP255(150 + qRed(opx)), 255, CHOP255(200 + qBlue(opx)), CHOP255(32 + qAlpha(opx))));
            }
        }
    }

    // uint diff = time.elapsed();
    // emit signalCalculationFinished(wave, diff);

    return wave;
}
#undef CHOP255<|MERGE_RESOLUTION|>--- conflicted
+++ resolved
@@ -42,10 +42,6 @@
     const uint ww = uint(waveformSize.width());
     const uint wh = uint(waveformSize.height());
     const uint iw = uint(image.width());
-<<<<<<< HEAD
-    const uint ih = uint(image.height());
-=======
->>>>>>> 3fee49e3
     const auto totalPixels = image.width() * image.height();
 
     std::vector<std::vector<uint>> waveValues(size_t(waveformSize.width()), std::vector<uint>(size_t(waveformSize.height()), 0));
