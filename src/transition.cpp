--- conflicted
+++ resolved
@@ -33,19 +33,11 @@
 #include <QPropertyAnimation>
 #endif
 
-<<<<<<< HEAD
-Transition::Transition(const ItemInfo &info, int transitiontrack, double fps, QDomElement params, bool automaticTransition) :
-        AbstractClipItem(info, QRectF(), fps),
-        m_forceTransitionTrack(false),
-        m_automaticTransition(automaticTransition),
-        m_transitionTrack(transitiontrack)
-=======
 Transition::Transition(const ItemInfo &info, int transitiontrack, double fps, const QDomElement &params, bool automaticTransition) :
     AbstractClipItem(info, QRectF(), fps),
     m_forceTransitionTrack(false),
     m_automaticTransition(automaticTransition),
     m_transitionTrack(transitiontrack)
->>>>>>> 58a394d7
 {
     setZValue(3);
     m_info.cropDuration = info.endPos - info.startPos;
@@ -372,39 +364,6 @@
     int frame;
     int i = 0;
     if (oldEnd < duration) {
-<<<<<<< HEAD
-	// Transition was expanded, check if we had a keyframe at end position
-	foreach(QString pos, values) {
-	    if (!pos.contains('=')) {
-		i++;
-		continue;
-	    }
-	    frame = pos.section('=', 0, 0).toInt();
-	    if (frame == oldEnd) {
-		// Move that keyframe to new end
-                values[i] = QString::number(duration) + '=' + pos.section('=', 1);
-		pa.setAttribute("value", values.join(";"));
-		return true;
-	    }
-	    i++;
-	}
-	return false;
-    }
-    else {
-	// Transition was shortened, check for out of bounds keyframes
-	foreach(const QString &pos, values) {
-	    if (!pos.contains('=')) {
-		i++;
-		continue;
-	    }
-	    frame = pos.section('=', 0, 0).toInt();
-	    if (frame > duration) {
-		modified = true;
-		break;
-	    }
-	    i++;
-	}
-=======
         // Transition was expanded, check if we had a keyframe at end position
         foreach(QString pos, values) {
             if (!pos.contains('=')) {
@@ -436,7 +395,6 @@
             }
             ++i;
         }
->>>>>>> 58a394d7
     }
     if (modified) {
         if (i > 0) {
