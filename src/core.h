/*
SPDX-FileCopyrightText: 2014 Till Theato <root@ttill.de>
SPDX-License-Identifier: GPL-3.0-only OR LicenseRef-KDE-Accepted-GPL
*/

#ifndef CORE_H
#define CORE_H

#include "definitions.h"
#include "jobs/taskmanager.h"
#include "kdenlivecore_export.h"
#include "undohelper.hpp"
#include <QMutex>
#include <QObject>
#include <QColor>
#include <QUrl>
#include <QUuid>
#include <memory>
#include <QPoint>
#include <QThreadPool>
#include <QTextEdit>
#include <KSharedDataCache>
#include <unordered_set>
#include "utils/timecode.h"

#include <mlt++/MltProfile.h>
#include <mlt++/MltPlaylist.h>

class Bin;
class DocUndoStack;
class EffectStackModel;
class KdenliveDoc;
class DocumentObjectModel;
class LibraryWidget;
class MainWindow;
class MediaCapture;
class MixerManager;
class Monitor;
class MonitorManager;
class ProfileModel;
class ProjectItemModel;
class ProjectManager;
class SubtitleEdit;
class SubtitleModel;
class TextBasedEdit;
class TimeRemap;

namespace Mlt {
    class Repository;
    class Producer;
} // namespace Mlt

#define EXIT_RESTART (42)
#define EXIT_CLEAN_RESTART (43)
#define pCore Core::self()

/**
 * @class Core
 * @brief Singleton that provides access to the different parts of Kdenlive
 *
 * Needs to be initialize before any widgets are created in MainWindow.
 * Plugins should be loaded after the widget setup.
 */
class /*KDENLIVECORE_EXPORT*/ Core : public QObject
{
    Q_OBJECT

public:
    Core(const Core &) = delete;
    Core &operator=(const Core &) = delete;
    Core(Core &&) = delete;
    Core &operator=(Core &&) = delete;

    ~Core() override;

    /**
     * @brief Setup the basics of the application, in particular the connection
     * with Mlt
     * @param MltPath (optional) path to MLT environment
     */
    static bool build(const QString &packageType, bool testMode = false);

    /**
     * @brief Init the GUI part of the app and show the main window
     * @param inSandbox does the app run in a sanbox? If yes, we use App path to deduce
     * other binaries paths (melt, ffmpeg, etc)
     * @param MltPath
     * @param Url (optional) file to open
     * If Url is present, it will be opened, otherwise, if openlastproject is
     * set, latest project will be opened. If no file is open after trying this,
     * a default new file will be created.
     * @param clipsToLoad
     */
    void initGUI(bool inSandbox, const QString &MltPath, const QUrl &Url, const QString &clipsToLoad = QString());

    /** @brief Returns a pointer to the singleton object. */
    static std::unique_ptr<Core> &self();

    /** @brief Delete the global core instance */
    static void clean();

    /** @brief Returns a pointer to the main window. */
    MainWindow *window();

    /** @brief Returns a pointer to the project manager. */
    ProjectManager *projectManager();
    /** @brief Returns a pointer to the current project. */
    KdenliveDoc *currentDoc();
    /** @brief Returns project's timecode. */
    Timecode timecode() const;
    /** @brief Returns a pointer to the monitor manager. */
    MonitorManager *monitorManager();
    /** @brief Returns a pointer to the view of the project bin. */
    Bin *bin();
    /** @brief Returns a pointer to the view of the active bin (or main bin on no focus). */
    Bin *activeBin();
    /** @brief Select a clip in the Bin from its id. */
    void selectBinClip(const QString &id, bool activateMonitor = true, int frame = -1, const QPoint &zone = QPoint());
    /** @brief Selects an item in the current timeline (clip, composition, subtitle). */
    void selectTimelineItem(int id);
    /** @brief Set the currently active project model. */
    void setProjectItemModel(const QUuid &uuid);
    /** @brief Returns true if the currently active bin model matches uuid. */
    bool isActiveModel(const QUuid &uuid) const;
    /** @brief Returns a project model by uuid. */
    std::shared_ptr<ProjectItemModel> getProjectItemModel(const QUuid uuid);
    /** @brief Returns a pointer to the model of the project bin. */
    std::shared_ptr<ProjectItemModel> projectItemModel();
    /** @brief Returns the uuid of the currently active project model. */
    QUuid activeUuid() const;
    QUuid activeTimelineUuid() const;
    /** @brief Build a secondary project model. */
    void buildProjectModel(const QUuid &uuid);
    void addProjectModel(const QUuid &uuid, const std::shared_ptr<ProjectItemModel> &model);
    void deleteProjectModel(const QUuid &uuid);
    /** @brief Returns a pointer to the library. */
    LibraryWidget *library();
    /** @brief Returns a pointer to the subtitle edit. */
    SubtitleEdit *subtitleWidget();
    /** @brief Returns a pointer to the text based editing widget. */
    TextBasedEdit *textEditWidget();
    /** @brief Returns a pointer to the time remapping widget. */
    TimeRemap *timeRemapWidget();
    /** @brief Returns true if clip displayed in remap widget is the bin clip with id clipId. */
    bool currentRemap(const QString &clipId);
    /** @brief Returns a pointer to the audio mixer. */
    MixerManager *mixer();
    ToolType::ProjectTool activeTool();

    /** @brief Returns a pointer to MLT's repository */
    std::unique_ptr<Mlt::Repository> &getMltRepository();

    /** @brief Returns a pointer to the current profile */
    std::unique_ptr<ProfileModel> &getCurrentProfile() const;
    const QString &getCurrentProfilePath() const;

    /** @brief Define the active profile
     *  @returns true if profile exists, false if not found
     */
    bool setCurrentProfile(const QString &profilePath);
    bool hasCurrentProfile(const QString &profilePath) const;
    /** @brief Returns Sample Aspect Ratio of current profile */
    double getCurrentSar() const;
    /** @brief Returns Display Aspect Ratio of current profile */
    double getCurrentDar() const;

    /** @brief Returns frame rate of current profile */
    double getCurrentFps() const;

    /** @brief Returns the frame size (width x height) of current profile */
    QSize getCurrentFrameSize() const;
    /** @brief Returns the frame display size (width x height) of current profile */
    QSize getCurrentFrameDisplaySize() const;
    /** @brief Request project monitor refresh */
    void requestMonitorRefresh();
    /** @brief Request project monitor refresh if current position is inside range*/
    void refreshProjectRange(QPair<int, int> range);
    /** @brief Request project monitor refresh if referenced item is under cursor */
    void refreshProjectItem(const ObjectId &id);
    /** @brief Returns a reference to a monitor (clip or project monitor) */
    Monitor *getMonitor(int id);
    /** @brief Returns timeline's active track info (position and tag) */
    QPair <int,QString> currentTrackInfo() const;
    /** @brief This function must be called whenever the profile used changes */
    void profileChanged();

    /** @brief Create and push and undo object based on the corresponding functions
        Note that if you class permits and requires it, you should use the macro PUSH_UNDO instead*/
    void pushUndo(const Fun &undo, const Fun &redo, const QString &text);
    void pushUndo(QUndoCommand *command);
    /** @brief display a user info/warning message in statusbar */
    void displayMessage(const QString &message, MessageType type, int timeout = -1);
    /** @brief Clear asset view if itemId is displayed. */
    void clearAssetPanel(int itemId);
    /** @brief Returns the effectstack of a given bin clip. */
    std::shared_ptr<EffectStackModel> getItemEffectStack(int itemType, int itemId);
    int getItemPosition(const ObjectId &id);
    int getItemIn(const ObjectId &id);
    int getItemTrack(const ObjectId &id);
    int getItemDuration(const ObjectId &id);
    QSize getItemFrameSize(const ObjectId &id);
    /** @brief Returns the capabilities of a clip: AudioOnly, VideoOnly or Disabled if both are allowed */
    PlaylistState::ClipState getItemState(const ObjectId &id);
    /** @brief Get a list of video track names with indexes */
    QMap<int, QString> getTrackNames(bool videoOnly);
    /** @brief Returns the composition A track (MLT index / Track id) */
    QPair<int, int> getCompositionATrack(int cid) const;
    void setCompositionATrack(int cid, int aTrack);
    /** @brief Return true if composition's a_track is automatic (no forced track)
     */
    bool compositionAutoTrack(int cid) const;
    std::shared_ptr<DocUndoStack> undoStack(const QUuid &uuid);
    double getClipSpeed(int id) const;
    /** @brief Mark an item as invalid for timeline preview */
    void invalidateItem(ObjectId itemId);
    void invalidateRange(QPair<int, int>range);
    void prepareShutdown();
    /** the keyframe model changed (effect added, deleted, active effect changed), inform timeline */
    void updateItemKeyframes(ObjectId id);
    /** A fade for clip id changed, update timeline */
    void updateItemModel(ObjectId id, const QString &service);
    /** Show / hide keyframes for a timeline clip */
    void showClipKeyframes(ObjectId id, bool enable);
    Mlt::Profile *thumbProfile();
    /** @brief Returns the current project duration */
    int projectDuration() const;
    /** @brief Returns true if current project has some rendered timeline preview  */
    bool hasTimelinePreview() const;
    /** @brief Returns current timeline cursor position  */
    int getTimelinePosition() const;
    /** @brief Handles audio and video capture **/
    void startMediaCapture(int tid, bool, bool);
    void stopMediaCapture(int tid, bool, bool);
    QStringList getAudioCaptureDevices();
    int getMediaCaptureState();
    bool isMediaCapturing();
    MediaCapture *getAudioDevice();
    /** @brief Returns Project Folder name for capture output location */
    QString getProjectFolderName();
    /** @brief Returns a timeline clip's bin id */
    QString getTimelineClipBinId(int cid);
    /** @brief Returns all track ids in timeline */
    std::unordered_set<QString> getAllTimelineTracksId();
    /** @brief Returns a frame duration from a timecode */
    int getDurationFromString(const QString &time);
    /** @brief An error occurred within a filter, inform user */
    void processInvalidFilter(const QString &service, const QString &id, const QString &message);
    /** @brief Update current project's tags */
    void updateProjectTags(const QMap <QString, QString> &tags);
    /** @brief Returns the project profile */
    Mlt::Profile *getProjectProfile();
    /** @brief Returns the consumer profile, that will be scaled
     *  according to preview settings. Should only be used on the consumer */
    Mlt::Profile &getMonitorProfile();
    /** @brief Returns a copy of current timeline's master playlist */
    std::unique_ptr<Mlt::Producer> getMasterProducerInstance();
    /** @brief Returns a copy of a track's playlist */
    std::unique_ptr<Mlt::Producer> getTrackProducerInstance(int tid);
    /** @brief Returns the undo stack index (position). */
    int undoIndex() const;
    /** @brief Enable / disable monitor multitrack view. Returns false if multitrack was not previously enabled */
    bool enableMultiTrack(bool enable);
    /** @brief Returns number of audio channels for this project. */
    int audioChannels();
    /** @brief Add guides in the project. */
    void addGuides(const QList <int> &guides);
    /** @brief Temporarily un/plug a list of clips in timeline. */
    void temporaryUnplug(const QList<int> &clipIds, bool hide);
    /** @brief Returns the current doc's subtitle model. */
    std::shared_ptr<SubtitleModel> getSubtitleModel(bool enforce = false);
    /** @brief Transcode a video file. */
    void transcodeFile(const QString &url);
    /** @brief Display key binding info in statusbar. */
    void setWidgetKeyBinding(const QString &mess = QString());
    KSharedDataCache audioThumbCache;
    /* @brief The thread job pool for clip jobs, allowing to set a max number of concurrent jobs */
    TaskManager taskManager;
    /** @brief The number of clip load jobs changed */
    void loadingClips(int);
<<<<<<< HEAD
    /** @brief Get a document by uuid */
    KdenliveDoc *getDocument(const QUuid &uuid);
    /** @brief Get an object model by uuid */
    std::shared_ptr<DocumentObjectModel> getModel(const QUuid &uuid);
=======
    /** @brief Resize current mix item */
    void resizeMix(int cid, int duration, MixAlignment align, int rightFrames = -1);
    /** @brief Get Mix cut pos (the duration of the mix on the right clip) */
    int getMixCutPos(int cid) const;
    /** @brief Get alignment info for a mix item */
    MixAlignment getMixAlign(int cid) const;
    /** @brief Closing current document, do some cleanup */
    void cleanup();
    /** @brief Instantiates a "Get Hot New Stuff" dialog.
     * @param configFile configuration file for KNewStuff
     * @return number of installed items */
    int getNewStuff(const QString &configFile);
    /** @brief Get the frame size of the clip above a composition */
    const QSize getCompositionSizeOnTrack(const ObjectId &id);
    void loadTimelinePreview(const QString &chunks, const QString &dirty, const QDateTime &documentDate, int enablePreview, Mlt::Playlist &playlist);

    QString packageType() { return m_packageType; };
>>>>>>> dbcd523b

private:
    explicit Core(const QString &packageType);
    static std::unique_ptr<Core> m_self;

    /** @brief Makes sure Qt's locale and system locale settings match. */
    void initLocale();

    MainWindow *m_mainWindow{nullptr};
    ProjectManager *m_projectManager{nullptr};
    MonitorManager *m_monitorManager{nullptr};
<<<<<<< HEAD
    /** @brief The currently active project's model (main or secondary). */
    std::shared_ptr<ProjectItemModel> m_activeProjectModel;
    /** @brief The existing secondary project models. */
    std::unordered_map<QString,std::shared_ptr<ProjectItemModel>> m_secondaryModels;
    Bin *m_binWidget{nullptr};
=======
    std::shared_ptr<ProjectItemModel> m_projectItemModel;
>>>>>>> dbcd523b
    LibraryWidget *m_library{nullptr};
    SubtitleEdit *m_subtitleWidget{nullptr};
    TextBasedEdit *m_textEditWidget{nullptr};
    TimeRemap *m_timeRemapWidget{nullptr};
    MixerManager *m_mixerWidget{nullptr};

    /** @brief Current project's profile path */
    QString m_currentProfile;

    QString m_profile;
    QString m_packageType;
    Timecode m_timecode;
    std::unique_ptr<Mlt::Profile> m_thumbProfile;
    /** @brief Mlt profile used in the consumer 's monitors */
    Mlt::Profile m_monitorProfile;
    /** @brief Mlt profile used to build the project's clips */
    std::unique_ptr<Mlt::Profile> m_projectProfile;
    bool m_guiConstructed = false;
    /** @brief Check that the profile is valid (width is a multiple of 8 and height a multiple of 2 */
    void checkProfileValidity();
    std::unique_ptr<MediaCapture> m_capture;
    QUrl m_mediaCaptureFile;
    QMutex m_thumbProfileMutex;

public slots:
    /** @brief Trigger (launch) an action by its actionCollection name */
    void triggerAction(const QString &name);
    /** @brief Get an action's descriptive text by its actionCollection name */
    const QString actionText(const QString &name);
    /** @brief display a user info/warning message in the project bin */
    void displayBinMessage(const QString &text, int type, const QList<QAction *> &actions = QList<QAction *>(), bool showClose = false, BinMessage::BinCategory messageCategory = BinMessage::BinCategory::NoMessage);
    void displayBinLogMessage(const QString &text, int type, const QString &logInfo);
    /** @brief Create small thumbnails for luma used in compositions */
    void buildLumaThumbs(const QStringList &values);
    /** @brief Try to find a display name for the given filename.
     *  This is espacally helpfull for mlt's dynamically created luma files without thumb (luma01.pgm, luma02.pgm,...),
     *  but also for others as it makes the visible name translatable.
     *  @return The name that fits to the filename or if none is found the filename it self
     */
    const QString nameForLumaFile(const QString &filename);
    /** @brief Set current project modified. */
    void setDocumentModified();
    /** @brief Show currently selected effect zone in timeline ruler. */
    void showEffectZone(ObjectId id, QPair <int, int>inOut, bool checked);
    void updateMasterZones();
    /** @brief Open the proxies test dialog. */
    void testProxies();
    /** @brief Refresh the monitor profile when project profile changes. */
    void updateMonitorProfile();
    /** @brief Add a new Bin Widget. */
    void addBin(const QString &id = QString());
    /** @brief Transcode a bin clip video. */
    void transcodeFriendlyFile(const QString &binId, bool checkProfile);

signals:
    void coreIsReady();
    void updateLibraryPath();
    //void updateMonitorProfile();
    /** @brief Call config dialog on a selected page / tab */
    void showConfigDialog(int, int);
    void finalizeRecording(const QString &captureFile);
    void autoScrollChanged();
    /** @brief Send a message to splash screen if still displayed */
    void loadingMessageUpdated(const QString &, int progress = 0, int max = -1);
    /** @brief Opening finished, close splash screen */
    void closeSplash();
    /** @brief Trigger an update of the the speech models list */
    void voskModelUpdate(const QStringList models);
    /** @brief Update current effect zone */
    void updateEffectZone(const QPoint p, bool withUndo);
    /** @brief The effect stask is about to be deleted, disconnect everything */
    void disconnectEffectStack();
    /** @brief Add a time remap effect to clip and show keyframes dialog */
    void remapClip(int cid);
    /** @brief A monitor property changed, check if we need to reset */
    void monitorProfileUpdated();
    /** @brief Color theme changed, process refresh */
    void updatePalette();
    /** @brief Emitted when a clip is resized (to handle clip monitor inserted zones) */
    void clipInstanceResized(const QString &binId);
};

#endif<|MERGE_RESOLUTION|>--- conflicted
+++ resolved
@@ -30,7 +30,7 @@
 class DocUndoStack;
 class EffectStackModel;
 class KdenliveDoc;
-class DocumentObjectModel;
+class KdenliveDocObjectModel;
 class LibraryWidget;
 class MainWindow;
 class MediaCapture;
@@ -277,12 +277,10 @@
     TaskManager taskManager;
     /** @brief The number of clip load jobs changed */
     void loadingClips(int);
-<<<<<<< HEAD
     /** @brief Get a document by uuid */
     KdenliveDoc *getDocument(const QUuid &uuid);
     /** @brief Get an object model by uuid */
-    std::shared_ptr<DocumentObjectModel> getModel(const QUuid &uuid);
-=======
+    std::shared_ptr<KdenliveDocObjectModel> getModel(const QUuid &uuid);
     /** @brief Resize current mix item */
     void resizeMix(int cid, int duration, MixAlignment align, int rightFrames = -1);
     /** @brief Get Mix cut pos (the duration of the mix on the right clip) */
@@ -300,7 +298,6 @@
     void loadTimelinePreview(const QString &chunks, const QString &dirty, const QDateTime &documentDate, int enablePreview, Mlt::Playlist &playlist);
 
     QString packageType() { return m_packageType; };
->>>>>>> dbcd523b
 
 private:
     explicit Core(const QString &packageType);
@@ -312,15 +309,10 @@
     MainWindow *m_mainWindow{nullptr};
     ProjectManager *m_projectManager{nullptr};
     MonitorManager *m_monitorManager{nullptr};
-<<<<<<< HEAD
     /** @brief The currently active project's model (main or secondary). */
     std::shared_ptr<ProjectItemModel> m_activeProjectModel;
     /** @brief The existing secondary project models. */
     std::unordered_map<QString,std::shared_ptr<ProjectItemModel>> m_secondaryModels;
-    Bin *m_binWidget{nullptr};
-=======
-    std::shared_ptr<ProjectItemModel> m_projectItemModel;
->>>>>>> dbcd523b
     LibraryWidget *m_library{nullptr};
     SubtitleEdit *m_subtitleWidget{nullptr};
     TextBasedEdit *m_textEditWidget{nullptr};
