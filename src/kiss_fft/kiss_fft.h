#ifndef KISS_FFT_H
#define KISS_FFT_H

<<<<<<< HEAD
#include "kdenlive-config.h"
=======
#include "config-kdenlive.h"
>>>>>>> 1d5e2bb9

#include <stdlib.h>
#include <stdio.h>
#include <math.h>
#include <string.h>
#ifdef HAVE_MALLOC_H
#include <malloc.h>
#endif

#ifdef __cplusplus
extern "C" {
#endif

/*
 ATTENTION!
 If you would like a :
 -- a utility that will handle the caching of fft objects
 -- real-only (no imaginary time component ) FFT
 -- a multi-dimensional FFT
 -- a command-line utility to perform ffts
 -- a command-line utility to perform fast-convolution filtering

 Then see kfc.h kiss_fftr.h kiss_fftnd.h fftutil.c kiss_fastfir.c
  in the tools/ directory.
*/

#ifdef USE_SIMD
# include <xmmintrin.h>
# define kiss_fft_scalar __m128
#define KISS_FFT_MALLOC(nbytes) _mm_malloc(nbytes,16)
#define KISS_FFT_FREE _mm_free
#else	
#define KISS_FFT_MALLOC malloc
#define KISS_FFT_FREE free
#endif	


#ifdef FIXED_POINT
#include <sys/types.h>	
# if (FIXED_POINT == 32)
#  define kiss_fft_scalar int32_t
# else	
#  define kiss_fft_scalar int16_t
# endif
#else
# ifndef kiss_fft_scalar
/*  default is float */
#   define kiss_fft_scalar float
# endif
#endif

typedef struct {
    kiss_fft_scalar r;
    kiss_fft_scalar i;
}kiss_fft_cpx;

typedef struct kiss_fft_state* kiss_fft_cfg;

/* 
 *  kiss_fft_alloc
 *  
 *  Initialize a FFT (or IFFT) algorithm's cfg/state buffer.
 *
 *  typical usage:      kiss_fft_cfg mycfg=kiss_fft_alloc(1024,0,NULL,NULL);
 *
 *  The return value from fft_alloc is a cfg buffer used internally
 *  by the fft routine or NULL.
 *
 *  If lenmem is NULL, then kiss_fft_alloc will allocate a cfg buffer using malloc.
 *  The returned value should be free()d when done to avoid memory leaks.
 *  
 *  The state can be placed in a user supplied buffer 'mem':
 *  If lenmem is not NULL and mem is not NULL and *lenmem is large enough,
 *      then the function places the cfg in mem and the size used in *lenmem
 *      and returns mem.
 *  
 *  If lenmem is not NULL and ( mem is NULL or *lenmem is not large enough),
 *      then the function returns NULL and places the minimum cfg 
 *      buffer size in *lenmem.
 * */

kiss_fft_cfg kiss_fft_alloc(int nfft,int inverse_fft,void * mem,size_t * lenmem); 

/*
 * kiss_fft(cfg,in_out_buf)
 *
 * Perform an FFT on a complex input buffer.
 * for a forward FFT,
 * fin should be  f[0] , f[1] , ... ,f[nfft-1]
 * fout will be   F[0] , F[1] , ... ,F[nfft-1]
 * Note that each element is complex and can be accessed like
    f[k].r and f[k].i
 * */
void kiss_fft(kiss_fft_cfg cfg,const kiss_fft_cpx *fin,kiss_fft_cpx *fout);

/*
 A more generic version of the above function. It reads its input from every Nth sample.
 * */
void kiss_fft_stride(kiss_fft_cfg cfg,const kiss_fft_cpx *fin,kiss_fft_cpx *fout,int fin_stride);

/* If kiss_fft_alloc allocated a buffer, it is one contiguous 
   buffer and can be simply free()d when no longer needed*/
#define kiss_fft_free free

/*
 Cleans up some memory that gets managed internally. Not necessary to call, but it might clean up 
 your compiler output to call this before you exit.
*/
void kiss_fft_cleanup(void);
	

/*
 * Returns the smallest integer k, such that k>=n and k has only "fast" factors (2,3,5)
 */
int kiss_fft_next_fast_size(int n);

/* for real ffts, we need an even size */
#define kiss_fftr_next_fast_size_real(n) \
        (kiss_fft_next_fast_size( ((n)+1)>>1)<<1)

#ifdef __cplusplus
} 
#endif

#endif<|MERGE_RESOLUTION|>--- conflicted
+++ resolved
@@ -1,11 +1,7 @@
 #ifndef KISS_FFT_H
 #define KISS_FFT_H
 
-<<<<<<< HEAD
-#include "kdenlive-config.h"
-=======
 #include "config-kdenlive.h"
->>>>>>> 1d5e2bb9
 
 #include <stdlib.h>
 #include <stdio.h>
