/***************************************************************************
 *   Copyright (C) 2008 by Jean-Baptiste Mardelle (jb@kdenlive.org)        *
 *                                                                         *
 *   This program is free software; you can redistribute it and/or modify  *
 *   it under the terms of the GNU General Public License as published by  *
 *   the Free Software Foundation; either version 2 of the License, or     *
 *   (at your option) any later version.                                   *
 *                                                                         *
 *   This program is distributed in the hope that it will be useful,       *
 *   but WITHOUT ANY WARRANTY; without even the implied warranty of        *
 *   MERCHANTABILITY or FITNESS FOR A PARTICULAR PURPOSE.  See the         *
 *   GNU General Public License for more details.                          *
 *                                                                         *
 *   You should have received a copy of the GNU General Public License     *
 *   along with this program; if not, write to the                         *
 *   Free Software Foundation, Inc.,                                       *
 *   51 Franklin Street, Fifth Floor, Boston, MA  02110-1301  USA          *
 ***************************************************************************/


#ifndef RENDERWIDGET_H
#define RENDERWIDGET_H

#include <kdeversion.h>
#if KDE_IS_VERSION(4,7,0)
#include <KMessageWidget>
#endif

#include <QPushButton>
#include <QPainter>
#include <QStyledItemDelegate>

#include "definitions.h"
#include "ui_renderwidget_ui.h"

class QDomElement;
class QKeyEvent;


// RenderViewDelegate is used to draw the progress bars.
class RenderViewDelegate : public QStyledItemDelegate
{
    Q_OBJECT
public:
    RenderViewDelegate(QWidget *parent) : QStyledItemDelegate(parent) {}

    void paint(QPainter *painter, const QStyleOptionViewItem &option,
               const QModelIndex &index) const {
        if (index.column() == 1) {
            painter->save();
            QStyleOptionViewItemV4 opt(option);
            QStyle *style = opt.widget ? opt.widget->style() : QApplication::style();
            const int textMargin = style->pixelMetric(QStyle::PM_FocusFrameHMargin) + 1;
            style->drawPrimitive(QStyle::PE_PanelItemViewItem, &opt, painter, opt.widget);

            QFont font = painter->font();
            font.setBold(true);
            painter->setFont(font);
            QRect r1 = option.rect;
            r1.adjust(0, textMargin, 0, - textMargin);
            int mid = (int)((r1.height() / 2));
            r1.setBottom(r1.y() + mid);
            QRect bounding;
            painter->drawText(r1, Qt::AlignLeft | Qt::AlignTop ,index.data().toString(), &bounding);
            r1.moveTop(r1.bottom() - textMargin);
            font.setBold(false);
            painter->setFont(font);
            painter->drawText(r1, Qt::AlignLeft | Qt::AlignTop , index.data(Qt::UserRole).toString());
            int progress = index.data(Qt::UserRole + 3).toInt();
            if (progress > 0 && progress < 100) {
                // draw progress bar
                QColor color = option.palette.alternateBase().color();
                QColor fgColor = option.palette.text().color();
                color.setAlpha(150);
                fgColor.setAlpha(150);
                painter->setBrush(QBrush(color));
                painter->setPen(QPen(fgColor));
                int width = qMin(200, r1.width() - 4);
                QRect bgrect(r1.left() + 2, option.rect.bottom() - 6 - textMargin, width, 6);
                painter->drawRoundedRect(bgrect, 3, 3);
                painter->setBrush(QBrush(fgColor));
                bgrect.adjust(2, 2, 0, -1);
                painter->setPen(Qt::NoPen);
                bgrect.setWidth((width - 2) * progress / 100);
                painter->drawRect(bgrect);
            } else {
                r1.setBottom(opt.rect.bottom());
                r1.setTop(r1.bottom() - mid);
                painter->drawText(r1, Qt::AlignLeft | Qt::AlignBottom , index.data(Qt::UserRole + 5).toString());
            }
            painter->restore();
        } else QStyledItemDelegate::paint(painter, option, index);
    }
};


class RenderJobItem: public QTreeWidgetItem
{
public:
    explicit RenderJobItem(QTreeWidget * parent, const QStringList & strings, int type = QTreeWidgetItem::Type);
    void setStatus(int status);
    int status() const;
    void setMetadata(const QString &data);
    const QString metadata() const;
    void render();

private:
    int m_status;
    QString m_data;    
};

class RenderWidget : public QDialog
{
    Q_OBJECT

public:
    explicit RenderWidget(const QString &projectfolder, bool enableProxy, const MltVideoProfile &profile, QWidget * parent = 0);
    virtual ~RenderWidget();
    void setGuides(QDomElement guidesxml, double duration);
    void focusFirstVisibleItem(const QString &profile = QString());
<<<<<<< HEAD
    void setProfile(MltVideoProfile profile);
=======
    void setProfile(const MltVideoProfile& profile);
>>>>>>> 58a394d7
    void setRenderJob(const QString &dest, int progress = 0);
    void setRenderStatus(const QString &dest, int status, const QString &error);
    void setDocumentPath(const QString &path);
    void reloadProfiles();
    void setRenderProfile(const QMap <QString, QString>& props);
    int waitingJobsCount() const;
    QString getFreeScriptName(const KUrl &projectName = KUrl(), const QString &prefix = QString());
    bool startWaitingRenderJobs();
    void missingClips(bool hasMissing);
    /** @brief Returns true if the export audio checkbox is set to automatic. */
    bool automaticAudioExport() const;
    /** @brief Returns true if user wants audio export. */
    bool selectedAudioExport() const;
    /** @brief Show / hide proxy settings. */
    void updateProxyConfig(bool enable);
    /** @brief Should we render using proxy clips. */
    bool proxyRendering();

protected:
    virtual QSize sizeHint() const;
    virtual void keyPressEvent(QKeyEvent *e);

public slots:
    void slotExport(bool scriptExport, int zoneIn, int zoneOut, const QMap <QString, QString> &metadata, const QString &playlistPath, const QString &scriptPath, bool exportAudio);

private slots:
    void slotUpdateButtons(const KUrl &url);
    void slotUpdateButtons();
    void refreshView(const QString &profile = QString());
    void refreshCategory(const QString &group = QString(), const QString &profile = QString());

    /** @brief Updates available options when a new format has been selected. */
    void refreshParams();
    void slotSaveProfile();
    void slotEditProfile();
    void slotDeleteProfile(bool refresh = true);
    void slotUpdateGuideBox();
    void slotCheckStartGuidePosition();
    void slotCheckEndGuidePosition();
    void showInfoPanel();
    void slotAbortCurrentJob();
    void slotStartScript();
    void slotDeleteScript();
    void slotGenerateScript();
    void parseScriptFiles();
    void slotCheckScript();
    void slotCheckJob();
    void slotEditItem(QListWidgetItem *item);
    void slotCLeanUpJobs();
    void slotHideLog();
    void slotPrepareExport(bool scriptExport = false);
    void slotPlayRendering(QTreeWidgetItem *item, int);
    void slotStartCurrentJob();
    void slotCopyToFavorites();
    void slotUpdateEncodeThreads(int);
    void slotUpdateRescaleHeight(int);
    void slotUpdateRescaleWidth(int);
    void slotSwitchAspectRatio();
    /** @brief Update export audio label depending on current settings. */
    void slotUpdateAudioLabel(int ix);
    /** @brief Enable / disable the rescale options. */
    void setRescaleEnabled(bool enable);

private:
    Ui::RenderWidget_UI m_view;
    QString m_projectFolder;
    MltVideoProfile m_profile;
    RenderViewDelegate *m_scriptsDelegate;
    RenderViewDelegate *m_jobsDelegate;
    bool m_blockProcessing;
    QString m_renderer;

#if KDE_IS_VERSION(4,7,0)
    KMessageWidget *m_infoMessage;
#endif

    void parseProfiles(const QString &meta = QString(), const QString &group = QString(), const QString &profile = QString());
    void parseFile(const QString &exportFile, bool editable);
    void updateButtons();
    KUrl filenameWithExtension(KUrl url, const QString &extension);
    /** @brief Check if a job needs to be started. */
    void checkRenderStatus();
    void startRendering(RenderJobItem *item);
    void saveProfile(const QDomElement &newprofile);
    QList <QListWidgetItem *> m_renderItems;
    QList <QListWidgetItem *> m_renderCategory;
    void errorMessage(const QString &message);

signals:
    void abortProcess(const QString &url);
    void openDvdWizard(const QString &url);
    /** Send the infos about rendering that will be saved in the document:
    (profile destination, profile name and url of rendered file */
    void selectedRenderProfile(const QMap <QString, QString> &renderProps);
    void prepareRenderingData(bool scriptExport, bool zoneOnly, const QString &chapterFile);
    void shutdown();
};


#endif
<|MERGE_RESOLUTION|>--- conflicted
+++ resolved
@@ -118,11 +118,7 @@
     virtual ~RenderWidget();
     void setGuides(QDomElement guidesxml, double duration);
     void focusFirstVisibleItem(const QString &profile = QString());
-<<<<<<< HEAD
-    void setProfile(MltVideoProfile profile);
-=======
     void setProfile(const MltVideoProfile& profile);
->>>>>>> 58a394d7
     void setRenderJob(const QString &dest, int progress = 0);
     void setRenderStatus(const QString &dest, int status, const QString &error);
     void setDocumentPath(const QString &path);
