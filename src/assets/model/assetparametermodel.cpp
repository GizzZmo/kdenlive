--- conflicted
+++ resolved
@@ -10,7 +10,6 @@
 #include "kdenlivesettings.h"
 #include "klocalizedstring.h"
 #include "profiles/profilemodel.hpp"
-#include "doc/documentobjectmodel.h"
 #include <QDebug>
 #include <QDir>
 #include <QDir>
@@ -21,7 +20,7 @@
 #include <QString>
 #define DEBUG_LOCALE false
 
-AssetParameterModel::AssetParameterModel(std::weak_ptr<DocumentObjectModel> objectModel, std::unique_ptr<Mlt::Properties> asset, const QDomElement &assetXml, const QString &assetId, ObjectId ownerId,
+AssetParameterModel::AssetParameterModel(std::weak_ptr<KdenliveDocObjectModel> objectModel, std::unique_ptr<Mlt::Properties> asset, const QDomElement &assetXml, const QString &assetId, ObjectId ownerId,
                                          const QString& originalDecimalPoint, QObject *parent)
     : QAbstractListModel(parent)
     , monitorId(ownerId.first == ObjectType::BinClip ? Kdenlive::ClipMonitor : Kdenlive::ProjectMonitor)
@@ -492,7 +491,6 @@
         }
         return comment;
     }
-<<<<<<< HEAD
     case InRole:
         return m_asset->get_int("in");
     case OutRole:
@@ -520,8 +518,6 @@
         return 0;
     case HideKeyframesFirstRole:
         return m_hideKeyframesByDefault;
-=======
->>>>>>> dbcd523b
     case MinRole:
         return parseAttribute(m_ownerId, QStringLiteral("min"), element);
     case MaxRole:
