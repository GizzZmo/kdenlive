/*
   SPDX-FileCopyrightText: 2017 Nicolas Carion
   SPDX-FileCopyrightText: 2022 Julius Künzel <jk.kdedev@smartlab.uber.space>
   SPDX-License-Identifier: GPL-3.0-only OR LicenseRef-KDE-Accepted-GPL
   This file is part of Kdenlive. See www.kdenlive.org.
*/

#include "renderpresetmodel.hpp"
#include "core.h"
#include "kdenlive_debug.h"
#include "kdenlivesettings.h"
#include "profiles/profilemodel.hpp"
#include "profiles/profilerepository.hpp"
#include "renderpresetrepository.hpp"

#include <KLocalizedString>
#include <KMessageWidget>
#include <QDir>
#include <QFile>
#include <QRegularExpression>
#include <memory>

RenderPresetModel::RenderPresetModel(QDomElement preset, const QString &presetFile, bool editable, const QString &groupName, const QString &renderer)
    : m_presetFile(presetFile)
    , m_editable(editable)
    , m_name(preset.attribute(QStringLiteral("name")))
    , m_note()
    , m_standard(preset.attribute(QStringLiteral("standard")))
    , m_params()
    , m_groupName(preset.attribute(QStringLiteral("category"), groupName))
    , m_renderer(renderer)
    , m_url(preset.attribute(QStringLiteral("url")))
    , m_speeds(preset.attribute(QStringLiteral("speeds")))
    , m_defaultSpeedIndex(preset.attribute(QStringLiteral("defaultspeedindex"), QStringLiteral("-1")).toInt())
    , m_topFieldFirst(preset.attribute(QStringLiteral("top_field_first")))
{
    if (m_groupName.isEmpty()) {
        m_groupName = i18nc("Category Name", "Custom");
    }

    QTextDocument docConvert;
    docConvert.setHtml(preset.attribute(QStringLiteral("args")));
    m_params = docConvert.toPlainText().simplified();

    m_extension = preset.attribute(QStringLiteral("extension"));

    if (getParam(QStringLiteral("f")).isEmpty() && !m_extension.isEmpty() && RenderPresetRepository::supportedFormats().contains(m_extension)) {
        m_params.append(QStringLiteral(" f=%1").arg(m_extension));
    }

    if (m_defaultSpeedIndex < 0) {
        m_defaultSpeedIndex = (speeds().count() - 1) * 0.75;
    }

    m_vQualities = preset.attribute(QStringLiteral("qualities"));
    m_defaultVQuality = preset.attribute(QStringLiteral("defaultquality"));
    m_vBitrates = preset.attribute(QStringLiteral("bitrates"));
    m_defaultVBitrate = preset.attribute(QStringLiteral("defaultbitrate"));

    m_aQualities = preset.attribute(QStringLiteral("audioqualities"));
    m_defaultAQuality = preset.attribute(QStringLiteral("defaultaudioquality"));
    m_aBitrates = preset.attribute(QStringLiteral("audiobitrates"));
    m_defaultABitrate = preset.attribute(QStringLiteral("defaultaudiobitrate"));

    checkPreset();
}

RenderPresetModel::RenderPresetModel(const QString &groupName, const QString &path, QString presetName, const QString &params, bool codecInName)
    : m_editable(false)
    , m_params(params)
    , m_groupName(groupName)
    , m_renderer(QStringLiteral("avformat"))
    , m_defaultSpeedIndex(-1)
{
    KConfig config(path, KConfig::SimpleConfig);
    KConfigGroup group = config.group(QByteArray());
    QString vcodec = group.readEntry("vcodec");
    QString acodec = group.readEntry("acodec");
    m_extension = group.readEntry("meta.preset.extension");
    if (getParam(QStringLiteral("f")).isEmpty() && !m_extension.isEmpty() && RenderPresetRepository::supportedFormats().contains(m_extension)) {
        m_params.append(QStringLiteral(" f=%1").arg(m_extension));
    }
    m_note = group.readEntry("meta.preset.note");

    if (codecInName && (!vcodec.isEmpty() || !acodec.isEmpty())) {
        presetName.append(" (");
        if (!vcodec.isEmpty()) {
            presetName.append(vcodec);
            if (!acodec.isEmpty()) {
                presetName.append("+" + acodec);
            }
        } else if (!acodec.isEmpty()) {
            presetName.append(acodec);
        }
        presetName.append(QLatin1Char(')'));
    }
    m_name = presetName;
    checkPreset();
}

RenderPresetModel::RenderPresetModel(const QString &name, const QString &groupName, const QString &params, const QString &defaultVBitrate,
<<<<<<< HEAD
                                     const QString &defaultVQuality, const QString &defaultABitrate, const QString &defaultAQuality, const QString &speeds)
=======
                                     const QString &defaultVQuality, const QString &defaultABitrate, const QString &defaultAQuality,
                                     const QString &speedsString)
>>>>>>> db6f8174
    : m_presetFile()
    , m_editable()
    , m_name(name)
    , m_note()
    , m_standard()
    , m_params(params)
    , m_extension()
    , m_groupName(groupName)
    , m_renderer(QStringLiteral("avformat"))
    , m_url()
    , m_speeds(speedsString)
    , m_topFieldFirst()
    , m_vBitrates()
    , m_defaultVBitrate(defaultVBitrate)
    , m_vQualities()
    , m_defaultVQuality(defaultVQuality)
    , m_aBitrates()
    , m_defaultABitrate(defaultABitrate)
    , m_aQualities()
    , m_defaultAQuality(defaultAQuality)
{
    if (m_groupName.isEmpty()) {
        m_groupName = i18nc("Category Name", "Custom");
    }

    m_defaultSpeedIndex = (speeds().count() - 1) * 0.75;

    checkPreset();
}

void RenderPresetModel::checkPreset()
{
    QStringList acodecs = RenderPresetRepository::acodecs();
    QStringList vcodecs = RenderPresetRepository::vcodecs();
    QStringList supportedFormats = RenderPresetRepository::supportedFormats();

    bool replaceVorbisCodec = acodecs.contains(QStringLiteral("libvorbis"));
    bool replaceLibfaacCodec = acodecs.contains(QStringLiteral("libfaac"));

    if (replaceVorbisCodec && m_params.contains(QStringLiteral("acodec=vorbis"))) {
        // replace vorbis with libvorbis
        m_params = m_params.replace(QLatin1String("=vorbis"), QLatin1String("=libvorbis"));
    }
    if (replaceLibfaacCodec && m_params.contains(QStringLiteral("acodec=aac"))) {
        // replace libfaac with aac
        m_params = m_params.replace(QLatin1String("aac"), QLatin1String("libfaac"));
    }

    // We borrow a reference to the profile's pointer to query it more easily
    std::unique_ptr<ProfileModel> &profile = pCore->getCurrentProfile();
    double project_framerate = double(profile->frame_rate_num()) / profile->frame_rate_den();

    if (m_standard.isEmpty() ||
        (m_standard.contains(QStringLiteral("PAL"), Qt::CaseInsensitive) && profile->frame_rate_num() == 25 && profile->frame_rate_den() == 1) ||
        (m_standard.contains(QStringLiteral("NTSC"), Qt::CaseInsensitive) && profile->frame_rate_num() == 30000 && profile->frame_rate_den() == 1001)) {
        // Standard OK
    } else {
        m_errors = i18n("Standard (%1) not compatible with project profile (%2)", m_standard, project_framerate);
        return;
    }

    if (m_params.contains(QStringLiteral("mlt_profile="))) {
        QString profile_str = getParam(QStringLiteral("mlt_profile"));
        std::unique_ptr<ProfileModel> &target_profile = ProfileRepository::get()->getProfile(profile_str);
        if (target_profile->frame_rate_den() > 0) {
            double profile_rate = double(target_profile->frame_rate_num()) / target_profile->frame_rate_den();
            if (int(1000.0 * profile_rate) != int(1000.0 * project_framerate)) {
                m_errors = i18n("Frame rate (%1) not compatible with project profile (%2)", profile_rate, project_framerate);
                return;
            }
        }
    }

    // Make sure the selected preset uses an installed avformat codec / format
    QString format;
    format = getParam(QStringLiteral("f")).toLower();
    if (!format.isEmpty() && !supportedFormats.contains(format)) {
        m_errors = i18n("Unsupported video format: %1", format);
        return;
    }

    // check for missing audio codecs
    format = getParam(QStringLiteral("acodec")).toLower();
    if (!format.isEmpty() && !acodecs.contains(format)) {
        m_errors = i18n("Unsupported audio codec: %1", format);
        return;
    }
    // check for missing video codecs
    format = getParam(QStringLiteral("vcodec")).toLower();
    if (!format.isEmpty() && !vcodecs.contains(format)) {
        m_errors = i18n("Unsupported video codec: %1", format);
        return;
    }

    if (hasParam(QStringLiteral("profile"))) {
        m_warnings = i18n("This render preset uses a 'profile' parameter.<br />Unless you know what you are doing you will probably "
                          "have to change it to 'mlt_profile'.");
        return;
    }
}

QDomElement RenderPresetModel::toXml()
{
    QDomDocument doc;
    QDomElement profileElement = doc.createElement(QStringLiteral("profile"));
    doc.appendChild(profileElement);

    profileElement.setAttribute(QStringLiteral("name"), m_name);
    profileElement.setAttribute(QStringLiteral("category"), m_groupName);
    if (!m_extension.isEmpty()) {
        profileElement.setAttribute(QStringLiteral("extension"), m_extension);
    }
    profileElement.setAttribute(QStringLiteral("args"), m_params);
    if (!m_defaultVBitrate.isEmpty()) {
        profileElement.setAttribute(QStringLiteral("defaultbitrate"), m_defaultVBitrate);
    }
    if (!m_vBitrates.isEmpty()) {
        profileElement.setAttribute(QStringLiteral("bitrates"), m_vBitrates);
    }
    if (!m_defaultVQuality.isEmpty()) {
        profileElement.setAttribute(QStringLiteral("defaultquality"), m_defaultVQuality);
    }
    if (!m_vQualities.isEmpty()) {
        profileElement.setAttribute(QStringLiteral("qualities"), m_vQualities);
    }
    if (!m_defaultABitrate.isEmpty()) {
        profileElement.setAttribute(QStringLiteral("defaultaudiobitrate"), m_defaultABitrate);
    }
    if (!m_aBitrates.isEmpty()) {
        profileElement.setAttribute(QStringLiteral("audiobitrates"), m_aBitrates);
    }
    if (!m_defaultAQuality.isEmpty()) {
        profileElement.setAttribute(QStringLiteral("defaultaudioquality"), m_defaultAQuality);
    }
    if (!m_aQualities.isEmpty()) {
        profileElement.setAttribute(QStringLiteral("audioqualities"), m_aQualities);
    }
    if (!m_speeds.isEmpty()) {
        // profile has a variable speed
        profileElement.setAttribute(QStringLiteral("speeds"), m_speeds);
        if (m_defaultSpeedIndex > 0) {
            profileElement.setAttribute(QStringLiteral("defaultspeedindex"), m_defaultSpeedIndex);
        }
    }
    return doc.documentElement();
}

QString RenderPresetModel::params(QStringList removeParams) const
{
    QString params = m_params;
    for (auto p : removeParams) {
        params.remove(QRegularExpression(QStringLiteral("((^|\\s)%1=\\S*)").arg(p)));
    }
    return params.simplified();
}

QString RenderPresetModel::extension() const
{
    if (!m_extension.isEmpty()) {
        return m_extension;
    }
    return getParam(QStringLiteral("f"));
};

QStringList RenderPresetModel::audioBitrates() const
{
#if QT_VERSION < QT_VERSION_CHECK(5, 15, 0)
    return m_aBitrates.split(QLatin1Char(','), QString::SkipEmptyParts);
#else
    return m_aBitrates.split(QLatin1Char(','), Qt::SkipEmptyParts);
#endif
}

QString RenderPresetModel::defaultABitrate() const
{
    return m_defaultABitrate;
}

QStringList RenderPresetModel::audioQualities() const
{
    if (!m_aQualities.isEmpty()) {
#if QT_VERSION < QT_VERSION_CHECK(5, 15, 0)
        return m_aQualities.split(QLatin1Char(','), QString::SkipEmptyParts);
#else
        return m_aQualities.split(QLatin1Char(','), Qt::SkipEmptyParts);
#endif
    } else {
        // ATTENTION: historically qualities are sorted from best to worse for some reason
        QString acodec = getParam(QStringLiteral("acodec")).toLower();
        if (acodec == "libmp3lame") {
            return {"0", "9"};
        } else if (acodec == "libvorbis" || acodec == "vorbis" || acodec == "libopus") {
            return {"10", "0"};
        } else {
            return {"500", "0"};
        }
    }
}

QString RenderPresetModel::defaultAQuality() const
{
    return m_defaultAQuality;
}

QStringList RenderPresetModel::videoBitrates() const
{
#if QT_VERSION < QT_VERSION_CHECK(5, 15, 0)
    return m_vBitrates.split(QLatin1Char(','), QString::SkipEmptyParts);
#else
    return m_vBitrates.split(QLatin1Char(','), Qt::SkipEmptyParts);
#endif
}

QString RenderPresetModel::defaultVBitrate() const
{
    return m_defaultVBitrate;
}

QStringList RenderPresetModel::videoQualities() const
{
    if (!m_vQualities.isEmpty()) {
#if QT_VERSION < QT_VERSION_CHECK(5, 15, 0)
        return m_vQualities.split(QLatin1Char(','), QString::SkipEmptyParts);
#else
        return m_vQualities.split(QLatin1Char(','), Qt::SkipEmptyParts);
#endif
    } else {
        // ATTENTION: historically qualities are sorted from best to worse for some reason
        QString vcodec = getParam(QStringLiteral("vcodec")).toLower();
        if (vcodec == "libx265" || vcodec.contains("nvenc") || vcodec.endsWith("_amf") || vcodec.startsWith("libx264") || vcodec.endsWith("_vaapi") ||
            vcodec.endsWith("_qsv")) {
            return {"0", "51"};
        } else if (vcodec.startsWith("libvpx") || vcodec.startsWith("libaom-")) {
            return {"0", "63"};
        } else if (vcodec.startsWith("libwebp")) {
            return {"100", "0"};
        } else {
            return {"1", "31"};
        }
    }
}

QString RenderPresetModel::defaultVQuality() const
{
    return m_defaultVQuality;
}

bool RenderPresetModel::editable() const
{
    return m_editable;
}

QStringList RenderPresetModel::speeds() const
{
#if QT_VERSION < QT_VERSION_CHECK(5, 15, 0)
    return m_speeds.split(QLatin1Char(';'), QString::SkipEmptyParts);
#else
    return m_speeds.split(QLatin1Char(';'), Qt::SkipEmptyParts);
#endif
}

QString RenderPresetModel::getParam(const QString &name) const
{
    if (m_params.startsWith(QStringLiteral("%1=").arg(name))) {
        return m_params.section(QStringLiteral("%1=").arg(name), 1, 1).section(QLatin1Char(' '), 0, 0);
    } else if (m_params.contains(QStringLiteral(" %1=").arg(name))) {
        return m_params.section(QStringLiteral(" %1=").arg(name), 1, 1).section(QLatin1Char(' '), 0, 0);
    }
    return {};
}

bool RenderPresetModel::hasParam(const QString &name) const
{
    return !getParam(name).isEmpty();
}

RenderPresetModel::RateControl RenderPresetModel::videoRateControl() const
{
    QString vbufsize = getParam(QStringLiteral("vbufsize"));
    QString vcodec = getParam(QStringLiteral("vcodec"));
    if (!getParam(QStringLiteral("crf")).isEmpty()) {
        return !vbufsize.isEmpty() ? (vcodec.endsWith("_ videotoolbox") ? RateControl::Average : RateControl::Quality) : RateControl::Constrained;
    }
    if (!getParam(QStringLiteral("vq")).isEmpty() || !getParam(QStringLiteral("vglobal_quality")).isEmpty() || !getParam(QStringLiteral("qscale")).isEmpty()) {
        return vbufsize.isEmpty() ? RateControl::Quality : RateControl::Constrained;
    } else if (!vbufsize.isEmpty()) {
        return RateControl::Constant;
    }
    QString param = getParam(QStringLiteral("vb"));
    if (!param.isEmpty()) {
        return param.toInt() > 0 ? RateControl::Average : RateControl::Quality;
    }
    return RateControl::Unknown;
}

RenderPresetModel::RateControl RenderPresetModel::audioRateControl() const
{
    QString value = getParam(QStringLiteral("vbr"));
    if (!value.isEmpty()) {
        // libopus rate mode
        if (value == QStringLiteral("off")) {
            return RateControl::Constant;
        }
        if (value == QStringLiteral("constrained")) {
            return RateControl::Average;
        }
        return RateControl::Quality;
    }
    if (!getParam(QStringLiteral("aq")).isEmpty() || !getParam(QStringLiteral("compression_level")).isEmpty()) {
        return RateControl::Quality;
    }
    return RateControl::Constant;
}

QString RenderPresetModel::x265Params() const
{
    QString x265Params = getParam(QStringLiteral("x265-params"));
    QStringList newX265Params;
    if (hasParam(QStringLiteral("crf"))) {
        newX265Params.append(QStringLiteral("crf=%1").arg(getParam(QStringLiteral("crf"))));
    }
    if (videoRateControl() == RateControl::Constant && hasParam(QStringLiteral("vb"))) {
        QString vb = getParam(QStringLiteral("vb"));
        QString newVal;
        if (vb == QStringLiteral("%bitrate") || vb == QStringLiteral("%bitrate+'k")) {
            newVal = QStringLiteral("%bitrate");
        } else {
            newVal = vb.replace('k', QLatin1String("")).replace('M', QStringLiteral("000"));
        }
        newX265Params.append(QStringLiteral("bitrate=%1").arg(newVal));
        newX265Params.append(QStringLiteral("vbv-maxrate=%1").arg(newVal));
    } else if (videoRateControl() == RateControl::Constrained && hasParam(QStringLiteral("vmaxrate"))) {
        QString vmax = getParam(QStringLiteral("vmaxrate"));
        QString newVal;
        if (vmax == QStringLiteral("%bitrate") || vmax == QStringLiteral("%bitrate+'k")) {
            newVal = QStringLiteral("%bitrate");
        } else {
            newVal = vmax.replace('k', QLatin1String("")).replace('M', QStringLiteral("000"));
        }
        newX265Params.append(QStringLiteral("vbv-maxrate=%1").arg(newVal));
    }
    if (hasParam(QStringLiteral("vbufsize"))) {
        int val = getParam(QStringLiteral("vbufsize")).toInt();
        newX265Params.append(QStringLiteral("vbv-bufsize=%1").arg(val / 1024));
    }
    if (hasParam(QStringLiteral("bf"))) {
        newX265Params.append(QStringLiteral("bframes=%1").arg(getParam(QStringLiteral("bf"))));
    }
    if (hasParam(QStringLiteral("g"))) {
        newX265Params.append(QStringLiteral("keyint=%1").arg(getParam(QStringLiteral("g"))));
    }
    if (hasParam(QStringLiteral("top_field_first")) && getParam(QStringLiteral("progressive")).toInt() == 0) {
        int val = getParam(QStringLiteral("top_field_first")).toInt();
        newX265Params.append(QStringLiteral("interlace=%1").arg(val == 1 ? QStringLiteral("tff") : QStringLiteral("bff")));
    }
    if (hasParam(QStringLiteral("sc_threshold")) && getParam(QStringLiteral("sc_threshold")).toInt() == 0) {
        newX265Params.append(QStringLiteral("scenecut=0"));
    }
    if (!x265Params.isEmpty()) {
        newX265Params.append(x265Params);
    }
    return newX265Params.join(QStringLiteral(":"));
}

RenderPresetModel::InstallType RenderPresetModel::installType() const
{
    if (m_editable) {
        if (m_presetFile.endsWith(QLatin1String("customprofiles.xml"))) {
            return InstallType::Custom;
        } else {
            return InstallType::Download;
        }
    }
    return InstallType::BuildIn;
}

bool RenderPresetModel::hasFixedSize() const
{
    // TODO
    return hasParam(QStringLiteral("s")) || m_params.contains(QLatin1String("%dv_standard"));
}

QString RenderPresetModel::error() const
{
    return m_errors;
}

QString RenderPresetModel::warning() const
{
    return m_warnings;
}

int RenderPresetModel::estimateFileSize(int length)
{
    Q_UNUSED(length)
    // TODO
    /*RateControl vrc = videoRateControl();
    if (vrc == Average || vrc == Constant) {

        return m_defaultVBitrate.toInt() * length;
    }*/
    return -1;
}<|MERGE_RESOLUTION|>--- conflicted
+++ resolved
@@ -99,12 +99,8 @@
 }
 
 RenderPresetModel::RenderPresetModel(const QString &name, const QString &groupName, const QString &params, const QString &defaultVBitrate,
-<<<<<<< HEAD
-                                     const QString &defaultVQuality, const QString &defaultABitrate, const QString &defaultAQuality, const QString &speeds)
-=======
                                      const QString &defaultVQuality, const QString &defaultABitrate, const QString &defaultAQuality,
                                      const QString &speedsString)
->>>>>>> db6f8174
     : m_presetFile()
     , m_editable()
     , m_name(name)
