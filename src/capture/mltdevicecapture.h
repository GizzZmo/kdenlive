/***************************************************************************
                        mltdevicecapture.h  -  description
                           -------------------
  begin                : Sun May 21 2011
  copyright            : (C) 2011 by Jean-Baptiste Mardelle (jb@kdenlive.org)

***************************************************************************/

/***************************************************************************
 *                                                                         *
 *   This program is free software; you can redistribute it and/or modify  *
 *   it under the terms of the GNU General Public License as published by  *
 *   the Free Software Foundation; either version 2 of the License, or     *
 *   (at your option) any later version.                                   *
 *                                                                         *
 ***************************************************************************/

/*!
 * @class MltDeviceCapture
 * @brief Interface for MLT capture.
 * Capturing started by   MltDeviceCapture::slotStartCapture ()
 *
 * Capturing is stopped  by  RecMonitor::slotStopCapture()
 */

#ifndef MLTDEVICECAPTURE_H
#define MLTDEVICECAPTURE_H

#include "definitions.h"
#include "gentime.h"
#include "monitor/abstractmonitor.h"

<<<<<<< HEAD
#include <mlt/framework/mlt_types.h>

=======
#include <QTimer>
>>>>>>> 209e4fcc
#include <QMutex>
#include <QTimer>

<<<<<<< HEAD
namespace Mlt {
=======
// include after QTimer to have C++ phtreads defined
#include <mlt/framework/mlt_types.h>

namespace Mlt
{
>>>>>>> 209e4fcc
class Consumer;
class Frame;
class Event;
class Producer;
class Profile;
}

class MltDeviceCapture : public AbstractRender
{
    Q_OBJECT public :

        enum FailStates {
            OK = 0,
            APP_NOEXIST
        };
    /** @brief Build a MLT Renderer
     *  @param winid The parent widget identifier (required for SDL display). Set to 0 for OpenGL rendering
     *  @param profile The MLT profile used for the capture (default one will be used if empty). */
    explicit MltDeviceCapture(QString profile, /*VideoSurface *surface,*/ QWidget *parent = nullptr);

    /** @brief Destroy the MLT Renderer. */
    ~MltDeviceCapture();

    int doCapture;

    /** @brief Someone needs us to send again a frame. */
    void sendFrameUpdate() override {}

    void emitFrameUpdated(Mlt::Frame &);
    void emitFrameNumber(double position);
    void emitConsumerStopped();
    void showFrame(Mlt::Frame &);
    void showAudio(Mlt::Frame &);

    void saveFrame(Mlt::Frame &frame);

    /** @brief Starts the MLT Video4Linux process.
     * @param surface The widget onto which the frame should be painted
     * Called by  RecMonitor::slotRecord ()
     */
    bool slotStartCapture(const QString &params, const QString &path, const QString &playlist, bool livePreview, bool xmlPlaylist = true);
    bool slotStartPreview(const QString &producer, bool xmlFormat = false);
    /** @brief Save current frame to file. */
    void captureFrame(const QString &path);

    /** @brief This will add the video clip from path and add it in the overlay track. */
    void setOverlay(const QString &path);

    /** @brief This will add an MLT video effect to the overlay track. */
    void setOverlayEffect(const QString &tag, const QStringList &parameters);

    /** @brief This will add a horizontal flip effect, easier to work when filming yourself. */
    void mirror(bool activate);

    /** @brief True if we are processing an image (yuv > rgb) when recording. */
    bool processingImage;

    void pause();

private:
    Mlt::Consumer *m_mltConsumer;
    Mlt::Producer *m_mltProducer;
    Mlt::Profile *m_mltProfile;
    Mlt::Event *m_showFrameEvent;
    QString m_activeProfile;
    int m_droppedFrames;
    /** @brief When true, images will be displayed on monitor while capturing. */
    bool m_livePreview;
    /** @brief Count captured frames, used to display only one in ten images while capturing. */
    int m_frameCount;

    void uyvy2rgb(unsigned char *yuv_buffer, int width, int height);

    QString m_capturePath;

    QTimer m_droppedFramesTimer;

    QMutex m_mutex;

    /** @brief Build the MLT Consumer object with initial settings.
     *  @param profileName The MLT profile to use for the consumer
     *  @returns true if consumer is valid */
    bool buildConsumer(const QString &profileName = QString());

private slots:
    void slotPreparePreview();
    void slotAllowPreview();
    /** @brief When capturing, check every second for dropped frames. */
    void slotCheckDroppedFrames();

signals:
    /** @brief A frame's image has to be shown.
     *
     * Used in Mac OS X. */
    void showImageSignal(const QImage &);

    void frameSaved(const QString &);

    void droppedFrames(int);

    void unblockPreview();
    void imageReady(const QImage &);

public slots:
    /** @brief Stops the consumer. */
    void stop();
};

#endif<|MERGE_RESOLUTION|>--- conflicted
+++ resolved
@@ -30,24 +30,14 @@
 #include "gentime.h"
 #include "monitor/abstractmonitor.h"
 
-<<<<<<< HEAD
-#include <mlt/framework/mlt_types.h>
-
-=======
-#include <QTimer>
->>>>>>> 209e4fcc
 #include <QMutex>
 #include <QTimer>
 
-<<<<<<< HEAD
-namespace Mlt {
-=======
 // include after QTimer to have C++ phtreads defined
 #include <mlt/framework/mlt_types.h>
 
 namespace Mlt
 {
->>>>>>> 209e4fcc
 class Consumer;
 class Frame;
 class Event;
