/***************************************************************************
 *   Copyright (C) 2007 by Marco Gittler (g.marco@freenet.de)              *
 *   Copyright (C) 2008 by Jean-Baptiste Mardelle (jb@kdenlive.org)        *
 *                                                                         *
 *   This program is free software; you can redistribute it and/or modify  *
 *   it under the terms of the GNU General Public License as published by  *
 *   the Free Software Foundation; either version 2 of the License, or     *
 *   (at your option) any later version.                                   *
 *                                                                         *
 *   This program is distributed in the hope that it will be useful,       *
 *   but WITHOUT ANY WARRANTY; without even the implied warranty of        *
 *   MERCHANTABILITY or FITNESS FOR A PARTICULAR PURPOSE.  See the         *
 *   GNU General Public License for more details.                          *
 *                                                                         *
 *   You should have received a copy of the GNU General Public License     *
 *   along with this program; if not, write to the                         *
 *   Free Software Foundation, Inc.,                                       *
 *   51 Franklin Street, Fifth Floor, Boston, MA  02110-1301  USA          *
 ***************************************************************************/

#include <config-kdenlive.h>
#include "mainwindow.h"

#include "kxmlgui_version.h"

#include <KAboutData>
#include <KCrash>
#include <KIconLoader>
#include <KSharedConfig>
#include <KConfigGroup>

#include "kdenlive_debug.h"
#include <QUrl> //new
#include <QApplication>
#include <klocalizedstring.h>
#include <QCommandLineParser>
#include <QCommandLineOption>
#include <KDBusService>
#include <QProcess>
#include <QIcon>

int main(int argc, char *argv[])
{
    // Force QDomDocument to use a deterministic XML attribute order
    extern Q_CORE_EXPORT QBasicAtomicInt qt_qhash_seed;
    qt_qhash_seed.store(0);

#if defined(Q_OS_UNIX) && !defined(Q_OS_MAC)
    QCoreApplication::setAttribute(Qt::AA_X11InitThreads);
#endif

    // Init application
    QApplication app(argc, argv);
    app.setApplicationName(QStringLiteral("kdenlive"));
    app.setWindowIcon(QIcon(QStringLiteral(":/pics/kdenlive.png")));
    KLocalizedString::setApplicationDomain("kdenlive");
    KSharedConfigPtr config = KSharedConfig::openConfig();
    KConfigGroup grp(config, "unmanaged");
    KConfigGroup initialGroup(config, "version");
    if (!initialGroup.exists()) {
        QProcessEnvironment env = QProcessEnvironment::systemEnvironment();
<<<<<<< HEAD
        if (env.contains(QStringLiteral("XDG_CURRENT_DESKTOP"))) {
            if (env.value(QStringLiteral("XDG_CURRENT_DESKTOP")).toLower() != QLatin1String("kde")) {
                // We are not on a KDE desktop, force breeze icon theme
                grp.writeEntry("force_breeze", true);
                qCDebug(KDENLIVE_LOG)<<"Non KDE Desktop detected, forcing Breeze icon theme";
            } else {
                qCDebug(KDENLIVE_LOG)<<"KDE Desktop detected, using system icons";
            }
=======
        if (env.contains(QStringLiteral("XDG_CURRENT_DESKTOP")) && env.value(QStringLiteral("XDG_CURRENT_DESKTOP")).toLower() == QLatin1String("kde")) {
            qDebug()<<"KDE Desktop detected, using system icons";
        } else {
            // We are not on a KDE desktop, force breeze icon theme
            grp.writeEntry("force_breeze", true);
            qDebug()<<"Non KDE Desktop detected, forcing Breeze icon theme";
>>>>>>> 878737ae
        }
    }

    bool forceBreeze = grp.readEntry("force_breeze", QVariant(false)).toBool();
    if (forceBreeze) {
        QIcon::setThemeName(QStringLiteral("breeze"));
    }
    // Create KAboutData
    KAboutData aboutData(QByteArray("kdenlive"),
                         i18n("Kdenlive"), KDENLIVE_VERSION,
                         i18n("An open source video editor."),
                         KAboutLicense::GPL,
                         i18n("Copyright © 2007–2016 Kdenlive authors"),
                         i18n("Please report bugs to http://bugs.kde.org"),
                         QStringLiteral("https://kdenlive.org"));
    aboutData.addAuthor(i18n("Jean-Baptiste Mardelle"), i18n("MLT and KDE SC 4 / KF5 port, main developer and maintainer"), QStringLiteral("jb@kdenlive.org"));
    aboutData.addAuthor(i18n("Vincent Pinon"), i18n("Interim maintainer, KF5 port, bugs fixing, minor functions, profiles updates, etc."), QStringLiteral("vpinon@april.org"));
    aboutData.addAuthor(i18n("Laurent Montel"), i18n("Bugs fixing, clean up code, optimization etc."), QStringLiteral("montel@kde.org"));
    aboutData.addAuthor(i18n("Marco Gittler"), i18n("MLT transitions and effects, timeline, audio thumbs"), QStringLiteral("g.marco@freenet.de"));
    aboutData.addAuthor(i18n("Dan Dennedy"), i18n("Bug fixing, etc."), QStringLiteral("dan@dennedy.org"));
    aboutData.addAuthor(i18n("Simon A. Eugster"), i18n("Color scopes, bug fixing, etc."), QStringLiteral("simon.eu@gmail.com"));
    aboutData.addAuthor(i18n("Till Theato"), i18n("Bug fixing, etc."), QStringLiteral("root@ttill.de"));
    aboutData.addAuthor(i18n("Alberto Villa"), i18n("Bug fixing, logo, etc."), QStringLiteral("avilla@FreeBSD.org"));
    aboutData.addAuthor(i18n("Jean-Michel Poure"), i18n("Rendering profiles customization"), QStringLiteral("jm@poure.com"));
    aboutData.addAuthor(i18n("Ray Lehtiniemi"), i18n("Bug fixing, etc."), QStringLiteral("rayl@mail.com"));
    aboutData.addAuthor(i18n("Steve Guilford"), i18n("Bug fixing, etc."), QStringLiteral("s.guilford@dbplugins.com"));
    aboutData.addAuthor(i18n("Jason Wood"), i18n("Original KDE 3 version author (not active anymore)"), QStringLiteral("jasonwood@blueyonder.co.uk"));
    aboutData.addCredit(i18n("Nara Oliveira and Farid Abdelnour | Estúdio Gunga"), i18n("Kdenlive 16.08 icon"));
    aboutData.setTranslator(i18n("NAME OF TRANSLATORS"), i18n("EMAIL OF TRANSLATORS"));
    aboutData.setOrganizationDomain(QByteArray("kde.org"));
    aboutData.setOtherText(i18n("Using MLT version %1", mlt_version_get_string()));

    // Register about data
    KAboutData::setApplicationData(aboutData);

#ifndef __MINGW32__
    // Add rcc stored icons to the search path so that we always find our icons
    KIconLoader *loader = KIconLoader::global();
<<<<<<< HEAD
    loader->reconfigure(QStringLiteral("kdenlive"), QStringList() << QStringLiteral(":/pics"));
=======
    loader->reconfigure("kdenlive", QStringList() << QStringLiteral(":/pics"));
#endif
>>>>>>> 878737ae

    // Set app stuff from about data
    app.setApplicationDisplayName(aboutData.displayName());
    app.setOrganizationDomain(aboutData.organizationDomain());
    app.setApplicationVersion(aboutData.version());

    // Create command line parser with options
    QCommandLineParser parser;
    aboutData.setupCommandLine(&parser);
    parser.setApplicationDescription(aboutData.shortDescription());
    parser.addVersionOption();
    parser.addHelpOption();

    parser.addOption(QCommandLineOption(QStringList() <<  QStringLiteral("config"), i18n("Set a custom config file name"), QStringLiteral("config")));
    parser.addOption(QCommandLineOption(QStringList() <<  QStringLiteral("mlt-path"), i18n("Set the path for MLT environment"), QStringLiteral("mlt-path")));
    parser.addOption(QCommandLineOption(QStringList() <<  QStringLiteral("i"), i18n("Comma separated list of clips to add"), QStringLiteral("clips")));
    parser.addPositionalArgument(QStringLiteral("file"), i18n("Document to open"));

    // Parse command line
    parser.process(app);
    aboutData.processCommandLine(&parser);
    KDBusService programDBusService;

#if KXMLGUI_VERSION_MINOR > 14 || KXMLGUI_VERSION_MAJOR > 5
    KCrash::initialize();
#else
    KCrash::setCrashHandler(KCrash::defaultCrashHandler);
#endif

    // see if we are starting with session management
    if (qApp->isSessionRestored()){
	  int n = 1;
	  while (KMainWindow::canBeRestored(n)){
	      (new MainWindow())->restore(n);
	      n++;
	  }
    } else {
        QString clipsToLoad = parser.value(QStringLiteral("i"));
        QString mltPath = parser.value(QStringLiteral("mlt-path"));
        QUrl url;
        if (parser.positionalArguments().count()) {
            url = QUrl::fromLocalFile(parser.positionalArguments().at(0));
            // Make sure we get an absolute URL so that we can autosave correctly
            QString currentPath = QDir::currentPath();
            QUrl startup = QUrl::fromLocalFile(currentPath.endsWith(QDir::separator()) ? currentPath : currentPath + QDir::separator());
            url = startup.resolved(url);
        }
        MainWindow* window = new MainWindow(mltPath, url, clipsToLoad);
        window->show();
    }
    int result = app.exec();

    if (EXIT_RESTART == result) {
        qCDebug(KDENLIVE_LOG) << "restarting app";
        QProcess* restart = new QProcess;
        restart->start(app.applicationFilePath(), QStringList());
        restart->waitForReadyRead();
        restart->waitForFinished(1000);
        result = EXIT_SUCCESS;
    }
    return result;
}<|MERGE_RESOLUTION|>--- conflicted
+++ resolved
@@ -59,23 +59,12 @@
     KConfigGroup initialGroup(config, "version");
     if (!initialGroup.exists()) {
         QProcessEnvironment env = QProcessEnvironment::systemEnvironment();
-<<<<<<< HEAD
-        if (env.contains(QStringLiteral("XDG_CURRENT_DESKTOP"))) {
-            if (env.value(QStringLiteral("XDG_CURRENT_DESKTOP")).toLower() != QLatin1String("kde")) {
-                // We are not on a KDE desktop, force breeze icon theme
-                grp.writeEntry("force_breeze", true);
-                qCDebug(KDENLIVE_LOG)<<"Non KDE Desktop detected, forcing Breeze icon theme";
-            } else {
-                qCDebug(KDENLIVE_LOG)<<"KDE Desktop detected, using system icons";
-            }
-=======
         if (env.contains(QStringLiteral("XDG_CURRENT_DESKTOP")) && env.value(QStringLiteral("XDG_CURRENT_DESKTOP")).toLower() == QLatin1String("kde")) {
-            qDebug()<<"KDE Desktop detected, using system icons";
+            qCDebug(KDENLIVE_LOG)<<"KDE Desktop detected, using system icons";
         } else {
             // We are not on a KDE desktop, force breeze icon theme
             grp.writeEntry("force_breeze", true);
-            qDebug()<<"Non KDE Desktop detected, forcing Breeze icon theme";
->>>>>>> 878737ae
+            qCDebug(KDENLIVE_LOG)<<"Non KDE Desktop detected, forcing Breeze icon theme";
         }
     }
 
@@ -114,12 +103,8 @@
 #ifndef __MINGW32__
     // Add rcc stored icons to the search path so that we always find our icons
     KIconLoader *loader = KIconLoader::global();
-<<<<<<< HEAD
     loader->reconfigure(QStringLiteral("kdenlive"), QStringList() << QStringLiteral(":/pics"));
-=======
-    loader->reconfigure("kdenlive", QStringList() << QStringLiteral(":/pics"));
 #endif
->>>>>>> 878737ae
 
     // Set app stuff from about data
     app.setApplicationDisplayName(aboutData.displayName());
