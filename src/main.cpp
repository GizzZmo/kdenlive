/***************************************************************************
 *   Copyright (C) 2007 by Marco Gittler (g.marco@freenet.de)              *
 *   Copyright (C) 2008 by Jean-Baptiste Mardelle (jb@kdenlive.org)        *
 *                                                                         *
 *   This program is free software; you can redistribute it and/or modify  *
 *   it under the terms of the GNU General Public License as published by  *
 *   the Free Software Foundation; either version 2 of the License, or     *
 *   (at your option) any later version.                                   *
 *                                                                         *
 *   This program is distributed in the hope that it will be useful,       *
 *   but WITHOUT ANY WARRANTY; without even the implied warranty of        *
 *   MERCHANTABILITY or FITNESS FOR A PARTICULAR PURPOSE.  See the         *
 *   GNU General Public License for more details.                          *
 *                                                                         *
 *   You should have received a copy of the GNU General Public License     *
 *   along with this program; if not, write to the                         *
 *   Free Software Foundation, Inc.,                                       *
 *   51 Franklin Street, Fifth Floor, Boston, MA  02110-1301  USA          *
 ***************************************************************************/

#include "core.h"
#include <config-kdenlive.h>

#include <mlt++/Mlt.h>

#include "kxmlgui_version.h"

#include <KAboutData>
#include <KConfigGroup>
#ifdef USE_DRMINGW
#   include <exchndl.h>
#elif defined(KF5_USE_CRASH)
#   include <KCrash>
#endif

#include <KIconLoader>
#include <KSharedConfig>

#include "definitions.h"
#include "kdenlive_debug.h"
#include <KDBusService>
#include <QApplication>
#include <QCommandLineOption>
#include <QCommandLineParser>
#include <QDir>
#include <QIcon>
#include <KIconTheme>
#include <QProcess>
#include <QQmlEngine>
#include <QUrl> //new
#include <klocalizedstring.h>

int main(int argc, char *argv[])
{
#ifdef USE_DRMINGW
    ExcHndlInit();
#endif
    // Force QDomDocument to use a deterministic XML attribute order
    qSetGlobalQHashSeed(0);
<<<<<<< HEAD
=======
#else
    extern Q_CORE_EXPORT QBasicAtomicInt qt_qhash_seed;
    qt_qhash_seed.store(0);
#endif

    // Init application
    QApplication app(argc, argv);

>>>>>>> 34672a15
    QCoreApplication::setAttribute(Qt::AA_UseHighDpiPixmaps);
    QCoreApplication::setAttribute(Qt::AA_ShareOpenGLContexts, true);
#if defined(Q_OS_UNIX) && !defined(Q_OS_MAC)
    QCoreApplication::setAttribute(Qt::AA_X11InitThreads);
#endif

#ifdef KF5_USE_CRASH
    KCrash::initialize();
#endif

#ifdef Q_OS_WIN
    qputenv("KDE_FORK_SLAVES", "1");
    QString path = qApp->applicationDirPath() + QLatin1Char(';') + qgetenv("PATH");
    qputenv("PATH", path.toUtf8().constData());
#endif

    app.setApplicationName(QStringLiteral("kdenlive"));
    app.setOrganizationDomain(QStringLiteral("kde.org"));
    app.setWindowIcon(QIcon(QStringLiteral(":/pics/kdenlive.png")));
    KLocalizedString::setApplicationDomain("kdenlive");
    KSharedConfigPtr config = KSharedConfig::openConfig();
    KConfigGroup grp(config, "unmanaged");
    KConfigGroup initialGroup(config, "version");
    if (!initialGroup.exists()) {
        QProcessEnvironment env = QProcessEnvironment::systemEnvironment();
        if (env.contains(QStringLiteral("XDG_CURRENT_DESKTOP")) && env.value(QStringLiteral("XDG_CURRENT_DESKTOP")).toLower() == QLatin1String("kde")) {
            qCDebug(KDENLIVE_LOG) << "KDE Desktop detected, using system icons";
        } else {
            // We are not on a KDE desktop, force breeze icon theme
            // Check if breeze theme is available
            QStringList iconThemes = KIconTheme::list();
            if (iconThemes.contains(QStringLiteral("breeze"))) {
                grp.writeEntry("force_breeze", true);
                grp.writeEntry("use_dark_breeze", true);
                qCDebug(KDENLIVE_LOG) << "Non KDE Desktop detected, forcing Breeze icon theme";
            }
        }
        // Set breeze dark as default on first opening
        KConfigGroup cg(config, "UiSettings");
        cg.writeEntry("ColorScheme", "Breeze Dark");
    }

    // Init DBus services
    KDBusService programDBusService;

    bool forceBreeze = grp.readEntry("force_breeze", QVariant(false)).toBool();
    if (forceBreeze) {
        bool darkBreeze = grp.readEntry("use_dark_breeze", QVariant(false)).toBool();
        QIcon::setThemeName(darkBreeze ? QStringLiteral("breeze-dark") : QStringLiteral("breeze"));
    }

    // Create KAboutData
    KAboutData aboutData(QByteArray("kdenlive"), i18n("Kdenlive"), KDENLIVE_VERSION, i18n("An open source video editor."), KAboutLicense::GPL,
                         i18n("Copyright © 2007–2018 Kdenlive authors"), i18n("Please report bugs to http://bugs.kde.org"),
                         QStringLiteral("https://kdenlive.org"));
    aboutData.addAuthor(i18n("Jean-Baptiste Mardelle"), i18n("MLT and KDE SC 4 / KF5 port, main developer and maintainer"), QStringLiteral("jb@kdenlive.org"));
    aboutData.addAuthor(i18n("Nicolas Carion"), i18n("Code re-architecture & timeline rewrite"), QStringLiteral("french.ebook.lover@gmail.com"));
    aboutData.addAuthor(i18n("Vincent Pinon"), i18n("KF5 port, Windows cross-build, bugs fixing"), QStringLiteral("vpinon@kde.org"));
    aboutData.addAuthor(i18n("Laurent Montel"), i18n("Bugs fixing, clean up code, optimization etc."), QStringLiteral("montel@kde.org"));
    aboutData.addAuthor(i18n("Till Theato"), i18n("Bug fixing, etc."), QStringLiteral("root@ttill.de"));
    aboutData.addAuthor(i18n("Simon A. Eugster"), i18n("Color scopes, bug fixing, etc."), QStringLiteral("simon.eu@gmail.com"));
    aboutData.addAuthor(i18n("Marco Gittler"), i18n("MLT transitions and effects, timeline, audio thumbs"), QStringLiteral("g.marco@freenet.de"));
    aboutData.addAuthor(i18n("Dan Dennedy"), i18n("Bug fixing, etc."), QStringLiteral("dan@dennedy.org"));
    aboutData.addAuthor(i18n("Alberto Villa"), i18n("Bug fixing, logo, etc."), QStringLiteral("avilla@FreeBSD.org"));
    aboutData.addAuthor(i18n("Jean-Michel Poure"), i18n("Rendering profiles customization"), QStringLiteral("jm@poure.com"));
    aboutData.addAuthor(i18n("Ray Lehtiniemi"), i18n("Bug fixing, etc."), QStringLiteral("rayl@mail.com"));
    aboutData.addAuthor(i18n("Steve Guilford"), i18n("Bug fixing, etc."), QStringLiteral("s.guilford@dbplugins.com"));
    aboutData.addAuthor(i18n("Jason Wood"), i18n("Original KDE 3 version author (not active anymore)"), QStringLiteral("jasonwood@blueyonder.co.uk"));
    aboutData.addCredit(i18n("Nara Oliveira and Farid Abdelnour | Estúdio Gunga"), i18n("Kdenlive 16.08 icon"));
    aboutData.setTranslator(i18n("NAME OF TRANSLATORS"), i18n("EMAIL OF TRANSLATORS"));
    aboutData.setOrganizationDomain(QByteArray("kde.org"));
    aboutData.setOtherText(
        i18n("Using:\n<a href=\"https://mltframework.org\">MLT</a> version %1\n<a href=\"https://ffmpeg.org\">FFmpeg</a> libraries", mlt_version_get_string()));
    aboutData.setDesktopFileName(QStringLiteral("org.kde.kdenlive"));

    // Register about data
    KAboutData::setApplicationData(aboutData);

    // Add rcc stored icons to the search path so that we always find our icons
    KIconLoader *loader = KIconLoader::global();
    loader->reconfigure("kdenlive", QStringList() << QStringLiteral(":/pics"));

    // Set app stuff from about data
    app.setApplicationDisplayName(aboutData.displayName());
    app.setOrganizationDomain(aboutData.organizationDomain());
    app.setApplicationVersion(aboutData.version());
    app.setAttribute(Qt::AA_DontCreateNativeWidgetSiblings, true);

    // Create command line parser with options
    QCommandLineParser parser;
    aboutData.setupCommandLine(&parser);
    parser.setApplicationDescription(aboutData.shortDescription());
    parser.addVersionOption();
    parser.addHelpOption();

    parser.addOption(QCommandLineOption(QStringList() << QStringLiteral("config"), i18n("Set a custom config file name"), QStringLiteral("config")));
    parser.addOption(QCommandLineOption(QStringList() << QStringLiteral("mlt-path"), i18n("Set the path for MLT environment"), QStringLiteral("mlt-path")));
    parser.addOption(QCommandLineOption(QStringList() << QStringLiteral("mlt-log"), i18n("MLT log level"), QStringLiteral("verbose/debug")));
    parser.addOption(QCommandLineOption(QStringList() << QStringLiteral("i"), i18n("Comma separated list of clips to add"), QStringLiteral("clips")));
    parser.addPositionalArgument(QStringLiteral("file"), i18n("Document to open"));

    // Parse command line
    parser.process(app);
    aboutData.processCommandLine(&parser);

<<<<<<< HEAD
#ifdef USE_DRMINGW
    ExcHndlInit();
#elif defined(KF5_USE_CRASH)
    KCrash::initialize();
#endif

    qmlRegisterUncreatableMetaObject(PlaylistState::staticMetaObject, // static meta object
                                     "com.enums",                     // import statement
                                     1, 0,                            // major and minor version of the import
                                     "ClipState",                     // name in QML
                                     "Error: only enums");
    qmlRegisterUncreatableMetaObject(ClipType::staticMetaObject, // static meta object
                                     "com.enums",                     // import statement
                                     1, 0,                            // major and minor version of the import
                                     "ProducerType",                     // name in QML
                                     "Error: only enums");
=======
    QString clipsToLoad = parser.value(QStringLiteral("i"));
>>>>>>> 34672a15
    QString mltPath = parser.value(QStringLiteral("mlt-path"));
    if (parser.value(QStringLiteral("mlt-log")) == QStringLiteral("verbose")) {
        mlt_log_set_level( MLT_LOG_VERBOSE );
    } else if (parser.value(QStringLiteral("mlt-log")) == QStringLiteral("debug")) {
        mlt_log_set_level( MLT_LOG_DEBUG );
    }
    QUrl url;
    if (parser.positionalArguments().count() != 0) {
        url = QUrl::fromLocalFile(parser.positionalArguments().at(0));
        // Make sure we get an absolute URL so that we can autosave correctly
        QString currentPath = QDir::currentPath();
        QUrl startup = QUrl::fromLocalFile(currentPath.endsWith(QDir::separator()) ? currentPath : currentPath + QDir::separator());
        url = startup.resolved(url);
    }
    Core::build(mltPath);
    pCore->initGUI(url);
    int result = app.exec();

    if (EXIT_RESTART == result) {
        qCDebug(KDENLIVE_LOG) << "restarting app";
        auto *restart = new QProcess;
        restart->start(app.applicationFilePath(), QStringList());
        restart->waitForReadyRead();
        restart->waitForFinished(1000);
        result = EXIT_SUCCESS;
    }
    return result;
}<|MERGE_RESOLUTION|>--- conflicted
+++ resolved
@@ -57,17 +57,6 @@
 #endif
     // Force QDomDocument to use a deterministic XML attribute order
     qSetGlobalQHashSeed(0);
-<<<<<<< HEAD
-=======
-#else
-    extern Q_CORE_EXPORT QBasicAtomicInt qt_qhash_seed;
-    qt_qhash_seed.store(0);
-#endif
-
-    // Init application
-    QApplication app(argc, argv);
-
->>>>>>> 34672a15
     QCoreApplication::setAttribute(Qt::AA_UseHighDpiPixmaps);
     QCoreApplication::setAttribute(Qt::AA_ShareOpenGLContexts, true);
 #if defined(Q_OS_UNIX) && !defined(Q_OS_MAC)
@@ -173,7 +162,6 @@
     parser.process(app);
     aboutData.processCommandLine(&parser);
 
-<<<<<<< HEAD
 #ifdef USE_DRMINGW
     ExcHndlInit();
 #elif defined(KF5_USE_CRASH)
@@ -190,9 +178,6 @@
                                      1, 0,                            // major and minor version of the import
                                      "ProducerType",                     // name in QML
                                      "Error: only enums");
-=======
-    QString clipsToLoad = parser.value(QStringLiteral("i"));
->>>>>>> 34672a15
     QString mltPath = parser.value(QStringLiteral("mlt-path"));
     if (parser.value(QStringLiteral("mlt-log")) == QStringLiteral("verbose")) {
         mlt_log_set_level( MLT_LOG_VERBOSE );
