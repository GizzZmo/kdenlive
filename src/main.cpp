/***************************************************************************
 *   Copyright (C) 2007 by Marco Gittler (g.marco@freenet.de)              *
 *   Copyright (C) 2008 by Jean-Baptiste Mardelle (jb@kdenlive.org)        *
 *                                                                         *
 *   This program is free software; you can redistribute it and/or modify  *
 *   it under the terms of the GNU General Public License as published by  *
 *   the Free Software Foundation; either version 2 of the License, or     *
 *   (at your option) any later version.                                   *
 *                                                                         *
 *   This program is distributed in the hope that it will be useful,       *
 *   but WITHOUT ANY WARRANTY; without even the implied warranty of        *
 *   MERCHANTABILITY or FITNESS FOR A PARTICULAR PURPOSE.  See the         *
 *   GNU General Public License for more details.                          *
 *                                                                         *
 *   You should have received a copy of the GNU General Public License     *
 *   along with this program; if not, write to the                         *
 *   Free Software Foundation, Inc.,                                       *
 *   51 Franklin Street, Fifth Floor, Boston, MA  02110-1301  USA          *
 ***************************************************************************/

#include "core.h"
#include <config-kdenlive.h>

#include <mlt++/Mlt.h>

#include "kxmlgui_version.h"

#include <KAboutData>
#include <KConfigGroup>
#ifdef KF5_USE_CRASH
#include <KCrash>
#endif
#include <KIconLoader>
#include <KSharedConfig>

#include "definitions.h"
#include "kdenlive_debug.h"
#include <KDBusService>
#include <QApplication>
#include <QCommandLineOption>
#include <QCommandLineParser>
#include <QDir>
#include <QIcon>
#include <KIconTheme>
#include <QProcess>
#include <QQmlEngine>
#include <QUrl> //new
#include <klocalizedstring.h>

int main(int argc, char *argv[])
{
    // Force QDomDocument to use a deterministic XML attribute order
    qSetGlobalQHashSeed(0);
    QCoreApplication::setAttribute(Qt::AA_UseHighDpiPixmaps);
    QCoreApplication::setAttribute(Qt::AA_ShareOpenGLContexts, true);
#if defined(Q_OS_UNIX) && !defined(Q_OS_MAC)
    QCoreApplication::setAttribute(Qt::AA_X11InitThreads);
#endif

#ifdef Q_OS_WIN
    qputenv("KDE_FORK_SLAVES", "1");
#endif

    // Init application
    QApplication app(argc, argv);
    app.setApplicationName(QStringLiteral("kdenlive"));
    app.setOrganizationDomain(QStringLiteral("kde.org"));
    app.setWindowIcon(QIcon(QStringLiteral(":/pics/kdenlive.png")));
    KLocalizedString::setApplicationDomain("kdenlive");
    KSharedConfigPtr config = KSharedConfig::openConfig();
    KConfigGroup grp(config, "unmanaged");
    KConfigGroup initialGroup(config, "version");
    if (!initialGroup.exists()) {
        QProcessEnvironment env = QProcessEnvironment::systemEnvironment();
        if (env.contains(QStringLiteral("XDG_CURRENT_DESKTOP")) && env.value(QStringLiteral("XDG_CURRENT_DESKTOP")).toLower() == QLatin1String("kde")) {
            qCDebug(KDENLIVE_LOG) << "KDE Desktop detected, using system icons";
        } else {
            // We are not on a KDE desktop, force breeze icon theme
            // Check if breeze theme is available
            QStringList iconThemes = KIconTheme::list();
            if (iconThemes.contains(QStringLiteral("breeze"))) {
                grp.writeEntry("force_breeze", true);
                grp.writeEntry("use_dark_breeze", true);
                qCDebug(KDENLIVE_LOG) << "Non KDE Desktop detected, forcing Breeze icon theme";
            }
        }
        // Set breeze dark as default on first opening
        KConfigGroup cg(config, "UiSettings");
        cg.writeEntry("ColorScheme", "Breeze Dark");
    }

    // Init DBus services
    KDBusService programDBusService;

    bool forceBreeze = grp.readEntry("force_breeze", QVariant(false)).toBool();
    if (forceBreeze) {
        bool darkBreeze = grp.readEntry("use_dark_breeze", QVariant(false)).toBool();
        QIcon::setThemeName(darkBreeze ? QStringLiteral("breeze-dark") : QStringLiteral("breeze"));
    }

    // Create KAboutData
    KAboutData aboutData(QByteArray("kdenlive"), i18n("Kdenlive"), KDENLIVE_VERSION, i18n("An open source video editor."), KAboutLicense::GPL,
                         i18n("Copyright © 2007–2018 Kdenlive authors"), i18n("Please report bugs to http://bugs.kde.org"),
                         QStringLiteral("https://kdenlive.org"));
    aboutData.addAuthor(i18n("Jean-Baptiste Mardelle"), i18n("MLT and KDE SC 4 / KF5 port, main developer and maintainer"), QStringLiteral("jb@kdenlive.org"));
    aboutData.addAuthor(i18n("Nicolas Carion"), i18n("Code re-architecture & timeline rewrite"), QStringLiteral("french.ebook.lover@gmail.com"));
    aboutData.addAuthor(i18n("Vincent Pinon"), i18n("KF5 port, Windows cross-build, bugs fixing"), QStringLiteral("vpinon@kde.org"));
    aboutData.addAuthor(i18n("Laurent Montel"), i18n("Bugs fixing, clean up code, optimization etc."), QStringLiteral("montel@kde.org"));
    aboutData.addAuthor(i18n("Till Theato"), i18n("Bug fixing, etc."), QStringLiteral("root@ttill.de"));
    aboutData.addAuthor(i18n("Simon A. Eugster"), i18n("Color scopes, bug fixing, etc."), QStringLiteral("simon.eu@gmail.com"));
    aboutData.addAuthor(i18n("Marco Gittler"), i18n("MLT transitions and effects, timeline, audio thumbs"), QStringLiteral("g.marco@freenet.de"));
    aboutData.addAuthor(i18n("Dan Dennedy"), i18n("Bug fixing, etc."), QStringLiteral("dan@dennedy.org"));
    aboutData.addAuthor(i18n("Alberto Villa"), i18n("Bug fixing, logo, etc."), QStringLiteral("avilla@FreeBSD.org"));
    aboutData.addAuthor(i18n("Jean-Michel Poure"), i18n("Rendering profiles customization"), QStringLiteral("jm@poure.com"));
    aboutData.addAuthor(i18n("Ray Lehtiniemi"), i18n("Bug fixing, etc."), QStringLiteral("rayl@mail.com"));
    aboutData.addAuthor(i18n("Steve Guilford"), i18n("Bug fixing, etc."), QStringLiteral("s.guilford@dbplugins.com"));
    aboutData.addAuthor(i18n("Jason Wood"), i18n("Original KDE 3 version author (not active anymore)"), QStringLiteral("jasonwood@blueyonder.co.uk"));
    aboutData.addCredit(i18n("Nara Oliveira and Farid Abdelnour | Estúdio Gunga"), i18n("Kdenlive 16.08 icon"));
    aboutData.setTranslator(i18n("NAME OF TRANSLATORS"), i18n("EMAIL OF TRANSLATORS"));
    aboutData.setOrganizationDomain(QByteArray("kde.org"));
    aboutData.setOtherText(
        i18n("Using:\n<a href=\"https://mltframework.org\">MLT</a> version %1\n<a href=\"https://ffmpeg.org\">FFmpeg</a> libraries", mlt_version_get_string()));
    aboutData.setDesktopFileName(QStringLiteral("org.kde.kdenlive"));

    // Register about data
    KAboutData::setApplicationData(aboutData);

    // Add rcc stored icons to the search path so that we always find our icons
    KIconLoader *loader = KIconLoader::global();
    loader->reconfigure("kdenlive", QStringList() << QStringLiteral(":/pics"));

    // Set app stuff from about data
    app.setApplicationDisplayName(aboutData.displayName());
    app.setOrganizationDomain(aboutData.organizationDomain());
    app.setApplicationVersion(aboutData.version());
    app.setAttribute(Qt::AA_DontCreateNativeWidgetSiblings, true);

    // Create command line parser with options
    QCommandLineParser parser;
    aboutData.setupCommandLine(&parser);
    parser.setApplicationDescription(aboutData.shortDescription());
    parser.addVersionOption();
    parser.addHelpOption();

<<<<<<< HEAD
    parser.addOption(QCommandLineOption(QStringList() << QStringLiteral("config"), i18n("Set a custom config file name"), QStringLiteral("config")));
    parser.addOption(QCommandLineOption(QStringList() << QStringLiteral("mlt-path"), i18n("Set the path for MLT environment"), QStringLiteral("mlt-path")));
=======
    parser.addOption(QCommandLineOption(QStringList() <<  QStringLiteral("config"), i18n("Set a custom config file name"), QStringLiteral("config")));
    parser.addOption(QCommandLineOption(QStringList() <<  QStringLiteral("mlt-path"), i18n("Set the path for MLT environment"), QStringLiteral("mlt-path")));
    parser.addOption(QCommandLineOption(QStringList() <<  QStringLiteral("mlt-log"), i18n("MLT log level"), QStringLiteral("verbose/debug")));
    parser.addOption(QCommandLineOption(QStringList() <<  QStringLiteral("i"), i18n("Comma separated list of clips to add"), QStringLiteral("clips")));
>>>>>>> 079b88eb
    parser.addPositionalArgument(QStringLiteral("file"), i18n("Document to open"));

    // Parse command line
    parser.process(app);
    aboutData.processCommandLine(&parser);

#ifdef KF5_USE_CRASH
    KCrash::initialize();
#endif

    qmlRegisterUncreatableMetaObject(PlaylistState::staticMetaObject, // static meta object
                                     "com.enums",                     // import statement
                                     1, 0,                            // major and minor version of the import
                                     "ClipState",                     // name in QML
                                     "Error: only enums");
    qmlRegisterUncreatableMetaObject(ClipType::staticMetaObject, // static meta object
                                     "com.enums",                     // import statement
                                     1, 0,                            // major and minor version of the import
                                     "ProducerType",                     // name in QML
                                     "Error: only enums");
    QString mltPath = parser.value(QStringLiteral("mlt-path"));
    if (parser.value(QStringLiteral("mlt-log")) == QStringLiteral("verbose")) {
        mlt_log_set_level( MLT_LOG_VERBOSE );
    } else if (parser.value(QStringLiteral("mlt-log")) == QStringLiteral("debug")) {
        mlt_log_set_level( MLT_LOG_DEBUG );
    }
    QUrl url;
    if (parser.positionalArguments().count() != 0) {
        url = QUrl::fromLocalFile(parser.positionalArguments().at(0));
        // Make sure we get an absolute URL so that we can autosave correctly
        QString currentPath = QDir::currentPath();
        QUrl startup = QUrl::fromLocalFile(currentPath.endsWith(QDir::separator()) ? currentPath : currentPath + QDir::separator());
        url = startup.resolved(url);
    }
    Core::build(mltPath);
    pCore->initGUI(url);
    int result = app.exec();

    if (EXIT_RESTART == result) {
        qCDebug(KDENLIVE_LOG) << "restarting app";
        auto *restart = new QProcess;
        restart->start(app.applicationFilePath(), QStringList());
        restart->waitForReadyRead();
        restart->waitForFinished(1000);
        result = EXIT_SUCCESS;
    }
    return result;
}<|MERGE_RESOLUTION|>--- conflicted
+++ resolved
@@ -142,15 +142,10 @@
     parser.addVersionOption();
     parser.addHelpOption();
 
-<<<<<<< HEAD
     parser.addOption(QCommandLineOption(QStringList() << QStringLiteral("config"), i18n("Set a custom config file name"), QStringLiteral("config")));
     parser.addOption(QCommandLineOption(QStringList() << QStringLiteral("mlt-path"), i18n("Set the path for MLT environment"), QStringLiteral("mlt-path")));
-=======
-    parser.addOption(QCommandLineOption(QStringList() <<  QStringLiteral("config"), i18n("Set a custom config file name"), QStringLiteral("config")));
-    parser.addOption(QCommandLineOption(QStringList() <<  QStringLiteral("mlt-path"), i18n("Set the path for MLT environment"), QStringLiteral("mlt-path")));
-    parser.addOption(QCommandLineOption(QStringList() <<  QStringLiteral("mlt-log"), i18n("MLT log level"), QStringLiteral("verbose/debug")));
-    parser.addOption(QCommandLineOption(QStringList() <<  QStringLiteral("i"), i18n("Comma separated list of clips to add"), QStringLiteral("clips")));
->>>>>>> 079b88eb
+    parser.addOption(QCommandLineOption(QStringList() << QStringLiteral("mlt-log"), i18n("MLT log level"), QStringLiteral("verbose/debug")));
+    parser.addOption(QCommandLineOption(QStringList() << QStringLiteral("i"), i18n("Comma separated list of clips to add"), QStringLiteral("clips")));
     parser.addPositionalArgument(QStringLiteral("file"), i18n("Document to open"));
 
     // Parse command line
