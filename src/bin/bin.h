--- conflicted
+++ resolved
@@ -340,25 +340,17 @@
      * @param uuid the uuid of the new playlist (equals the uuid of the timelinemodel)
      * @param id the bin id of the clip
      */
-<<<<<<< HEAD
-    void registerPlaylist(QUuid uuid, const QString id);
-=======
     void registerSequence(const QUuid uuid, const QString id);
->>>>>>> 409919b8
     /** @brief Update a new timeline clip when it has been changed
      * @param uuid the uuid of the timeline clip that was changed
      * @param id the updated duration of the timeline clip
      * * @param current the uuid of the currently active timeline
      */
-<<<<<<< HEAD
-    void updatePlaylistClip(const QUuid &uuid, int duration, const QUuid &current);
-=======
     void updateSequenceClip(const QUuid &uuid, int duration, const QUuid &current);
     /** @brief Returns the bin id of the clip managing a timeline sequence changed
      * @param uuid the uuid of the timeline clip
      */
     const QString sequenceBinId(const QUuid uuid);
->>>>>>> 409919b8
 
     // TODO refac: remove this and call directly the function in ProjectItemModel
     void cleanupUnused();
@@ -381,11 +373,8 @@
     void replaceSingleClip(const QString clipId, const QString &newUrl);
     /** @brief Remove clip references for a timeline. */
     void removeReferencedClips(const QUuid &uuid);
-<<<<<<< HEAD
-=======
     /** @brief Returns the uuid list for opened timeline tabs. */
     const QStringList openedSequences();
->>>>>>> 409919b8
 
 private slots:
     void slotAddClip();
