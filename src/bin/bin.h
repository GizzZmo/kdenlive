--- conflicted
+++ resolved
@@ -647,13 +647,9 @@
     void slotGetCurrentProjectImage(bool request);
     void slotExpandUrl(const ItemInfo &info, const QUrl &url, QUndoCommand *command);
     void abortAudioThumbs();
-<<<<<<< HEAD
-    void doDisplayMessage(const QString &text, KMessageWidget::MessageType type, const QList<QAction *> &actions = QList <QAction*>());
-=======
     /** @brief Abort all ongoing operations to prepare close. */
     void abortOperations();
-    void doDisplayMessage(const QString &text, KMessageWidget::MessageType type, QList <QAction*> actions = QList <QAction*>());
->>>>>>> 42701f39
+    void doDisplayMessage(const QString &text, KMessageWidget::MessageType type, const QList<QAction *> &actions = QList <QAction*>());
     /** @brief Reset all clip usage to 0 */
     void resetUsageCount();
         /** @brief Select a clip in the Bin from its id. */
