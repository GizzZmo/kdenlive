--- conflicted
+++ resolved
@@ -93,15 +93,9 @@
     /** @brief Returns column names in case we want to use columns in QTreeView */
     QVariant headerData(int section, Qt::Orientation orientation, int role = Qt::DisplayRole) const override;
     /** @brief Mandatory reimplementation from QAbstractItemModel */
-<<<<<<< HEAD
     int columnCount(const QModelIndex &parent = QModelIndex()) const override;
-    /** @brief Returns the mimetype used for Drag actions */
+    /** @brief Returns the MIME type used for Drag actions */
     QStringList mimeTypes() const override;
-=======
-    int columnCount(const QModelIndex &parent = QModelIndex()) const Q_DECL_OVERRIDE;
-    /** @brief Returns the MIME type used for Drag actions */
-    QStringList mimeTypes() const Q_DECL_OVERRIDE;
->>>>>>> 42cc3b0e
     /** @brief Create data that will be used for Drag events */
     QMimeData *mimeData(const QModelIndexList &indices) const override;
     /** @brief Set size for thumbnails */
