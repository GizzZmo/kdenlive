--- conflicted
+++ resolved
@@ -43,11 +43,7 @@
      * @param description element describing the folder and its children
      * @param parent parent folder
      */
-<<<<<<< HEAD
-    ProjectFolder(const QString &id, const QString &name, ProjectItemModel *model, ProjectFolder *parent = 0);
-=======
-    ProjectFolder(const QString &id, const QString &name, ProjectFolder *parent = nullptr);
->>>>>>> 9dc38dd7
+    ProjectFolder(const QString &id, const QString &name, ProjectItemModel *model, ProjectFolder *parent = nullptr);
 
     /** @brief Creates an empty root folder. */
     explicit ProjectFolder(ProjectItemModel *model);
