--- conflicted
+++ resolved
@@ -2125,7 +2125,6 @@
     QFile file(url.path());
     doc.setContent(&file, false);
     file.close();
-<<<<<<< HEAD
     bool invalid = false;
     if (doc.documentElement().isNull()) {
         invalid = true;
@@ -2143,14 +2142,7 @@
         return;
     }
     QMap <QString, QString> processedUrl;
-=======
-    if (doc.documentElement().isNull()) {
-        return;
-    }
-    QDomNodeList producers = doc.documentElement().elementsByTagName("producer");
-    QMap <QString, QString> processedUrl;
     QMap <QString, QString> idMaps;
->>>>>>> fb0a6ffd
     for (int i = 0; i < producers.count(); i++) {
         QDomElement prod = producers.at(i).toElement();
         QString resource = EffectsList::property(prod, "resource");
@@ -2158,11 +2150,7 @@
         if (service == "framebuffer") {
             resource = resource.section(QStringLiteral("?"), 0, -2);
         }
-<<<<<<< HEAD
-        if (processedUrl.contains(resource)) {
-=======
         if (!resource.isEmpty() && processedUrl.contains(resource)) {
->>>>>>> fb0a6ffd
             // This is a sub-clip (track producer or slowmotion, ignore
             continue;
         }
@@ -2170,18 +2158,11 @@
         QDomElement clone = prod.cloneNode(true).toElement();
         EffectsList::setProperty(clone, "kdenlive:folderid", newId);
         QString id = QString::number(getFreeClipId());
-<<<<<<< HEAD
+        idMaps.insert(prod.attribute("id"), id);
         processedUrl.insert(resource, id);
         ClipCreationDialog::createClipsCommand(m_doc, clone, id, command);
     }
-    pCore->projectManager()->currentTimeline()->importPlaylist(info, processedUrl, doc, command);
-=======
-	idMaps.insert(prod.attribute("id"), id);
-        processedUrl.insert(resource, id);
-        ClipCreationDialog::createClipsCommand(m_doc, clone, id, command);
-    }
     pCore->projectManager()->currentTimeline()->importPlaylist(info, processedUrl, idMaps, doc, command);
->>>>>>> fb0a6ffd
 }
 
 void Bin::slotItemEdited(QModelIndex ix,QModelIndex,QVector<int>)
@@ -2343,26 +2324,17 @@
     if (!clip) return;
 
     QMap <QString, QString> producerParams = QMap <QString, QString> ();
-<<<<<<< HEAD
     producerParams.insert(QStringLiteral("producer"), clip->url().path());
-    producerParams.insert(QStringLiteral("in"), QString::number((int) info.cropStart.frames(m_doc->fps())));
-    producerParams.insert(QStringLiteral("out"), QString::number((int) (info.cropStart + info.cropDuration).frames(m_doc->fps())));
-    extraParams.insert(QStringLiteral("clipStartPos"), QString::number((int) info.startPos.frames(m_doc->fps())));
-    extraParams.insert(QStringLiteral("clipTrack"), QString::number(info.track));
-
-=======
-    producerParams.insert("producer", clip->url().path());
     if (info.cropDuration != GenTime()) {
-        producerParams.insert("in", QString::number((int) info.cropStart.frames(m_doc->fps())));
-        producerParams.insert("out", QString::number((int) (info.cropStart + info.cropDuration).frames(m_doc->fps())));
-        extraParams.insert("clipStartPos", QString::number((int) info.startPos.frames(m_doc->fps())));
-        extraParams.insert("clipTrack", QString::number(info.track));
+        producerParams.insert(QStringLiteral("in"), QString::number((int) info.cropStart.frames(m_doc->fps())));
+        producerParams.insert(QStringLiteral("out"), QString::number((int) (info.cropStart + info.cropDuration).frames(m_doc->fps())));
+        extraParams.insert(QStringLiteral("clipStartPos"), QString::number((int) info.startPos.frames(m_doc->fps())));
+        extraParams.insert(QStringLiteral("clipTrack"), QString::number(info.track));
     } else {
         // We want to process whole clip
-        producerParams.insert("in", QString::number(0));
-        producerParams.insert("out", QString::number(-1));
-    }
->>>>>>> fb0a6ffd
+        producerParams.insert(QStringLiteral("in"), QString::number(0));
+        producerParams.insert(QStringLiteral("out"), QString::number(-1));
+    }
     m_jobManager->prepareJobFromTimeline(clip, producerParams, filterParams, consumerParams, extraParams);
 }
 
