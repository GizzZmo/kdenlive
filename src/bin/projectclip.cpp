--- conflicted
+++ resolved
@@ -249,13 +249,8 @@
 QDomElement ProjectClip::toXml(QDomDocument& document, bool includeMeta)
 {
     if (m_controller) {
-<<<<<<< HEAD
-        m_controller->getProducerXML(document);
+        m_controller->getProducerXML(document, includeMeta);
         return document.documentElement().firstChildElement(QStringLiteral("producer"));
-=======
-        m_controller->getProducerXML(document, includeMeta);
-        return document.documentElement().firstChildElement("producer");
->>>>>>> 5a6235b1
     }
     return QDomElement();
 }
