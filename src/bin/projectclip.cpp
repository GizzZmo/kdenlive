--- conflicted
+++ resolved
@@ -1524,7 +1524,6 @@
     pCore->currentDoc()->setModified(true);
 }
 
-<<<<<<< HEAD
 QVector <uint8_t> ProjectClip::audioFrameCache(int stream)
 {
     QVector <uint8_t> audioLevels;
@@ -1551,7 +1550,8 @@
         }
     }
     return audioLevels;
-=======
+}
+
 void ProjectClip::setClipStatus(AbstractProjectItem::CLIPSTATUS status)
 {
     AbstractProjectItem::setClipStatus(status);
@@ -1559,5 +1559,4 @@
         std::static_pointer_cast<ProjectItemModel>(ptr)->onItemUpdated(std::static_pointer_cast<ProjectClip>(shared_from_this()),
                                                                        AbstractProjectItem::IconOverlay);
     }
->>>>>>> f9638000
 }