--- conflicted
+++ resolved
@@ -1157,10 +1157,7 @@
 const QString ProjectClip::hash(bool createIfEmpty)
 {
     if (m_clipStatus == FileStatus::StatusWaiting) {
-<<<<<<< HEAD
-=======
         // Clip is not ready
->>>>>>> 077f2f29
         return QString();
     }
     QString clipHash = getProducerProperty(QStringLiteral("kdenlive:file_hash"));
@@ -1914,11 +1911,7 @@
     if (percent < 0) {
         if (hasProducerProperty(QStringLiteral("kdenlive:thumbnailFrame"))) {
             int framePos = qMax(0, getProducerIntProperty(QStringLiteral("kdenlive:thumbnailFrame")));
-<<<<<<< HEAD
-            QImage thumb = ThumbnailCache::get()->getThumbnail(hash(false), m_binId, framePos);
-=======
             QImage thumb = ThumbnailCache::get()->getThumbnail(hash(), m_binId, framePos);
->>>>>>> 077f2f29
             if (!thumb.isNull()) {
                 setThumbnail(thumb, -1, -1);
             }
@@ -1929,11 +1922,7 @@
     int steps = qCeil(qMax(pCore->getCurrentFps(), double(duration) / 30));
     int framePos = duration * percent / 100;
     framePos -= framePos%steps;
-<<<<<<< HEAD
-    QImage thumb = ThumbnailCache::get()->getThumbnail(hash(false), m_binId, framePos);
-=======
     QImage thumb = ThumbnailCache::get()->getThumbnail(hash(), m_binId, framePos);
->>>>>>> 077f2f29
     if (!thumb.isNull()) {
         setThumbnail(thumb, -1, -1);
     } else {
