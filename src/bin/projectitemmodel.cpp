--- conflicted
+++ resolved
@@ -1077,7 +1077,7 @@
         for (auto &t : timelines) {
             std::shared_ptr<Mlt::Tractor> playlist(new Mlt::Tractor(mlt_tractor(retainList.get_data(t.toUtf8().constData()))));
             qDebug()<<"=== FOUND TYPE: "<<playlist->type();
-            if (playlist->is_valid() && playlist->type() == tractor_type) {
+            if (playlist->is_valid() && playlist->type() == mlt_service_tractor_type) {
                 m_extraPlaylists.insert({t,playlist});
             }
         }
@@ -1186,13 +1186,12 @@
     return QString();
 }
 
-<<<<<<< HEAD
 QUuid ProjectItemModel::uuid() const
 {
     return m_uuid;
-=======
+}
+
 bool ProjectItemModel::urlExists(const QString &path) const
 {
     return m_fileWatcher->contains(path);
->>>>>>> dbcd523b
 }