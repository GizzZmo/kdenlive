--- conflicted
+++ resolved
@@ -223,16 +223,13 @@
     /** @brief Display Bin thumbnail given a percent
      */
     void getThumbFromPercent(int percent);
-<<<<<<< HEAD
     /** @brief Return audio cache for a stream
      */
     QVector <uint8_t> audioFrameCache(int stream = -1);
     /** @brief Return FFmpeg's audio stream index for an MLT audio stream index
      */
     int getAudioStreamFfmpegIndex(int mltStream);
-=======
     void setClipStatus(AbstractProjectItem::CLIPSTATUS status) override;
->>>>>>> f9638000
 
 protected:
     friend class ClipModel;
