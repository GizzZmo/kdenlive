/***************************************************************************
 *   Copyright (C) 2011 by Jean-Baptiste Mardelle (jb@kdenlive.org)        *
 *                                                                         *
 *                                                                         *
 *   This program is free software; you can redistribute it and/or modify  *
 *   it under the terms of the GNU General Public License as published by  *
 *   the Free Software Foundation; either version 2 of the License, or     *
 *   (at your option) any later version.                                   *
 *                                                                         *
 *   This program is distributed in the hope that it will be useful,       *
 *   but WITHOUT ANY WARRANTY; without even the implied warranty of        *
 *   MERCHANTABILITY or FITNESS FOR A PARTICULAR PURPOSE.  See the         *
 *   GNU General Public License for more details.                          *
 *                                                                         *
 *   You should have received a copy of the GNU General Public License     *
 *   along with this program; if not, write to the                         *
 *   Free Software Foundation, Inc.,                                       *
 *   51 Franklin Street, Fifth Floor, Boston, MA  02110-1301  USA          *
 ***************************************************************************/

#ifndef RESOURCEWIDGET_H
#define RESOURCEWIDGET_H

#include "ui_freesound_ui.h"
#include "abstractservice.h"
#include "definitions.h"

#include <QDialog>
#include <kio/jobclasses.h>
#include <QNetworkReply>

class QAction;
class QNetworkConfigurationManager;
class QTemporaryFile;
class QMovie;
class OAuth2;

/**
  \brief This is the window that appears from Project>Online Resources

 * In the Online Resources window the user can choose from different online resouces such as Freesound Audio Library, Archive.org Video
 * Library and Open clip Art Graphic Library.
 * Depending on which of these is selected  the resourcewidget will instansiate a FreeSound, ArchiveOrg or OpenClipArt
 * class that will deal with the searching and parsing of the results for the different on line resource libraries

  */
class ResourceWidget : public QDialog, public Ui::FreeSound_UI
{
    Q_OBJECT

public:
    explicit ResourceWidget(const QString &folder, QWidget *parent = Q_NULLPTR);
    ~ResourceWidget();

private slots:
    void slotStartSearch(int page = 0);
    /**
     * @brief Fires when user selects a different item in the list of found items
     *
     * This is not just for sounds. It fires for clip art and videos too.
     */
    void slotUpdateCurrentSound();
    void slotPlaySound();
    void slotDisplayMetaInfo(const QMap<QString, QString> &metaInfo);
    void slotSaveItem(const QString &originalUrl = QString());
    void slotOpenUrl(const QString &url);
    void slotChangeService();
    void slotOnlineChanged(bool online);
    void slotNextPage();
    void slotPreviousPage();
    void slotOpenLink(const QUrl &url);
    void slotLoadThumb(const QString &url);
    /** @brief A file download is finished */
    void slotGotFile(KJob *job);
    void slotSetMetadata(const QString &metadata);
    void slotSetDescription(const QString &desc);
    void slotSetImage(const QString &desc);
    void slotSetTitle(const QString &title);
    void slotSetMaximum(int max);
    void slotPreviewFinished();
    void slotFreesoundAccessDenied();
    void slotReadyRead();
    void DownloadRequestFinished(QNetworkReply *reply);
    void slotAccessTokenReceived(const QString &sAccessToken);
    void slotFreesoundUseHQPreview();
    void slotFreesoundCanceled();
    void slotSearchFinished();
    void slotLoadPreview(const QString &url);
    void slotLoadAnimatedGif(KJob *job);

private:
    OAuth2 *m_pOAuth2;
    QNetworkConfigurationManager *m_networkManager;
    QNetworkAccessManager *m_networkAccessManager;
    void loadConfig();
    void saveConfig();
    void parseLicense(const QString &);
    QString GetSaveFileNameAndPathS(const QString &path, const QString &ext);
    QString m_folder;
    QString  mSaveLocation;
    AbstractService *m_currentService;
    OnlineItemInfo m_currentInfo;
    QAction *m_autoPlay;
    QTemporaryFile *m_tmpThumbFile;
    QString m_title;
    QString m_desc;
    QString m_meta;
    QMovie *m_movie;
    void updateLayout();
    void DoFileDownload(const QUrl &srcUrl, const QUrl &saveUrl);

signals:
<<<<<<< HEAD
    void addClip(const QUrl &);
=======
    void addClip(const QUrl&, const QStringList &);
>>>>>>> 5b85e93f
};

#endif
<|MERGE_RESOLUTION|>--- conflicted
+++ resolved
@@ -110,11 +110,7 @@
     void DoFileDownload(const QUrl &srcUrl, const QUrl &saveUrl);
 
 signals:
-<<<<<<< HEAD
-    void addClip(const QUrl &);
-=======
-    void addClip(const QUrl&, const QStringList &);
->>>>>>> 5b85e93f
+    void addClip(const QUrl &, const QStringList &);
 };
 
 #endif
