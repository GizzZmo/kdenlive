/***************************************************************************
 *   Copyright (C) 2011 by Jean-Baptiste Mardelle (jb@kdenlive.org)        *
 *                                                                         *
 *                                                                         *
 *   This program is free software; you can redistribute it and/or modify  *
 *   it under the terms of the GNU General Public License as published by  *
 *   the Free Software Foundation; either version 2 of the License, or     *
 *   (at your option) any later version.                                   *
 *                                                                         *
 *   This program is distributed in the hope that it will be useful,       *
 *   but WITHOUT ANY WARRANTY; without even the implied warranty of        *
 *   MERCHANTABILITY or FITNESS FOR A PARTICULAR PURPOSE.  See the         *
 *   GNU General Public License for more details.                          *
 *                                                                         *
 *   You should have received a copy of the GNU General Public License     *
 *   along with this program; if not, write to the                         *
 *   Free Software Foundation, Inc.,                                       *
 *   51 Franklin Street, Fifth Floor, Boston, MA  02110-1301  USA          *
 ***************************************************************************/

/*
 *
 */
#include "resourcewidget.h"
#include "freesound.h"
#include "openclipart.h"
#include "archiveorg.h"
#include "kdenlivesettings.h"

#include <QPushButton>
#include <QListWidget>
#include <QAction>
#include <QMenu>
#include <QFileDialog>
#include <QNetworkConfigurationManager>
#include "kdenlive_debug.h"
#include <QFontDatabase>
#include <QTemporaryFile>

#include <KSharedConfig>
#include <klocalizedstring.h>
#include <kio/job.h>
#include <KIO/SimpleJob>
#include <KRun>
#include <KConfigGroup>
#include <KFileItem>
#include <KMessageBox>
#include <QNetworkRequest>
#include <QNetworkAccessManager>
#include <QMovie>
#include <QPixmap>

#ifdef QT5_USE_WEBKIT
#include "qt-oauth-lib/oauth2.h"
#endif

ResourceWidget::ResourceWidget(const QString &folder, QWidget *parent) :
    QDialog(parent),
    m_folder(folder),
    m_currentService(Q_NULLPTR),
    m_movie(Q_NULLPTR)
{
    setFont(QFontDatabase::systemFont(QFontDatabase::SmallestReadableFont));
    setupUi(this);
    setAttribute(Qt::WA_DeleteOnClose);

    m_tmpThumbFile = new QTemporaryFile;
    service_list->addItem(i18n("Freesound Audio Library"), FREESOUND);
    service_list->addItem(i18n("Archive.org Video Library"), ARCHIVEORG);
    service_list->addItem(i18n("Open Clip Art Graphic Library"), OPENCLIPART);
    setWindowTitle(i18n("Search Online Resources"));
    QPalette p = palette();
    p.setBrush(QPalette::Base, p.window());
    info_browser->setPalette(p);
    connect(button_search, &QAbstractButton::clicked, this, &ResourceWidget::slotStartSearch);
    connect(search_results, &QListWidget::currentRowChanged, this, &ResourceWidget::slotUpdateCurrentSound);
    connect(button_preview, &QAbstractButton::clicked, this, &ResourceWidget::slotPlaySound);
    connect(button_import, SIGNAL(clicked()), this, SLOT(slotSaveItem()));
    connect(item_license, SIGNAL(leftClickedUrl(QString)), this, SLOT(slotOpenUrl(QString)));
    connect(service_list, SIGNAL(currentIndexChanged(int)), this, SLOT(slotChangeService()));

    m_networkManager = new QNetworkConfigurationManager(this);

    if (!m_networkManager->isOnline()) {
        slotOnlineChanged(false);
    }
    connect(m_networkManager, &QNetworkConfigurationManager::onlineStateChanged, this, &ResourceWidget::slotOnlineChanged);
    connect(page_next, &QAbstractButton::clicked, this, &ResourceWidget::slotNextPage);
    connect(page_prev, &QAbstractButton::clicked, this, &ResourceWidget::slotPreviousPage);
    connect(page_number, SIGNAL(valueChanged(int)), this, SLOT(slotStartSearch(int)));
    connect(info_browser, &QTextBrowser::anchorClicked, this, &ResourceWidget::slotOpenLink);

    m_networkAccessManager = new QNetworkAccessManager(this);

    m_autoPlay = new QAction(i18n("Auto Play"), this);
    m_autoPlay->setCheckable(true);
    QMenu *resourceMenu = new QMenu;
    resourceMenu->addAction(m_autoPlay);
    config_button->setMenu(resourceMenu);
    config_button->setIcon(QIcon::fromTheme(QStringLiteral("configure")));

    sound_box->setEnabled(false);
    search_text->setFocus();
    connect(search_text, SIGNAL(returnPressed()), this, SLOT(slotStartSearch()));

#ifdef QT5_USE_WEBKIT
    m_pOAuth2 = new OAuth2(this);
    connect(m_pOAuth2, SIGNAL(accessTokenReceived(QString)), this, SLOT(slotAccessTokenReceived(QString)));
    connect(m_pOAuth2, &OAuth2::accessDenied, this, &ResourceWidget::slotFreesoundAccessDenied);
    connect(m_pOAuth2, &OAuth2::UseHQPreview, this, &ResourceWidget::slotFreesoundUseHQPreview);
    connect(m_pOAuth2, &OAuth2::Canceled, this, &ResourceWidget::slotFreesoundCanceled);
#endif
    m_currentService = new FreeSound(search_results);
    m_currentService->slotStartSearch(QStringLiteral("dummy"), 0);// Run a dummy search to initialise the search.
    // for reasons I (ttguy) can not fathom the first search that gets run fails
    // with The file or folder http://www.freesound.org/apiv2/search/t<blah blay> does not exist.
    // but subsequent identicle search will work. With this kludge in place we do not have to click the search button
    // twice to get search to run
    slotChangeService();
    loadConfig();
}
/**
 * @brief ResourceWidget::~ResourceWidget
 */
ResourceWidget::~ResourceWidget()
{
    delete m_currentService;
    delete m_tmpThumbFile;
    delete m_movie;
    delete m_networkAccessManager;
    saveConfig();
}
/**
 * @brief ResourceWidget::loadConfig
 */
void ResourceWidget::loadConfig()
{
    KSharedConfigPtr config = KSharedConfig::openConfig();
    KConfigGroup resourceConfig(config, "ResourceWidget");
    QList<int> size;
    size << 100 << 400;
    splitter->setSizes(resourceConfig.readEntry("mainSplitter", size));
}
/**
 * @brief ResourceWidget::saveConfig
 */
void ResourceWidget::saveConfig()
{
    KSharedConfigPtr config = KSharedConfig::openConfig();
    KConfigGroup resourceConfig(config, "ResourceWidget");
    resourceConfig.writeEntry(QStringLiteral("mainsplitter"), splitter->size());
    config->sync();
}
/**
 * @brief ResourceWidget::slotStartSearch
 * @param page
 * connected to the button_search clicked signal in ResourceWidget constructor
 * also connected to the page_number value changed signal in ResourceWidget constructor
 * Calls slotStartSearch on the object for the currently selected service. Ie calls
 * FreeSound::slotStartSearch , ArchiveOrg:slotStartSearch and OpenClipArt:slotStartSearch
 */
void ResourceWidget::slotStartSearch(int page)
{
    this->setCursor(Qt::WaitCursor);
    info_browser->clear();
    page_number->blockSignals(true);
    page_number->setValue(page);
    page_number->blockSignals(false);
    m_currentService->slotStartSearch(search_text->text(), page);
}
/**
 * @brief ResourceWidget::slotUpdateCurrentSound - Fires when user selects a different item in the list of found items

 * This is not just for sounds. It fires for clip art and videos too.
 */
void ResourceWidget::slotUpdateCurrentSound()
{
    if (!m_autoPlay->isChecked()) {
        m_currentService->stopItemPreview(Q_NULLPTR);
        button_preview->setText(i18n("Preview"));
    }
    item_license->clear();
    m_title.clear();

    GifLabel->clear();
    m_desc.clear();
    m_meta.clear();
    QListWidgetItem *item = search_results->currentItem();// get the item the user selected
    if (!item) {
        sound_box->setEnabled(false);// sound_box  is the group of objects in the Online resources window on the RHS with the
        // preview and import buttons and the details about the currently selected item.
        // if nothing is selected then we disable all these
        return;
    }
    m_currentInfo = m_currentService->displayItemDetails(item); // Not so much displaying the items details
    // This getting the items details into m_currentInfo

    if (m_autoPlay->isChecked() && m_currentService->hasPreview) {
        m_currentService->startItemPreview(item);
    }
    sound_box->setEnabled(true);// enable the group with the preview and import buttons
    QString title = "<h3>" + m_currentInfo.itemName; // title is not just a title. It is a whole lot of HTML for displaying the
    // the info for the current item.
    // updateLayout() adds  m_image,m_desc and m_meta to the title to make up the html that displays on the widget
    if (!m_currentInfo.infoUrl.isEmpty()) {
        title += QStringLiteral(" (<a href=\"%1\">%2</a>)").arg(m_currentInfo.infoUrl, i18nc("the url link pointing to a web page", "link"));
    }
    title.append("</h3>");

    if (!m_currentInfo.authorUrl.isEmpty()) {
        title += QStringLiteral("<a href=\"%1\">").arg(m_currentInfo.authorUrl);
        if (!m_currentInfo.author.isEmpty()) {
            title.append(m_currentInfo.author);
        } else {
            title.append(i18n("Author"));
        }
        title.append("</a><br />");
    } else if (!m_currentInfo.author.isEmpty()) {
        title.append(m_currentInfo.author + "<br />");
    } else {
        title.append("<br />");
    }

    slotSetTitle(title);// updates the m_title var with the new HTML. Calls updateLayout()
    // that sets/ updates the html in  info_browser
    if (!m_currentInfo.description.isEmpty()) {
        slotSetDescription(m_currentInfo.description);
    }
    if (!m_currentInfo.license.isEmpty()) {
        parseLicense(m_currentInfo.license);
    }
}

/**
 * @brief  Downloads thumbnail file from url and saves it to tmp directory - temporyFile
 *
 * The same temp file is recycled.
 * Loads the image into the ResourceWidget window.
 * Connected to signal AbstractService::GotThumb
 * */
void ResourceWidget::slotLoadThumb(const QString &url)
{
    QUrl img(url);
    if (img.isEmpty()) {
        return;
    }
    m_tmpThumbFile->close();
    if (m_tmpThumbFile->open()) {
        KIO::FileCopyJob *copyjob = KIO::file_copy(img, QUrl::fromLocalFile(m_tmpThumbFile->fileName()), -1, KIO::HideProgressInfo | KIO::Overwrite);
        if (copyjob->exec()) {
            slotSetImage(m_tmpThumbFile->fileName());
        }
    }
}
/**
 * @brief ResourceWidget::slotLoadPreview
 * @param url
 * Only in use by the ArchiveOrg video search. This slot starts a job to copy down the amimated GIF for use as a preview file
 * slotLoadAnimatedGif is called when the download finishes.
 * The clipart search does not have a preview option and the freesound search loads the preview file on demand via slotPlaySound()
 */
void ResourceWidget::slotLoadPreview(const QString &url)
{
    QUrl gif_url(url);
    if (gif_url.isEmpty()) {
        return;
    }
    m_tmpThumbFile->close();
    if (m_tmpThumbFile->open()) {
        KIO::FileCopyJob *copyjob = KIO::file_copy(gif_url, QUrl::fromLocalFile(m_tmpThumbFile->fileName()), -1, KIO::HideProgressInfo | KIO::Overwrite);
        connect(copyjob, &KJob::result, this, &ResourceWidget::slotLoadAnimatedGif);
        copyjob->start();
    }
}
/**
 * @brief ResourceWidget::slotLoadAnimatedGif
 * @param job
 * Notified when the download of the animated gif is completed.  connected via ResourceWidget::slotLoadPreview
 * Displays this gif in the QLabel
 */
void ResourceWidget::slotLoadAnimatedGif(KJob *job)
{
    if (!job->error()) {
        delete m_movie;
        m_movie = new QMovie(m_tmpThumbFile->fileName());
        GifLabel->clear();
        GifLabel->setMovie(m_movie);// pass a pointer to a QMovie
        m_movie->start();
    }
}

/**
 * @brief ResourceWidget::slotDisplayMetaInfo - Fires when meta info has been updated
 *
 * connected to gotMetaInfo(QMap) slot in each of the services classes (FreeSound, ArchiveOrg). Copies itemDownload
 * from metaInfo into m_currentInfo - used by FreeSound case because with new freesound API the
 * item download data is obtained from a secondary location and is populated into metaInfo
 */
void ResourceWidget::slotDisplayMetaInfo(const QMap<QString, QString> &metaInfo)
{
    if (metaInfo.contains(QStringLiteral("license"))) {
        parseLicense(metaInfo.value(QStringLiteral("license")));
    }
    if (metaInfo.contains(QStringLiteral("description"))) {
        slotSetDescription(metaInfo.value(QStringLiteral("description")));
    }
    if (metaInfo.contains(QStringLiteral("itemDownload"))) {
        m_currentInfo.itemDownload = metaInfo.value(QStringLiteral("itemDownload"));
    }
    if (metaInfo.contains(QStringLiteral("itemPreview"))) {
        if (m_autoPlay->isChecked()) {
            m_currentService->startItemPreview(search_results->currentItem());
            button_preview->setText(i18n("Stop"));
        }
    }
    if (metaInfo.contains(QStringLiteral("fileType"))) {
        m_currentInfo.fileType = metaInfo.value(QStringLiteral("fileType"));
    }
    if (metaInfo.contains(QStringLiteral("HQpreview"))) {
        m_currentInfo.HQpreview = metaInfo.value(QStringLiteral("HQpreview"));
    }

}

/**
 * @brief ResourceWidget::slotPlaySound
 * fires when button_preview is clicked. This button is clicked again to stop the preview
 */
void ResourceWidget::slotPlaySound()
{
    if (!m_currentService) {
        return;
    }
    QString caption;
    const QString sPreview = i18n("Preview");
    caption = button_preview->text();
    if (caption.contains(sPreview)) {
        const bool started = m_currentService->startItemPreview(search_results->currentItem());
        if (started) {
            button_preview->setText(i18n("Stop"));
        }
    } else {
        m_currentService->stopItemPreview(search_results->currentItem());

        button_preview->setText(sPreview);
    }
}

/**
 * @brief Fires when import button on the ResourceWidget is clicked and also called by slotOpenLink()
 *
 * Opens a dialog for user to choose a save location.
 * If not freesound Starts a file download job and Connects the job to slotGotFile().
   If is freesound  creates an OAuth2 object to connect to freesounds oauth2 authentication.
  The  OAuth2 object is connected to a number of slots including  ResourceWidget::slotAccessTokenReceived
  Calls OAuth2::obtainAccessToken to kick off the freesound authentication
*/
void ResourceWidget::slotSaveItem(const QString &originalUrl)
{
    QUrl saveUrl;

    QListWidgetItem *item = search_results->currentItem();
    if (!item) {
        return;
    }
    QString path = m_folder;
    QString ext;
    QString sFileExt;
    if (!path.endsWith('/')) {
        path.append('/');
    }
    if (!originalUrl.isEmpty()) {
        path.append(QUrl(originalUrl).fileName());
        ext = "*." + QUrl(originalUrl).fileName().section('.', -1);
        m_currentInfo.itemDownload = originalUrl;
    } else {
        path.append(m_currentService->getDefaultDownloadName(item));

        if (m_currentService->serviceType == FREESOUND) {
#ifdef QT5_USE_WEBKIT
            sFileExt = m_currentService->getExtension(search_results->currentItem());
#else
            sFileExt = QStringLiteral("*.") + m_currentInfo.HQpreview.section('.', -1);
#endif
            if (sFileExt.isEmpty()) {
                sFileExt = QStringLiteral("*.") + m_currentInfo.fileType;    // if the file name had no extension then use the file type freesound says it is.
            }
            ext = "Audio (" + sFileExt + ");;All Files(*.*)";

        } else if (m_currentService->serviceType == OPENCLIPART) {
            ext = "Images (" + m_currentService->getExtension(search_results->currentItem()) + ");;All Files(*.*)";
        } else {
            ext = "Video (" + m_currentService->getExtension(search_results->currentItem()) + ");;All Files(*.*)";
        }
    }
    QUrl srcUrl(m_currentInfo.itemDownload);
    mSaveLocation = GetSaveFileNameAndPathS(path, ext);
    if (mSaveLocation.isEmpty()) { //user canceled save
        return;
    }

    if (m_currentService->serviceType != FREESOUND) {
        saveUrl = QUrl::fromLocalFile(mSaveLocation);
    }
    slotSetDescription(QLatin1String(""));
    button_import->setEnabled(false); // disable buttons while download runs. enabled in slotGotFile
#ifdef QT5_USE_WEBKIT
    if (m_currentService->serviceType == FREESOUND) { // open a dialog to authenticate with free sound and download the file
        m_pOAuth2->obtainAccessToken();// when  job finished   ResourceWidget::slotAccessTokenReceived will be called
    } else { // not freesound - do file download via a KIO file copy job
        DoFileDownload(srcUrl, QUrl(saveUrl));
    }
#else
    saveUrl = QUrl::fromLocalFile(mSaveLocation);
    if (m_currentService->serviceType == FREESOUND) {
        // No OAuth, default to HQ preview
        srcUrl = QUrl(m_currentInfo.HQpreview);
    }
    DoFileDownload(srcUrl, QUrl(saveUrl));
#endif
}

/**
 * @brief ResourceWidget::DoFileDownload
 * @param srcUrl source url
 * @param saveUrl destination url
 * Called by ResourceWidget::slotSaveItem() for non freesound downloads. Called by ResourceWidget::slotFreesoundUseHQPreview()
 * when user chooses to use HQ preview file from freesound
 * Starts a file copy job to download the file. When file finishes dowloading slotGotFile will be called
 */
void ResourceWidget::DoFileDownload(const QUrl &srcUrl, const QUrl &saveUrl)
{
    KIO::FileCopyJob *getJob = KIO::file_copy(srcUrl, saveUrl, -1, KIO::Overwrite);
    KFileItem info(srcUrl);
    getJob->setSourceSize(info.size());
    getJob->setProperty("license", item_license->text());
    getJob->setProperty("licenseurl", item_license->url());
    getJob->setProperty("originurl", m_currentInfo.itemDownload);
    if (!m_currentInfo.authorUrl.isEmpty()) {
        getJob->setProperty("author", m_currentInfo.authorUrl);
    } else if (!m_currentInfo.author.isEmpty()) {
        getJob->setProperty("author", m_currentInfo.author);
    }
    connect(getJob, &KJob::result, this, &ResourceWidget::slotGotFile);
    getJob->start();
}

/**
 * @brief ResourceWidget::slotFreesoundUseHQPreview
 * Fires when user clicks the Use HQ preview button on the free sound login dialog
 */
void ResourceWidget::slotFreesoundUseHQPreview()
{

    mSaveLocation = mSaveLocation + ".mp3"; // HQ previews are .mp3 files - so append this to file name previously choosen
    if (QFile::exists(mSaveLocation)) { // check that this newly created file name file does not already exist
        int ret = QMessageBox::warning(this, i18n("File Exists"),
                                       i18n("HQ preview files are all mp3 files. We have added .mp3 as a file extension to the destination file name you chose. However, there is an existing file of this name present. \n Do you want to overwrite the existing file?. ") + "\n" + mSaveLocation,
                                       QMessageBox::Yes | QMessageBox::No,
                                       QMessageBox::No);
        if (ret == QMessageBox::No) {
            button_import->setEnabled(true);
            return;
        }
    }
    QUrl saveUrl;
    saveUrl = QUrl::fromLocalFile(mSaveLocation);
    QUrl srcUrl(m_currentInfo.HQpreview);
    DoFileDownload(srcUrl,  saveUrl);

}
/**
 * @brief ResourceWidget::slotFreesoundCanceled
 * Fires when user cancels out of the Freesound Login dialog
 */
void ResourceWidget::slotFreesoundCanceled()
{
    button_import->setEnabled(true);
}

/**
 * @brief ResourceWidget::slotGotFile - fires when the file copy job started by  ResourceWidget::slotSaveItem() completes
 * emits addClip which causes clip to be added to the project bin.
 * Enables the import button
 * @param job
 */
void ResourceWidget::slotGotFile(KJob *job)

{
    QString errTxt;
    button_import->setEnabled(true);
    if (job->error()) {

        errTxt  = job->errorString();
        KMessageBox::sorry(this, errTxt, i18n("Error Loading Data"));

        qCDebug(KDENLIVE_LOG) << "//file import job errored: " << errTxt;
        return;
    } else {
        KIO::FileCopyJob *copyJob = static_cast<KIO::FileCopyJob *>(job);
        const QUrl filePath = copyJob->destUrl();

<<<<<<< HEAD
        KMessageBox::information(this, i18n("Resource saved to ") + filePath.path(), i18n("Data Imported"));
        emit addClip(filePath);
=======
        KMessageBox::information(this,i18n( "Resource saved to ") + filePath.path(), i18n("Data Imported"));
        emit addClip(filePath, QStringList());
>>>>>>> 5b85e93f
    }
}

/**
 * @brief ResourceWidget::slotOpenUrl. Opens the file on the URL using the associated application via a KRun object
 *
 *
 * called by slotOpenLink() so this will open .html in the users associated browser
 * @param url
 */
void ResourceWidget::slotOpenUrl(const QString &url)
{
    new KRun(QUrl(url), this);
}
/**
 * @brief ResourceWidget::slotChangeService - fires when user changes what online resource they want to search agains via the dropdown list

  Also fires when widget first opens
*/
void ResourceWidget::slotChangeService()
{
    info_browser->clear();
    delete m_currentService;
    m_currentService = Q_NULLPTR;
    SERVICETYPE service = (SERVICETYPE) service_list->itemData(service_list->currentIndex()).toInt();
    if (service == FREESOUND) {
        m_currentService = new FreeSound(search_results);
    } else if (service == OPENCLIPART) {
        m_currentService = new OpenClipArt(search_results);
    } else if (service == ARCHIVEORG) {
        m_currentService = new ArchiveOrg(search_results);
        connect(m_currentService, SIGNAL(gotPreview(QString)), this, SLOT(slotLoadPreview(QString)));
    } else {
        return;
    }

    connect(m_currentService, SIGNAL(gotMetaInfo(QString)), this, SLOT(slotSetMetadata(QString)));
    connect(m_currentService, SIGNAL(gotMetaInfo(QMap<QString,QString>)), this, SLOT(slotDisplayMetaInfo(QMap<QString,QString>)));
    connect(m_currentService, &AbstractService::maxPages, this, &ResourceWidget::slotSetMaximum);
    connect(m_currentService, &AbstractService::searchInfo, search_info, &QLabel::setText);
    connect(m_currentService, &AbstractService::gotThumb, this, &ResourceWidget::slotLoadThumb);
    connect(m_currentService, &AbstractService::searchDone, this, &ResourceWidget::slotSearchFinished);
    if (m_currentService->hasPreview) {
        connect(m_currentService, SIGNAL(previewFinished()), this, SLOT(slotPreviewFinished()));
    }

    button_preview->setVisible(m_currentService->hasPreview);

    button_import->setVisible(!m_currentService->inlineDownload);

    search_info->setText(QString());
    if (!search_text->text().isEmpty()) {
        slotStartSearch();    // automatically kick of a search if we have search text and we switch services.
    }
}

void ResourceWidget::slotSearchFinished()
{
    this->setCursor(Qt::ArrowCursor);
}

/**
 * @brief ResourceWidget::slotSetMaximum
 * @param max
 */
void ResourceWidget::slotSetMaximum(int max)
{
    page_number->setMaximum(max);
}
/**
 * @brief ResourceWidget::slotOnlineChanged
 * @param online
 */
void ResourceWidget::slotOnlineChanged(bool online)
{

    button_search->setEnabled(online);
    search_info->setText(online ? QString() : i18n("You need to be online\n for searching"));
}
/**
 * @brief ResourceWidget::slotNextPage
 */
void ResourceWidget::slotNextPage()
{
    const int ix = page_number->value();
    if (search_results->count() > 0) {
        page_number->setValue(ix + 1);
    }
}
/**
 * @brief ResourceWidget::slotPreviousPage
 */
void ResourceWidget::slotPreviousPage()
{
    const int ix = page_number->value();
    if (ix > 1) {
        page_number->setValue(ix - 1);
    }
}
/**
 * @brief ResourceWidget::parseLicense provides a name for the licence based on the license URL
 * called by  ResourceWidget::slotDisplayMetaInfo and by  ResourceWidget::slotUpdateCurrentSound
 * @param licenseUrl
 */
void ResourceWidget::parseLicense(const QString &licenseUrl)
{
    QString licenseName;

    if (licenseUrl.contains(QStringLiteral("/sampling+/"))) {
        licenseName = QStringLiteral("Sampling+");
    } else if (licenseUrl.contains(QStringLiteral("/by/"))) {
        licenseName = QStringLiteral("Attribution");
    } else if (licenseUrl.contains(QStringLiteral("/by-nd/"))) {
        licenseName = QStringLiteral("Attribution-NoDerivs");
    } else if (licenseUrl.contains(QStringLiteral("/by-nc-sa/"))) {
        licenseName = QStringLiteral("Attribution-NonCommercial-ShareAlike");
    } else if (licenseUrl.contains(QStringLiteral("/by-sa/"))) {
        licenseName = QStringLiteral("Attribution-ShareAlike");
    } else if (licenseUrl.contains(QStringLiteral("/by-nc/"))) {
        licenseName = QStringLiteral("Attribution-NonCommercial");
    } else if (licenseUrl.contains(QStringLiteral("/by-nc-nd/"))) {
        licenseName = QStringLiteral("Attribution-NonCommercial-NoDerivs");
    }

    else if (licenseUrl.contains(QLatin1String("/publicdomain/zero/"))) {
        licenseName = QStringLiteral("Creative Commons 0");
    } else if (licenseUrl.endsWith(QLatin1String("/publicdomain")) || licenseUrl.contains(QLatin1String("openclipart.org/share")))

    {
        licenseName = QStringLiteral("Public Domain");
    }

    else {
        licenseName = i18n("Unknown");
    }
    item_license->setText(licenseName);
    item_license->setUrl(licenseUrl);
}

/**
 * @brief ResourceWidget::slotOpenLink. Fires when Url in the resource wizard is clicked
 * @param url
 * Connected to anchorClicked(). If the url ends in _import it downloads the file at the end of the url via slotSaveItem().
 * We have created URLs deliberately tagged with _import in ArchiveOrg::slotParseResults. If the URL is tagged in this way we remove the tag
 * and download the file.
 * Otherwise it opens the URL via slotOpenUrl() which opens the URL in the systems default web browser
 */
void ResourceWidget::slotOpenLink(const QUrl &url)
{
    QString path = url.toEncoded();
    if (path.endsWith(QLatin1String("_import"))) {//
        path.chop(7);
        // import file in Kdenlive
        slotSaveItem(path);
    } else {
        slotOpenUrl(path);
    }
}
/**
 * @brief ResourceWidget::slotSetDescription Updates the display with the description text
 * @param desc /n
 * The description is either the detailed description of the file or is progress messages on the download process
 *
*/
void ResourceWidget::slotSetDescription(const QString &desc)
{
    if (m_desc != desc) {
        m_desc = desc;
        updateLayout();
    }
}
/**
 * @brief ResourceWidget::slotSetMetadata updates the display with the metadata.
 * @param desc /n
 * The meta data is info on the sounds length, samplerate, filesize and  number of channels. This is called when gotMetaInfo(Qstring) signal fires. That signal is passing html in the parameter
 * This function is updating the html (m_meta) in the ResourceWidget and then calls  updateLayout()
 * which updates actual widget
 */
void ResourceWidget::slotSetMetadata(const QString &metadata)
{
    if (m_meta != metadata) {
        m_meta = metadata;
        updateLayout();
    }
}
/**
 * @brief ResourceWidget::slotSetImage Sets a thumbnail on the widget
 * @param desc
 * called by ResourceWidget::slotLoadThumb \n
 * This sets a thumb nail image onto a label on the resource widget. If it is a animated .gif it will play
 */
void ResourceWidget::slotSetImage(const QString &desc)
{
    QPixmap pic(desc);
    GifLabel->setPixmap(pic);// pass a pointer as a parameter. Display the pic in our lable

}
/** @brief updates the display with infomation on the seleted item. The title consists of the sounds file name and the author
 *
 * Called by ResourceWidget::slotUpdateCurrentSound()
*/
void ResourceWidget::slotSetTitle(const QString &title)
{
    if (m_title != title) {
        m_title = title;
        updateLayout();
    }
}
/**
 * @brief ResourceWidget::updateLayout
 * This concats the html in m_title, m_desc and m_meta and sets the resulting
 * html markup into the content of the ResourceWidget \n
 * Called by slotSetTitle() , slotSetMetadata() ,slotSetDescription()
 */
void ResourceWidget::updateLayout()
{
    QString content = m_title;

    if (!m_desc.isEmpty()) {
        content.append(m_desc);
    }
    if (!m_meta.isEmpty()) {
        content.append(m_meta);
    }
    info_browser->setHtml(content);
}
/**
 * @brief ResourceWidget::slotPreviewFinished
 * connected to FreeSound previewFinished signal
 */
void  ResourceWidget::slotPreviewFinished()
{
    button_preview->setText(i18n("Preview"));
}

/**
 * @brief ResourceWidget::slotFreesoundAccessDenied
 * Will fire if freesound denies access - eg wrong password entered.
 */
void ResourceWidget::slotFreesoundAccessDenied()
{
    button_import->setEnabled(true);
    info_browser->setHtml("<html>"  + i18n("Access Denied from Freesound.  Have you authorised the Kdenlive application on your freesound account?") + "</html>");
}

/**
 * @brief ResourceWidget::slotAccessTokenReceived
 * @param sAccessToken - the access token obtained from freesound website \n
 * Connected to OAuth2::accessTokenReceived signal in ResourceWidget constructor.
 * Fires when the OAuth2 object has obtained an access token. This slot then goes ahead
 * and starts the download of the requested file. ResourceWidget::DownloadRequestFinished will be
 * notified when that job finishes
 */
void ResourceWidget::slotAccessTokenReceived(const QString &sAccessToken)
{
    //qCDebug(KDENLIVE_LOG) << "slotAccessTokenReceived: " <<sAccessToken;
    if (sAccessToken != QLatin1String("")) {
        // QNetworkAccessManager *networkManager = new QNetworkAccessManager(this);

        QNetworkRequest request;
        QUrl srcUrl(m_currentInfo.itemDownload);
        request.setUrl(srcUrl);//  Download url of a freesound file
        // eg https://www.freesound.org/apiv2/sounds/39206/download/
        request.setRawHeader(QByteArray("Authorization"), QByteArray("Bearer").append(sAccessToken.toUtf8()));

        m_meta = QLatin1String("");
        m_desc = "<br><b>" +  i18n("Starting File Download") + "</b><br>";
        updateLayout();

        QNetworkReply *reply2 = m_networkAccessManager->get(request);
        connect(reply2, &QIODevice::readyRead, this, &ResourceWidget::slotReadyRead);
        connect(m_networkAccessManager, &QNetworkAccessManager::finished, this, &ResourceWidget::DownloadRequestFinished);
    } else {

        m_meta = QLatin1String("");
        m_desc = "<br><b>" +  i18n("Error Getting Access Token from Freesound.") + "</b>";
        m_desc.append("<br><b>" +  i18n("Try importing again to obtain a new freesound connection") + "</b>");
        updateLayout();
    }
}
/**
 * @brief ResourceWidget::GetSaveFileNameAndPathS
 * @param path -  starting path where dialog will open on
 * @param ext - file exension filter to have in play on the dialog
 * @return  QString of the choosen path
 * Prompts user to choose a file name and path as to where to save a file.
 * Returns a QString of the path and file name or empty string if user  cancels
 */
QString ResourceWidget::GetSaveFileNameAndPathS(const QString &path, const QString &ext)
{
    QString saveUrlstring = QFileDialog::getSaveFileName(this, QString(), path, ext);
    if (saveUrlstring.isEmpty())
        // only check if the save  url is empty (ie if user cancels the save.)
        //If the URL has no file at the end we trap this error in slotGotFile.
    {
        return saveUrlstring;
    }
    if (QFile::exists(saveUrlstring)) {
        int ret = QMessageBox::warning(this, i18n("File Exists"),
                                       i18n("Do you want to overwrite the existing file?"),
                                       QMessageBox::Yes | QMessageBox::No,
                                       QMessageBox::No);
        if (ret == QMessageBox::No) {
            return QLatin1String("");
        }
    }
    return saveUrlstring;
}
/**
 * @brief ResourceWidget::slotReadyRead
 * Fires each time the download of the freesound file grabs some more data.
 * Prints dots to the dialog indicating download is progressing.
 */
void ResourceWidget::slotReadyRead()
{
    m_desc.append(".");
    updateLayout();
}
/**
 * @brief ResourceWidget::DownloadRequestFinished
 * @param reply
 * Fires when the download of the freesound file completes.
 * If the download was successfull this saves the data from memory to the file system. Emits an ResourceWidget::addClip signal.
 * MainWindow::slotDownloadResources() links this signal to MainWindow::slotAddProjectClip
 * If the download has failed with AuthenticationRequiredError then it requests a new access token via the refresh token method
 * and then the download process will retry.
 * If the download fails for other reasons this reports an error and clears out the access token from memory.
 * If the user requests the file import again it will request a login to free sound again and the download might suceed on this second try
 */
void ResourceWidget::DownloadRequestFinished(QNetworkReply *reply)
{

    button_import->setEnabled(true);
    if (reply->isFinished()) {
        if (reply->error() == QNetworkReply::NoError) {
            QByteArray  aSoundData = reply->readAll();
            QFile file(mSaveLocation);
            if (file.open(QIODevice::WriteOnly)) {
                file.write(aSoundData);
                file.close();

<<<<<<< HEAD
                KMessageBox::information(this, i18n("Resource saved to ") + mSaveLocation, i18n("Data Imported"));
                emit addClip(QUrl(mSaveLocation));// MainWindow::slotDownloadResources() links this signal to MainWindow::slotAddProjectClip
=======
                  KMessageBox::information(this, i18n("Resource saved to ") + mSaveLocation, i18n("Data Imported"));
                  emit addClip(QUrl(mSaveLocation), QStringList());// MainWindow::slotDownloadResources() links this signal to MainWindow::slotAddProjectClip
>>>>>>> 5b85e93f

                m_desc.append("<br>" + i18n("Saved file to") + "<br>");
                m_desc.append(mSaveLocation);
                updateLayout();
            } else {
#ifdef QT5_USE_WEBKIT
                m_pOAuth2->ForgetAccessToken();
#endif
                m_desc.append("<br>" + i18n("Error Saving File"));
                updateLayout();

            }
        } else {

            if (reply->error() == QNetworkReply::AuthenticationRequiredError) {
                QString sErrorText = reply->readAll();
#ifdef QT5_USE_WEBKIT
                m_pOAuth2->obtainNewAccessToken();
#endif
            } else {
#ifdef QT5_USE_WEBKIT
                m_pOAuth2->ForgetAccessToken();
#endif
                m_desc.append("<br>" + i18n("Error Downloading File. Error code: ") + reply->error() + "<br>");
                m_desc.append("<br><b>" +  i18n("Try importing again to obtain a new freesound connection") + "</b>");
                updateLayout();

            }
        }

    }
    reply->deleteLater();
}<|MERGE_RESOLUTION|>--- conflicted
+++ resolved
@@ -500,13 +500,8 @@
         KIO::FileCopyJob *copyJob = static_cast<KIO::FileCopyJob *>(job);
         const QUrl filePath = copyJob->destUrl();
 
-<<<<<<< HEAD
-        KMessageBox::information(this, i18n("Resource saved to ") + filePath.path(), i18n("Data Imported"));
-        emit addClip(filePath);
-=======
         KMessageBox::information(this,i18n( "Resource saved to ") + filePath.path(), i18n("Data Imported"));
         emit addClip(filePath, QStringList());
->>>>>>> 5b85e93f
     }
 }
 
@@ -848,13 +843,8 @@
                 file.write(aSoundData);
                 file.close();
 
-<<<<<<< HEAD
-                KMessageBox::information(this, i18n("Resource saved to ") + mSaveLocation, i18n("Data Imported"));
-                emit addClip(QUrl(mSaveLocation));// MainWindow::slotDownloadResources() links this signal to MainWindow::slotAddProjectClip
-=======
                   KMessageBox::information(this, i18n("Resource saved to ") + mSaveLocation, i18n("Data Imported"));
                   emit addClip(QUrl(mSaveLocation), QStringList());// MainWindow::slotDownloadResources() links this signal to MainWindow::slotAddProjectClip
->>>>>>> 5b85e93f
 
                 m_desc.append("<br>" + i18n("Saved file to") + "<br>");
                 m_desc.append(mSaveLocation);
