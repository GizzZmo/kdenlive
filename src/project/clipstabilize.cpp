--- conflicted
+++ resolved
@@ -221,15 +221,10 @@
 void ClipStabilize::slotValidate()
 {
     if (m_urls.count() == 1) {
-<<<<<<< HEAD
-        if (QFile::exists(dest_url->url().path())) {
-            if (KMessageBox::questionYesNo(this, i18n("File %1 already exists.\nDo you want to overwrite it?", dest_url->url().path())) == KMessageBox::No) {
+        if (QFile::exists(dest_url->url().toLocalFile())) {
+            if (KMessageBox::questionYesNo(this, i18n("File %1 already exists.\nDo you want to overwrite it?", dest_url->url().toLocalFile())) == KMessageBox::No) {
                 return;
             }
-=======
-        if (QFile::exists(dest_url->url().toLocalFile())) {
-            if (KMessageBox::questionYesNo(this, i18n("File %1 already exists.\nDo you want to overwrite it?", dest_url->url().toLocalFile() )) == KMessageBox::No) return;
->>>>>>> 0f367c64
         }
     } else {
         QDir folder(dest_url->url().toLocalFile());
