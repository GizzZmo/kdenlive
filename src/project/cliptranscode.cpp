--- conflicted
+++ resolved
@@ -55,10 +55,6 @@
         QString fileName = m_urls.first();
         source_url->setUrl(QUrl::fromLocalFile(fileName));
         dest_url->setMode(KFile::File);
-<<<<<<< HEAD
-        dest_url->setUrl(dest);
-        dest_url->setMode(KFile::File); // OperationMode(KFileDialog::Saving);
-=======
 #if KXMLGUI_VERSION_MINOR > 32 || KXMLGUI_VERSION_MAJOR > 5
         dest_url->setAcceptMode(QFileDialog::AcceptSave);
 #endif
@@ -67,7 +63,6 @@
             QUrl dest = QUrl::fromLocalFile(newFile);
             dest_url->setUrl(dest);
         }
->>>>>>> fe684e7e
         urls_list->setHidden(true);
         connect(source_url, SIGNAL(textChanged(QString)), this, SLOT(slotUpdateParams()));
     } else {
