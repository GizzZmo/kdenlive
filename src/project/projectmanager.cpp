/*
Copyright (C) 2014  Till Theato <root@ttill.de>
This file is part of kdenlive. See www.kdenlive.org.

This program is free software: you can redistribute it and/or modify
it under the terms of the GNU General Public License as published by
the Free Software Foundation, either version 3 of the License, or
(at your option) any later version.
*/

#include "projectmanager.h"
#include "bin/bin.h"
#include "bin/projectitemmodel.h"
#include "core.h"
#include "doc/kdenlivedoc.h"
#include "kdenlivesettings.h"
#include "mainwindow.h"
#include "monitor/monitormanager.h"
#include "profiles/profilemodel.hpp"
#include "project/dialogs/archivewidget.h"
#include "project/dialogs/backupwidget.h"
#include "project/dialogs/noteswidget.h"
#include "project/dialogs/projectsettings.h"
#include "utils/thumbnailcache.hpp"
#include "xml/xml.hpp"

// Temporary for testing
#include "bin/model/markerlistmodel.hpp"

#include "profiles/profilerepository.hpp"
#include "project/notesplugin.h"
#include "timeline2/model/builders/meltBuilder.hpp"
#include "timeline2/view/timelinecontroller.h"
#include "timeline2/view/timelinewidget.h"

#include <KActionCollection>
#include <KJob>
#include <KMessageBox>
#include <KRecentDirs>
#include <klocalizedstring.h>

#include "kdenlive_debug.h"
#include <KConfigGroup>
#include <QAction>
#include <QCryptographicHash>
#include <QFileDialog>
#include <QLocale>
#include <QMimeDatabase>
#include <QMimeType>
#include <QProgressDialog>
#include <QTimeZone>
#include <audiomixer/mixermanager.hpp>
#include <lib/localeHandling.h>

static QString getProjectNameFilters(bool ark=true) {
    auto filter = i18n("Kdenlive project (*.kdenlive)");
    if (ark) {
        filter.append(";;" + i18n("Archived project (*.tar.gz *.zip)"));
    }
    return filter;
}


ProjectManager::ProjectManager(QObject *parent)
    : QObject(parent)
    , m_mainTimelineModel(nullptr)
{
    m_fileRevert = KStandardAction::revert(this, SLOT(slotRevert()), pCore->window()->actionCollection());
    m_fileRevert->setIcon(QIcon::fromTheme(QStringLiteral("document-revert")));
    m_fileRevert->setEnabled(false);

    QAction *a = KStandardAction::open(this, SLOT(openFile()), pCore->window()->actionCollection());
    a->setIcon(QIcon::fromTheme(QStringLiteral("document-open")));
    a = KStandardAction::saveAs(this, SLOT(saveFileAs()), pCore->window()->actionCollection());
    a->setIcon(QIcon::fromTheme(QStringLiteral("document-save-as")));
    a = KStandardAction::openNew(this, SLOT(newFile()), pCore->window()->actionCollection());
    a->setIcon(QIcon::fromTheme(QStringLiteral("document-new")));
    m_recentFilesAction = KStandardAction::openRecent(this, SLOT(openFile(QUrl)), pCore->window()->actionCollection());

    QAction *saveCopyAction = new QAction(QIcon::fromTheme(QStringLiteral("document-save-as")), i18n("Save Copy…"), this);
    pCore->window()->addAction(QStringLiteral("file_save_copy"), saveCopyAction);
    connect(saveCopyAction,  &QAction::triggered, this, [this]{ saveFileAs(true); });

    QAction *backupAction = new QAction(QIcon::fromTheme(QStringLiteral("edit-undo")), i18n("Open Backup File"), this);
    pCore->window()->addAction(QStringLiteral("open_backup"), backupAction);
    connect(backupAction, SIGNAL(triggered(bool)), SLOT(slotOpenBackup()));

    m_notesPlugin = new NotesPlugin(this);

    m_autoSaveTimer.setSingleShot(true);
    connect(&m_autoSaveTimer, &QTimer::timeout, this, &ProjectManager::slotAutoSave);

    // Ensure the default data folder exist
    QDir dir(QStandardPaths::writableLocation(QStandardPaths::AppDataLocation));
    dir.mkpath(QStringLiteral(".backup"));
    dir.mkdir(QStringLiteral("titles"));
}

ProjectManager::~ProjectManager() = default;

void ProjectManager::slotLoadOnOpen()
{
    m_loading = true;
    if (m_startUrl.isValid()) {
        openFile();
    } else if (KdenliveSettings::openlastproject()) {
        openLastFile();
    } else {
        newFile(false);
    }

    if (!m_loadClipsOnOpen.isEmpty() && (m_project != nullptr)) {
        const QStringList list = m_loadClipsOnOpen.split(QLatin1Char(','));
        QList<QUrl> urls;
        urls.reserve(list.count());
        for (const QString &path : list) {
            // qCDebug(KDENLIVE_LOG) << QDir::current().absoluteFilePath(path);
            urls << QUrl::fromLocalFile(QDir::current().absoluteFilePath(path));
        }
        pCore->bin()->droppedUrls(urls);
    }
    m_loadClipsOnOpen.clear();
    m_loading = false;
    emit pCore->closeSplash();
}

void ProjectManager::init(const QUrl &projectUrl, const QString &clipList)
{
    m_startUrl = projectUrl;
    m_loadClipsOnOpen = clipList;
}

void ProjectManager::newFile(bool showProjectSettings)
{
    QString profileName = KdenliveSettings::default_profile();
    if (profileName.isEmpty()) {
        profileName = pCore->getCurrentProfile()->path();
    }
    newFile(profileName, showProjectSettings);
}

void ProjectManager::newFile(QString profileName, bool showProjectSettings)
{
    QUrl startFile = QUrl::fromLocalFile(KdenliveSettings::defaultprojectfolder() + QStringLiteral("/_untitled.kdenlive"));
    if (checkForBackupFile(startFile, true)) {
        return;
    }
    m_fileRevert->setEnabled(false);
    QString projectFolder;
    QMap<QString, QString> documentProperties;
    QMap<QString, QString> documentMetadata;
    QPair<int, int> projectTracks{KdenliveSettings::videotracks(), KdenliveSettings::audiotracks()};
    int audioChannels = 2;
    if (KdenliveSettings::audio_channels() == 1) {
        audioChannels = 4;
    } else if (KdenliveSettings::audio_channels() == 2) {
        audioChannels = 6;
    }
    pCore->monitorManager()->resetDisplay();
    QString documentId = QString::number(QDateTime::currentMSecsSinceEpoch());
    documentProperties.insert(QStringLiteral("documentid"), documentId);
    bool sameProjectFolder = KdenliveSettings::sameprojectfolder();
    if (!showProjectSettings) {
        if (!closeCurrentDocument()) {
            return;
        }
        if (KdenliveSettings::customprojectfolder()) {
            projectFolder = KdenliveSettings::defaultprojectfolder();
            if (!projectFolder.endsWith(QLatin1Char('/'))) {
                projectFolder.append(QLatin1Char('/'));
            }
            documentProperties.insert(QStringLiteral("storagefolder"), projectFolder + documentId);
        }
    } else {
        QPointer<ProjectSettings> w = new ProjectSettings(nullptr, QMap<QString, QString>(), QStringList(), projectTracks.first, projectTracks.second, audioChannels, KdenliveSettings::defaultprojectfolder(), false, true, pCore->window());
        connect(w.data(), &ProjectSettings::refreshProfiles, pCore->window(), &MainWindow::slotRefreshProfiles);
        if (w->exec() != QDialog::Accepted) {
            delete w;
            return;
        }
        if (!closeCurrentDocument()) {
            delete w;
            return;
        }
        if (KdenliveSettings::videothumbnails() != w->enableVideoThumbs()) {
            pCore->window()->slotSwitchVideoThumbs();
        }
        if (KdenliveSettings::audiothumbnails() != w->enableAudioThumbs()) {
            pCore->window()->slotSwitchAudioThumbs();
        }
        profileName = w->selectedProfile();
        projectFolder = w->storageFolder();
        projectTracks = w->tracks();
        audioChannels = w->audioChannels();
        documentProperties.insert(QStringLiteral("enableproxy"), QString::number(int(w->useProxy())));
        documentProperties.insert(QStringLiteral("generateproxy"), QString::number(int(w->generateProxy())));
        documentProperties.insert(QStringLiteral("proxyminsize"), QString::number(w->proxyMinSize()));
        documentProperties.insert(QStringLiteral("proxyparams"), w->proxyParams());
        documentProperties.insert(QStringLiteral("proxyextension"), w->proxyExtension());
        documentProperties.insert(QStringLiteral("audioChannels"), QString::number(w->audioChannels()));
        documentProperties.insert(QStringLiteral("generateimageproxy"), QString::number(int(w->generateImageProxy())));
        QString preview = w->selectedPreview();
        if (!preview.isEmpty()) {
            documentProperties.insert(QStringLiteral("previewparameters"), preview.section(QLatin1Char(';'), 0, 0));
            documentProperties.insert(QStringLiteral("previewextension"), preview.section(QLatin1Char(';'), 1, 1));
        }
        documentProperties.insert(QStringLiteral("proxyimageminsize"), QString::number(w->proxyImageMinSize()));
        if (!projectFolder.isEmpty()) {
            if (!projectFolder.endsWith(QLatin1Char('/'))) {
                projectFolder.append(QLatin1Char('/'));
            }
            documentProperties.insert(QStringLiteral("storagefolder"), projectFolder + documentId);
        }
        sameProjectFolder = w->docFolderAsStorageFolder();
        documentMetadata = w->metadata();
        delete w;
    }
    bool openBackup;
    m_notesPlugin->clear();
    pCore->bin()->cleanDocument();
    KdenliveDoc *doc = new KdenliveDoc(QUrl(), projectFolder, pCore->window()->m_commandStack, profileName, documentProperties, documentMetadata, projectTracks, audioChannels, &openBackup, pCore->window());
    doc->m_autosave = new KAutoSaveFile(startFile, doc);
    doc->m_sameProjectFolder = sameProjectFolder;
    ThumbnailCache::get()->clearCache();
    pCore->bin()->setDocument(doc);
    m_project = doc;
    pCore->monitorManager()->activateMonitor(Kdenlive::ProjectMonitor);
    updateTimeline(0);
    pCore->window()->connectDocument();
    pCore->mixer()->setModel(m_mainTimelineModel);
    bool disabled = m_project->getDocumentProperty(QStringLiteral("disabletimelineeffects")) == QLatin1String("1");
    QAction *disableEffects = pCore->window()->actionCollection()->action(QStringLiteral("disable_timeline_effects"));
    if (disableEffects) {
        if (disabled != disableEffects->isChecked()) {
            disableEffects->blockSignals(true);
            disableEffects->setChecked(disabled);
            disableEffects->blockSignals(false);
        }
    }
    emit docOpened(m_project);
    m_lastSave.start();
}

bool ProjectManager::closeCurrentDocument(bool saveChanges, bool quit)
{
    // Disable autosave
    m_autoSaveTimer.stop();
    if ((m_project != nullptr) && m_project->isModified() && saveChanges) {
        QString message;
        if (m_project->url().fileName().isEmpty()) {
            message = i18n("Save changes to document?");
        } else {
            message = i18n("The project <b>\"%1\"</b> has been changed.\nDo you want to save your changes?", m_project->url().fileName());
        }

        switch (KMessageBox::warningYesNoCancel(pCore->window(), message)) {
        case KMessageBox::Yes:
            // save document here. If saving fails, return false;
            if (!saveFile()) {
                return false;
            }
            break;
        case KMessageBox::Cancel:
            return false;
            break;
        default:
            break;
        }
    }
    ::mlt_pool_purge();
    pCore->cleanup();
    if (!quit && !qApp->isSavingSession()) {
        if (m_project) {
            pCore->bin()->abortOperations();
        }
    }
    pCore->window()->getMainTimeline()->unsetModel();
    pCore->window()->resetSubtitles();
    if (m_mainTimelineModel) {
        m_mainTimelineModel->prepareClose();
    }
    pCore->bin()->cleanDocument();

    if (!quit && !qApp->isSavingSession()) {
        if (m_project) {
            emit pCore->window()->clearAssetPanel();
            pCore->monitorManager()->clipMonitor()->slotOpenClip(nullptr);
            delete m_project;
            m_project = nullptr;
        }
    }
    pCore->mixer()->unsetModel();
    // Release model shared pointers
    m_mainTimelineModel.reset();
    return true;
}

bool ProjectManager::saveFileAs(const QString &outputFileName, bool saveACopy)
{
    pCore->monitorManager()->pauseActiveMonitor();
    QString oldProjectFolder = m_project->url().isEmpty()
            ? QString()
            : QFileInfo(m_project->url().toLocalFile()).absolutePath() + QStringLiteral("/cachefiles");
            // this was the old project folder in case the "save in project file location" setting was active

    // Sync document properties
    if (!saveACopy && outputFileName != m_project->url().toLocalFile()) {
        // Project filename changed
        emit pCore->window()->updateProjectPath(outputFileName);
    }
    prepareSave();
    QString saveFolder = QFileInfo(outputFileName).absolutePath();
    m_project->updateSubtitle(outputFileName);
    QString scene = projectSceneList(saveFolder);
    if (!m_replacementPattern.isEmpty()) {
        QMapIterator<QString, QString> i(m_replacementPattern);
        while (i.hasNext()) {
            i.next();
            scene.replace(i.key(), i.value());
        }
    }
    if (!m_project->saveSceneList(outputFileName, scene)) {
        return false;
    }
    QUrl url = QUrl::fromLocalFile(outputFileName);
    // Save timeline thumbnails
    QStringList thumbKeys = pCore->window()->getMainTimeline()->controller()->getThumbKeys();
    ThumbnailCache::get()->saveCachedThumbs(thumbKeys);
    if (!saveACopy) {
        m_project->setUrl(url);
        // setting up autosave file in ~/.kde/data/stalefiles/kdenlive/
        // saved under file name
        // actual saving by KdenliveDoc::slotAutoSave() called by a timer 3 seconds after the document has been edited
        // This timer is set by KdenliveDoc::setModified()
        const QString projectId = QCryptographicHash::hash(url.fileName().toUtf8(), QCryptographicHash::Md5).toHex();
        QUrl autosaveUrl = QUrl::fromLocalFile(QFileInfo(outputFileName).absoluteDir().absoluteFilePath(projectId + QStringLiteral(".kdenlive")));
        if (m_project->m_autosave == nullptr) {
            // The temporary file is not opened or created until actually needed.
            // The file filename does not have to exist for KAutoSaveFile to be constructed (if it exists, it will not be touched).
            m_project->m_autosave = new KAutoSaveFile(autosaveUrl, m_project);
        } else {
            m_project->m_autosave->setManagedFile(autosaveUrl);
        }

        pCore->window()->setWindowTitle(m_project->description());
        m_project->setModified(false);
    }
    m_recentFilesAction->addUrl(url);
    // remember folder for next project opening
    KRecentDirs::add(QStringLiteral(":KdenliveProjectsFolder"), saveFolder);
    saveRecentFiles();
    if (!saveACopy) {
        m_fileRevert->setEnabled(true);
        pCore->window()->m_undoView->stack()->setClean();
        QString newProjectFolder(saveFolder + QStringLiteral("/cachefiles"));
        if(((oldProjectFolder.isEmpty() && m_project->m_sameProjectFolder) || m_project->projectTempFolder() == oldProjectFolder) && newProjectFolder != m_project->projectTempFolder()) {
            KMessageBox::ButtonCode answer = KMessageBox::warningContinueCancel(
                pCore->window(), i18n("The location of the project file changed. You selected to use the location of the project file to save temporary files. "
                           "This will move all temporary files from <b>%1</b> to <b>%2</b>, the project file will then be reloaded",
                           m_project->projectTempFolder(), newProjectFolder));

            if (answer == KMessageBox::Continue) {
                // Proceed with move
                QString documentId = QDir::cleanPath(m_project->getDocumentProperty(QStringLiteral("documentid")));
                bool ok;
                documentId.toLongLong(&ok, 10);
                if (!ok || documentId.isEmpty()) {
                    KMessageBox::sorry(pCore->window(), i18n("Cannot perform operation, invalid document id: %1", documentId));
                } else {
                    QDir newDir(newProjectFolder);
                    QDir oldDir(m_project->projectTempFolder());
                    if (newDir.exists(documentId)) {
                        KMessageBox::sorry(pCore->window(), i18n("Cannot perform operation, target directory already exists: %1", newDir.absoluteFilePath(documentId)));
                    } else {
                        // Proceed with the move
                        pCore->projectManager()->moveProjectData(oldDir.absoluteFilePath(documentId), newDir.absolutePath());
                    }
                }
            }
        }
    }

    return true;
}

void ProjectManager::saveRecentFiles()
{
    KSharedConfigPtr config = KSharedConfig::openConfig();
    m_recentFilesAction->saveEntries(KConfigGroup(config, "Recent Files"));
    config->sync();
}

bool ProjectManager::saveFileAs(bool saveACopy)
{
    QFileDialog fd(pCore->window());
    if (saveACopy) {
        fd.setWindowTitle(i18n("Save Copy"));
    }
    fd.setDirectory(m_project->url().isValid() ? m_project->url().adjusted(QUrl::RemoveFilename).toLocalFile() : KdenliveSettings::defaultprojectfolder());
    fd.setNameFilter(getProjectNameFilters(false));
    fd.setAcceptMode(QFileDialog::AcceptSave);
    fd.setFileMode(QFileDialog::AnyFile);
    fd.setDefaultSuffix(QStringLiteral("kdenlive"));
    if (fd.exec() != QDialog::Accepted || fd.selectedFiles().isEmpty()) {
        return false;
    }
    
    QString outputFile = fd.selectedFiles().constFirst();

    bool ok = false;
    QDir cacheDir = m_project->getCacheDir(CacheBase, &ok);
    if (ok) {
        QFile file(cacheDir.absoluteFilePath(QString::fromLatin1(QUrl::toPercentEncoding(QStringLiteral(".") + outputFile))));
        file.open(QIODevice::ReadWrite | QIODevice::Text);
        file.close();
    }
    return saveFileAs(outputFile, saveACopy);
}

bool ProjectManager::saveFile()
{
    if (!m_project) {
        // Calling saveFile before a project was created, something is wrong
        qCDebug(KDENLIVE_LOG) << "SaveFile called without project";
        return false;
    }
    if (m_project->url().isEmpty()) {
        return saveFileAs();
    }
    bool result = saveFileAs(m_project->url().toLocalFile());
    m_project->m_autosave->resize(0);
    return result;
}

void ProjectManager::openFile()
{
    if (m_startUrl.isValid()) {
        openFile(m_startUrl);
        m_startUrl.clear();
        return;
    }
    QUrl url = QFileDialog::getOpenFileUrl(pCore->window(), QString(), QUrl::fromLocalFile(KRecentDirs::dir(QStringLiteral(":KdenliveProjectsFolder"))),
                                           getProjectNameFilters());
    if (!url.isValid()) {
        return;
    }
    KRecentDirs::add(QStringLiteral(":KdenliveProjectsFolder"), url.adjusted(QUrl::RemoveFilename).toLocalFile());
    m_recentFilesAction->addUrl(url);
    saveRecentFiles();
    openFile(url);
}

void ProjectManager::openLastFile()
{
    if (m_recentFilesAction->selectableActionGroup()->actions().isEmpty()) {
        // No files in history
        newFile(false);
        return;
    }

    QAction *firstUrlAction = m_recentFilesAction->selectableActionGroup()->actions().last();
    if (firstUrlAction) {
        firstUrlAction->trigger();
    } else {
        newFile(false);
    }
}

// fix mantis#3160 separate check from openFile() so we can call it from newFile()
// to find autosaved files (in ~/.local/share/stalefiles/kdenlive) and recover it
bool ProjectManager::checkForBackupFile(const QUrl &url, bool newFile)
{
    // Check for autosave file that belong to the url we passed in.
    const QString projectId = QCryptographicHash::hash(url.fileName().toUtf8(), QCryptographicHash::Md5).toHex();
    QUrl autosaveUrl = newFile ? url : QUrl::fromLocalFile(QFileInfo(url.path()).absoluteDir().absoluteFilePath(projectId + QStringLiteral(".kdenlive")));
    QList<KAutoSaveFile *> staleFiles = KAutoSaveFile::staleFiles(autosaveUrl);
    QFileInfo sourceInfo(url.toLocalFile());
    QDateTime sourceTime;
    if (sourceInfo.exists()) {
        sourceTime = QFileInfo(url.toLocalFile()).lastModified();
    }
    KAutoSaveFile *orphanedFile = nullptr;
    // Check if we can have a lock on one of the file,
    // meaning it is not handled by any Kdenlive instance
    if (!staleFiles.isEmpty()) {
        for (KAutoSaveFile *stale : qAsConst(staleFiles)) {
            if (stale->open(QIODevice::QIODevice::ReadWrite)) {
                // Found orphaned autosave file
                if (!sourceTime.isValid() || QFileInfo(stale->fileName()).lastModified() > sourceTime) {
                    orphanedFile = stale;
                    break;
                }
            }
        }
    }

    if (orphanedFile) {
        if (KMessageBox::questionYesNo(nullptr, i18n("Auto-saved file exist. Do you want to recover now?"), i18n("File Recovery"),
                                       KGuiItem(i18n("Recover")), KGuiItem(i18n("Do not recover"))) == KMessageBox::Yes) {
            doOpenFile(url, orphanedFile);
            return true;
        }
    }
    // remove the stale files
    for (KAutoSaveFile *stale : qAsConst(staleFiles)) {
        stale->open(QIODevice::ReadWrite);
        delete stale;
    }
    return false;
}

void ProjectManager::openFile(const QUrl &url)
{
    QMimeDatabase db;
    // Make sure the url is a Kdenlive project file
    QMimeType mime = db.mimeTypeForUrl(url);
    if (mime.inherits(QStringLiteral("application/x-compressed-tar")) || mime.inherits(QStringLiteral("application/zip"))) {
        // Opening a compressed project file, we need to process it
        // qCDebug(KDENLIVE_LOG)<<"Opening archive, processing";
        QPointer<ArchiveWidget> ar = new ArchiveWidget(url);
        if (ar->exec() == QDialog::Accepted) {
            openFile(QUrl::fromLocalFile(ar->extractedProjectFile()));
        } else if (m_startUrl.isValid()) {
            // we tried to open an invalid file from command line, init new project
            newFile(false);
        }
        delete ar;
        return;
    }

    /*if (!url.fileName().endsWith(".kdenlive")) {
        // This is not a Kdenlive project file, abort loading
        KMessageBox::sorry(pCore->window(), i18n("File %1 is not a Kdenlive project file", url.toLocalFile()));
        if (m_startUrl.isValid()) {
            // we tried to open an invalid file from command line, init new project
            newFile(false);
        }
        return;
    }*/

    if ((m_project != nullptr) && m_project->url() == url) {
        return;
    }

    if (!closeCurrentDocument()) {
        return;
    }
    if (checkForBackupFile(url)) {
        return;
    }
    pCore->displayMessage(i18n("Opening file %1", url.toLocalFile()), OperationCompletedMessage, 100);
    doOpenFile(url, nullptr);
}

void ProjectManager::doOpenFile(const QUrl &url, KAutoSaveFile *stale)
{
    Q_ASSERT(m_project == nullptr);
    m_fileRevert->setEnabled(true);

    delete m_progressDialog;
    m_progressDialog = nullptr;
    ThumbnailCache::get()->clearCache();
    pCore->monitorManager()->resetDisplay();
    pCore->monitorManager()->activateMonitor(Kdenlive::ProjectMonitor);
    if (!m_loading) {
        m_progressDialog = new QProgressDialog(pCore->window());
        m_progressDialog->setWindowTitle(i18n("Loading project"));
        m_progressDialog->setCancelButton(nullptr);
        m_progressDialog->setLabelText(i18n("Loading project"));
        m_progressDialog->setMaximum(0);
        m_progressDialog->show();
    }
    bool openBackup;
    m_notesPlugin->clear();
    int audioChannels = 2;
    if (KdenliveSettings::audio_channels() == 1) {
        audioChannels = 4;
    } else if (KdenliveSettings::audio_channels() == 2) {
        audioChannels = 6;
    }

    KdenliveDoc *doc = new KdenliveDoc(stale ? QUrl::fromLocalFile(stale->fileName()) : url, QString(), pCore->window()->m_commandStack,
                                       KdenliveSettings::default_profile().isEmpty() ? pCore->getCurrentProfile()->path() : KdenliveSettings::default_profile(),
                                       QMap<QString, QString>(), QMap<QString, QString>(),
                                       {KdenliveSettings::videotracks(), KdenliveSettings::audiotracks()}, audioChannels, &openBackup, pCore->window());
    if (stale == nullptr) {
        const QString projectId = QCryptographicHash::hash(url.fileName().toUtf8(), QCryptographicHash::Md5).toHex();
        QUrl autosaveUrl = QUrl::fromLocalFile(QFileInfo(url.path()).absoluteDir().absoluteFilePath(projectId + QStringLiteral(".kdenlive")));
        stale = new KAutoSaveFile(autosaveUrl, doc);
        doc->m_autosave = stale;
    } else {
        doc->m_autosave = stale;
        stale->setParent(doc);
        // if loading from an autosave of unnamed file, or restore failed then keep unnamed
        bool loadingFailed = doc->url().isEmpty();
        if (url.fileName().contains(QStringLiteral("_untitled.kdenlive"))) {
            doc->setUrl(QUrl());
            doc->setModified(true);
        } else if (!loadingFailed) {
            doc->setUrl(url);
        }
        doc->setModified(!loadingFailed);
        stale->setParent(doc);
    }
    if (m_progressDialog) {
        m_progressDialog->setLabelText(i18n("Loading clips"));
        m_progressDialog->setMaximum(doc->clipsCount());
    } else {
        emit pCore->loadingMessageUpdated(QString(), 0, doc->clipsCount());
    }

    // TODO refac delete this
    pCore->bin()->setDocument(doc);
    QList<QAction *> rulerActions;
    rulerActions << pCore->window()->actionCollection()->action(QStringLiteral("set_render_timeline_zone"));
    rulerActions << pCore->window()->actionCollection()->action(QStringLiteral("unset_render_timeline_zone"));
    rulerActions << pCore->window()->actionCollection()->action(QStringLiteral("clear_render_timeline_zone"));

    // Set default target tracks to upper audio / lower video tracks
    m_project = doc;
    doc->loadDocumentGuides();

    if (!updateTimeline(m_project->getDocumentProperty(QStringLiteral("position")).toInt())) {
        delete m_progressDialog;
        m_progressDialog = nullptr;
        return;
    }
    pCore->window()->connectDocument();
    pCore->mixer()->setModel(m_mainTimelineModel);
    QDateTime documentDate = QFileInfo(m_project->url().toLocalFile()).lastModified();
    pCore->window()->getMainTimeline()->controller()->loadPreview(m_project->getDocumentProperty(QStringLiteral("previewchunks")),
                                                                  m_project->getDocumentProperty(QStringLiteral("dirtypreviewchunks")), documentDate,
                                                                  m_project->getDocumentProperty(QStringLiteral("disablepreview")).toInt());

    emit docOpened(m_project);
    pCore->displayMessage(QString(), OperationCompletedMessage, 100);
    if (openBackup) {
        slotOpenBackup(url);
    }
    m_lastSave.start();
    delete m_progressDialog;
    m_progressDialog = nullptr;
}

void ProjectManager::slotRevert()
{
    if (m_project->isModified() &&
        KMessageBox::warningContinueCancel(pCore->window(),
                                           i18n("This will delete all changes made since you last saved your project. Are you sure you want to continue?"),
                                           i18n("Revert to last saved version")) == KMessageBox::Cancel) {
        return;
    }
    QUrl url = m_project->url();
    if (closeCurrentDocument(false)) {
        doOpenFile(url, nullptr);
    }
}

KdenliveDoc *ProjectManager::current()
{
    return m_project;
}

bool ProjectManager::slotOpenBackup(const QUrl &url)
{
    QUrl projectFile;
    QUrl projectFolder;
    QString projectId;
    if (url.isValid()) {
        // we could not open the project file, guess where the backups are
        projectFolder = QUrl::fromLocalFile(KdenliveSettings::defaultprojectfolder());
        projectFile = url;
    } else {
        projectFolder = QUrl::fromLocalFile(m_project->projectTempFolder());
        projectFile = m_project->url();
        projectId = m_project->getDocumentProperty(QStringLiteral("documentid"));
    }
    bool result = false;
    QPointer<BackupWidget> dia = new BackupWidget(projectFile, projectFolder, projectId, pCore->window());
    if (dia->exec() == QDialog::Accepted) {
        QString requestedBackup = dia->selectedFile();
        m_project->backupLastSavedVersion(projectFile.toLocalFile());
        closeCurrentDocument(false);
        doOpenFile(QUrl::fromLocalFile(requestedBackup), nullptr);
        if (m_project) {
            if (!m_project->url().isEmpty()) {
                // Only update if restore succeeded
                pCore->window()->slotEditSubtitle();
                m_project->setUrl(projectFile);
                m_project->setModified(true);
            }
            pCore->window()->setWindowTitle(m_project->description());
            result = true;
        }
    }
    delete dia;
    return result;
}

KRecentFilesAction *ProjectManager::recentFilesAction()
{
    return m_recentFilesAction;
}

void ProjectManager::slotStartAutoSave()
{
    if (m_lastSave.elapsed() > 300000) {
        // If the project was not saved in the last 5 minute, force save
        m_autoSaveTimer.stop();
        slotAutoSave();
    } else {
        m_autoSaveTimer.start(3000); // will trigger slotAutoSave() in 3 seconds
    }
}

void ProjectManager::slotAutoSave()
{
    prepareSave();
    QString saveFolder = m_project->url().adjusted(QUrl::RemoveFilename | QUrl::StripTrailingSlash).toLocalFile();
    QString scene = projectSceneList(saveFolder);
    if (!m_replacementPattern.isEmpty()) {
        QMapIterator<QString, QString> i(m_replacementPattern);
        while (i.hasNext()) {
            i.next();
            scene.replace(i.key(), i.value());
        }
    }
    if (!scene.contains(QLatin1String("<track "))) {
        // In some unexplained cases, the MLT playlist is corrupted and all tracks are deleted. Don't save in that case.
        pCore->displayMessage(i18n("Project was corrupted, cannot backup. Please close and reopen your project file to recover last backup"), ErrorMessage);
        return;
    }
    m_project->slotAutoSave(scene);
    m_lastSave.start();
}

QString ProjectManager::projectSceneList(const QString &outputFolder, const QString overlayData)
{
    // Disable multitrack view and overlay
    bool isMultiTrack = pCore->monitorManager()->isMultiTrack();
    bool hasPreview = pCore->window()->getMainTimeline()->controller()->hasPreviewTrack();
    bool isTrimming = pCore->monitorManager()->isTrimming();
    if (isMultiTrack) {
        pCore->window()->getMainTimeline()->controller()->slotMultitrackView(false, false);
    }
    if (hasPreview) {
        pCore->window()->getMainTimeline()->controller()->updatePreviewConnection(false);
    }
    if (isTrimming) {
        pCore->window()->getMainTimeline()->controller()->requestEndTrimmingMode();
    }
    pCore->mixer()->pauseMonitoring(true);
    QString scene = pCore->monitorManager()->projectMonitor()->sceneList(outputFolder, QString(), overlayData);
    pCore->mixer()->pauseMonitoring(false);
    if (isMultiTrack) {
        pCore->window()->getMainTimeline()->controller()->slotMultitrackView(true, false);
    }
    if (hasPreview) {
        pCore->window()->getMainTimeline()->controller()->updatePreviewConnection(true);
    }
    if (isTrimming) {
<<<<<<< HEAD
        pCore->window()->getMainTimeline()->controller()->requestStartTrimmingMode(-1, false);
=======
        pCore->window()->getMainTimeline()->controller()->requestStartTrimmingMode();
>>>>>>> 1770f98f
    }
    return scene;
}

void ProjectManager::setDocumentNotes(const QString &notes)
{
    m_notesPlugin->widget()->setHtml(notes);
}

QString ProjectManager::documentNotes() const
{
    QString text = m_notesPlugin->widget()->toPlainText().simplified();
    if (text.isEmpty()) {
        return QString();
    }
    return m_notesPlugin->widget()->toHtml();
}

void ProjectManager::slotAddProjectNote()
{
    m_notesPlugin->showDock();
    m_notesPlugin->widget()->raise();
    m_notesPlugin->widget()->setFocus();
    m_notesPlugin->widget()->addProjectNote();
}

void ProjectManager::slotAddTextNote(const QString &text)
{
    m_notesPlugin->showDock();
    m_notesPlugin->widget()->raise();
    m_notesPlugin->widget()->setFocus();
    m_notesPlugin->widget()->addTextNote(text);
}

void ProjectManager::prepareSave()
{
    pCore->projectItemModel()->saveDocumentProperties(pCore->window()->getMainTimeline()->controller()->documentProperties(), m_project->metadata(),
                                                      m_project->getGuideModel());
    pCore->bin()->saveFolderState();
    pCore->projectItemModel()->saveProperty(QStringLiteral("kdenlive:documentnotes"), documentNotes());
    pCore->projectItemModel()->saveProperty(QStringLiteral("kdenlive:docproperties.groups"), m_mainTimelineModel->groupsData());
}

void ProjectManager::slotResetProfiles(bool reloadThumbs)
{
    m_project->resetProfile(reloadThumbs);
    pCore->monitorManager()->updateScopeSource();
}

void ProjectManager::slotResetConsumers(bool fullReset)
{
    pCore->monitorManager()->resetConsumers(fullReset);
}

void ProjectManager::disableBinEffects(bool disable, bool refreshMonitor)
{
    if (m_project) {
        if (disable) {
            m_project->setDocumentProperty(QStringLiteral("disablebineffects"), QString::number(1));
        } else {
            m_project->setDocumentProperty(QStringLiteral("disablebineffects"), QString());
        }
    }
    if (refreshMonitor) {
        pCore->monitorManager()->refreshProjectMonitor();
        pCore->monitorManager()->refreshClipMonitor();
    }
}

void ProjectManager::slotDisableTimelineEffects(bool disable)
{
    if (disable) {
        m_project->setDocumentProperty(QStringLiteral("disabletimelineeffects"), QString::number(true));
    } else {
        m_project->setDocumentProperty(QStringLiteral("disabletimelineeffects"), QString());
    }
    m_mainTimelineModel->setTimelineEffectsEnabled(!disable);
    pCore->monitorManager()->refreshProjectMonitor();
}

void ProjectManager::slotSwitchTrackLock()
{
    pCore->window()->getMainTimeline()->controller()->switchTrackLock();
}

void ProjectManager::slotSwitchTrackActive()
{
    pCore->window()->getMainTimeline()->controller()->switchTrackActive();
}

void ProjectManager::slotSwitchAllTrackActive()
{
    pCore->window()->getMainTimeline()->controller()->switchAllTrackActive();
}

void ProjectManager::slotMakeAllTrackActive()
{
    pCore->window()->getMainTimeline()->controller()->makeAllTrackActive();
}

void ProjectManager::slotRestoreTargetTracks()
{
    pCore->window()->getMainTimeline()->controller()->restoreTargetTracks();
}

void ProjectManager::slotSwitchAllTrackLock()
{
    pCore->window()->getMainTimeline()->controller()->switchTrackLock(true);
}

void ProjectManager::slotSwitchTrackTarget()
{
    pCore->window()->getMainTimeline()->controller()->switchTargetTrack();
}

QString ProjectManager::getDefaultProjectFormat()
{
    // On first run, lets use an HD1080p profile with fps related to timezone country. Then, when the first video is added to a project, if it does not match
    // our profile, propose a new default.
    QTimeZone zone;
    zone = QTimeZone::systemTimeZone();

    QList<int> ntscCountries;
    ntscCountries << QLocale::Canada << QLocale::Chile << QLocale::CostaRica << QLocale::Cuba << QLocale::DominicanRepublic << QLocale::Ecuador;
    ntscCountries << QLocale::Japan << QLocale::Mexico << QLocale::Nicaragua << QLocale::Panama << QLocale::Peru << QLocale::Philippines;
    ntscCountries << QLocale::PuertoRico << QLocale::SouthKorea << QLocale::Taiwan << QLocale::UnitedStates;
    bool ntscProject = ntscCountries.contains(zone.country());
    if (!ntscProject) {
        return QStringLiteral("atsc_1080p_25");
    }
    return QStringLiteral("atsc_1080p_2997");
}

void ProjectManager::saveZone(const QStringList &info, const QDir &dir)
{
    pCore->bin()->saveZone(info, dir);
}

void ProjectManager::moveProjectData(const QString &src, const QString &dest)
{
    // Move tmp folder (thumbnails, timeline preview)
    m_project->moveProjectData(src, dest);
    KIO::CopyJob *copyJob = KIO::move(QUrl::fromLocalFile(src), QUrl::fromLocalFile(dest));
    connect(copyJob, &KJob::result, this, &ProjectManager::slotMoveFinished);
    connect(copyJob, SIGNAL(percent(KJob*,ulong)), this, SLOT(slotMoveProgress(KJob*,ulong)));
}

void ProjectManager::slotMoveProgress(KJob *, unsigned long progress)
{
    pCore->displayMessage(i18n("Moving project folder"), ProcessingJobMessage, static_cast<int>(progress));
}

void ProjectManager::slotMoveFinished(KJob *job)
{
    if (job->error() == 0) {
        pCore->displayMessage(QString(), OperationCompletedMessage, 100);
        auto *copyJob = static_cast<KIO::CopyJob *>(job);
        QString newFolder = copyJob->destUrl().toLocalFile();
        // Check if project folder is inside document folder, in which case, paths will be relative
        QDir projectDir(m_project->url().toString(QUrl::RemoveFilename | QUrl::RemoveScheme));
        QDir srcDir(m_project->projectTempFolder());
        if (srcDir.absolutePath().startsWith(projectDir.absolutePath())) {
            m_replacementPattern.insert(QStringLiteral(">proxy/"), QStringLiteral(">") + newFolder + QStringLiteral("/proxy/"));
        } else {
            m_replacementPattern.insert(m_project->projectTempFolder() + QStringLiteral("/proxy/"), newFolder + QStringLiteral("/proxy/"));
        }
        m_project->setProjectFolder(QUrl::fromLocalFile(newFolder));
        saveFile();
        m_replacementPattern.clear();
        slotRevert();
    } else {
        KMessageBox::sorry(pCore->window(), i18n("Error moving project folder: %1", job->errorText()));
    }
}

bool ProjectManager::updateTimeline(int pos, int scrollPos)
{
    Q_UNUSED(scrollPos);
    pCore->taskManager.slotCancelJobs();
    pCore->window()->getMainTimeline()->loading = true;
    pCore->window()->slotSwitchTimelineZone(m_project->getDocumentProperty(QStringLiteral("enableTimelineZone")).toInt() == 1);

    QScopedPointer<Mlt::Producer> xmlProd(new Mlt::Producer(pCore->getCurrentProfile()->profile(), "xml-string",
                                                            m_project->getAndClearProjectXml().constData()));

    Mlt::Service s(*xmlProd);
    Mlt::Tractor tractor(s);
    if (tractor.count() == 0) {
        // Wow we have a project file with empty tractor, probably corrupted, propose to open a recovery file
        KMessageBox::ButtonCode res = KMessageBox::warningContinueCancel(qApp->activeWindow(), i18n("Project file is corrupted (no tracks). Try to find a backup file?"));
        pCore->window()->getMainTimeline()->loading = false;
        m_project->setModified(false);
        if (res == KMessageBox::Continue) {
            // Try opening backup
            if (!slotOpenBackup(m_project->url())) {
                newFile(false);
            }
        } else {
            newFile(false);
        }
        return false;
    }
    m_mainTimelineModel = TimelineItemModel::construct(pCore->getProjectProfile(), m_project->getGuideModel(), m_project->commandStack());
    // Add snap point at projec start
    m_mainTimelineModel->addSnap(0);
    pCore->window()->getMainTimeline()->setModel(m_mainTimelineModel, pCore->monitorManager()->projectMonitor()->getControllerProxy());
    if (!constructTimelineFromMelt(m_mainTimelineModel, tractor, m_progressDialog, m_project->modifiedDecimalPoint())) {
        //TODO: act on project load failure
        qDebug()<<"// Project failed to load!!";
    }
    const QString groupsData = m_project->getDocumentProperty(QStringLiteral("groups"));
    // update track compositing
    int compositing = pCore->currentDoc()->getDocumentProperty(QStringLiteral("compositing"), QStringLiteral("2")).toInt();
    if (compositing == 1) {
        // Composite transition is deprecated, switch to hq by default
        compositing = 2;
    }
    emit pCore->currentDoc()->updateCompositionMode(compositing);
    if (compositing < 2) {
        pCore->window()->getMainTimeline()->controller()->switchCompositing(compositing);
    }
    if (!groupsData.isEmpty()) {
        m_mainTimelineModel->loadGroups(groupsData);
    }
    connect(pCore->window()->getMainTimeline()->controller(), &TimelineController::durationChanged, this, &ProjectManager::adjustProjectDuration);
    emit pCore->monitorManager()->updatePreviewScaling();
    pCore->monitorManager()->projectMonitor()->slotActivateMonitor();
    pCore->monitorManager()->projectMonitor()->setProducer(m_mainTimelineModel->producer(), pos);
    pCore->monitorManager()->projectMonitor()->adjustRulerSize(m_mainTimelineModel->duration() - 1, m_project->getGuideModel());
    pCore->window()->getMainTimeline()->controller()->setZone(m_project->zone(), false);
    pCore->window()->getMainTimeline()->controller()->setScrollPos(m_project->getDocumentProperty(QStringLiteral("scrollPos")).toInt());
    int activeTrackPosition = m_project->getDocumentProperty(QStringLiteral("activeTrack"), QString::number( - 1)).toInt();
    if (activeTrackPosition > -1 && activeTrackPosition < m_mainTimelineModel->getTracksCount()) {
        pCore->window()->getMainTimeline()->controller()->setActiveTrack(m_mainTimelineModel->getTrackIndexFromPosition(activeTrackPosition));
    } else {
        // Subtitle model track was active
        pCore->window()->getMainTimeline()->controller()->setActiveTrack(activeTrackPosition);
    }
    m_mainTimelineModel->setUndoStack(m_project->commandStack());

    // Reset locale to C to ensure numbers are serialised correctly
    LocaleHandling::resetLocale();

    return true;
}

void ProjectManager::adjustProjectDuration()
{
    pCore->monitorManager()->projectMonitor()->adjustRulerSize(m_mainTimelineModel->duration() - 1, nullptr);
}

void ProjectManager::activateAsset(const QVariantMap &effectData)
{
    if (effectData.contains(QStringLiteral("kdenlive/effect"))) {
        pCore->window()->addEffect(effectData.value(QStringLiteral("kdenlive/effect")).toString());
    } else {
        pCore->window()->getMainTimeline()->controller()->addAsset(effectData);
    }
}

std::shared_ptr<MarkerListModel> ProjectManager::getGuideModel()
{
    return current()->getGuideModel();
}

std::shared_ptr<DocUndoStack> ProjectManager::undoStack()
{
    return current()->commandStack();
}

QDir ProjectManager::cacheDir(bool audio, bool *ok)
{
    return current()->getCacheDir(audio ? CacheAudio : CacheThumbs, ok);
}

void ProjectManager::saveWithUpdatedProfile(const QString &updatedProfile)
{
    // First backup current project with fps appended
    bool saveInTempFile = false;
    if (m_project && m_project->isModified()) {
        switch (
            KMessageBox::warningYesNoCancel(pCore->window(), i18n("The project <b>\"%1\"</b> has been changed.\nDo you want to save your changes?",
                                                                  m_project->url().fileName().isEmpty() ? i18n("Untitled") : m_project->url().fileName()))) {
        case KMessageBox::Yes:
            // save document here. If saving fails, return false;
            if (!saveFile()) {
                pCore->displayBinMessage(i18n("Project profile change aborted"), KMessageWidget::Information);
                return;
            }
            break;
        case KMessageBox::Cancel:
            pCore->displayBinMessage(i18n("Project profile change aborted"), KMessageWidget::Information);
            return;
            break;
        default:
            saveInTempFile = true;
            break;
        }
    }

    if (!m_project) {
        pCore->displayBinMessage(i18n("Project profile change aborted"), KMessageWidget::Information);
        return;
    }
    QString currentFile = m_project->url().toLocalFile();

    // Now update to new profile
    auto &newProfile = ProfileRepository::get()->getProfile(updatedProfile);
    QString convertedFile = currentFile.section(QLatin1Char('.'), 0, -2);
    double fpsRatio = newProfile->fps() / pCore->getCurrentFps();
    convertedFile.append(QString("-%1.kdenlive").arg(int(newProfile->fps() * 100)));
    QString saveFolder = m_project->url().adjusted(QUrl::RemoveFilename |   QUrl::StripTrailingSlash).toLocalFile();
    QTemporaryFile tmpFile(saveFolder + "/kdenlive-XXXXXX.mlt");
    if (saveInTempFile) {
        // Save current playlist in tmp file
        if (!tmpFile.open()) {
            // Something went wrong
            pCore->displayBinMessage(i18n("Project profile change aborted"), KMessageWidget::Information);
            return;
        }
        prepareSave();
        QString scene = projectSceneList(saveFolder);
        if (!m_replacementPattern.isEmpty()) {
            QMapIterator<QString, QString> i(m_replacementPattern);
            while (i.hasNext()) {
                i.next();
                scene.replace(i.key(), i.value());
            }
        }
        tmpFile.write(scene.toUtf8());
        if (tmpFile.error() != QFile::NoError) {
            tmpFile.close();
            return;
        }
        tmpFile.close();
        currentFile = tmpFile.fileName();
        // Don't ask again to save
        m_project->setModified(false);
    }

    QFile f(currentFile);
    QDomDocument doc;
    doc.setContent(&f, false);
    f.close();
    QDomElement mltProfile = doc.documentElement().firstChildElement(QStringLiteral("profile"));
    if (!mltProfile.isNull()) {
        mltProfile.setAttribute(QStringLiteral("frame_rate_num"), newProfile->frame_rate_num());
        mltProfile.setAttribute(QStringLiteral("frame_rate_den"), newProfile->frame_rate_den());
        mltProfile.setAttribute(QStringLiteral("display_aspect_num"), newProfile->display_aspect_num());
        mltProfile.setAttribute(QStringLiteral("display_aspect_den"), newProfile->display_aspect_den());
        mltProfile.setAttribute(QStringLiteral("sample_aspect_num"), newProfile->sample_aspect_num());
        mltProfile.setAttribute(QStringLiteral("sample_aspect_den"), newProfile->sample_aspect_den());
        mltProfile.setAttribute(QStringLiteral("colorspace"), newProfile->colorspace());
        mltProfile.setAttribute(QStringLiteral("progressive"), newProfile->progressive());
        mltProfile.setAttribute(QStringLiteral("description"), newProfile->description());
        mltProfile.setAttribute(QStringLiteral("width"), newProfile->width());
        mltProfile.setAttribute(QStringLiteral("height"), newProfile->height());
    }
    QDomNodeList playlists = doc.documentElement().elementsByTagName(QStringLiteral("playlist"));
    for (int i = 0; i < playlists.count(); ++i) {
        QDomElement e = playlists.at(i).toElement();
        if (e.attribute(QStringLiteral("id")) == QLatin1String("main_bin")) {
            Xml::setXmlProperty(e, QStringLiteral("kdenlive:docproperties.profile"), updatedProfile);
            // Update guides
            const QString &guidesData = Xml::getXmlProperty(e, QStringLiteral("kdenlive:docproperties.guides"));
            if (!guidesData.isEmpty()) {
                // Update guides position
                auto json = QJsonDocument::fromJson(guidesData.toUtf8());

                QJsonArray updatedList;
                if (json.isArray()) {
                    auto list = json.array();
                    for (const auto &entry : qAsConst(list)) {
                        if (!entry.isObject()) {
                            qDebug() << "Warning : Skipping invalid marker data";
                            continue;
                        }
                        auto entryObj = entry.toObject();
                        if (!entryObj.contains(QLatin1String("pos"))) {
                            qDebug() << "Warning : Skipping invalid marker data (does not contain position)";
                            continue;
                        }
                        int pos = qRound(double(entryObj[QLatin1String("pos")].toInt()) * fpsRatio);
                        QJsonObject currentMarker;
                        currentMarker.insert(QLatin1String("pos"), QJsonValue(pos));
                        currentMarker.insert(QLatin1String("comment"), entryObj[QLatin1String("comment")]);
                        currentMarker.insert(QLatin1String("type"), entryObj[QLatin1String("type")]);
                        updatedList.push_back(currentMarker);
                    }
                    QJsonDocument updatedJSon(updatedList);
                    Xml::setXmlProperty(e, QStringLiteral("kdenlive:docproperties.guides"), QString::fromUtf8(updatedJSon.toJson()));
                }
            }
            break;
        }
    }
    QDomNodeList producers = doc.documentElement().elementsByTagName(QStringLiteral("producer"));
    for (int i = 0; i < producers.count(); ++i) {
        QDomElement e = producers.at(i).toElement();
        bool ok;
        int length = Xml::getXmlProperty(e, QStringLiteral("length")).toInt(&ok);
        if (ok && length > 0) {
            // calculate updated length
            Xml::setXmlProperty(e, QStringLiteral("length"), pCore->window()->getMainTimeline()->controller()->framesToClock(length));
        }
    }
    if (QFile::exists(convertedFile)) {
        if (KMessageBox::warningYesNo(qApp->activeWindow(), i18n("Output file %1 already exists.\nDo you want to overwrite it?", convertedFile)) != KMessageBox::Yes) {
            return;
        }
    }
    QFile file(convertedFile);
    if (!file.open(QIODevice::WriteOnly | QIODevice::Text)) {
        return;
    }
    QTextStream out(&file);
    out << doc.toString();
    if (file.error() != QFile::NoError) {
        KMessageBox::error(qApp->activeWindow(), i18n("Cannot write to file %1", convertedFile));
        file.close();
        return;
    }
    file.close();
    // Copy subtitle file if any
    if (QFile::exists(currentFile + QStringLiteral(".srt"))) {
        QFile(currentFile + QStringLiteral(".srt")).copy(convertedFile + QStringLiteral(".srt"));
    }
    openFile(QUrl::fromLocalFile(convertedFile));
    pCore->displayBinMessage(i18n("Project profile changed"), KMessageWidget::Information);
}

QPair<int, int> ProjectManager::tracksCount()
{
    return pCore->window()->getMainTimeline()->controller()->getTracksCount();
}

void ProjectManager::addAudioTracks(int tracksCount)
{
    pCore->window()->getMainTimeline()->controller()->addTracks(0, tracksCount);
}<|MERGE_RESOLUTION|>--- conflicted
+++ resolved
@@ -759,11 +759,7 @@
         pCore->window()->getMainTimeline()->controller()->updatePreviewConnection(true);
     }
     if (isTrimming) {
-<<<<<<< HEAD
-        pCore->window()->getMainTimeline()->controller()->requestStartTrimmingMode(-1, false);
-=======
         pCore->window()->getMainTimeline()->controller()->requestStartTrimmingMode();
->>>>>>> 1770f98f
     }
     return scene;
 }
