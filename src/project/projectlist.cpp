--- conflicted
+++ resolved
@@ -2295,16 +2295,11 @@
             if (item->parent()) {
                 if (item->parent()->type() == ProjectFoldeType)
                     static_cast <FolderProjectItem *>(item->parent())->switchIcon();
-<<<<<<< HEAD
             } else if (KdenliveSettings::checkfirstprojectclip()
                 &&  m_listView->topLevelItemCount() == 1
                 && m_refreshed && m_allClipsProcessed) {
                 // this is the first clip loaded in project, check if we want
                 // to adjust project settings to the clip
-=======
-            } else if (KdenliveSettings::checkfirstprojectclip() &&  m_listView->topLevelItemCount() == 1 && m_refreshed && m_allClipsProcessed) {
-                // this is the first clip loaded in project, check if we want to adjust project settings to the clip
->>>>>>> a9104f39
                 emit firstClip(item);
             }
         } else {
