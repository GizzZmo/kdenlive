--- conflicted
+++ resolved
@@ -168,11 +168,7 @@
     m_infoMessage->setWordWrap(true);
     m_infoMessage->hide();
 
-<<<<<<< HEAD
     // missing clips, warn user
-=======
-        // missing clips, warn user
->>>>>>> a5490e56
     if (m_missingClips > 0) {
         QString infoText = i18np("You have %1 missing clip in your project.", "You have %1 missing clips in your project.", m_missingClips);
         m_infoMessage->setMessageType(KMessageWidget::Warning);
@@ -232,15 +228,9 @@
     m_progressTimer = new QTimer;
     m_progressTimer->setInterval(800);
     m_progressTimer->setSingleShot(false);
-<<<<<<< HEAD
     connect(m_progressTimer, &QTimer::timeout, this, &ArchiveWidget::slotExtractProgress);
     connect(this, &ArchiveWidget::extractingFinished, this, &ArchiveWidget::slotExtractingFinished);
     connect(this, &ArchiveWidget::showMessage, this, &ArchiveWidget::slotDisplayMessage);
-=======
-    connect(m_progressTimer, SIGNAL(timeout()), this, SLOT(slotExtractProgress()));
-    connect(this, SIGNAL(extractingFinished()), this, SLOT(slotExtractingFinished()));
-    connect(this, SIGNAL(showMessage(QString,QString)), this, SLOT(slotDisplayMessage(QString,QString)));
->>>>>>> a5490e56
 
     compressed_archive->setHidden(true);
     proxy_only->setHidden(true);
@@ -392,12 +382,7 @@
                 item->setData(0, Qt::UserRole + 3, totalSize);
                 m_requestedSize += totalSize;
             }
-<<<<<<< HEAD
         } else if (filesList.contains(fileName)) {
-=======
-        }
-        else if (filesList.contains(fileName)) {
->>>>>>> a5490e56
             // we have 2 files with same name
             int ix = 0;
             QString newFileName = fileName.section('.', 0, -2) + '_' + QString::number(ix) + '.' + fileName.section('.', -1);
@@ -695,14 +680,9 @@
         compressed_archive->setEnabled(true);
         for (int i = 0; i < files_list->topLevelItemCount(); ++i) {
             files_list->topLevelItem(i)->setDisabled(false);
-<<<<<<< HEAD
             for (int j = 0; j < files_list->topLevelItem(i)->childCount(); ++j) {
                 files_list->topLevelItem(i)->child(j)->setDisabled(false);
             }
-=======
-            for (int j = 0; j < files_list->topLevelItem(i)->childCount(); ++j)
-                files_list->topLevelItem(i)->child(j)->setDisabled(false);
->>>>>>> a5490e56
         }
     }
 }
