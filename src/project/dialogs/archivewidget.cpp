/***************************************************************************
 *   Copyright (C) 2011 by Jean-Baptiste Mardelle (jb@kdenlive.org)        *
 *                                                                         *
 *   This program is free software; you can redistribute it and/or modify  *
 *   it under the terms of the GNU General Public License as published by  *
 *   the Free Software Foundation; either version 2 of the License, or     *
 *   (at your option) any later version.                                   *
 *                                                                         *
 *   This program is distributed in the hope that it will be useful,       *
 *   but WITHOUT ANY WARRANTY; without even the implied warranty of        *
 *   MERCHANTABILITY or FITNESS FOR A PARTICULAR PURPOSE.  See the         *
 *   GNU General Public License for more details.                          *
 *                                                                         *
 *   You should have received a copy of the GNU General Public License     *
 *   along with this program; if not, write to the                         *
 *   Free Software Foundation, Inc.,                                       *
 *   51 Franklin Street, Fifth Floor, Boston, MA  02110-1301  USA          *
 ***************************************************************************/

#include "archivewidget.h"
#include "projectsettings.h"
#include "titler/titlewidget.h"
#include "mltcontroller/clipcontroller.h"

#include <klocalizedstring.h>
#include <KDiskFreeSpaceInfo>
#include <KMessageBox>
#include <KGuiItem>
#include <KTar>
#include "kdenlive_debug.h"
#include <kio/directorysizejob.h>
#include <KMessageWidget>

#include <QTreeWidget>
#include <QtConcurrent>

ArchiveWidget::ArchiveWidget(const QString &projectName, const QDomDocument &doc, const QList<ClipController *> &list, const QStringList &luma_list, QWidget *parent) :
    QDialog(parent)
    , m_requestedSize(0)
    , m_copyJob(Q_NULLPTR)
    , m_name(projectName.section('.', 0, -2))
    , m_doc(doc)
    , m_temp(Q_NULLPTR)
    , m_abortArchive(false)
    , m_extractMode(false)
    , m_progressTimer(Q_NULLPTR)
    , m_extractArchive(Q_NULLPTR)
    , m_missingClips(0)
{
    setAttribute(Qt::WA_DeleteOnClose);
    setupUi(this);
    setWindowTitle(i18n("Archive Project"));
    archive_url->setUrl(QUrl::fromLocalFile(QDir::homePath()));
    connect(archive_url, &KUrlRequester::textChanged, this, &ArchiveWidget::slotCheckSpace);
    connect(this, SIGNAL(archivingFinished(bool)), this, SLOT(slotArchivingFinished(bool)));
    connect(this, SIGNAL(archiveProgress(int)), this, SLOT(slotArchivingProgress(int)));
    connect(proxy_only, &QCheckBox::stateChanged, this, &ArchiveWidget::slotProxyOnly);

    // Setup categories
    QTreeWidgetItem *videos = new QTreeWidgetItem(files_list, QStringList() << i18n("Video clips"));
    videos->setIcon(0, QIcon::fromTheme(QStringLiteral("video-x-generic")));
    videos->setData(0, Qt::UserRole, "videos");
    videos->setExpanded(false);
    QTreeWidgetItem *sounds = new QTreeWidgetItem(files_list, QStringList() << i18n("Audio clips"));
    sounds->setIcon(0, QIcon::fromTheme(QStringLiteral("audio-x-generic")));
    sounds->setData(0, Qt::UserRole, "sounds");
    sounds->setExpanded(false);
    QTreeWidgetItem *images = new QTreeWidgetItem(files_list, QStringList() << i18n("Image clips"));
    images->setIcon(0, QIcon::fromTheme(QStringLiteral("image-x-generic")));
    images->setData(0, Qt::UserRole, "images");
    images->setExpanded(false);
    QTreeWidgetItem *slideshows = new QTreeWidgetItem(files_list, QStringList() << i18n("Slideshow clips"));
    slideshows->setIcon(0, QIcon::fromTheme(QStringLiteral("image-x-generic")));
    slideshows->setData(0, Qt::UserRole, "slideshows");
    slideshows->setExpanded(false);
    QTreeWidgetItem *texts = new QTreeWidgetItem(files_list, QStringList() << i18n("Text clips"));
    texts->setIcon(0, QIcon::fromTheme(QStringLiteral("text-plain")));
    texts->setData(0, Qt::UserRole, "texts");
    texts->setExpanded(false);
    QTreeWidgetItem *playlists = new QTreeWidgetItem(files_list, QStringList() << i18n("Playlist clips"));
    playlists->setIcon(0, QIcon::fromTheme(QStringLiteral("video-mlt-playlist")));
    playlists->setData(0, Qt::UserRole, "playlist");
    playlists->setExpanded(false);
    QTreeWidgetItem *others = new QTreeWidgetItem(files_list, QStringList() << i18n("Other clips"));
    others->setIcon(0, QIcon::fromTheme(QStringLiteral("unknown")));
    others->setData(0, Qt::UserRole, "others");
    others->setExpanded(false);
    QTreeWidgetItem *lumas = new QTreeWidgetItem(files_list, QStringList() << i18n("Luma files"));
    lumas->setIcon(0, QIcon::fromTheme(QStringLiteral("image-x-generic")));
    lumas->setData(0, Qt::UserRole, "lumas");
    lumas->setExpanded(false);

    QTreeWidgetItem *proxies = new QTreeWidgetItem(files_list, QStringList() << i18n("Proxy clips"));
    proxies->setIcon(0, QIcon::fromTheme(QStringLiteral("video-x-generic")));
    proxies->setData(0, Qt::UserRole, "proxy");
    proxies->setExpanded(false);

    // process all files
    QStringList allFonts;
    QList<QUrl> fileUrls;
    QStringList fileNames;
    QStringList extraImageUrls;
    QStringList otherUrls;
    generateItems(lumas, luma_list);

    QMap<QString, QString> slideUrls;
    QMap<QString, QString> audioUrls;
    QMap<QString, QString>videoUrls;
    QMap<QString, QString>imageUrls;
    QMap<QString, QString>playlistUrls;
    QMap<QString, QString>proxyUrls;

    for (int i = 0; i < list.count(); ++i) {
        ClipController *clip = list.at(i);
        ClipType t = clip->clipType();
        QString id = clip->clipId();
        if (t == SlideShow) {
            QUrl slideUrl = clip->clipUrl();
            //TODO: Slideshow files
<<<<<<< HEAD
            slideUrls.insert(id, slideUrl.path());
        } else if (t == Image) {
            imageUrls.insert(id, clip->clipUrl().path());
        } else if (t == QText) {
            allFonts << clip->property(QStringLiteral("family"));
        } else if (t == Text) {
=======
            slideUrls.insert(id, slideUrl.toLocalFile());
        }
        else if (t == Image) imageUrls.insert(id, clip->clipUrl().toLocalFile());
        else if (t == QText) allFonts << clip->property(QStringLiteral("family"));
        else if (t == Text) {
>>>>>>> 52c26b59
            QStringList imagefiles = TitleWidget::extractImageList(clip->property(QStringLiteral("xmldata")));
            QStringList fonts = TitleWidget::extractFontList(clip->property(QStringLiteral("xmldata")));
            extraImageUrls << imagefiles;
            allFonts << fonts;
        } else if (t == Playlist) {
            playlistUrls.insert(id, clip->clipUrl().toLocalFile());
            QStringList files = ProjectSettings::extractPlaylistUrls(clip->clipUrl().toLocalFile());
            otherUrls << files;
<<<<<<< HEAD
        } else if (!clip->clipUrl().isEmpty()) {
            if (t == Audio) {
                audioUrls.insert(id, clip->clipUrl().path());
            } else {
                videoUrls.insert(id, clip->clipUrl().path());
=======
        }
        else if (!clip->clipUrl().isEmpty()) {
            if (t == Audio) audioUrls.insert(id, clip->clipUrl().toLocalFile());
            else {
                videoUrls.insert(id, clip->clipUrl().toLocalFile());
>>>>>>> 52c26b59
                // Check if we have a proxy
                QString proxy = clip->property(QStringLiteral("kdenlive:proxy"));
                if (!proxy.isEmpty() && proxy != QLatin1String("-") && QFile::exists(proxy)) {
                    proxyUrls.insert(id, proxy);
                }
            }
        }
    }

    generateItems(images, extraImageUrls);
    generateItems(sounds, audioUrls);
    generateItems(videos, videoUrls);
    generateItems(images, imageUrls);
    generateItems(slideshows, slideUrls);
    generateItems(playlists, playlistUrls);
    generateItems(others, otherUrls);
    generateItems(proxies, proxyUrls);

    allFonts.removeDuplicates();

    m_infoMessage = new KMessageWidget(this);
    QVBoxLayout *s =  static_cast <QVBoxLayout *>(layout());
    s->insertWidget(5, m_infoMessage);
    m_infoMessage->setCloseButtonVisible(false);
    m_infoMessage->setWordWrap(true);
    m_infoMessage->hide();

    // missing clips, warn user
    if (m_missingClips > 0) {
        QString infoText = i18np("You have %1 missing clip in your project.", "You have %1 missing clips in your project.", m_missingClips);
        m_infoMessage->setMessageType(KMessageWidget::Warning);
        m_infoMessage->setText(infoText);
        m_infoMessage->animatedShow();
    }

    //TODO: fonts

    // Hide unused categories, add item count
    int total = 0;
    for (int i = 0; i < files_list->topLevelItemCount(); ++i) {
        QTreeWidgetItem *parentItem = files_list->topLevelItem(i);
        int items = parentItem->childCount();
        if (items == 0) {
            files_list->topLevelItem(i)->setHidden(true);
        } else {
            if (parentItem->data(0, Qt::UserRole).toString() == QLatin1String("slideshows")) {
                // Special case: slideshows contain several files
                for (int j = 0; j < items; ++j) {
                    total += parentItem->child(j)->data(0, Qt::UserRole + 1).toStringList().count();
                }
            } else {
                total += items;
            }
            parentItem->setText(0, files_list->topLevelItem(i)->text(0) + ' ' + i18np("(%1 item)", "(%1 items)", items));
        }
    }
    if (m_name.isEmpty()) {
        m_name = i18n("Untitled");
    }
    compressed_archive->setText(compressed_archive->text() + " (" + m_name + ".tar.gz)");
    project_files->setText(i18np("%1 file to archive, requires %2", "%1 files to archive, requires %2", total, KIO::convertSize(m_requestedSize)));
    buttonBox->button(QDialogButtonBox::Apply)->setText(i18n("Archive"));
    connect(buttonBox->button(QDialogButtonBox::Apply), &QAbstractButton::clicked, this, &ArchiveWidget::slotStartArchiving);
    buttonBox->button(QDialogButtonBox::Apply)->setEnabled(false);

    slotCheckSpace();
}

// Constructor for extract widget
ArchiveWidget::ArchiveWidget(const QUrl &url, QWidget *parent):
    QDialog(parent),
    m_requestedSize(0),
    m_copyJob(Q_NULLPTR),
    m_temp(Q_NULLPTR),
    m_abortArchive(false),
    m_extractMode(true),
    m_extractUrl(url),
    m_extractArchive(Q_NULLPTR),
    m_missingClips(0),
    m_infoMessage(Q_NULLPTR)
{
    //setAttribute(Qt::WA_DeleteOnClose);

    setupUi(this);
    m_progressTimer = new QTimer;
    m_progressTimer->setInterval(800);
    m_progressTimer->setSingleShot(false);
    connect(m_progressTimer, &QTimer::timeout, this, &ArchiveWidget::slotExtractProgress);
    connect(this, &ArchiveWidget::extractingFinished, this, &ArchiveWidget::slotExtractingFinished);
    connect(this, &ArchiveWidget::showMessage, this, &ArchiveWidget::slotDisplayMessage);

    compressed_archive->setHidden(true);
    proxy_only->setHidden(true);
    project_files->setHidden(true);
    files_list->setHidden(true);
    label->setText(i18n("Extract to"));
    setWindowTitle(i18n("Open Archived Project"));
    archive_url->setUrl(QUrl::fromLocalFile(QDir::homePath()));
    buttonBox->button(QDialogButtonBox::Apply)->setText(i18n("Extract"));
    connect(buttonBox->button(QDialogButtonBox::Apply), &QAbstractButton::clicked, this, &ArchiveWidget::slotStartExtracting);
    buttonBox->button(QDialogButtonBox::Apply)->setEnabled(true);
    adjustSize();
    m_archiveThread = QtConcurrent::run(this, &ArchiveWidget::openArchiveForExtraction);
}

ArchiveWidget::~ArchiveWidget()
{
    delete m_extractArchive;
    delete m_progressTimer;
}

void ArchiveWidget::slotDisplayMessage(const QString &icon, const QString &text)
{
    icon_info->setPixmap(QIcon::fromTheme(icon).pixmap(16, 16));
    text_info->setText(text);
}

void ArchiveWidget::slotJobResult(bool success, const QString &text)
{
    m_infoMessage->setMessageType(success ? KMessageWidget::Positive : KMessageWidget::Warning);
    m_infoMessage->setText(text);
    m_infoMessage->animatedShow();
}

void ArchiveWidget::openArchiveForExtraction()
{
    emit showMessage(QStringLiteral("system-run"), i18n("Opening archive..."));
<<<<<<< HEAD
    m_extractArchive = new KTar(m_extractUrl.path());
    if (!m_extractArchive->isOpen() && !m_extractArchive->open(QIODevice::ReadOnly)) {
        emit showMessage(QStringLiteral("dialog-close"), i18n("Cannot open archive file:\n %1", m_extractUrl.path()));
=======
    m_extractArchive = new KTar(m_extractUrl.toLocalFile());
    if (!m_extractArchive->isOpen() && !m_extractArchive->open( QIODevice::ReadOnly )) {
        emit showMessage(QStringLiteral("dialog-close"), i18n("Cannot open archive file:\n %1", m_extractUrl.toLocalFile()));
>>>>>>> 52c26b59
        groupBox->setEnabled(false);
        return;
    }

    // Check that it is a kdenlive project archive
    bool isProjectArchive = false;
    QStringList files = m_extractArchive->directory()->entries();
    for (int i = 0; i < files.count(); ++i) {
        if (files.at(i).endsWith(QLatin1String(".kdenlive"))) {
            m_projectName = files.at(i);
            isProjectArchive = true;
            break;
        }
    }

    if (!isProjectArchive) {
        emit showMessage(QStringLiteral("dialog-close"), i18n("File %1\n is not an archived Kdenlive project", m_extractUrl.toLocalFile()));
        groupBox->setEnabled(false);
        buttonBox->button(QDialogButtonBox::Apply)->setEnabled(false);
        return;
    }
    buttonBox->button(QDialogButtonBox::Apply)->setEnabled(true);
    emit showMessage(QStringLiteral("dialog-ok"), i18n("Ready"));
}

void ArchiveWidget::done(int r)
{
    if (closeAccepted()) {
        QDialog::done(r);
    }
}

void ArchiveWidget::closeEvent(QCloseEvent *e)
{

    if (closeAccepted()) {
        e->accept();
    } else {
        e->ignore();
    }
}

bool ArchiveWidget::closeAccepted()
{
    if (!m_extractMode && !archive_url->isEnabled()) {
        // Archiving in progress, should we stop?
        if (KMessageBox::warningContinueCancel(this, i18n("Archiving in progress, do you want to stop it?"), i18n("Stop Archiving"), KGuiItem(i18n("Stop Archiving"))) != KMessageBox::Continue) {
            return false;
        }
        if (m_copyJob) {
            m_copyJob->kill();
        }
    }
    return true;
}

void ArchiveWidget::generateItems(QTreeWidgetItem *parentItem, const QStringList &items)
{
    QStringList filesList;
    QString fileName;
    int ix = 0;
    bool isSlideshow = parentItem->data(0, Qt::UserRole).toString() == QLatin1String("slideshows");
    foreach (const QString &file, items) {
        QTreeWidgetItem *item = new QTreeWidgetItem(parentItem, QStringList() << file);
        fileName = QUrl::fromLocalFile(file).fileName();
        if (isSlideshow) {
            // we store each slideshow in a separate subdirectory
            item->setData(0, Qt::UserRole, ix);
            ix++;
            QUrl slideUrl = QUrl::fromLocalFile(file);
            QDir dir(slideUrl.adjusted(QUrl::RemoveFilename).toLocalFile());
            if (slideUrl.fileName().startsWith(QLatin1String(".all."))) {
                // mimetype slideshow (for example *.png)
                QStringList filters;
                // TODO: improve jpeg image detection with extension like jpeg, requires change in MLT image producers
                filters << "*." + slideUrl.fileName().section('.', -1);
                dir.setNameFilters(filters);
                QFileInfoList resultList = dir.entryInfoList(QDir::Files);
                QStringList slideImages;
                qint64 totalSize = 0;
                for (int i = 0; i < resultList.count(); ++i) {
                    totalSize += resultList.at(i).size();
                    slideImages << resultList.at(i).absoluteFilePath();
                }
                item->setData(0, Qt::UserRole + 1, slideImages);
                item->setData(0, Qt::UserRole + 3, totalSize);
                m_requestedSize += totalSize;
            } else {
                // pattern url (like clip%.3d.png)
                QStringList result = dir.entryList(QDir::Files);
                QString filter = slideUrl.fileName();
                QString ext = filter.section('.', -1);
                filter = filter.section('%', 0, -2);
                QString regexp = '^' + filter + "\\d+\\." + ext + '$';
                QRegExp rx(regexp);
                QStringList slideImages;
                QString directory = dir.absolutePath();
                if (!directory.endsWith('/')) {
                    directory.append('/');
                }
                qint64 totalSize = 0;
                foreach (const QString &path, result) {
                    if (rx.exactMatch(path)) {
                        totalSize += QFileInfo(directory + path).size();
                        slideImages <<  directory + path;
                    }
                }
                item->setData(0, Qt::UserRole + 1, slideImages);
                item->setData(0, Qt::UserRole + 3, totalSize);
                m_requestedSize += totalSize;
            }
        } else if (filesList.contains(fileName)) {
            // we have 2 files with same name
            int ix = 0;
            QString newFileName = fileName.section('.', 0, -2) + '_' + QString::number(ix) + '.' + fileName.section('.', -1);
            while (filesList.contains(newFileName)) {
                ix ++;
                newFileName = fileName.section('.', 0, -2) + '_' + QString::number(ix) + '.' + fileName.section('.', -1);
            }
            fileName = newFileName;
            item->setData(0, Qt::UserRole, fileName);
        }
        if (!isSlideshow) {
            qint64 fileSize = QFileInfo(file).size();
            if (fileSize <= 0) {
                item->setIcon(0, QIcon::fromTheme(QStringLiteral("edit-delete")));
                m_missingClips++;
            } else {
                m_requestedSize += fileSize;
                item->setData(0, Qt::UserRole + 3, fileSize);
            }
            filesList << fileName;
        }
    }
}

void ArchiveWidget::generateItems(QTreeWidgetItem *parentItem, const QMap<QString, QString> &items)
{
    QStringList filesList;
    QString fileName;
    int ix = 0;
    bool isSlideshow = parentItem->data(0, Qt::UserRole).toString() == QLatin1String("slideshows");
    QMap<QString, QString>::const_iterator it = items.constBegin();
    while (it != items.constEnd()) {
        QString file = it.value();
        QTreeWidgetItem *item = new QTreeWidgetItem(parentItem, QStringList() << file);
        // Store the clip's id
        item->setData(0, Qt::UserRole + 2, it.key());
        fileName = QUrl::fromLocalFile(file).fileName();
        if (isSlideshow) {
            // we store each slideshow in a separate subdirectory
            item->setData(0, Qt::UserRole, ix);
            ix++;
            QUrl slideUrl = QUrl::fromLocalFile(file);
            QDir dir(slideUrl.adjusted(QUrl::RemoveFilename).toLocalFile());
            if (slideUrl.fileName().startsWith(QLatin1String(".all."))) {
                // mimetype slideshow (for example *.png)
                QStringList filters;
                // TODO: improve jpeg image detection with extension like jpeg, requires change in MLT image producers
                filters << "*." + slideUrl.fileName().section('.', -1);
                dir.setNameFilters(filters);
                QFileInfoList resultList = dir.entryInfoList(QDir::Files);
                QStringList slideImages;
                qint64 totalSize = 0;
                for (int i = 0; i < resultList.count(); ++i) {
                    totalSize += resultList.at(i).size();
                    slideImages << resultList.at(i).absoluteFilePath();
                }
                item->setData(0, Qt::UserRole + 1, slideImages);
                item->setData(0, Qt::UserRole + 3, totalSize);
                m_requestedSize += totalSize;
            } else {
                // pattern url (like clip%.3d.png)
                QStringList result = dir.entryList(QDir::Files);
                QString filter = slideUrl.fileName();
                QString ext = filter.section('.', -1);
                filter = filter.section('%', 0, -2);
                QString regexp = '^' + filter + "\\d+\\." + ext + '$';
                QRegExp rx(regexp);
                QStringList slideImages;
                qint64 totalSize = 0;
                QString directory = dir.absolutePath();
                if (!directory.endsWith('/')) {
                    directory.append('/');
                }
                foreach (const QString &path, result) {
                    if (rx.exactMatch(path)) {
                        totalSize += QFileInfo(directory + path).size();
                        slideImages <<  directory + path;
                    }
                }
                item->setData(0, Qt::UserRole + 1, slideImages);
                item->setData(0, Qt::UserRole + 3, totalSize);
                m_requestedSize += totalSize;
            }
        } else if (filesList.contains(fileName)) {
            // we have 2 files with same name
            int ix = 0;
            QString newFileName = fileName.section('.', 0, -2) + '_' + QString::number(ix) + '.' + fileName.section('.', -1);
            while (filesList.contains(newFileName)) {
                ix ++;
                newFileName = fileName.section('.', 0, -2) + '_' + QString::number(ix) + '.' + fileName.section('.', -1);
            }
            fileName = newFileName;
            item->setData(0, Qt::UserRole, fileName);
        }
        if (!isSlideshow) {
            qint64 fileSize = QFileInfo(file).size();
            if (fileSize <= 0) {
                item->setIcon(0, QIcon::fromTheme(QStringLiteral("edit-delete")));
                m_missingClips++;
            } else {
                m_requestedSize += fileSize;
                item->setData(0, Qt::UserRole + 3, fileSize);
            }
            filesList << fileName;
        }
        ++it;
    }
}

void ArchiveWidget::slotCheckSpace()
{
<<<<<<< HEAD
    KDiskFreeSpaceInfo inf = KDiskFreeSpaceInfo::freeSpaceInfo(archive_url->url().path());
=======
    KDiskFreeSpaceInfo inf = KDiskFreeSpaceInfo::freeSpaceInfo( archive_url->url().toLocalFile());
>>>>>>> 52c26b59
    KIO::filesize_t freeSize = inf.available();
    if (freeSize > m_requestedSize) {
        // everything is ok
        buttonBox->button(QDialogButtonBox::Apply)->setEnabled(true);
        slotDisplayMessage(QStringLiteral("dialog-ok"), i18n("Available space on drive: %1", KIO::convertSize(freeSize)));
    } else {
        buttonBox->button(QDialogButtonBox::Apply)->setEnabled(false);
        slotDisplayMessage(QStringLiteral("dialog-close"), i18n("Not enough space on drive, free space: %1", KIO::convertSize(freeSize)));
    }
}

bool ArchiveWidget::slotStartArchiving(bool firstPass)
{
    if (firstPass && (m_copyJob || m_archiveThread.isRunning())) {
        // archiving in progress, abort
        if (m_copyJob) {
            m_copyJob->kill(KJob::EmitResult);
        }
        m_abortArchive = true;
        return true;
    }
    bool isArchive = compressed_archive->isChecked();
    if (!firstPass) {
        m_copyJob = Q_NULLPTR;
    } else {
        //starting archiving
        m_abortArchive = false;
        m_duplicateFiles.clear();
        m_replacementList.clear();
        m_foldersList.clear();
        m_filesList.clear();
        slotDisplayMessage(QStringLiteral("system-run"), i18n("Archiving..."));
        repaint();
        archive_url->setEnabled(false);
        proxy_only->setEnabled(false);
        compressed_archive->setEnabled(false);
    }
    QList<QUrl> files;
    QUrl destUrl;
    QString destPath;
    QTreeWidgetItem *parentItem;
    bool isSlideshow = false;
    int items = 0;

    // We parse all files going into one folder, then start the copy job
    for (int i = 0; i < files_list->topLevelItemCount(); ++i) {
        parentItem = files_list->topLevelItem(i);
        if (parentItem->isDisabled()) {
            parentItem->setExpanded(false);
            continue;
        }
        if (parentItem->childCount() > 0) {
            if (parentItem->data(0, Qt::UserRole).toString() == QLatin1String("slideshows")) {
<<<<<<< HEAD
                QUrl slideFolder = QUrl::fromLocalFile(archive_url->url().path() + "/slideshows");
                if (isArchive) {
                    m_foldersList.append(QStringLiteral("slideshows"));
                } else {
                    QDir dir(slideFolder.path());
=======
                QUrl slideFolder = QUrl::fromLocalFile(archive_url->url().toLocalFile() + "/slideshows");
                if (isArchive) m_foldersList.append(QStringLiteral("slideshows"));
                else {
                    QDir dir(slideFolder.toLocalFile());
>>>>>>> 52c26b59
                    if (!dir.mkpath(QStringLiteral("."))) {
                        KMessageBox::sorry(this, i18n("Cannot create directory %1", slideFolder.toLocalFile()));
                    }
                }
                isSlideshow = true;
            } else {
                isSlideshow = false;
            }
            files_list->setCurrentItem(parentItem);
            parentItem->setExpanded(true);
            destPath = parentItem->data(0, Qt::UserRole).toString() + '/';
            destUrl = QUrl::fromLocalFile(archive_url->url().toLocalFile() + "/" + destPath);
            QTreeWidgetItem *item;
            for (int j = 0; j < parentItem->childCount(); ++j) {
                item = parentItem->child(j);
                if (item->isDisabled()) {
                    continue;
                }
                // Special case: slideshows
                items++;
                if (isSlideshow) {
                    destPath += item->data(0, Qt::UserRole).toString() + '/';
                    destUrl = QUrl::fromLocalFile(archive_url->url().toLocalFile() + QDir::separator() + destPath);
                    QStringList srcFiles = item->data(0, Qt::UserRole + 1).toStringList();
                    for (int k = 0; k < srcFiles.count(); ++k) {
                        files << QUrl::fromLocalFile(srcFiles.at(k));
                    }
                    item->setDisabled(true);
                    if (parentItem->indexOfChild(item) == parentItem->childCount() - 1) {
                        // We have processed all slideshows
                        parentItem->setDisabled(true);
                    }
                    break;
                } else if (item->data(0, Qt::UserRole).isNull()) {
                    files << QUrl::fromLocalFile(item->text(0));
                } else {
                    // We must rename the destination file, since another file with same name exists
                    //TODO: monitor progress
                    if (isArchive) {
                        m_filesList.insert(item->text(0), destPath + item->data(0, Qt::UserRole).toString());
                    } else {
                        m_duplicateFiles.insert(QUrl::fromLocalFile(item->text(0)), QUrl::fromLocalFile(destUrl.path() + "/" + item->data(0, Qt::UserRole).toString()));
                    }
<<<<<<< HEAD
=======
                    else m_duplicateFiles.insert(QUrl::fromLocalFile(item->text(0)), QUrl::fromLocalFile(destUrl.toLocalFile() + "/" + item->data(0, Qt::UserRole).toString()));
>>>>>>> 52c26b59
                }
            }
            if (!isSlideshow) {
                parentItem->setDisabled(true);
            }
            break;
        }
    }

    if (items == 0) {
        // No clips to archive
        slotArchivingFinished(Q_NULLPTR, true);
        return true;
    }

    if (destPath.isEmpty()) {
        if (m_duplicateFiles.isEmpty()) {
            return false;
        }
        QMapIterator<QUrl, QUrl> i(m_duplicateFiles);
        if (i.hasNext()) {
            i.next();
            QUrl startJobSrc = i.key();
            QUrl startJobDst = i.value();
            m_duplicateFiles.remove(startJobSrc);
            KIO::CopyJob *job = KIO::copyAs(startJobSrc, startJobDst, KIO::HideProgressInfo);
            connect(job, SIGNAL(result(KJob *)), this, SLOT(slotArchivingFinished(KJob *)));
            connect(job, SIGNAL(processedSize(KJob *, qulonglong)), this, SLOT(slotArchivingProgress(KJob *, qulonglong)));
        }
        return true;
    }

    if (isArchive) {
        m_foldersList.append(destPath);
        for (int i = 0; i < files.count(); ++i) {
            m_filesList.insert(files.at(i).toLocalFile(), destPath + files.at(i).fileName());
        }
        slotArchivingFinished();
    } else if (files.isEmpty()) {
        slotStartArchiving(false);
<<<<<<< HEAD
    } else {
        QDir dir(destUrl.path());
=======
    }
    else {
        QDir dir(destUrl.toLocalFile());
>>>>>>> 52c26b59
        if (!dir.mkpath(QStringLiteral("."))) {
            KMessageBox::sorry(this, i18n("Cannot create directory %1", destUrl.toLocalFile()));
        }
        m_copyJob = KIO::copy(files, destUrl, KIO::HideProgressInfo);
        connect(m_copyJob, SIGNAL(result(KJob *)), this, SLOT(slotArchivingFinished(KJob *)));
        connect(m_copyJob, SIGNAL(processedSize(KJob *, qulonglong)), this, SLOT(slotArchivingProgress(KJob *, qulonglong)));
    }
    if (firstPass) {
        progressBar->setValue(0);
        buttonBox->button(QDialogButtonBox::Apply)->setText(i18n("Abort"));
    }
    return true;
}

void ArchiveWidget::slotArchivingFinished(KJob *job, bool finished)
{
    if (job == Q_NULLPTR || job->error() == 0) {
        if (!finished && slotStartArchiving(false)) {
            // We still have files to archive
            return;
        } else if (!compressed_archive->isChecked()) {
            // Archiving finished
            progressBar->setValue(100);
            if (processProjectFile()) {
                slotJobResult(true, i18n("Project was successfully archived."));
            } else {
                slotJobResult(false, i18n("There was an error processing project file"));
            }
        } else {
            processProjectFile();
        }
    } else {
        m_copyJob = Q_NULLPTR;
        slotJobResult(false, i18n("There was an error while copying the files: %1", job->errorString()));
    }
    if (!compressed_archive->isChecked()) {
        buttonBox->button(QDialogButtonBox::Apply)->setText(i18n("Archive"));
        archive_url->setEnabled(true);
        proxy_only->setEnabled(true);
        compressed_archive->setEnabled(true);
        for (int i = 0; i < files_list->topLevelItemCount(); ++i) {
            files_list->topLevelItem(i)->setDisabled(false);
            for (int j = 0; j < files_list->topLevelItem(i)->childCount(); ++j) {
                files_list->topLevelItem(i)->child(j)->setDisabled(false);
            }
        }
    }
}

void ArchiveWidget::slotArchivingProgress(KJob *, qulonglong size)
{
    progressBar->setValue((int) 100 * size / m_requestedSize);
}

bool ArchiveWidget::processProjectFile()
{
    QUrl destUrl;
    QTreeWidgetItem *item;
    bool isArchive = compressed_archive->isChecked();

    for (int i = 0; i < files_list->topLevelItemCount(); ++i) {
        QTreeWidgetItem *parentItem = files_list->topLevelItem(i);
        if (parentItem->childCount() > 0) {
            destUrl = QUrl::fromLocalFile(archive_url->url().toLocalFile() + QDir::separator() + parentItem->data(0, Qt::UserRole).toString());
            bool isSlideshow = parentItem->data(0, Qt::UserRole).toString() == QLatin1String("slideshows");
            for (int j = 0; j < parentItem->childCount(); ++j) {
                item = parentItem->child(j);
                QUrl src = QUrl::fromLocalFile(item->text(0));
                QUrl dest = destUrl;
                if (isSlideshow) {
<<<<<<< HEAD
                    dest = QUrl::fromLocalFile(destUrl.path() + QDir::separator() + item->data(0, Qt::UserRole).toString() + "/" + src.fileName());
                } else if (item->data(0, Qt::UserRole).isNull()) {
                    dest = QUrl::fromLocalFile(destUrl.path() + QDir::separator() + src.fileName());
                } else {
                    dest = QUrl::fromLocalFile(destUrl.path() + "/" + item->data(0, Qt::UserRole).toString());
=======
                    dest = QUrl::fromLocalFile(destUrl.toLocalFile() + QDir::separator() + item->data(0, Qt::UserRole).toString() + "/" + src.fileName());
                }
                else if (item->data(0, Qt::UserRole).isNull()) {
                    dest = QUrl::fromLocalFile(destUrl.toLocalFile() + QDir::separator() + src.fileName());
                }
                else {
                    dest = QUrl::fromLocalFile(destUrl.toLocalFile() + "/" + item->data(0, Qt::UserRole).toString());
>>>>>>> 52c26b59
                }
                m_replacementList.insert(src, dest);
            }
        }
    }

    QDomElement mlt = m_doc.documentElement();
    QString root = mlt.attribute(QStringLiteral("root")) + '/';

    // Adjust global settings
    QString basePath;
<<<<<<< HEAD
    if (isArchive) {
        basePath = QStringLiteral("$CURRENTPATH");
    } else {
        basePath = archive_url->url().adjusted(QUrl::StripTrailingSlash).path();
    }
=======
    if (isArchive) basePath = QStringLiteral("$CURRENTPATH");
    else basePath = archive_url->url().adjusted(QUrl::StripTrailingSlash).toLocalFile();
>>>>>>> 52c26b59
    mlt.setAttribute(QStringLiteral("root"), basePath);
    QDomElement project = mlt.firstChildElement(QStringLiteral("kdenlivedoc"));
    project.setAttribute(QStringLiteral("projectfolder"), basePath);

    // process kdenlive producers
    QDomNodeList prods = mlt.elementsByTagName(QStringLiteral("kdenlive_producer"));
    for (int i = 0; i < prods.count(); ++i) {
        QDomElement e = prods.item(i).toElement();
        if (e.isNull()) {
            continue;
        }
        if (e.hasAttribute(QStringLiteral("resource"))) {
            QUrl src = QUrl::fromLocalFile(e.attribute(QStringLiteral("resource")));
            QUrl dest = m_replacementList.value(src);
<<<<<<< HEAD
            if (!dest.isEmpty()) {
                e.setAttribute(QStringLiteral("resource"), dest.path());
            }
=======
            if (!dest.isEmpty()) e.setAttribute(QStringLiteral("resource"), dest.toLocalFile());
>>>>>>> 52c26b59
        }
        if (e.hasAttribute(QStringLiteral("kdenlive:proxy")) && e.attribute(QStringLiteral("kdenlive:proxy")) != QLatin1String("-")) {
            QUrl src = QUrl::fromLocalFile(e.attribute(QStringLiteral("kdenlive:proxy")));
            QUrl dest = m_replacementList.value(src);
<<<<<<< HEAD
            if (!dest.isEmpty()) {
                e.setAttribute(QStringLiteral("kdenlive:proxy"), dest.path());
            }
=======
            if (!dest.isEmpty()) e.setAttribute(QStringLiteral("kdenlive:proxy"), dest.toLocalFile());
>>>>>>> 52c26b59
        }
    }

    // process mlt producers
    prods = mlt.elementsByTagName(QStringLiteral("producer"));
    for (int i = 0; i < prods.count(); ++i) {
        QDomElement e = prods.item(i).toElement();
        if (e.isNull()) {
            continue;
        }
        QString src = EffectsList::property(e, QStringLiteral("resource"));
        if (!src.isEmpty()) {
<<<<<<< HEAD
            if (!src.startsWith('/')) {
=======
            if (QFileInfo(src).isRelative()) {
>>>>>>> 52c26b59
                src.prepend(root);
            }
            QUrl srcUrl = QUrl::fromLocalFile(src);
            QUrl dest = m_replacementList.value(srcUrl);
<<<<<<< HEAD
            if (!dest.isEmpty()) {
                EffectsList::setProperty(e, QStringLiteral("resource"), dest.path());
            }
=======
            if (!dest.isEmpty()) EffectsList::setProperty(e, QStringLiteral("resource"), dest.toLocalFile());
>>>>>>> 52c26b59
        }
    }

    // process mlt transitions (for luma files)
    prods = mlt.elementsByTagName(QStringLiteral("transition"));
    QString attribute;
    for (int i = 0; i < prods.count(); ++i) {
        QDomElement e = prods.item(i).toElement();
        if (e.isNull()) {
            continue;
        }
        attribute = QStringLiteral("resource");
        QString src = EffectsList::property(e, attribute);
        if (src.isEmpty()) {
            attribute = QStringLiteral("luma");
        }
        src = EffectsList::property(e, attribute);
        if (!src.isEmpty()) {
<<<<<<< HEAD
            if (!src.startsWith('/')) {
=======
            if (QFileInfo(src).isRelative()) {
>>>>>>> 52c26b59
                src.prepend(root);
            }
            QUrl srcUrl = QUrl::fromLocalFile(src);
            QUrl dest = m_replacementList.value(srcUrl);
<<<<<<< HEAD
            if (!dest.isEmpty()) {
                EffectsList::setProperty(e, attribute, dest.path());
            }
=======
            if (!dest.isEmpty()) EffectsList::setProperty(e, attribute, dest.toLocalFile());
>>>>>>> 52c26b59
        }
    }

    QString playList = m_doc.toString();
    if (isArchive) {
        QString startString(QStringLiteral("\""));
        startString.append(archive_url->url().adjusted(QUrl::StripTrailingSlash).toLocalFile());
        QString endString(QStringLiteral("\""));
        endString.append(basePath);
        playList.replace(startString, endString);
        startString = '>' + archive_url->url().adjusted(QUrl::StripTrailingSlash).toLocalFile();
        endString = '>' + basePath;
        playList.replace(startString, endString);
    }

    if (isArchive) {
        m_temp = new QTemporaryFile;
        if (!m_temp->open()) {
            KMessageBox::error(this, i18n("Cannot create temporary file"));
        }
        m_temp->write(playList.toUtf8());
        m_temp->close();
        m_archiveThread = QtConcurrent::run(this, &ArchiveWidget::createArchive);
        return true;
    }

    QString path = archive_url->url().toLocalFile() + QDir::separator() + m_name + ".kdenlive";
    QFile file(path);
    if (!file.open(QIODevice::WriteOnly | QIODevice::Text)) {
        qCWarning(KDENLIVE_LOG) << "//////  ERROR writing to file: " << path;
        KMessageBox::error(this, i18n("Cannot write to file %1", path));
        return false;
    }

    file.write(m_doc.toString().toUtf8());
    if (file.error() != QFile::NoError) {
        KMessageBox::error(this, i18n("Cannot write to file %1", path));
        file.close();
        return false;
    }
    file.close();
    return true;
}

void ArchiveWidget::createArchive()
{
    QFileInfo dirInfo(archive_url->url().toLocalFile());
    QString user = dirInfo.owner();
    QString group = dirInfo.group();
<<<<<<< HEAD
    KTar archive(archive_url->url().path() + QDir::separator() + m_name + ".tar.gz", QStringLiteral("application/x-gzip"));
    archive.open(QIODevice::WriteOnly);
=======
    KTar archive(archive_url->url().toLocalFile() + QDir::separator() + m_name + ".tar.gz", QStringLiteral("application/x-gzip"));
    archive.open( QIODevice::WriteOnly );
>>>>>>> 52c26b59

    // Create folders
    foreach (const QString &path, m_foldersList) {
        archive.writeDir(path, user, group);
    }

    // Add files
    int ix = 0;
    QMapIterator<QString, QString> i(m_filesList);
    while (i.hasNext()) {
        i.next();
        archive.addLocalFile(i.key(), i.value());
        emit archiveProgress((int) 100 * ix / m_filesList.count());
        ix++;
    }

    // Add project file
    bool result = false;
    if (m_temp) {
        archive.addLocalFile(m_temp->fileName(), m_name + ".kdenlive");
        result = archive.close();
        delete m_temp;
        m_temp = Q_NULLPTR;
    }
    emit archivingFinished(result);
}

void ArchiveWidget::slotArchivingFinished(bool result)
{
    if (result) {
        slotJobResult(true, i18n("Project was successfully archived."));
        buttonBox->button(QDialogButtonBox::Apply)->setEnabled(false);
    } else {
        slotJobResult(false, i18n("There was an error processing project file"));
    }
    progressBar->setValue(100);
    buttonBox->button(QDialogButtonBox::Apply)->setText(i18n("Archive"));
    archive_url->setEnabled(true);
    proxy_only->setEnabled(true);
    compressed_archive->setEnabled(true);
    for (int i = 0; i < files_list->topLevelItemCount(); ++i) {
        files_list->topLevelItem(i)->setDisabled(false);
        for (int j = 0; j < files_list->topLevelItem(i)->childCount(); ++j) {
            files_list->topLevelItem(i)->child(j)->setDisabled(false);
        }
    }
}

void ArchiveWidget::slotArchivingProgress(int p)
{
    progressBar->setValue(p);
}

void ArchiveWidget::slotStartExtracting()
{
    if (m_archiveThread.isRunning()) {
        //TODO: abort extracting
        return;
    }
    QFileInfo f(m_extractUrl.toLocalFile());
    m_requestedSize = f.size();
    QDir dir(archive_url->url().toLocalFile());
    if (!dir.mkpath(QStringLiteral("."))) {
        KMessageBox::sorry(this, i18n("Cannot create directory %1", archive_url->url().toLocalFile()));
    }
    slotDisplayMessage(QStringLiteral("system-run"), i18n("Extracting..."));
    buttonBox->button(QDialogButtonBox::Apply)->setText(i18n("Abort"));
    m_archiveThread = QtConcurrent::run(this, &ArchiveWidget::doExtracting);
    m_progressTimer->start();
}

void ArchiveWidget::slotExtractProgress()
{
    KIO::DirectorySizeJob *job = KIO::directorySize(archive_url->url());
    connect(job, &KJob::result, this, &ArchiveWidget::slotGotProgress);
}

void ArchiveWidget::slotGotProgress(KJob *job)
{
    if (!job->error()) {
        KIO::DirectorySizeJob *j = static_cast <KIO::DirectorySizeJob *>(job);
        progressBar->setValue((int) 100 * j->totalSize() / m_requestedSize);
    }
    job->deleteLater();
}

void ArchiveWidget::doExtracting()
{
    m_extractArchive->directory()->copyTo(archive_url->url().toLocalFile() + QDir::separator());
    m_extractArchive->close();
    emit extractingFinished();
}

QString ArchiveWidget::extractedProjectFile() const
{
    return archive_url->url().toLocalFile() + QDir::separator() + m_projectName;
}

void ArchiveWidget::slotExtractingFinished()
{
    m_progressTimer->stop();
    // Process project file
    QFile file(extractedProjectFile());
    bool error = false;
    if (!file.open(QIODevice::ReadOnly | QIODevice::Text)) {
        error = true;
    } else {
        QString playList = QString::fromUtf8(file.readAll());
        file.close();
        if (playList.isEmpty()) {
            error = true;
<<<<<<< HEAD
        } else {
            playList.replace(QLatin1String("$CURRENTPATH"), archive_url->url().adjusted(QUrl::StripTrailingSlash).path());
=======
        }
        else {
            playList.replace(QLatin1String("$CURRENTPATH"), archive_url->url().adjusted(QUrl::StripTrailingSlash).toLocalFile());
>>>>>>> 52c26b59
            if (!file.open(QIODevice::WriteOnly | QIODevice::Text)) {
                qCWarning(KDENLIVE_LOG) << "//////  ERROR writing to file: ";
                error = true;
            } else {
                file.write(playList.toUtf8());
                if (file.error() != QFile::NoError) {
                    error = true;
                }
                file.close();
            }
        }
    }
    if (error) {
        KMessageBox::sorry(QApplication::activeWindow(), i18n("Cannot open project file %1", extractedProjectFile()), i18n("Cannot open file"));
        reject();
    } else {
        accept();
    }
}

void ArchiveWidget::slotProxyOnly(int onlyProxy)
{
    m_requestedSize = 0;
    if (onlyProxy == Qt::Checked) {
        // Archive proxy clips
        QStringList proxyIdList;
        QTreeWidgetItem *parentItem = Q_NULLPTR;

        // Build list of existing proxy ids
        for (int i = 0; i < files_list->topLevelItemCount(); ++i) {
            parentItem = files_list->topLevelItem(i);
            if (parentItem->data(0, Qt::UserRole).toString() == QLatin1String("proxy")) {
                break;
            }
        }
        if (!parentItem) {
            return;
        }
        int items = parentItem->childCount();
        for (int j = 0; j < items; ++j) {
            proxyIdList << parentItem->child(j)->data(0, Qt::UserRole + 2).toString();
        }

        // Parse all items to disable original clips for existing proxies
        for (int i = 0; i < proxyIdList.count(); ++i) {
            QString id = proxyIdList.at(i);
            if (id.isEmpty()) {
                continue;
            }
            for (int j = 0; j < files_list->topLevelItemCount(); ++j) {
                parentItem = files_list->topLevelItem(j);
                if (parentItem->data(0, Qt::UserRole).toString() == QLatin1String("proxy")) {
                    continue;
                }
                items = parentItem->childCount();
                for (int k = 0; k < items; ++k) {
                    if (parentItem->child(k)->data(0, Qt::UserRole + 2).toString() == id) {
                        // This item has a proxy, do not archive it
                        parentItem->child(k)->setFlags(Qt::ItemIsSelectable);
                        break;
                    }
                }
            }
        }
    } else {
        // Archive all clips
        for (int i = 0; i < files_list->topLevelItemCount(); ++i) {
            QTreeWidgetItem *parentItem = files_list->topLevelItem(i);
            int items = parentItem->childCount();
            for (int j = 0; j < items; ++j) {
                parentItem->child(j)->setFlags(Qt::ItemIsEnabled | Qt::ItemIsSelectable);
            }
        }
    }

    // Calculate requested size
    int total = 0;
    for (int i = 0; i < files_list->topLevelItemCount(); ++i) {
        QTreeWidgetItem *parentItem = files_list->topLevelItem(i);
        int items = parentItem->childCount();
        int itemsCount = 0;
        bool isSlideshow = parentItem->data(0, Qt::UserRole).toString() == QLatin1String("slideshows");

        for (int j = 0; j < items; ++j) {
            if (!parentItem->child(j)->isDisabled()) {
                m_requestedSize += parentItem->child(j)->data(0, Qt::UserRole + 3).toInt();
                if (isSlideshow) {
                    total += parentItem->child(j)->data(0, Qt::UserRole + 1).toStringList().count();
                } else {
                    total ++;
                }
                itemsCount ++;
            }
        }
        parentItem->setText(0, parentItem->text(0).section('(', 0, 0) + i18np("(%1 item)", "(%1 items)", itemsCount));
    }
    project_files->setText(i18np("%1 file to archive, requires %2", "%1 files to archive, requires %2", total, KIO::convertSize(m_requestedSize)));
    slotCheckSpace();
}
<|MERGE_RESOLUTION|>--- conflicted
+++ resolved
@@ -117,20 +117,12 @@
         if (t == SlideShow) {
             QUrl slideUrl = clip->clipUrl();
             //TODO: Slideshow files
-<<<<<<< HEAD
-            slideUrls.insert(id, slideUrl.path());
+            slideUrls.insert(id, slideUrl.toLocalFile());
         } else if (t == Image) {
-            imageUrls.insert(id, clip->clipUrl().path());
+            imageUrls.insert(id, clip->clipUrl().toLocalFile());
         } else if (t == QText) {
             allFonts << clip->property(QStringLiteral("family"));
         } else if (t == Text) {
-=======
-            slideUrls.insert(id, slideUrl.toLocalFile());
-        }
-        else if (t == Image) imageUrls.insert(id, clip->clipUrl().toLocalFile());
-        else if (t == QText) allFonts << clip->property(QStringLiteral("family"));
-        else if (t == Text) {
->>>>>>> 52c26b59
             QStringList imagefiles = TitleWidget::extractImageList(clip->property(QStringLiteral("xmldata")));
             QStringList fonts = TitleWidget::extractFontList(clip->property(QStringLiteral("xmldata")));
             extraImageUrls << imagefiles;
@@ -139,19 +131,11 @@
             playlistUrls.insert(id, clip->clipUrl().toLocalFile());
             QStringList files = ProjectSettings::extractPlaylistUrls(clip->clipUrl().toLocalFile());
             otherUrls << files;
-<<<<<<< HEAD
         } else if (!clip->clipUrl().isEmpty()) {
             if (t == Audio) {
-                audioUrls.insert(id, clip->clipUrl().path());
+                audioUrls.insert(id, clip->clipUrl().toLocalFile());
             } else {
-                videoUrls.insert(id, clip->clipUrl().path());
-=======
-        }
-        else if (!clip->clipUrl().isEmpty()) {
-            if (t == Audio) audioUrls.insert(id, clip->clipUrl().toLocalFile());
-            else {
                 videoUrls.insert(id, clip->clipUrl().toLocalFile());
->>>>>>> 52c26b59
                 // Check if we have a proxy
                 QString proxy = clip->property(QStringLiteral("kdenlive:proxy"));
                 if (!proxy.isEmpty() && proxy != QLatin1String("-") && QFile::exists(proxy)) {
@@ -279,15 +263,9 @@
 void ArchiveWidget::openArchiveForExtraction()
 {
     emit showMessage(QStringLiteral("system-run"), i18n("Opening archive..."));
-<<<<<<< HEAD
-    m_extractArchive = new KTar(m_extractUrl.path());
+    m_extractArchive = new KTar(m_extractUrl.toLocalFile());
     if (!m_extractArchive->isOpen() && !m_extractArchive->open(QIODevice::ReadOnly)) {
-        emit showMessage(QStringLiteral("dialog-close"), i18n("Cannot open archive file:\n %1", m_extractUrl.path()));
-=======
-    m_extractArchive = new KTar(m_extractUrl.toLocalFile());
-    if (!m_extractArchive->isOpen() && !m_extractArchive->open( QIODevice::ReadOnly )) {
         emit showMessage(QStringLiteral("dialog-close"), i18n("Cannot open archive file:\n %1", m_extractUrl.toLocalFile()));
->>>>>>> 52c26b59
         groupBox->setEnabled(false);
         return;
     }
@@ -511,11 +489,7 @@
 
 void ArchiveWidget::slotCheckSpace()
 {
-<<<<<<< HEAD
-    KDiskFreeSpaceInfo inf = KDiskFreeSpaceInfo::freeSpaceInfo(archive_url->url().path());
-=======
-    KDiskFreeSpaceInfo inf = KDiskFreeSpaceInfo::freeSpaceInfo( archive_url->url().toLocalFile());
->>>>>>> 52c26b59
+    KDiskFreeSpaceInfo inf = KDiskFreeSpaceInfo::freeSpaceInfo(archive_url->url().toLocalFile());
     KIO::filesize_t freeSize = inf.available();
     if (freeSize > m_requestedSize) {
         // everything is ok
@@ -569,18 +543,11 @@
         }
         if (parentItem->childCount() > 0) {
             if (parentItem->data(0, Qt::UserRole).toString() == QLatin1String("slideshows")) {
-<<<<<<< HEAD
-                QUrl slideFolder = QUrl::fromLocalFile(archive_url->url().path() + "/slideshows");
+                QUrl slideFolder = QUrl::fromLocalFile(archive_url->url().toLocalFile() + "/slideshows");
                 if (isArchive) {
                     m_foldersList.append(QStringLiteral("slideshows"));
                 } else {
-                    QDir dir(slideFolder.path());
-=======
-                QUrl slideFolder = QUrl::fromLocalFile(archive_url->url().toLocalFile() + "/slideshows");
-                if (isArchive) m_foldersList.append(QStringLiteral("slideshows"));
-                else {
                     QDir dir(slideFolder.toLocalFile());
->>>>>>> 52c26b59
                     if (!dir.mkpath(QStringLiteral("."))) {
                         KMessageBox::sorry(this, i18n("Cannot create directory %1", slideFolder.toLocalFile()));
                     }
@@ -622,12 +589,8 @@
                     if (isArchive) {
                         m_filesList.insert(item->text(0), destPath + item->data(0, Qt::UserRole).toString());
                     } else {
-                        m_duplicateFiles.insert(QUrl::fromLocalFile(item->text(0)), QUrl::fromLocalFile(destUrl.path() + "/" + item->data(0, Qt::UserRole).toString()));
+                        m_duplicateFiles.insert(QUrl::fromLocalFile(item->text(0)), QUrl::fromLocalFile(destUrl.toLocalFile() + "/" + item->data(0, Qt::UserRole).toString()));
                     }
-<<<<<<< HEAD
-=======
-                    else m_duplicateFiles.insert(QUrl::fromLocalFile(item->text(0)), QUrl::fromLocalFile(destUrl.toLocalFile() + "/" + item->data(0, Qt::UserRole).toString()));
->>>>>>> 52c26b59
                 }
             }
             if (!isSlideshow) {
@@ -668,14 +631,8 @@
         slotArchivingFinished();
     } else if (files.isEmpty()) {
         slotStartArchiving(false);
-<<<<<<< HEAD
     } else {
-        QDir dir(destUrl.path());
-=======
-    }
-    else {
         QDir dir(destUrl.toLocalFile());
->>>>>>> 52c26b59
         if (!dir.mkpath(QStringLiteral("."))) {
             KMessageBox::sorry(this, i18n("Cannot create directory %1", destUrl.toLocalFile()));
         }
@@ -746,21 +703,11 @@
                 QUrl src = QUrl::fromLocalFile(item->text(0));
                 QUrl dest = destUrl;
                 if (isSlideshow) {
-<<<<<<< HEAD
-                    dest = QUrl::fromLocalFile(destUrl.path() + QDir::separator() + item->data(0, Qt::UserRole).toString() + "/" + src.fileName());
+                    dest = QUrl::fromLocalFile(destUrl.toLocalFile() + QDir::separator() + item->data(0, Qt::UserRole).toString() + "/" + src.fileName());
                 } else if (item->data(0, Qt::UserRole).isNull()) {
-                    dest = QUrl::fromLocalFile(destUrl.path() + QDir::separator() + src.fileName());
+                    dest = QUrl::fromLocalFile(destUrl.toLocalFile() + QDir::separator() + src.fileName());
                 } else {
-                    dest = QUrl::fromLocalFile(destUrl.path() + "/" + item->data(0, Qt::UserRole).toString());
-=======
-                    dest = QUrl::fromLocalFile(destUrl.toLocalFile() + QDir::separator() + item->data(0, Qt::UserRole).toString() + "/" + src.fileName());
-                }
-                else if (item->data(0, Qt::UserRole).isNull()) {
-                    dest = QUrl::fromLocalFile(destUrl.toLocalFile() + QDir::separator() + src.fileName());
-                }
-                else {
                     dest = QUrl::fromLocalFile(destUrl.toLocalFile() + "/" + item->data(0, Qt::UserRole).toString());
->>>>>>> 52c26b59
                 }
                 m_replacementList.insert(src, dest);
             }
@@ -772,16 +719,11 @@
 
     // Adjust global settings
     QString basePath;
-<<<<<<< HEAD
     if (isArchive) {
         basePath = QStringLiteral("$CURRENTPATH");
     } else {
-        basePath = archive_url->url().adjusted(QUrl::StripTrailingSlash).path();
-    }
-=======
-    if (isArchive) basePath = QStringLiteral("$CURRENTPATH");
-    else basePath = archive_url->url().adjusted(QUrl::StripTrailingSlash).toLocalFile();
->>>>>>> 52c26b59
+        basePath = archive_url->url().adjusted(QUrl::StripTrailingSlash).toLocalFile();
+    }
     mlt.setAttribute(QStringLiteral("root"), basePath);
     QDomElement project = mlt.firstChildElement(QStringLiteral("kdenlivedoc"));
     project.setAttribute(QStringLiteral("projectfolder"), basePath);
@@ -796,24 +738,16 @@
         if (e.hasAttribute(QStringLiteral("resource"))) {
             QUrl src = QUrl::fromLocalFile(e.attribute(QStringLiteral("resource")));
             QUrl dest = m_replacementList.value(src);
-<<<<<<< HEAD
             if (!dest.isEmpty()) {
-                e.setAttribute(QStringLiteral("resource"), dest.path());
-            }
-=======
-            if (!dest.isEmpty()) e.setAttribute(QStringLiteral("resource"), dest.toLocalFile());
->>>>>>> 52c26b59
+                e.setAttribute(QStringLiteral("resource"), dest.toLocalFile());
+            }
         }
         if (e.hasAttribute(QStringLiteral("kdenlive:proxy")) && e.attribute(QStringLiteral("kdenlive:proxy")) != QLatin1String("-")) {
             QUrl src = QUrl::fromLocalFile(e.attribute(QStringLiteral("kdenlive:proxy")));
             QUrl dest = m_replacementList.value(src);
-<<<<<<< HEAD
             if (!dest.isEmpty()) {
-                e.setAttribute(QStringLiteral("kdenlive:proxy"), dest.path());
-            }
-=======
-            if (!dest.isEmpty()) e.setAttribute(QStringLiteral("kdenlive:proxy"), dest.toLocalFile());
->>>>>>> 52c26b59
+                e.setAttribute(QStringLiteral("kdenlive:proxy"), dest.toLocalFile());
+            }
         }
     }
 
@@ -826,22 +760,14 @@
         }
         QString src = EffectsList::property(e, QStringLiteral("resource"));
         if (!src.isEmpty()) {
-<<<<<<< HEAD
-            if (!src.startsWith('/')) {
-=======
             if (QFileInfo(src).isRelative()) {
->>>>>>> 52c26b59
                 src.prepend(root);
             }
             QUrl srcUrl = QUrl::fromLocalFile(src);
             QUrl dest = m_replacementList.value(srcUrl);
-<<<<<<< HEAD
             if (!dest.isEmpty()) {
-                EffectsList::setProperty(e, QStringLiteral("resource"), dest.path());
-            }
-=======
-            if (!dest.isEmpty()) EffectsList::setProperty(e, QStringLiteral("resource"), dest.toLocalFile());
->>>>>>> 52c26b59
+                EffectsList::setProperty(e, QStringLiteral("resource"), dest.toLocalFile());
+            }
         }
     }
 
@@ -860,22 +786,14 @@
         }
         src = EffectsList::property(e, attribute);
         if (!src.isEmpty()) {
-<<<<<<< HEAD
-            if (!src.startsWith('/')) {
-=======
             if (QFileInfo(src).isRelative()) {
->>>>>>> 52c26b59
                 src.prepend(root);
             }
             QUrl srcUrl = QUrl::fromLocalFile(src);
             QUrl dest = m_replacementList.value(srcUrl);
-<<<<<<< HEAD
             if (!dest.isEmpty()) {
-                EffectsList::setProperty(e, attribute, dest.path());
-            }
-=======
-            if (!dest.isEmpty()) EffectsList::setProperty(e, attribute, dest.toLocalFile());
->>>>>>> 52c26b59
+                EffectsList::setProperty(e, attribute, dest.toLocalFile());
+            }
         }
     }
 
@@ -925,13 +843,8 @@
     QFileInfo dirInfo(archive_url->url().toLocalFile());
     QString user = dirInfo.owner();
     QString group = dirInfo.group();
-<<<<<<< HEAD
-    KTar archive(archive_url->url().path() + QDir::separator() + m_name + ".tar.gz", QStringLiteral("application/x-gzip"));
+    KTar archive(archive_url->url().toLocalFile() + QDir::separator() + m_name + ".tar.gz", QStringLiteral("application/x-gzip"));
     archive.open(QIODevice::WriteOnly);
-=======
-    KTar archive(archive_url->url().toLocalFile() + QDir::separator() + m_name + ".tar.gz", QStringLiteral("application/x-gzip"));
-    archive.open( QIODevice::WriteOnly );
->>>>>>> 52c26b59
 
     // Create folders
     foreach (const QString &path, m_foldersList) {
@@ -1043,14 +956,8 @@
         file.close();
         if (playList.isEmpty()) {
             error = true;
-<<<<<<< HEAD
         } else {
-            playList.replace(QLatin1String("$CURRENTPATH"), archive_url->url().adjusted(QUrl::StripTrailingSlash).path());
-=======
-        }
-        else {
             playList.replace(QLatin1String("$CURRENTPATH"), archive_url->url().adjusted(QUrl::StripTrailingSlash).toLocalFile());
->>>>>>> 52c26b59
             if (!file.open(QIODevice::WriteOnly | QIODevice::Text)) {
                 qCWarning(KDENLIVE_LOG) << "//////  ERROR writing to file: ";
                 error = true;
