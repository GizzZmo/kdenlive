/***************************************************************************
 *   Copyright (C) 2016 by Jean-Baptiste Mardelle (jb@kdenlive.org)        *
 *                                                                         *
 *   This program is free software; you can redistribute it and/or modify  *
 *   it under the terms of the GNU General Public License as published by  *
 *   the Free Software Foundation; either version 2 of the License, or     *
 *   (at your option) any later version.                                   *
 *                                                                         *
 *   This program is distributed in the hope that it will be useful,       *
 *   but WITHOUT ANY WARRANTY; without even the implied warranty of        *
 *   MERCHANTABILITY or FITNESS FOR A PARTICULAR PURPOSE.  See the         *
 *   GNU General Public License for more details.                          *
 *                                                                         *
 *   You should have received a copy of the GNU General Public License     *
 *   along with this program; if not, write to the                         *
 *   Free Software Foundation, Inc.,                                       *
 *   51 Franklin Street, Fifth Floor, Boston, MA  02110-1301  USA          *
 ***************************************************************************/

#include "projectsettings.h"

#include "kdenlivesettings.h"
#include "core.h"
#include "doc/kdenlivedoc.h"
#include "utils/KoIconUtils.h"
#include "titler/titlewidget.h"
#include "utils/KoIconUtils.h"
#include "effectslist/effectslist.h"
#include "dialogs/profilesdialog.h"
#include "dialogs/encodingprofilesdialog.h"
#include "mltcontroller/clipcontroller.h"
#include "mltcontroller/bincontroller.h"
#include "project/dialogs/temporarydata.h"
#include "project/dialogs/profilewidget.h"
#include "bin/bin.h"

#include <KMessageBox>
#include "kdenlive_debug.h"
#include <kio/directorysizejob.h>
#include <klocalizedstring.h>
#include <KIO/FileCopyJob>

#include <QTemporaryFile>
#include <QDir>
#include <kmessagebox.h>
#include <QFileDialog>
#include <QInputDialog>

class NoEditDelegate: public QStyledItemDelegate {
    public:
      NoEditDelegate(QObject* parent=0): QStyledItemDelegate(parent) {}
      QWidget* createEditor(QWidget *parent, const QStyleOptionViewItem &option, const QModelIndex &index) const Q_DECL_OVERRIDE {
        Q_UNUSED(parent);
        Q_UNUSED(option);
        Q_UNUSED(index);
        return 0;
    }
};

<<<<<<< HEAD
ProjectSettings::ProjectSettings(KdenliveDoc *doc, QMap<QString, QString> metadata, const QStringList &lumas, int videotracks, int audiotracks, const QString &projectPath, bool readOnlyTracks, bool savedProject, QWidget * parent) :
=======
ProjectSettings::ProjectSettings(KdenliveDoc *doc, QMap <QString, QString> metadata, const QStringList &lumas, int videotracks, int audiotracks, const QString &/*projectPath*/, bool readOnlyTracks, bool savedProject, QWidget * parent) :
>>>>>>> 878737ae
    QDialog(parent)
    ,m_savedProject(savedProject)
    ,m_lumas(lumas)
{
    setupUi(this);
    tabWidget->setTabBarAutoHide(true);
    QVBoxLayout *vbox = new QVBoxLayout;
    m_pw = new ProfileWidget(this);
    vbox->addWidget(m_pw);
    profile_box->setLayout(vbox);

    list_search->setTreeWidget(files_list);
    project_folder->setMode(KFile::Directory);

    m_buttonOk = buttonBox->button(QDialogButtonBox::Ok);
    //buttonOk->setEnabled(false);
    audio_thumbs->setChecked(KdenliveSettings::audiothumbnails());
    video_thumbs->setChecked(KdenliveSettings::videothumbnails());
    audio_tracks->setValue(audiotracks);
    video_tracks->setValue(videotracks);
    connect(generate_proxy, &QAbstractButton::toggled, proxy_minsize, &QWidget::setEnabled);
    connect(generate_imageproxy, &QAbstractButton::toggled, proxy_imageminsize, &QWidget::setEnabled);

    QString currentProf;
    if (doc) {
        currentProf = KdenliveSettings::current_profile();
        enable_proxy->setChecked(doc->getDocumentProperty(QStringLiteral("enableproxy")).toInt());
        generate_proxy->setChecked(doc->getDocumentProperty(QStringLiteral("generateproxy")).toInt());
        proxy_minsize->setValue(doc->getDocumentProperty(QStringLiteral("proxyminsize")).toInt());
        m_proxyparameters = doc->getDocumentProperty(QStringLiteral("proxyparams"));
        generate_imageproxy->setChecked(doc->getDocumentProperty(QStringLiteral("generateimageproxy")).toInt());
        proxy_imageminsize->setValue(doc->getDocumentProperty(QStringLiteral("proxyimageminsize")).toInt());
        m_proxyextension = doc->getDocumentProperty(QStringLiteral("proxyextension"));
        m_previewparams = doc->getDocumentProperty(QStringLiteral("previewparameters"));
        m_previewextension = doc->getDocumentProperty(QStringLiteral("previewextension"));
        QString storageFolder = doc->getDocumentProperty(QStringLiteral("storagefolder"));
        if (!storageFolder.isEmpty()) {
            custom_folder->setChecked(true);
        }
        project_folder->setUrl(QUrl::fromLocalFile(doc->projectTempFolder()));
        TemporaryData *cacheWidget = new TemporaryData(doc, true, this);
        connect(cacheWidget, &TemporaryData::disableProxies, this, &ProjectSettings::disableProxies);
        connect(cacheWidget, &TemporaryData::disablePreview, this, &ProjectSettings::disablePreview);
        tabWidget->addTab(cacheWidget, i18n("Cache Data"));
    }
    else {
        currentProf = KdenliveSettings::default_profile();
        enable_proxy->setChecked(KdenliveSettings::enableproxy());
        generate_proxy->setChecked(KdenliveSettings::generateproxy());
        proxy_minsize->setValue(KdenliveSettings::proxyminsize());
        m_proxyparameters = KdenliveSettings::proxyparams();
        generate_imageproxy->setChecked(KdenliveSettings::generateimageproxy());
        proxy_imageminsize->setValue(KdenliveSettings::proxyimageminsize());
        m_proxyextension = KdenliveSettings::proxyextension();
        m_previewparams = KdenliveSettings::previewparams();
        m_previewextension = KdenliveSettings::previewextension();
        custom_folder->setChecked(KdenliveSettings::customprojectfolder());
        project_folder->setUrl(QUrl::fromLocalFile(QStandardPaths::writableLocation(QStandardPaths::CacheLocation)));
    }

    // Select profile
    m_pw->loadProfile(currentProf);

    proxy_minsize->setEnabled(generate_proxy->isChecked());
    proxy_imageminsize->setEnabled(generate_imageproxy->isChecked());


    loadProxyProfiles();
    loadPreviewProfiles();

    // Proxy GUI stuff
    proxy_showprofileinfo->setIcon(KoIconUtils::themedIcon(QStringLiteral("help-about")));
    proxy_showprofileinfo->setToolTip(i18n("Show default profile parameters"));
    proxy_manageprofile->setIcon(KoIconUtils::themedIcon(QStringLiteral("configure")));
    proxy_manageprofile->setToolTip(i18n("Manage proxy profiles"));

    connect(proxy_manageprofile, &QAbstractButton::clicked, this, &ProjectSettings::slotManageEncodingProfile);
    proxy_profile->setToolTip(i18n("Select default proxy profile"));

    connect(proxy_profile, SIGNAL(currentIndexChanged(int)), this, SLOT(slotUpdateProxyParams()));
    proxyparams->setVisible(false);
    proxyparams->setMaximumHeight(QFontMetrics(font()).lineSpacing() * 5);
    connect(proxy_showprofileinfo, &QAbstractButton::clicked, proxyparams, &QWidget::setVisible);

    // Preview GUI stuff
    preview_showprofileinfo->setIcon(KoIconUtils::themedIcon(QStringLiteral("help-about")));
    preview_showprofileinfo->setToolTip(i18n("Show default profile parameters"));
    preview_manageprofile->setIcon(KoIconUtils::themedIcon(QStringLiteral("configure")));
    preview_manageprofile->setToolTip(i18n("Manage timeline preview profiles"));

    connect(preview_manageprofile, &QAbstractButton::clicked, this, &ProjectSettings::slotManagePreviewProfile);
    preview_profile->setToolTip(i18n("Select default preview profile"));

    connect(preview_profile, SIGNAL(currentIndexChanged(int)), this, SLOT(slotUpdatePreviewParams()));
    previewparams->setVisible(false);
    previewparams->setMaximumHeight(QFontMetrics(font()).lineSpacing() * 5);
    connect(preview_showprofileinfo, &QAbstractButton::clicked, previewparams, &QWidget::setVisible);

    if (readOnlyTracks) {
        video_tracks->setEnabled(false);
        audio_tracks->setEnabled(false);
    }

    metadata_list->setItemDelegateForColumn(0, new NoEditDelegate(this));
    connect(metadata_list, &QTreeWidget::itemDoubleClicked, this, &ProjectSettings::slotEditMetadata);

    // Metadata list
    QTreeWidgetItem *item = new QTreeWidgetItem(metadata_list, QStringList() << i18n("Title"));
    item->setData(0, Qt::UserRole, QStringLiteral("meta.attr.title.markup"));
    if (metadata.contains(QStringLiteral("meta.attr.title.markup"))) {
	item->setText(1, metadata.value(QStringLiteral("meta.attr.title.markup")));
	metadata.remove(QStringLiteral("meta.attr.title.markup"));
    }
    item->setFlags(Qt::ItemIsEditable | Qt::ItemIsSelectable | Qt::ItemIsEnabled);
    item = new QTreeWidgetItem(metadata_list, QStringList() << i18n("Author"));
    item->setData(0, Qt::UserRole, QStringLiteral("meta.attr.author.markup"));
    if (metadata.contains(QStringLiteral("meta.attr.author.markup"))) {
	item->setText(1, metadata.value(QStringLiteral("meta.attr.author.markup")));
	metadata.remove(QStringLiteral("meta.attr.author.markup"));
    }
    else if (metadata.contains(QStringLiteral("meta.attr.artist.markup"))) {
	item->setText(0, i18n("Artist"));
	item->setData(0, Qt::UserRole, QStringLiteral("meta.attr.artist.markup"));
	item->setText(1, metadata.value(QStringLiteral("meta.attr.artist.markup")));
	metadata.remove(QStringLiteral("meta.attr.artist.markup"));
    }
    item->setFlags(Qt::ItemIsEditable | Qt::ItemIsSelectable | Qt::ItemIsEnabled);
    item = new QTreeWidgetItem(metadata_list, QStringList() << i18n("Copyright"));
    item->setData(0, Qt::UserRole, QStringLiteral("meta.attr.copyright.markup"));
    if (metadata.contains(QStringLiteral("meta.attr.copyright.markup"))) {
	item->setText(1, metadata.value(QStringLiteral("meta.attr.copyright.markup")));
	metadata.remove(QStringLiteral("meta.attr.copyright.markup"));
    }
    item->setFlags(Qt::ItemIsEditable | Qt::ItemIsSelectable | Qt::ItemIsEnabled);
    item = new QTreeWidgetItem(metadata_list, QStringList() << i18n("Year"));
    item->setData(0, Qt::UserRole, QStringLiteral("meta.attr.year.markup"));
    if (metadata.contains(QStringLiteral("meta.attr.year.markup"))) {
	item->setText(1, metadata.value(QStringLiteral("meta.attr.year.markup")));
	metadata.remove(QStringLiteral("meta.attr.year.markup"));
    }
    else if (metadata.contains(QStringLiteral("meta.attr.date.markup"))) {
	item->setText(0, i18n("Date"));
	item->setData(0, Qt::UserRole, QStringLiteral("meta.attr.date.markup"));
	item->setText(1, metadata.value(QStringLiteral("meta.attr.date.markup")));
	metadata.remove(QStringLiteral("meta.attr.date.markup"));
    }
    item->setFlags(Qt::ItemIsEditable | Qt::ItemIsSelectable | Qt::ItemIsEnabled);

    QMap<QString, QString>::const_iterator meta = metadata.constBegin();
    while (meta != metadata.constEnd()) {
	item = new QTreeWidgetItem(metadata_list, QStringList() << meta.key().section('.', 2,2));
	item->setData(0, Qt::UserRole, meta.key());
	item->setText(1, meta.value());
	item->setFlags(Qt::ItemIsEditable | Qt::ItemIsSelectable | Qt::ItemIsEnabled);
	++meta;
    }

    connect(add_metadata, &QAbstractButton::clicked, this, &ProjectSettings::slotAddMetadataField);
    connect(delete_metadata, &QAbstractButton::clicked, this, &ProjectSettings::slotDeleteMetadataField);
    add_metadata->setIcon(KoIconUtils::themedIcon(QStringLiteral("list-add")));
    delete_metadata->setIcon(KoIconUtils::themedIcon(QStringLiteral("list-remove")));

    if (doc != Q_NULLPTR) {
        slotUpdateFiles();
        connect(delete_unused, &QAbstractButton::clicked, this, &ProjectSettings::slotDeleteUnused);
    } else {
        tabWidget->removeTab(2);
        tabWidget->removeTab(1);
    }
    connect(project_folder, &KUrlRequester::textChanged, this, &ProjectSettings::slotUpdateButton);
    connect(button_export, &QAbstractButton::clicked, this, &ProjectSettings::slotExportToText);
    // Delete unused files is not implemented
    delete_unused->setVisible(false);
}

void ProjectSettings::slotEditMetadata(QTreeWidgetItem *item, int )
{
    metadata_list->editItem(item, 1);
}

void ProjectSettings::slotDeleteUnused()
{
    QStringList toDelete;
    //TODO
    /*
    QList <DocClipBase*> list = m_projectList->documentClipList();
    for (int i = 0; i < list.count(); ++i) {
        DocClipBase *clip = list.at(i);
        if (clip->numReferences() == 0 && clip->clipType() != SlideShow) {
            QUrl url = clip->fileURL();
            if (url.isValid() && !toDelete.contains(url.path())) toDelete << url.path();
        }
    }

    // make sure our urls are not used in another clip
    for (int i = 0; i < list.count(); ++i) {
        DocClipBase *clip = list.at(i);
        if (clip->numReferences() > 0) {
            QUrl url = clip->fileURL();
            if (url.isValid() && toDelete.contains(url.path())) toDelete.removeAll(url.path());
        }
    }

    if (toDelete.count() == 0) {
        // No physical url to delete, we only remove unused clips from project (color clips for example have no physical url)
        if (KMessageBox::warningContinueCancel(this, i18n("This will remove all unused clips from your project."), i18n("Clean up project")) == KMessageBox::Cancel) return;
        m_projectList->cleanup();
        slotUpdateFiles();
        return;
    }
    if (KMessageBox::warningYesNoList(this, i18n("This will remove the following files from your hard drive.\nThis action cannot be undone, only use if you know what you are doing.\nAre you sure you want to continue?"), toDelete, i18n("Delete unused clips")) != KMessageBox::Yes) return;
    m_projectList->trashUnusedClips();
    slotUpdateFiles();
    */
}


void ProjectSettings::slotUpdateFiles(bool cacheOnly)
{
    // Get list of current project hashes
    QStringList hashes = pCore->binController()->getProjectHashes();
    m_projectProxies.clear();
    m_projectThumbs.clear();
    if (cacheOnly) return;
    QList <ClipController*> list = pCore->binController()->getControllerList();
    files_list->clear();

    // List all files that are used in the project. That also means:
    // images included in slideshow and titles, files in playlist clips
    // TODO: images used in luma transitions?

    // Setup categories
    QTreeWidgetItem *videos = new QTreeWidgetItem(files_list, QStringList() << i18n("Video clips"));
    videos->setIcon(0, KoIconUtils::themedIcon(QStringLiteral("video-x-generic")));
    videos->setExpanded(true);
    QTreeWidgetItem *sounds = new QTreeWidgetItem(files_list, QStringList() << i18n("Audio clips"));
    sounds->setIcon(0, KoIconUtils::themedIcon(QStringLiteral("audio-x-generic")));
    sounds->setExpanded(true);
    QTreeWidgetItem *images = new QTreeWidgetItem(files_list, QStringList() << i18n("Image clips"));
    images->setIcon(0, KoIconUtils::themedIcon(QStringLiteral("image-x-generic")));
    images->setExpanded(true);
    QTreeWidgetItem *slideshows = new QTreeWidgetItem(files_list, QStringList() << i18n("Slideshow clips"));
    slideshows->setIcon(0, KoIconUtils::themedIcon(QStringLiteral("image-x-generic")));
    slideshows->setExpanded(true);
    QTreeWidgetItem *texts = new QTreeWidgetItem(files_list, QStringList() << i18n("Text clips"));
    texts->setIcon(0, KoIconUtils::themedIcon(QStringLiteral("text-plain")));
    texts->setExpanded(true);
    QTreeWidgetItem *playlists = new QTreeWidgetItem(files_list, QStringList() << i18n("Playlist clips"));
    playlists->setIcon(0, KoIconUtils::themedIcon(QStringLiteral("video-mlt-playlist")));
    playlists->setExpanded(true);
    QTreeWidgetItem *others = new QTreeWidgetItem(files_list, QStringList() << i18n("Other clips"));
    others->setIcon(0, KoIconUtils::themedIcon(QStringLiteral("unknown")));
    others->setExpanded(true);
    int count = 0;
    QStringList allFonts;
    foreach(const QString & file, m_lumas) {
        count++;
        new QTreeWidgetItem(images, QStringList() << file);
    }

    for (int i = 0; i < list.count(); ++i) {
        ClipController *clip = list.at(i);
        if (clip->clipType() == Color) {
            // ignore color clips in list, there is no real file
            continue;
        }
        if (clip->clipType() == SlideShow) {
            QStringList subfiles = extractSlideshowUrls(clip->clipUrl());
            foreach(const QString & file, subfiles) {
                count++;
                new QTreeWidgetItem(slideshows, QStringList() << file);
            }
            continue;
        } else if (!clip->clipUrl().isEmpty()) {
            //allFiles.append(clip->fileURL().path());
            switch (clip->clipType()) {
            case Text:
                new QTreeWidgetItem(texts, QStringList() << clip->clipUrl().path());
                break;
            case Audio:
                new QTreeWidgetItem(sounds, QStringList() << clip->clipUrl().path());
                break;
            case Image:
                new QTreeWidgetItem(images, QStringList() << clip->clipUrl().path());
                break;
            case Playlist:
                new QTreeWidgetItem(playlists, QStringList() << clip->clipUrl().path());
                break;
            case Unknown:
                new QTreeWidgetItem(others, QStringList() << clip->clipUrl().path());
                break;
            default:
                new QTreeWidgetItem(videos, QStringList() << clip->clipUrl().path());
                break;
            }
            count++;
        }
        if (clip->clipType() == Text) {
            QStringList imagefiles = TitleWidget::extractImageList(clip->property(QStringLiteral("xmldata")));
            QStringList fonts = TitleWidget::extractFontList(clip->property(QStringLiteral("xmldata")));
            foreach(const QString & file, imagefiles) {
                count++;
                new QTreeWidgetItem(images, QStringList() << file);
            }
            allFonts << fonts;
        } else if (clip->clipType() == Playlist) {
            QStringList files = extractPlaylistUrls(clip->clipUrl().path());
            foreach(const QString & file, files) {
                count++;
                new QTreeWidgetItem(others, QStringList() << file);
            }
        }
    }

    uint used = 0;
    uint unUsed = 0;
    qint64 usedSize = 0;
    qint64 unUsedSize = 0;
    pCore->bin()->getBinStats(&used, &unUsed, &usedSize, &unUsedSize);
    allFonts.removeDuplicates();
    // Hide unused categories
    for (int i = 0; i < files_list->topLevelItemCount(); ++i) {
        if (files_list->topLevelItem(i)->childCount() == 0) {
            files_list->topLevelItem(i)->setHidden(true);
        }
    }
    files_count->setText(QString::number(count));
    fonts_list->addItems(allFonts);
    if (allFonts.isEmpty()) {
        fonts_list->setHidden(true);
        label_fonts->setHidden(true);
    }
    used_count->setText(QString::number(used));
    used_size->setText(KIO::convertSize(usedSize));
    unused_count->setText(QString::number(unUsed));
    unused_size->setText(KIO::convertSize(unUsedSize));
    delete_unused->setEnabled(unUsed > 0);
}

const QString ProjectSettings::selectedPreview() const
{
    return preview_profile->itemData(preview_profile->currentIndex()).toString();
}

void ProjectSettings::accept()
{
    QString params = preview_profile->itemData(preview_profile->currentIndex()).toString();
    if (!params.isEmpty()) {
        if (params.section(QStringLiteral(";"), 0, 0) != m_previewparams || params.section(QStringLiteral(";"), 1, 1) != m_previewextension) {
            // Timeline preview settings changed, warn
            if (KMessageBox::warningContinueCancel(this, i18n("You changed the timeline preview profile. This will remove all existing timeline previews for this project.\n Are you sure you want to proceed?"), i18n("Confirm profile change")) == KMessageBox::Cancel) return;
        }
    }
    if (!m_savedProject && selectedProfile() != KdenliveSettings::current_profile())
        if (KMessageBox::warningContinueCancel(this, i18n("Changing the profile of your project cannot be undone.\nIt is recommended to save your project before attempting this operation that might cause some corruption in transitions.\n Are you sure you want to proceed?"), i18n("Confirm profile change")) == KMessageBox::Cancel) return;
    QDialog::accept();
}


void ProjectSettings::slotUpdateButton(const QString &path)
{
    if (path.isEmpty()) m_buttonOk->setEnabled(false);
    else {
        m_buttonOk->setEnabled(true);
        slotUpdateFiles(true);
    }
}

QString ProjectSettings::selectedProfile() const
{
    return m_pw->selectedProfile();
}

QUrl ProjectSettings::selectedFolder() const
{
    return project_folder->url();
}

QPoint ProjectSettings::tracks() const
{
    QPoint p;
    p.setX(video_tracks->value());
    p.setY(audio_tracks->value());
    return p;
}

bool ProjectSettings::enableVideoThumbs() const
{
    return video_thumbs->isChecked();
}

bool ProjectSettings::enableAudioThumbs() const
{
    return audio_thumbs->isChecked();
}

bool ProjectSettings::useProxy() const
{
    return enable_proxy->isChecked();
}

bool ProjectSettings::generateProxy() const
{
    return generate_proxy->isChecked();
}

bool ProjectSettings::generateImageProxy() const
{
    return generate_imageproxy->isChecked();
}

int ProjectSettings::proxyMinSize() const
{
    return proxy_minsize->value();
}

int ProjectSettings::proxyImageMinSize() const
{
    return proxy_imageminsize->value();
}

QString ProjectSettings::proxyParams() const
{
    QString params = proxy_profile->itemData(proxy_profile->currentIndex()).toString();
    return params.section(';', 0, 0);
}

QString ProjectSettings::proxyExtension() const
{
    QString params = proxy_profile->itemData(proxy_profile->currentIndex()).toString();
    return params.section(';', 1, 1);
}

//static
QStringList ProjectSettings::extractPlaylistUrls(const QString &path)
{
    QStringList urls;
    QDomDocument doc;
    QFile file(path);
    if (!file.open(QIODevice::ReadOnly))
        return urls;
    if (!doc.setContent(&file)) {
        file.close();
        return urls;
    }
    file.close();
    QString root = doc.documentElement().attribute(QStringLiteral("root"));
    if (!root.isEmpty() && !root.endsWith('/')) root.append('/');
    QDomNodeList files = doc.elementsByTagName(QStringLiteral("producer"));
    for (int i = 0; i < files.count(); ++i) {
        QDomElement e = files.at(i).toElement();
        QString type = EffectsList::property(e, QStringLiteral("mlt_service"));
        if (type != QLatin1String("colour")) {
            QString url = EffectsList::property(e, QStringLiteral("resource"));
            if (type == QLatin1String("timewarp")) {
                url = EffectsList::property(e, QStringLiteral("warp_resource"));
            }
            else if (type == QLatin1String("framebuffer")) {
                url = url.section('?', 0, 0);
            }
            if (!url.isEmpty()) {
                if (!url.startsWith('/')) url.prepend(root);
                if (url.section('.', 0, -2).endsWith(QLatin1String("/.all"))) {
                    // slideshow clip, extract image urls
                    urls << extractSlideshowUrls(QUrl(url));
                } else urls << url;
                if (url.endsWith(QLatin1String(".mlt")) || url.endsWith(QLatin1String(".kdenlive"))) {
                    //TODO: Do something to avoid infinite loops if 2 files reference themselves...
                    urls << extractPlaylistUrls(url);
                }
            }
        }
    }

    // luma files for transitions
    files = doc.elementsByTagName(QStringLiteral("transition"));
    for (int i = 0; i < files.count(); ++i) {
        QDomElement e = files.at(i).toElement();
        QString url = EffectsList::property(e, QStringLiteral("resource"));
        if (!url.isEmpty()) {
            if (!url.startsWith('/')) url.prepend(root);
            urls << url;
        }
    }

    return urls;
}


//static
QStringList ProjectSettings::extractSlideshowUrls(const QUrl &url)
{
    QStringList urls;
    QString path = url.adjusted(QUrl::RemoveFilename).path();
    QString ext = url.path().section('.', -1);
    QDir dir(path);
    if (url.path().contains(QStringLiteral(".all."))) {
        // this is a mime slideshow, like *.jpeg
        QStringList filters;
        filters << "*." + ext;
        dir.setNameFilters(filters);
        QStringList result = dir.entryList(QDir::Files);
        urls.append(path + filters.at(0) + " (" + i18np("1 image found", "%1 images found", result.count()) + ')');
    } else {
        // this is a pattern slideshow, like sequence%4d.jpg
        QString filter = url.fileName();
        QString ext = filter.section('.', -1);
        filter = filter.section('%', 0, -2);
        QString regexp = '^' + filter + "\\d+\\." + ext + '$';
        QRegExp rx(regexp);
        int count = 0;
        QStringList result = dir.entryList(QDir::Files);
        foreach(const QString & path, result) {
            if (rx.exactMatch(path)) count++;
        }
        urls.append(url.path() + " (" + i18np("1 image found", "%1 images found", count) + ')');
    }
    return urls;
}

void ProjectSettings::slotExportToText()
{
    const QString savePath = QFileDialog::getSaveFileName(this, QString(), project_folder->url().path(), QStringLiteral("text/plain"));
    if (savePath.isEmpty()) return;
    QString data;
    data.append(i18n("Project folder: %1",  project_folder->url().path()) + '\n');
    data.append(i18n("Project profile: %1",  m_pw->selectedProfile()) + '\n');
    data.append(i18n("Total clips: %1 (%2 used in timeline).", files_count->text(), used_count->text()) + "\n\n");
    for (int i = 0; i < files_list->topLevelItemCount(); ++i) {
        if (files_list->topLevelItem(i)->childCount() > 0) {
            data.append('\n' + files_list->topLevelItem(i)->text(0) + ":\n\n");
            for (int j = 0; j < files_list->topLevelItem(i)->childCount(); ++j) {
                data.append(files_list->topLevelItem(i)->child(j)->text(0) + '\n');
            }
        }
    }
    QTemporaryFile tmpfile;
    if (!tmpfile.open()) {
        qCWarning(KDENLIVE_LOG) << "/////  CANNOT CREATE TMP FILE in: " << tmpfile.fileName();
        return;
    }
    QFile xmlf(tmpfile.fileName());
    if (!xmlf.open(QIODevice::WriteOnly))
        return;
    xmlf.write(data.toUtf8());
    if (xmlf.error() != QFile::NoError) {
        xmlf.close();
        return;
    }
    xmlf.close();
    KIO::FileCopyJob *copyjob = KIO::file_copy(QUrl::fromLocalFile(tmpfile.fileName()), QUrl::fromLocalFile(savePath));
    copyjob->exec();
}

void ProjectSettings::slotUpdateProxyParams()
{
    QString params = proxy_profile->itemData(proxy_profile->currentIndex()).toString();
    proxyparams->setPlainText(params.section(';', 0, 0));
}

void ProjectSettings::slotUpdatePreviewParams()
{
    QString params = preview_profile->itemData(preview_profile->currentIndex()).toString();
    previewparams->setPlainText(params.section(';', 0, 0));
}

const QMap<QString, QString> ProjectSettings::metadata() const
{
    QMap<QString, QString> metadata;
    for (int i = 0; i < metadata_list->topLevelItemCount(); ++i)
    {
        QTreeWidgetItem *item = metadata_list->topLevelItem(i);
        if (!item->text(1).simplified().isEmpty()) {
            // Insert metadata entry
            QString key = item->data(0, Qt::UserRole).toString();
	    if (key.isEmpty()) key = "meta.attr." + item->text(0).simplified() + ".markup";
            QString value = item->text(1);
            metadata.insert(key, value);
        }
    }
    return metadata;
}

void ProjectSettings::slotAddMetadataField()
{
    QString metaField = QInputDialog::getText(this, i18n("Metadata"), i18n("Metadata"));
    if (metaField.isEmpty()) return;
    QTreeWidgetItem *item = new QTreeWidgetItem(metadata_list, QStringList() << metaField);
    item->setFlags(Qt::ItemIsEditable | Qt::ItemIsSelectable | Qt::ItemIsEnabled);
}

void ProjectSettings::slotDeleteMetadataField()
{
    QTreeWidgetItem *item = metadata_list->currentItem();
    if (item) delete item;
}

void ProjectSettings::slotManageEncodingProfile()
{
    QPointer<EncodingProfilesDialog> d = new EncodingProfilesDialog(0);
    d->exec();
    delete d;
    loadProxyProfiles();
}

void ProjectSettings::slotManagePreviewProfile()
{
    QPointer<EncodingProfilesDialog> d = new EncodingProfilesDialog(1);
    d->exec();
    delete d;
    loadPreviewProfiles();
}

void ProjectSettings::loadProxyProfiles()
{
   // load proxy profiles
    KConfig conf(QStringLiteral("encodingprofiles.rc"), KConfig::CascadeConfig, QStandardPaths::DataLocation);
    KConfigGroup group(&conf, "proxy");
    QMap<QString, QString> values = group.entryMap();
    QMapIterator<QString, QString> k(values);
    int ix = -1;
    proxy_profile->clear();
    while (k.hasNext()) {
        k.next();
        if (!k.key().isEmpty()) {
            QString params = k.value().section(';', 0, 0);
            QString extension = k.value().section(';', 1, 1);
            if (ix == -1 && ((params == m_proxyparameters && extension == m_proxyextension) || (m_proxyparameters.isEmpty() || m_proxyextension.isEmpty()))) {
                // this is the current profile
                ix = proxy_profile->count();
            }
            proxy_profile->addItem(k.key(), k.value());
        }
    }
    if (ix == -1) {
        // Current project proxy settings not found
        ix = proxy_profile->count();
        proxy_profile->addItem(i18n("Current Settings"), QString(m_proxyparameters + ';' + m_proxyextension));
    }
    proxy_profile->setCurrentIndex(ix);
    slotUpdateProxyParams();
}

void ProjectSettings::loadPreviewProfiles()
{
   // load proxy profiles
    KConfig conf(QStringLiteral("encodingprofiles.rc"), KConfig::CascadeConfig, QStandardPaths::DataLocation);
    KConfigGroup group(&conf, "timelinepreview");
    QMap<QString, QString> values = group.entryMap();
    QMapIterator<QString, QString> k(values);
    int ix = -1;
    preview_profile->clear();
    while (k.hasNext()) {
        k.next();
        if (!k.key().isEmpty()) {
            QString params = k.value().section(';', 0, 0);
            QString extension = k.value().section(';', 1, 1);
            if (ix == -1 && (params == m_previewparams && extension == m_previewextension)) {
                // this is the current profile
                ix = preview_profile->count();
            }
            preview_profile->addItem(k.key(), k.value());
        }
    }
    if (ix == -1) {
        // Current project proxy settings not found
        ix = preview_profile->count();
        if (m_previewparams.isEmpty() && m_previewextension.isEmpty()) {
            // Leave empty, will be automatically detected
            preview_profile->addItem(i18n("Auto"));
        } else {
            preview_profile->addItem(i18n("Current Settings"), QString(m_previewparams + ';' + m_previewextension));
        }
    }
    preview_profile->setCurrentIndex(ix);
    slotUpdatePreviewParams();
}

const QString ProjectSettings::storageFolder() const
{
    if (custom_folder->isChecked()) {
        return project_folder->url().path();
    }
    return QString();
}<|MERGE_RESOLUTION|>--- conflicted
+++ resolved
@@ -57,11 +57,7 @@
     }
 };
 
-<<<<<<< HEAD
-ProjectSettings::ProjectSettings(KdenliveDoc *doc, QMap<QString, QString> metadata, const QStringList &lumas, int videotracks, int audiotracks, const QString &projectPath, bool readOnlyTracks, bool savedProject, QWidget * parent) :
-=======
-ProjectSettings::ProjectSettings(KdenliveDoc *doc, QMap <QString, QString> metadata, const QStringList &lumas, int videotracks, int audiotracks, const QString &/*projectPath*/, bool readOnlyTracks, bool savedProject, QWidget * parent) :
->>>>>>> 878737ae
+ProjectSettings::ProjectSettings(KdenliveDoc *doc, QMap<QString, QString> metadata, const QStringList &lumas, int videotracks, int audiotracks, const QString &/*projectPath*/, bool readOnlyTracks, bool savedProject, QWidget * parent) :
     QDialog(parent)
     ,m_savedProject(savedProject)
     ,m_lumas(lumas)
