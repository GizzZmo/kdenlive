/***************************************************************************
 *   Copyright (C) 2016 by Jean-Baptiste Mardelle (jb@kdenlive.org)        *
 *                                                                         *
 *   This program is free software; you can redistribute it and/or modify  *
 *   it under the terms of the GNU General Public License as published by  *
 *   the Free Software Foundation; either version 2 of the License, or     *
 *   (at your option) any later version.                                   *
 *                                                                         *
 *   This program is distributed in the hope that it will be useful,       *
 *   but WITHOUT ANY WARRANTY; without even the implied warranty of        *
 *   MERCHANTABILITY or FITNESS FOR A PARTICULAR PURPOSE.  See the         *
 *   GNU General Public License for more details.                          *
 *                                                                         *
 *   You should have received a copy of the GNU General Public License     *
 *   along with this program; if not, write to the                         *
 *   Free Software Foundation, Inc.,                                       *
 *   51 Franklin Street, Fifth Floor, Boston, MA  02110-1301  USA          *
 ***************************************************************************/

#include "projectsettings.h"

#include "kdenlivesettings.h"
#include "core.h"
#include "doc/kdenlivedoc.h"
#include "utils/KoIconUtils.h"
#include "titler/titlewidget.h"
#include "effectslist/effectslist.h"
#include "dialogs/profilesdialog.h"
#include "dialogs/encodingprofilesdialog.h"
#include "mltcontroller/clipcontroller.h"
#include "mltcontroller/bincontroller.h"
#include "project/dialogs/temporarydata.h"
#include "project/dialogs/profilewidget.h"
#include "bin/bin.h"

#include <KMessageBox>
#include "kdenlive_debug.h"
#include <kio/directorysizejob.h>
#include <klocalizedstring.h>
#include <KIO/FileCopyJob>

#include <QTemporaryFile>
#include <QDir>
#include <kmessagebox.h>
#include <QFileDialog>
#include <QInputDialog>

class NoEditDelegate: public QStyledItemDelegate
{
public:
    NoEditDelegate(QObject *parent = 0): QStyledItemDelegate(parent) {}
    QWidget *createEditor(QWidget *parent, const QStyleOptionViewItem &option, const QModelIndex &index) const Q_DECL_OVERRIDE
    {
        Q_UNUSED(parent);
        Q_UNUSED(option);
        Q_UNUSED(index);
        return 0;
    }
};

ProjectSettings::ProjectSettings(KdenliveDoc *doc, QMap<QString, QString> metadata, const QStringList &lumas, int videotracks, int audiotracks, const QString &/*projectPath*/, bool readOnlyTracks, bool savedProject, QWidget *parent) :
    QDialog(parent)
    , m_savedProject(savedProject)
    , m_lumas(lumas)
{
    setupUi(this);
    tabWidget->setTabBarAutoHide(true);
    QVBoxLayout *vbox = new QVBoxLayout;
    m_pw = new ProfileWidget(this);
    vbox->addWidget(m_pw);
    profile_box->setLayout(vbox);

    list_search->setTreeWidget(files_list);
    project_folder->setMode(KFile::Directory);

    m_buttonOk = buttonBox->button(QDialogButtonBox::Ok);
    //buttonOk->setEnabled(false);
    audio_thumbs->setChecked(KdenliveSettings::audiothumbnails());
    video_thumbs->setChecked(KdenliveSettings::videothumbnails());
    audio_tracks->setValue(audiotracks);
    video_tracks->setValue(videotracks);
    connect(generate_proxy, &QAbstractButton::toggled, proxy_minsize, &QWidget::setEnabled);
    connect(generate_imageproxy, &QAbstractButton::toggled, proxy_imageminsize, &QWidget::setEnabled);

    QString currentProf;
    if (doc) {
        currentProf = KdenliveSettings::current_profile();
        enable_proxy->setChecked(doc->getDocumentProperty(QStringLiteral("enableproxy")).toInt());
        generate_proxy->setChecked(doc->getDocumentProperty(QStringLiteral("generateproxy")).toInt());
        proxy_minsize->setValue(doc->getDocumentProperty(QStringLiteral("proxyminsize")).toInt());
        m_proxyparameters = doc->getDocumentProperty(QStringLiteral("proxyparams"));
        generate_imageproxy->setChecked(doc->getDocumentProperty(QStringLiteral("generateimageproxy")).toInt());
        proxy_imageminsize->setValue(doc->getDocumentProperty(QStringLiteral("proxyimageminsize")).toInt());
        m_proxyextension = doc->getDocumentProperty(QStringLiteral("proxyextension"));
        m_previewparams = doc->getDocumentProperty(QStringLiteral("previewparameters"));
        m_previewextension = doc->getDocumentProperty(QStringLiteral("previewextension"));
        QString storageFolder = doc->getDocumentProperty(QStringLiteral("storagefolder"));
        if (!storageFolder.isEmpty()) {
            custom_folder->setChecked(true);
        }
        project_folder->setUrl(QUrl::fromLocalFile(doc->projectTempFolder()));
        TemporaryData *cacheWidget = new TemporaryData(doc, true, this);
        connect(cacheWidget, &TemporaryData::disableProxies, this, &ProjectSettings::disableProxies);
        connect(cacheWidget, &TemporaryData::disablePreview, this, &ProjectSettings::disablePreview);
        tabWidget->addTab(cacheWidget, i18n("Cache Data"));
    } else {
        currentProf = KdenliveSettings::default_profile();
        enable_proxy->setChecked(KdenliveSettings::enableproxy());
        generate_proxy->setChecked(KdenliveSettings::generateproxy());
        proxy_minsize->setValue(KdenliveSettings::proxyminsize());
        m_proxyparameters = KdenliveSettings::proxyparams();
        generate_imageproxy->setChecked(KdenliveSettings::generateimageproxy());
        proxy_imageminsize->setValue(KdenliveSettings::proxyimageminsize());
        m_proxyextension = KdenliveSettings::proxyextension();
        m_previewparams = KdenliveSettings::previewparams();
        m_previewextension = KdenliveSettings::previewextension();
        custom_folder->setChecked(KdenliveSettings::customprojectfolder());
        project_folder->setUrl(QUrl::fromLocalFile(QStandardPaths::writableLocation(QStandardPaths::CacheLocation)));
    }

    // Select profile
    m_pw->loadProfile(currentProf);

    proxy_minsize->setEnabled(generate_proxy->isChecked());
    proxy_imageminsize->setEnabled(generate_imageproxy->isChecked());

    loadProxyProfiles();
    loadPreviewProfiles();

    // Proxy GUI stuff
    proxy_showprofileinfo->setIcon(KoIconUtils::themedIcon(QStringLiteral("help-about")));
    proxy_showprofileinfo->setToolTip(i18n("Show default profile parameters"));
    proxy_manageprofile->setIcon(KoIconUtils::themedIcon(QStringLiteral("configure")));
    proxy_manageprofile->setToolTip(i18n("Manage proxy profiles"));

    connect(proxy_manageprofile, &QAbstractButton::clicked, this, &ProjectSettings::slotManageEncodingProfile);
    proxy_profile->setToolTip(i18n("Select default proxy profile"));

    connect(proxy_profile, SIGNAL(currentIndexChanged(int)), this, SLOT(slotUpdateProxyParams()));
    proxyparams->setVisible(false);
    proxyparams->setMaximumHeight(QFontMetrics(font()).lineSpacing() * 5);
    connect(proxy_showprofileinfo, &QAbstractButton::clicked, proxyparams, &QWidget::setVisible);

    // Preview GUI stuff
    preview_showprofileinfo->setIcon(KoIconUtils::themedIcon(QStringLiteral("help-about")));
    preview_showprofileinfo->setToolTip(i18n("Show default profile parameters"));
    preview_manageprofile->setIcon(KoIconUtils::themedIcon(QStringLiteral("configure")));
    preview_manageprofile->setToolTip(i18n("Manage timeline preview profiles"));

    connect(preview_manageprofile, &QAbstractButton::clicked, this, &ProjectSettings::slotManagePreviewProfile);
    preview_profile->setToolTip(i18n("Select default preview profile"));

    connect(preview_profile, SIGNAL(currentIndexChanged(int)), this, SLOT(slotUpdatePreviewParams()));
    previewparams->setVisible(false);
    previewparams->setMaximumHeight(QFontMetrics(font()).lineSpacing() * 5);
    connect(preview_showprofileinfo, &QAbstractButton::clicked, previewparams, &QWidget::setVisible);

    if (readOnlyTracks) {
        video_tracks->setEnabled(false);
        audio_tracks->setEnabled(false);
    }

    metadata_list->setItemDelegateForColumn(0, new NoEditDelegate(this));
    connect(metadata_list, &QTreeWidget::itemDoubleClicked, this, &ProjectSettings::slotEditMetadata);

    // Metadata list
    QTreeWidgetItem *item = new QTreeWidgetItem(metadata_list, QStringList() << i18n("Title"));
    item->setData(0, Qt::UserRole, QStringLiteral("meta.attr.title.markup"));
    if (metadata.contains(QStringLiteral("meta.attr.title.markup"))) {
        item->setText(1, metadata.value(QStringLiteral("meta.attr.title.markup")));
        metadata.remove(QStringLiteral("meta.attr.title.markup"));
    }
    item->setFlags(Qt::ItemIsEditable | Qt::ItemIsSelectable | Qt::ItemIsEnabled);
    item = new QTreeWidgetItem(metadata_list, QStringList() << i18n("Author"));
    item->setData(0, Qt::UserRole, QStringLiteral("meta.attr.author.markup"));
    if (metadata.contains(QStringLiteral("meta.attr.author.markup"))) {
        item->setText(1, metadata.value(QStringLiteral("meta.attr.author.markup")));
        metadata.remove(QStringLiteral("meta.attr.author.markup"));
    } else if (metadata.contains(QStringLiteral("meta.attr.artist.markup"))) {
        item->setText(0, i18n("Artist"));
        item->setData(0, Qt::UserRole, QStringLiteral("meta.attr.artist.markup"));
        item->setText(1, metadata.value(QStringLiteral("meta.attr.artist.markup")));
        metadata.remove(QStringLiteral("meta.attr.artist.markup"));
    }
    item->setFlags(Qt::ItemIsEditable | Qt::ItemIsSelectable | Qt::ItemIsEnabled);
    item = new QTreeWidgetItem(metadata_list, QStringList() << i18n("Copyright"));
    item->setData(0, Qt::UserRole, QStringLiteral("meta.attr.copyright.markup"));
    if (metadata.contains(QStringLiteral("meta.attr.copyright.markup"))) {
        item->setText(1, metadata.value(QStringLiteral("meta.attr.copyright.markup")));
        metadata.remove(QStringLiteral("meta.attr.copyright.markup"));
    }
    item->setFlags(Qt::ItemIsEditable | Qt::ItemIsSelectable | Qt::ItemIsEnabled);
    item = new QTreeWidgetItem(metadata_list, QStringList() << i18n("Year"));
    item->setData(0, Qt::UserRole, QStringLiteral("meta.attr.year.markup"));
    if (metadata.contains(QStringLiteral("meta.attr.year.markup"))) {
        item->setText(1, metadata.value(QStringLiteral("meta.attr.year.markup")));
        metadata.remove(QStringLiteral("meta.attr.year.markup"));
    } else if (metadata.contains(QStringLiteral("meta.attr.date.markup"))) {
        item->setText(0, i18n("Date"));
        item->setData(0, Qt::UserRole, QStringLiteral("meta.attr.date.markup"));
        item->setText(1, metadata.value(QStringLiteral("meta.attr.date.markup")));
        metadata.remove(QStringLiteral("meta.attr.date.markup"));
    }
    item->setFlags(Qt::ItemIsEditable | Qt::ItemIsSelectable | Qt::ItemIsEnabled);

    QMap<QString, QString>::const_iterator meta = metadata.constBegin();
    while (meta != metadata.constEnd()) {
        item = new QTreeWidgetItem(metadata_list, QStringList() << meta.key().section('.', 2, 2));
        item->setData(0, Qt::UserRole, meta.key());
        item->setText(1, meta.value());
        item->setFlags(Qt::ItemIsEditable | Qt::ItemIsSelectable | Qt::ItemIsEnabled);
        ++meta;
    }

    connect(add_metadata, &QAbstractButton::clicked, this, &ProjectSettings::slotAddMetadataField);
    connect(delete_metadata, &QAbstractButton::clicked, this, &ProjectSettings::slotDeleteMetadataField);
    add_metadata->setIcon(KoIconUtils::themedIcon(QStringLiteral("list-add")));
    delete_metadata->setIcon(KoIconUtils::themedIcon(QStringLiteral("list-remove")));

    if (doc != Q_NULLPTR) {
        slotUpdateFiles();
        connect(delete_unused, &QAbstractButton::clicked, this, &ProjectSettings::slotDeleteUnused);
    } else {
        tabWidget->removeTab(2);
        tabWidget->removeTab(1);
    }
    connect(project_folder, &KUrlRequester::textChanged, this, &ProjectSettings::slotUpdateButton);
    connect(button_export, &QAbstractButton::clicked, this, &ProjectSettings::slotExportToText);
    // Delete unused files is not implemented
    delete_unused->setVisible(false);
}

void ProjectSettings::slotEditMetadata(QTreeWidgetItem *item, int)
{
    metadata_list->editItem(item, 1);
}

void ProjectSettings::slotDeleteUnused()
{
    QStringList toDelete;
    //TODO
    /*
    QList<DocClipBase*> list = m_projectList->documentClipList();
    for (int i = 0; i < list.count(); ++i) {
        DocClipBase *clip = list.at(i);
        if (clip->numReferences() == 0 && clip->clipType() != SlideShow) {
            QUrl url = clip->fileURL();
            if (url.isValid() && !toDelete.contains(url.path())) toDelete << url.path();
        }
    }

    // make sure our urls are not used in another clip
    for (int i = 0; i < list.count(); ++i) {
        DocClipBase *clip = list.at(i);
        if (clip->numReferences() > 0) {
            QUrl url = clip->fileURL();
            if (url.isValid() && toDelete.contains(url.path())) toDelete.removeAll(url.path());
        }
    }

    if (toDelete.count() == 0) {
        // No physical url to delete, we only remove unused clips from project (color clips for example have no physical url)
        if (KMessageBox::warningContinueCancel(this, i18n("This will remove all unused clips from your project."), i18n("Clean up project")) == KMessageBox::Cancel) return;
        m_projectList->cleanup();
        slotUpdateFiles();
        return;
    }
    if (KMessageBox::warningYesNoList(this, i18n("This will remove the following files from your hard drive.\nThis action cannot be undone, only use if you know what you are doing.\nAre you sure you want to continue?"), toDelete, i18n("Delete unused clips")) != KMessageBox::Yes) return;
    m_projectList->trashUnusedClips();
    slotUpdateFiles();
    */
}

void ProjectSettings::slotUpdateFiles(bool cacheOnly)
{
    // Get list of current project hashes
    QStringList hashes = pCore->binController()->getProjectHashes();
    m_projectProxies.clear();
    m_projectThumbs.clear();
    if (cacheOnly) {
        return;
    }
    QList<ClipController *> list = pCore->binController()->getControllerList();
    files_list->clear();

    // List all files that are used in the project. That also means:
    // images included in slideshow and titles, files in playlist clips
    // TODO: images used in luma transitions?

    // Setup categories
    QTreeWidgetItem *videos = new QTreeWidgetItem(files_list, QStringList() << i18n("Video clips"));
    videos->setIcon(0, KoIconUtils::themedIcon(QStringLiteral("video-x-generic")));
    videos->setExpanded(true);
    QTreeWidgetItem *sounds = new QTreeWidgetItem(files_list, QStringList() << i18n("Audio clips"));
    sounds->setIcon(0, KoIconUtils::themedIcon(QStringLiteral("audio-x-generic")));
    sounds->setExpanded(true);
    QTreeWidgetItem *images = new QTreeWidgetItem(files_list, QStringList() << i18n("Image clips"));
    images->setIcon(0, KoIconUtils::themedIcon(QStringLiteral("image-x-generic")));
    images->setExpanded(true);
    QTreeWidgetItem *slideshows = new QTreeWidgetItem(files_list, QStringList() << i18n("Slideshow clips"));
    slideshows->setIcon(0, KoIconUtils::themedIcon(QStringLiteral("image-x-generic")));
    slideshows->setExpanded(true);
    QTreeWidgetItem *texts = new QTreeWidgetItem(files_list, QStringList() << i18n("Text clips"));
    texts->setIcon(0, KoIconUtils::themedIcon(QStringLiteral("text-plain")));
    texts->setExpanded(true);
    QTreeWidgetItem *playlists = new QTreeWidgetItem(files_list, QStringList() << i18n("Playlist clips"));
    playlists->setIcon(0, KoIconUtils::themedIcon(QStringLiteral("video-mlt-playlist")));
    playlists->setExpanded(true);
    QTreeWidgetItem *others = new QTreeWidgetItem(files_list, QStringList() << i18n("Other clips"));
    others->setIcon(0, KoIconUtils::themedIcon(QStringLiteral("unknown")));
    others->setExpanded(true);
    int count = 0;
    QStringList allFonts;
    foreach (const QString &file, m_lumas) {
        count++;
        new QTreeWidgetItem(images, QStringList() << file);
    }

    for (int i = 0; i < list.count(); ++i) {
        ClipController *clip = list.at(i);
        if (clip->clipType() == Color) {
            // ignore color clips in list, there is no real file
            continue;
        }
        if (clip->clipType() == SlideShow) {
            const QStringList subfiles = extractSlideshowUrls(clip->clipUrl());
            for (const QString &file : subfiles) {
                count++;
                new QTreeWidgetItem(slideshows, QStringList() << file);
            }
            continue;
        } else if (!clip->clipUrl().isEmpty()) {
            //allFiles.append(clip->fileURL().path());
            switch (clip->clipType()) {
            case Text:
                new QTreeWidgetItem(texts, QStringList() << clip->clipUrl().toLocalFile());
                break;
            case Audio:
                new QTreeWidgetItem(sounds, QStringList() << clip->clipUrl().toLocalFile());
                break;
            case Image:
                new QTreeWidgetItem(images, QStringList() << clip->clipUrl().toLocalFile());
                break;
            case Playlist:
                new QTreeWidgetItem(playlists, QStringList() << clip->clipUrl().toLocalFile());
                break;
            case Unknown:
                new QTreeWidgetItem(others, QStringList() << clip->clipUrl().toLocalFile());
                break;
            default:
                new QTreeWidgetItem(videos, QStringList() << clip->clipUrl().toLocalFile());
                break;
            }
            count++;
        }
        if (clip->clipType() == Text) {
            QStringList imagefiles = TitleWidget::extractImageList(clip->property(QStringLiteral("xmldata")));
            QStringList fonts = TitleWidget::extractFontList(clip->property(QStringLiteral("xmldata")));
            foreach (const QString &file, imagefiles) {
                count++;
                new QTreeWidgetItem(images, QStringList() << file);
            }
            allFonts << fonts;
        } else if (clip->clipType() == Playlist) {
            QStringList files = extractPlaylistUrls(clip->clipUrl().toLocalFile());
            foreach (const QString &file, files) {
                count++;
                new QTreeWidgetItem(others, QStringList() << file);
            }
        }
    }

    uint used = 0;
    uint unUsed = 0;
    qint64 usedSize = 0;
    qint64 unUsedSize = 0;
    pCore->bin()->getBinStats(&used, &unUsed, &usedSize, &unUsedSize);
    allFonts.removeDuplicates();
    // Hide unused categories
    for (int i = 0; i < files_list->topLevelItemCount(); ++i) {
        if (files_list->topLevelItem(i)->childCount() == 0) {
            files_list->topLevelItem(i)->setHidden(true);
        }
    }
    files_count->setText(QString::number(count));
    fonts_list->addItems(allFonts);
    if (allFonts.isEmpty()) {
        fonts_list->setHidden(true);
        label_fonts->setHidden(true);
    }
    used_count->setText(QString::number(used));
    used_size->setText(KIO::convertSize(usedSize));
    unused_count->setText(QString::number(unUsed));
    unused_size->setText(KIO::convertSize(unUsedSize));
    delete_unused->setEnabled(unUsed > 0);
}

const QString ProjectSettings::selectedPreview() const
{
    return preview_profile->itemData(preview_profile->currentIndex()).toString();
}

void ProjectSettings::accept()
{
    QString params = preview_profile->itemData(preview_profile->currentIndex()).toString();
    if (!params.isEmpty()) {
        if (params.section(QLatin1Char(';'), 0, 0) != m_previewparams || params.section(QLatin1Char(';'), 1, 1) != m_previewextension) {
            // Timeline preview settings changed, warn
            if (KMessageBox::warningContinueCancel(this, i18n("You changed the timeline preview profile. This will remove all existing timeline previews for this project.\n Are you sure you want to proceed?"), i18n("Confirm profile change")) == KMessageBox::Cancel) {
                return;
            }
        }
    }
    if (!m_savedProject && selectedProfile() != KdenliveSettings::current_profile())
        if (KMessageBox::warningContinueCancel(this, i18n("Changing the profile of your project cannot be undone.\nIt is recommended to save your project before attempting this operation that might cause some corruption in transitions.\n Are you sure you want to proceed?"), i18n("Confirm profile change")) == KMessageBox::Cancel) {
            return;
        }
    QDialog::accept();
}

void ProjectSettings::slotUpdateButton(const QString &path)
{
    if (path.isEmpty()) {
        m_buttonOk->setEnabled(false);
    } else {
        m_buttonOk->setEnabled(true);
        slotUpdateFiles(true);
    }
}

QString ProjectSettings::selectedProfile() const
{
    return m_pw->selectedProfile();
}

QUrl ProjectSettings::selectedFolder() const
{
    return project_folder->url();
}

QPoint ProjectSettings::tracks() const
{
    QPoint p;
    p.setX(video_tracks->value());
    p.setY(audio_tracks->value());
    return p;
}

bool ProjectSettings::enableVideoThumbs() const
{
    return video_thumbs->isChecked();
}

bool ProjectSettings::enableAudioThumbs() const
{
    return audio_thumbs->isChecked();
}

bool ProjectSettings::useProxy() const
{
    return enable_proxy->isChecked();
}

bool ProjectSettings::generateProxy() const
{
    return generate_proxy->isChecked();
}

bool ProjectSettings::generateImageProxy() const
{
    return generate_imageproxy->isChecked();
}

int ProjectSettings::proxyMinSize() const
{
    return proxy_minsize->value();
}

int ProjectSettings::proxyImageMinSize() const
{
    return proxy_imageminsize->value();
}

QString ProjectSettings::proxyParams() const
{
    QString params = proxy_profile->itemData(proxy_profile->currentIndex()).toString();
    return params.section(';', 0, 0);
}

QString ProjectSettings::proxyExtension() const
{
    QString params = proxy_profile->itemData(proxy_profile->currentIndex()).toString();
    return params.section(';', 1, 1);
}

//static
QStringList ProjectSettings::extractPlaylistUrls(const QString &path)
{
    QStringList urls;
    QDomDocument doc;
    QFile file(path);
    if (!file.open(QIODevice::ReadOnly)) {
        return urls;
    }
    if (!doc.setContent(&file)) {
        file.close();
        return urls;
    }
    file.close();
    QString root = doc.documentElement().attribute(QStringLiteral("root"));
<<<<<<< HEAD
    if (!root.isEmpty() && !root.endsWith('/')) {
=======
    if (!root.isEmpty() && !root.endsWith(QLatin1Char('/'))) {
>>>>>>> e65fb655
        root.append('/');
    }
    QDomNodeList files = doc.elementsByTagName(QStringLiteral("producer"));
    for (int i = 0; i < files.count(); ++i) {
        QDomElement e = files.at(i).toElement();
        QString type = EffectsList::property(e, QStringLiteral("mlt_service"));
        if (type != QLatin1String("colour")) {
            QString url = EffectsList::property(e, QStringLiteral("resource"));
            if (type == QLatin1String("timewarp")) {
                url = EffectsList::property(e, QStringLiteral("warp_resource"));
            } else if (type == QLatin1String("framebuffer")) {
                url = url.section('?', 0, 0);
            }
            if (!url.isEmpty()) {
                if (QFileInfo(url).isRelative()) {
                    url.prepend(root);
                }
                if (url.section('.', 0, -2).endsWith(QLatin1String("/.all"))) {
                    // slideshow clip, extract image urls
                    urls << extractSlideshowUrls(QUrl(url));
                } else {
                    urls << url;
                }
                if (url.endsWith(QLatin1String(".mlt")) || url.endsWith(QLatin1String(".kdenlive"))) {
                    //TODO: Do something to avoid infinite loops if 2 files reference themselves...
                    urls << extractPlaylistUrls(url);
                }
            }
        }
    }

    // luma files for transitions
    files = doc.elementsByTagName(QStringLiteral("transition"));
    for (int i = 0; i < files.count(); ++i) {
        QDomElement e = files.at(i).toElement();
        QString url = EffectsList::property(e, QStringLiteral("resource"));
        if (!url.isEmpty()) {
            if (QFileInfo(url).isRelative()) {
                url.prepend(root);
            }
            urls << url;
        }
    }

    return urls;
}

//static
QStringList ProjectSettings::extractSlideshowUrls(const QUrl &url)
{
    QStringList urls;
    QString path = url.adjusted(QUrl::RemoveFilename).toLocalFile();
    QString ext = url.toLocalFile().section('.', -1);
    QDir dir(path);
    if (url.toLocalFile().contains(QStringLiteral(".all."))) {
        // this is a mime slideshow, like *.jpeg
        QStringList filters;
        filters << "*." + ext;
        dir.setNameFilters(filters);
        QStringList result = dir.entryList(QDir::Files);
        urls.append(path + filters.at(0) + " (" + i18np("1 image found", "%1 images found", result.count()) + ')');
    } else {
        // this is a pattern slideshow, like sequence%4d.jpg
        QString filter = url.fileName();
        QString ext = filter.section('.', -1);
        filter = filter.section('%', 0, -2);
        QString regexp = '^' + filter + "\\d+\\." + ext + '$';
        QRegExp rx(regexp);
        int count = 0;
        QStringList result = dir.entryList(QDir::Files);
        foreach (const QString &path, result) {
            if (rx.exactMatch(path)) {
                count++;
            }
        }
        urls.append(url.toLocalFile() + " (" + i18np("1 image found", "%1 images found", count) + ')');
    }
    return urls;
}

void ProjectSettings::slotExportToText()
{
    const QString savePath = QFileDialog::getSaveFileName(this, QString(), project_folder->url().toLocalFile(), QStringLiteral("text/plain"));
    if (savePath.isEmpty()) {
        return;
    }
    QString data;
    data.append(i18n("Project folder: %1",  project_folder->url().toLocalFile()) + '\n');
    data.append(i18n("Project profile: %1",  m_pw->selectedProfile()) + '\n');
    data.append(i18n("Total clips: %1 (%2 used in timeline).", files_count->text(), used_count->text()) + "\n\n");
    for (int i = 0; i < files_list->topLevelItemCount(); ++i) {
        if (files_list->topLevelItem(i)->childCount() > 0) {
            data.append('\n' + files_list->topLevelItem(i)->text(0) + ":\n\n");
            for (int j = 0; j < files_list->topLevelItem(i)->childCount(); ++j) {
                data.append(files_list->topLevelItem(i)->child(j)->text(0) + '\n');
            }
        }
    }
    QTemporaryFile tmpfile;
    if (!tmpfile.open()) {
        qCWarning(KDENLIVE_LOG) << "/////  CANNOT CREATE TMP FILE in: " << tmpfile.fileName();
        return;
    }
    QFile xmlf(tmpfile.fileName());
    if (!xmlf.open(QIODevice::WriteOnly)) {
        return;
    }
    xmlf.write(data.toUtf8());
    if (xmlf.error() != QFile::NoError) {
        xmlf.close();
        return;
    }
    xmlf.close();
    KIO::FileCopyJob *copyjob = KIO::file_copy(QUrl::fromLocalFile(tmpfile.fileName()), QUrl::fromLocalFile(savePath));
    copyjob->exec();
}

void ProjectSettings::slotUpdateProxyParams()
{
    QString params = proxy_profile->itemData(proxy_profile->currentIndex()).toString();
    proxyparams->setPlainText(params.section(';', 0, 0));
}

void ProjectSettings::slotUpdatePreviewParams()
{
    QString params = preview_profile->itemData(preview_profile->currentIndex()).toString();
    previewparams->setPlainText(params.section(';', 0, 0));
}

const QMap<QString, QString> ProjectSettings::metadata() const
{
    QMap<QString, QString> metadata;
    for (int i = 0; i < metadata_list->topLevelItemCount(); ++i) {
        QTreeWidgetItem *item = metadata_list->topLevelItem(i);
        if (!item->text(1).simplified().isEmpty()) {
            // Insert metadata entry
            QString key = item->data(0, Qt::UserRole).toString();
            if (key.isEmpty()) {
                key = "meta.attr." + item->text(0).simplified() + ".markup";
            }
            QString value = item->text(1);
            metadata.insert(key, value);
        }
    }
    return metadata;
}

void ProjectSettings::slotAddMetadataField()
{
    QString metaField = QInputDialog::getText(this, i18n("Metadata"), i18n("Metadata"));
    if (metaField.isEmpty()) {
        return;
    }
    QTreeWidgetItem *item = new QTreeWidgetItem(metadata_list, QStringList() << metaField);
    item->setFlags(Qt::ItemIsEditable | Qt::ItemIsSelectable | Qt::ItemIsEnabled);
}

void ProjectSettings::slotDeleteMetadataField()
{
    QTreeWidgetItem *item = metadata_list->currentItem();
    if (item) {
        delete item;
    }
}

void ProjectSettings::slotManageEncodingProfile()
{
    QPointer<EncodingProfilesDialog> d = new EncodingProfilesDialog(0);
    d->exec();
    delete d;
    loadProxyProfiles();
}

void ProjectSettings::slotManagePreviewProfile()
{
    QPointer<EncodingProfilesDialog> d = new EncodingProfilesDialog(1);
    d->exec();
    delete d;
    loadPreviewProfiles();
}

void ProjectSettings::loadProxyProfiles()
{
    // load proxy profiles
    KConfig conf(QStringLiteral("encodingprofiles.rc"), KConfig::CascadeConfig, QStandardPaths::AppDataLocation);
    KConfigGroup group(&conf, "proxy");
    QMap<QString, QString> values = group.entryMap();
    QMapIterator<QString, QString> k(values);
    int ix = -1;
    proxy_profile->clear();
    while (k.hasNext()) {
        k.next();
        if (!k.key().isEmpty()) {
            QString params = k.value().section(';', 0, 0);
            QString extension = k.value().section(';', 1, 1);
            if (ix == -1 && ((params == m_proxyparameters && extension == m_proxyextension) || (m_proxyparameters.isEmpty() || m_proxyextension.isEmpty()))) {
                // this is the current profile
                ix = proxy_profile->count();
            }
            proxy_profile->addItem(k.key(), k.value());
        }
    }
    if (ix == -1) {
        // Current project proxy settings not found
        ix = proxy_profile->count();
        proxy_profile->addItem(i18n("Current Settings"), QString(m_proxyparameters + ';' + m_proxyextension));
    }
    proxy_profile->setCurrentIndex(ix);
    slotUpdateProxyParams();
}

void ProjectSettings::loadPreviewProfiles()
{
    // load proxy profiles
    KConfig conf(QStringLiteral("encodingprofiles.rc"), KConfig::CascadeConfig, QStandardPaths::AppDataLocation);
    KConfigGroup group(&conf, "timelinepreview");
    QMap<QString, QString> values = group.entryMap();
    QMapIterator<QString, QString> k(values);
    int ix = -1;
    preview_profile->clear();
    while (k.hasNext()) {
        k.next();
        if (!k.key().isEmpty()) {
            QString params = k.value().section(';', 0, 0);
            QString extension = k.value().section(';', 1, 1);
            if (ix == -1 && (params == m_previewparams && extension == m_previewextension)) {
                // this is the current profile
                ix = preview_profile->count();
            }
            preview_profile->addItem(k.key(), k.value());
        }
    }
    if (ix == -1) {
        // Current project proxy settings not found
        ix = preview_profile->count();
        if (m_previewparams.isEmpty() && m_previewextension.isEmpty()) {
            // Leave empty, will be automatically detected
            preview_profile->addItem(i18n("Auto"));
        } else {
            preview_profile->addItem(i18n("Current Settings"), QString(m_previewparams + ';' + m_previewextension));
        }
    }
    preview_profile->setCurrentIndex(ix);
    slotUpdatePreviewParams();
}

const QString ProjectSettings::storageFolder() const
{
    if (custom_folder->isChecked()) {
        return project_folder->url().toLocalFile();
    }
    return QString();
}<|MERGE_RESOLUTION|>--- conflicted
+++ resolved
@@ -508,11 +508,7 @@
     }
     file.close();
     QString root = doc.documentElement().attribute(QStringLiteral("root"));
-<<<<<<< HEAD
-    if (!root.isEmpty() && !root.endsWith('/')) {
-=======
     if (!root.isEmpty() && !root.endsWith(QLatin1Char('/'))) {
->>>>>>> e65fb655
         root.append('/');
     }
     QDomNodeList files = doc.elementsByTagName(QStringLiteral("producer"));
