/***************************************************************************
 *   Copyright (C) 2016 by Jean-Baptiste Mardelle (jb@kdenlive.org)        *
 *                                                                         *
 *   This program is free software; you can redistribute it and/or modify  *
 *   it under the terms of the GNU General Public License as published by  *
 *   the Free Software Foundation; either version 2 of the License, or     *
 *   (at your option) any later version.                                   *
 *                                                                         *
 *   This program is distributed in the hope that it will be useful,       *
 *   but WITHOUT ANY WARRANTY; without even the implied warranty of        *
 *   MERCHANTABILITY or FITNESS FOR A PARTICULAR PURPOSE.  See the         *
 *   GNU General Public License for more details.                          *
 *                                                                         *
 *   You should have received a copy of the GNU General Public License     *
 *   along with this program; if not, write to the                         *
 *   Free Software Foundation, Inc.,                                       *
 *   51 Franklin Street, Fifth Floor, Boston, MA  02110-1301  USA          *
 ***************************************************************************/

#include "projectsettings.h"

#include "kdenlivesettings.h"
#include "core.h"
#include "doc/kdenlivedoc.h"
#include "utils/KoIconUtils.h"
#include "titler/titlewidget.h"
#include "effectslist/effectslist.h"
#include "dialogs/profilesdialog.h"
#include "dialogs/encodingprofilesdialog.h"
#include "mltcontroller/clipcontroller.h"
#include "mltcontroller/bincontroller.h"
#include "project/dialogs/temporarydata.h"
#include "project/dialogs/profilewidget.h"
#include "bin/bin.h"

#include <KMessageBox>
#include "kdenlive_debug.h"
#include <kio/directorysizejob.h>
#include <klocalizedstring.h>
#include <KIO/FileCopyJob>

#include <QTemporaryFile>
#include <QDir>
#include <kmessagebox.h>
#include <QFileDialog>
#include <QInputDialog>

class NoEditDelegate: public QStyledItemDelegate
{
public:
    NoEditDelegate(QObject *parent = 0): QStyledItemDelegate(parent) {}
    QWidget *createEditor(QWidget *parent, const QStyleOptionViewItem &option, const QModelIndex &index) const Q_DECL_OVERRIDE
    {
        Q_UNUSED(parent);
        Q_UNUSED(option);
        Q_UNUSED(index);
        return 0;
    }
};

ProjectSettings::ProjectSettings(KdenliveDoc *doc, QMap<QString, QString> metadata, const QStringList &lumas, int videotracks, int audiotracks, const QString &/*projectPath*/, bool readOnlyTracks, bool savedProject, QWidget *parent) :
    QDialog(parent)
    , m_savedProject(savedProject)
    , m_lumas(lumas)
{
    setupUi(this);
    tabWidget->setTabBarAutoHide(true);
    QVBoxLayout *vbox = new QVBoxLayout;
    m_pw = new ProfileWidget(this);
    vbox->addWidget(m_pw);
    profile_box->setLayout(vbox);

    list_search->setTreeWidget(files_list);
    project_folder->setMode(KFile::Directory);

    m_buttonOk = buttonBox->button(QDialogButtonBox::Ok);
    //buttonOk->setEnabled(false);
    audio_thumbs->setChecked(KdenliveSettings::audiothumbnails());
    video_thumbs->setChecked(KdenliveSettings::videothumbnails());
    audio_tracks->setValue(audiotracks);
    video_tracks->setValue(videotracks);
    connect(generate_proxy, &QAbstractButton::toggled, proxy_minsize, &QWidget::setEnabled);
    connect(generate_imageproxy, &QAbstractButton::toggled, proxy_imageminsize, &QWidget::setEnabled);

    QString currentProf;
    if (doc) {
        currentProf = KdenliveSettings::current_profile();
        enable_proxy->setChecked(doc->getDocumentProperty(QStringLiteral("enableproxy")).toInt());
        generate_proxy->setChecked(doc->getDocumentProperty(QStringLiteral("generateproxy")).toInt());
        proxy_minsize->setValue(doc->getDocumentProperty(QStringLiteral("proxyminsize")).toInt());
        m_proxyparameters = doc->getDocumentProperty(QStringLiteral("proxyparams"));
        generate_imageproxy->setChecked(doc->getDocumentProperty(QStringLiteral("generateimageproxy")).toInt());
        proxy_imageminsize->setValue(doc->getDocumentProperty(QStringLiteral("proxyimageminsize")).toInt());
        m_proxyextension = doc->getDocumentProperty(QStringLiteral("proxyextension"));
        m_previewparams = doc->getDocumentProperty(QStringLiteral("previewparameters"));
        m_previewextension = doc->getDocumentProperty(QStringLiteral("previewextension"));
        QString storageFolder = doc->getDocumentProperty(QStringLiteral("storagefolder"));
        if (!storageFolder.isEmpty()) {
            custom_folder->setChecked(true);
        }
        project_folder->setUrl(QUrl::fromLocalFile(doc->projectTempFolder()));
        TemporaryData *cacheWidget = new TemporaryData(doc, true, this);
        connect(cacheWidget, &TemporaryData::disableProxies, this, &ProjectSettings::disableProxies);
        connect(cacheWidget, &TemporaryData::disablePreview, this, &ProjectSettings::disablePreview);
        tabWidget->addTab(cacheWidget, i18n("Cache Data"));
    } else {
        currentProf = KdenliveSettings::default_profile();
        enable_proxy->setChecked(KdenliveSettings::enableproxy());
        generate_proxy->setChecked(KdenliveSettings::generateproxy());
        proxy_minsize->setValue(KdenliveSettings::proxyminsize());
        m_proxyparameters = KdenliveSettings::proxyparams();
        generate_imageproxy->setChecked(KdenliveSettings::generateimageproxy());
        proxy_imageminsize->setValue(KdenliveSettings::proxyimageminsize());
        m_proxyextension = KdenliveSettings::proxyextension();
        m_previewparams = KdenliveSettings::previewparams();
        m_previewextension = KdenliveSettings::previewextension();
        custom_folder->setChecked(KdenliveSettings::customprojectfolder());
        project_folder->setUrl(QUrl::fromLocalFile(QStandardPaths::writableLocation(QStandardPaths::CacheLocation)));
    }

    // Select profile
    m_pw->loadProfile(currentProf);

    proxy_minsize->setEnabled(generate_proxy->isChecked());
    proxy_imageminsize->setEnabled(generate_imageproxy->isChecked());

    loadProxyProfiles();
    loadPreviewProfiles();

    // Proxy GUI stuff
    proxy_showprofileinfo->setIcon(KoIconUtils::themedIcon(QStringLiteral("help-about")));
    proxy_showprofileinfo->setToolTip(i18n("Show default profile parameters"));
    proxy_manageprofile->setIcon(KoIconUtils::themedIcon(QStringLiteral("configure")));
    proxy_manageprofile->setToolTip(i18n("Manage proxy profiles"));

    connect(proxy_manageprofile, &QAbstractButton::clicked, this, &ProjectSettings::slotManageEncodingProfile);
    proxy_profile->setToolTip(i18n("Select default proxy profile"));

    connect(proxy_profile, SIGNAL(currentIndexChanged(int)), this, SLOT(slotUpdateProxyParams()));
    proxyparams->setVisible(false);
    proxyparams->setMaximumHeight(QFontMetrics(font()).lineSpacing() * 5);
    connect(proxy_showprofileinfo, &QAbstractButton::clicked, proxyparams, &QWidget::setVisible);

    // Preview GUI stuff
    preview_showprofileinfo->setIcon(KoIconUtils::themedIcon(QStringLiteral("help-about")));
    preview_showprofileinfo->setToolTip(i18n("Show default profile parameters"));
    preview_manageprofile->setIcon(KoIconUtils::themedIcon(QStringLiteral("configure")));
    preview_manageprofile->setToolTip(i18n("Manage timeline preview profiles"));

    connect(preview_manageprofile, &QAbstractButton::clicked, this, &ProjectSettings::slotManagePreviewProfile);
    preview_profile->setToolTip(i18n("Select default preview profile"));

    connect(preview_profile, SIGNAL(currentIndexChanged(int)), this, SLOT(slotUpdatePreviewParams()));
    previewparams->setVisible(false);
    previewparams->setMaximumHeight(QFontMetrics(font()).lineSpacing() * 5);
    connect(preview_showprofileinfo, &QAbstractButton::clicked, previewparams, &QWidget::setVisible);

    if (readOnlyTracks) {
        video_tracks->setEnabled(false);
        audio_tracks->setEnabled(false);
    }

    metadata_list->setItemDelegateForColumn(0, new NoEditDelegate(this));
    connect(metadata_list, &QTreeWidget::itemDoubleClicked, this, &ProjectSettings::slotEditMetadata);

    // Metadata list
    QTreeWidgetItem *item = new QTreeWidgetItem(metadata_list, QStringList() << i18n("Title"));
    item->setData(0, Qt::UserRole, QStringLiteral("meta.attr.title.markup"));
    if (metadata.contains(QStringLiteral("meta.attr.title.markup"))) {
        item->setText(1, metadata.value(QStringLiteral("meta.attr.title.markup")));
        metadata.remove(QStringLiteral("meta.attr.title.markup"));
    }
    item->setFlags(Qt::ItemIsEditable | Qt::ItemIsSelectable | Qt::ItemIsEnabled);
    item = new QTreeWidgetItem(metadata_list, QStringList() << i18n("Author"));
    item->setData(0, Qt::UserRole, QStringLiteral("meta.attr.author.markup"));
    if (metadata.contains(QStringLiteral("meta.attr.author.markup"))) {
        item->setText(1, metadata.value(QStringLiteral("meta.attr.author.markup")));
        metadata.remove(QStringLiteral("meta.attr.author.markup"));
    } else if (metadata.contains(QStringLiteral("meta.attr.artist.markup"))) {
        item->setText(0, i18n("Artist"));
        item->setData(0, Qt::UserRole, QStringLiteral("meta.attr.artist.markup"));
        item->setText(1, metadata.value(QStringLiteral("meta.attr.artist.markup")));
        metadata.remove(QStringLiteral("meta.attr.artist.markup"));
    }
    item->setFlags(Qt::ItemIsEditable | Qt::ItemIsSelectable | Qt::ItemIsEnabled);
    item = new QTreeWidgetItem(metadata_list, QStringList() << i18n("Copyright"));
    item->setData(0, Qt::UserRole, QStringLiteral("meta.attr.copyright.markup"));
    if (metadata.contains(QStringLiteral("meta.attr.copyright.markup"))) {
        item->setText(1, metadata.value(QStringLiteral("meta.attr.copyright.markup")));
        metadata.remove(QStringLiteral("meta.attr.copyright.markup"));
    }
    item->setFlags(Qt::ItemIsEditable | Qt::ItemIsSelectable | Qt::ItemIsEnabled);
    item = new QTreeWidgetItem(metadata_list, QStringList() << i18n("Year"));
    item->setData(0, Qt::UserRole, QStringLiteral("meta.attr.year.markup"));
    if (metadata.contains(QStringLiteral("meta.attr.year.markup"))) {
        item->setText(1, metadata.value(QStringLiteral("meta.attr.year.markup")));
        metadata.remove(QStringLiteral("meta.attr.year.markup"));
    } else if (metadata.contains(QStringLiteral("meta.attr.date.markup"))) {
        item->setText(0, i18n("Date"));
        item->setData(0, Qt::UserRole, QStringLiteral("meta.attr.date.markup"));
        item->setText(1, metadata.value(QStringLiteral("meta.attr.date.markup")));
        metadata.remove(QStringLiteral("meta.attr.date.markup"));
    }
    item->setFlags(Qt::ItemIsEditable | Qt::ItemIsSelectable | Qt::ItemIsEnabled);

    QMap<QString, QString>::const_iterator meta = metadata.constBegin();
    while (meta != metadata.constEnd()) {
        item = new QTreeWidgetItem(metadata_list, QStringList() << meta.key().section('.', 2, 2));
        item->setData(0, Qt::UserRole, meta.key());
        item->setText(1, meta.value());
        item->setFlags(Qt::ItemIsEditable | Qt::ItemIsSelectable | Qt::ItemIsEnabled);
        ++meta;
    }

    connect(add_metadata, &QAbstractButton::clicked, this, &ProjectSettings::slotAddMetadataField);
    connect(delete_metadata, &QAbstractButton::clicked, this, &ProjectSettings::slotDeleteMetadataField);
    add_metadata->setIcon(KoIconUtils::themedIcon(QStringLiteral("list-add")));
    delete_metadata->setIcon(KoIconUtils::themedIcon(QStringLiteral("list-remove")));

    if (doc != Q_NULLPTR) {
        slotUpdateFiles();
        connect(delete_unused, &QAbstractButton::clicked, this, &ProjectSettings::slotDeleteUnused);
    } else {
        tabWidget->removeTab(2);
        tabWidget->removeTab(1);
    }
    connect(project_folder, &KUrlRequester::textChanged, this, &ProjectSettings::slotUpdateButton);
    connect(button_export, &QAbstractButton::clicked, this, &ProjectSettings::slotExportToText);
    // Delete unused files is not implemented
    delete_unused->setVisible(false);
}

void ProjectSettings::slotEditMetadata(QTreeWidgetItem *item, int)
{
    metadata_list->editItem(item, 1);
}

void ProjectSettings::slotDeleteUnused()
{
    QStringList toDelete;
    //TODO
    /*
    QList<DocClipBase*> list = m_projectList->documentClipList();
    for (int i = 0; i < list.count(); ++i) {
        DocClipBase *clip = list.at(i);
        if (clip->numReferences() == 0 && clip->clipType() != SlideShow) {
            QUrl url = clip->fileURL();
            if (url.isValid() && !toDelete.contains(url.path())) toDelete << url.path();
        }
    }

    // make sure our urls are not used in another clip
    for (int i = 0; i < list.count(); ++i) {
        DocClipBase *clip = list.at(i);
        if (clip->numReferences() > 0) {
            QUrl url = clip->fileURL();
            if (url.isValid() && toDelete.contains(url.path())) toDelete.removeAll(url.path());
        }
    }

    if (toDelete.count() == 0) {
        // No physical url to delete, we only remove unused clips from project (color clips for example have no physical url)
        if (KMessageBox::warningContinueCancel(this, i18n("This will remove all unused clips from your project."), i18n("Clean up project")) == KMessageBox::Cancel) return;
        m_projectList->cleanup();
        slotUpdateFiles();
        return;
    }
    if (KMessageBox::warningYesNoList(this, i18n("This will remove the following files from your hard drive.\nThis action cannot be undone, only use if you know what you are doing.\nAre you sure you want to continue?"), toDelete, i18n("Delete unused clips")) != KMessageBox::Yes) return;
    m_projectList->trashUnusedClips();
    slotUpdateFiles();
    */
}

void ProjectSettings::slotUpdateFiles(bool cacheOnly)
{
    // Get list of current project hashes
    QStringList hashes = pCore->binController()->getProjectHashes();
    m_projectProxies.clear();
    m_projectThumbs.clear();
    if (cacheOnly) {
        return;
    }
    QList<ClipController *> list = pCore->binController()->getControllerList();
    files_list->clear();

    // List all files that are used in the project. That also means:
    // images included in slideshow and titles, files in playlist clips
    // TODO: images used in luma transitions?

    // Setup categories
    QTreeWidgetItem *videos = new QTreeWidgetItem(files_list, QStringList() << i18n("Video clips"));
    videos->setIcon(0, KoIconUtils::themedIcon(QStringLiteral("video-x-generic")));
    videos->setExpanded(true);
    QTreeWidgetItem *sounds = new QTreeWidgetItem(files_list, QStringList() << i18n("Audio clips"));
    sounds->setIcon(0, KoIconUtils::themedIcon(QStringLiteral("audio-x-generic")));
    sounds->setExpanded(true);
    QTreeWidgetItem *images = new QTreeWidgetItem(files_list, QStringList() << i18n("Image clips"));
    images->setIcon(0, KoIconUtils::themedIcon(QStringLiteral("image-x-generic")));
    images->setExpanded(true);
    QTreeWidgetItem *slideshows = new QTreeWidgetItem(files_list, QStringList() << i18n("Slideshow clips"));
    slideshows->setIcon(0, KoIconUtils::themedIcon(QStringLiteral("image-x-generic")));
    slideshows->setExpanded(true);
    QTreeWidgetItem *texts = new QTreeWidgetItem(files_list, QStringList() << i18n("Text clips"));
    texts->setIcon(0, KoIconUtils::themedIcon(QStringLiteral("text-plain")));
    texts->setExpanded(true);
    QTreeWidgetItem *playlists = new QTreeWidgetItem(files_list, QStringList() << i18n("Playlist clips"));
    playlists->setIcon(0, KoIconUtils::themedIcon(QStringLiteral("video-mlt-playlist")));
    playlists->setExpanded(true);
    QTreeWidgetItem *others = new QTreeWidgetItem(files_list, QStringList() << i18n("Other clips"));
    others->setIcon(0, KoIconUtils::themedIcon(QStringLiteral("unknown")));
    others->setExpanded(true);
    int count = 0;
    QStringList allFonts;
    foreach (const QString &file, m_lumas) {
        count++;
        new QTreeWidgetItem(images, QStringList() << file);
    }

    for (int i = 0; i < list.count(); ++i) {
        ClipController *clip = list.at(i);
        if (clip->clipType() == Color) {
            // ignore color clips in list, there is no real file
            continue;
        }
        if (clip->clipType() == SlideShow) {
            const QStringList subfiles = extractSlideshowUrls(clip->clipUrl());
            for (const QString &file : subfiles) {
                count++;
                new QTreeWidgetItem(slideshows, QStringList() << file);
            }
            continue;
        } else if (!clip->clipUrl().isEmpty()) {
            //allFiles.append(clip->fileURL().path());
            switch (clip->clipType()) {
            case Text:
                new QTreeWidgetItem(texts, QStringList() << clip->clipUrl().toLocalFile());
                break;
            case Audio:
                new QTreeWidgetItem(sounds, QStringList() << clip->clipUrl().toLocalFile());
                break;
            case Image:
                new QTreeWidgetItem(images, QStringList() << clip->clipUrl().toLocalFile());
                break;
            case Playlist:
                new QTreeWidgetItem(playlists, QStringList() << clip->clipUrl().toLocalFile());
                break;
            case Unknown:
                new QTreeWidgetItem(others, QStringList() << clip->clipUrl().toLocalFile());
                break;
            default:
                new QTreeWidgetItem(videos, QStringList() << clip->clipUrl().toLocalFile());
                break;
            }
            count++;
        }
        if (clip->clipType() == Text) {
            QStringList imagefiles = TitleWidget::extractImageList(clip->property(QStringLiteral("xmldata")));
            QStringList fonts = TitleWidget::extractFontList(clip->property(QStringLiteral("xmldata")));
            foreach (const QString &file, imagefiles) {
                count++;
                new QTreeWidgetItem(images, QStringList() << file);
            }
            allFonts << fonts;
        } else if (clip->clipType() == Playlist) {
            QStringList files = extractPlaylistUrls(clip->clipUrl().toLocalFile());
            foreach (const QString &file, files) {
                count++;
                new QTreeWidgetItem(others, QStringList() << file);
            }
        }
    }

    uint used = 0;
    uint unUsed = 0;
    qint64 usedSize = 0;
    qint64 unUsedSize = 0;
    pCore->bin()->getBinStats(&used, &unUsed, &usedSize, &unUsedSize);
    allFonts.removeDuplicates();
    // Hide unused categories
    for (int i = 0; i < files_list->topLevelItemCount(); ++i) {
        if (files_list->topLevelItem(i)->childCount() == 0) {
            files_list->topLevelItem(i)->setHidden(true);
        }
    }
    files_count->setText(QString::number(count));
    fonts_list->addItems(allFonts);
    if (allFonts.isEmpty()) {
        fonts_list->setHidden(true);
        label_fonts->setHidden(true);
    }
    used_count->setText(QString::number(used));
    used_size->setText(KIO::convertSize(usedSize));
    unused_count->setText(QString::number(unUsed));
    unused_size->setText(KIO::convertSize(unUsedSize));
    delete_unused->setEnabled(unUsed > 0);
}

const QString ProjectSettings::selectedPreview() const
{
    return preview_profile->itemData(preview_profile->currentIndex()).toString();
}

void ProjectSettings::accept()
{
    QString params = preview_profile->itemData(preview_profile->currentIndex()).toString();
    if (!params.isEmpty()) {
        if (params.section(QStringLiteral(";"), 0, 0) != m_previewparams || params.section(QStringLiteral(";"), 1, 1) != m_previewextension) {
            // Timeline preview settings changed, warn
            if (KMessageBox::warningContinueCancel(this, i18n("You changed the timeline preview profile. This will remove all existing timeline previews for this project.\n Are you sure you want to proceed?"), i18n("Confirm profile change")) == KMessageBox::Cancel) {
                return;
            }
        }
    }
    if (!m_savedProject && selectedProfile() != KdenliveSettings::current_profile())
        if (KMessageBox::warningContinueCancel(this, i18n("Changing the profile of your project cannot be undone.\nIt is recommended to save your project before attempting this operation that might cause some corruption in transitions.\n Are you sure you want to proceed?"), i18n("Confirm profile change")) == KMessageBox::Cancel) {
            return;
        }
    QDialog::accept();
}

void ProjectSettings::slotUpdateButton(const QString &path)
{
    if (path.isEmpty()) {
        m_buttonOk->setEnabled(false);
    } else {
        m_buttonOk->setEnabled(true);
        slotUpdateFiles(true);
    }
}

QString ProjectSettings::selectedProfile() const
{
    return m_pw->selectedProfile();
}

QUrl ProjectSettings::selectedFolder() const
{
    return project_folder->url();
}

QPoint ProjectSettings::tracks() const
{
    QPoint p;
    p.setX(video_tracks->value());
    p.setY(audio_tracks->value());
    return p;
}

bool ProjectSettings::enableVideoThumbs() const
{
    return video_thumbs->isChecked();
}

bool ProjectSettings::enableAudioThumbs() const
{
    return audio_thumbs->isChecked();
}

bool ProjectSettings::useProxy() const
{
    return enable_proxy->isChecked();
}

bool ProjectSettings::generateProxy() const
{
    return generate_proxy->isChecked();
}

bool ProjectSettings::generateImageProxy() const
{
    return generate_imageproxy->isChecked();
}

int ProjectSettings::proxyMinSize() const
{
    return proxy_minsize->value();
}

int ProjectSettings::proxyImageMinSize() const
{
    return proxy_imageminsize->value();
}

QString ProjectSettings::proxyParams() const
{
    QString params = proxy_profile->itemData(proxy_profile->currentIndex()).toString();
    return params.section(';', 0, 0);
}

QString ProjectSettings::proxyExtension() const
{
    QString params = proxy_profile->itemData(proxy_profile->currentIndex()).toString();
    return params.section(';', 1, 1);
}

//static
QStringList ProjectSettings::extractPlaylistUrls(const QString &path)
{
    QStringList urls;
    QDomDocument doc;
    QFile file(path);
    if (!file.open(QIODevice::ReadOnly)) {
        return urls;
    }
    if (!doc.setContent(&file)) {
        file.close();
        return urls;
    }
    file.close();
    QString root = doc.documentElement().attribute(QStringLiteral("root"));
    if (!root.isEmpty() && !root.endsWith('/')) {
        root.append('/');
    }
    QDomNodeList files = doc.elementsByTagName(QStringLiteral("producer"));
    for (int i = 0; i < files.count(); ++i) {
        QDomElement e = files.at(i).toElement();
        QString type = EffectsList::property(e, QStringLiteral("mlt_service"));
        if (type != QLatin1String("colour")) {
            QString url = EffectsList::property(e, QStringLiteral("resource"));
            if (type == QLatin1String("timewarp")) {
                url = EffectsList::property(e, QStringLiteral("warp_resource"));
            } else if (type == QLatin1String("framebuffer")) {
                url = url.section('?', 0, 0);
            }
            if (!url.isEmpty()) {
<<<<<<< HEAD
                if (!url.startsWith('/')) {
=======
                if (QFileInfo(url).isRelative()) {
>>>>>>> 52c26b59
                    url.prepend(root);
                }
                if (url.section('.', 0, -2).endsWith(QLatin1String("/.all"))) {
                    // slideshow clip, extract image urls
                    urls << extractSlideshowUrls(QUrl(url));
                } else {
                    urls << url;
                }
                if (url.endsWith(QLatin1String(".mlt")) || url.endsWith(QLatin1String(".kdenlive"))) {
                    //TODO: Do something to avoid infinite loops if 2 files reference themselves...
                    urls << extractPlaylistUrls(url);
                }
            }
        }
    }

    // luma files for transitions
    files = doc.elementsByTagName(QStringLiteral("transition"));
    for (int i = 0; i < files.count(); ++i) {
        QDomElement e = files.at(i).toElement();
        QString url = EffectsList::property(e, QStringLiteral("resource"));
        if (!url.isEmpty()) {
<<<<<<< HEAD
            if (!url.startsWith('/')) {
=======
            if (QFileInfo(url).isRelative()) {
>>>>>>> 52c26b59
                url.prepend(root);
            }
            urls << url;
        }
    }

    return urls;
}

//static
QStringList ProjectSettings::extractSlideshowUrls(const QUrl &url)
{
    QStringList urls;
    QString path = url.adjusted(QUrl::RemoveFilename).toLocalFile();
    QString ext = url.toLocalFile().section('.', -1);
    QDir dir(path);
    if (url.toLocalFile().contains(QStringLiteral(".all."))) {
        // this is a mime slideshow, like *.jpeg
        QStringList filters;
        filters << "*." + ext;
        dir.setNameFilters(filters);
        QStringList result = dir.entryList(QDir::Files);
        urls.append(path + filters.at(0) + " (" + i18np("1 image found", "%1 images found", result.count()) + ')');
    } else {
        // this is a pattern slideshow, like sequence%4d.jpg
        QString filter = url.fileName();
        QString ext = filter.section('.', -1);
        filter = filter.section('%', 0, -2);
        QString regexp = '^' + filter + "\\d+\\." + ext + '$';
        QRegExp rx(regexp);
        int count = 0;
        QStringList result = dir.entryList(QDir::Files);
        foreach (const QString &path, result) {
            if (rx.exactMatch(path)) {
                count++;
            }
        }
        urls.append(url.toLocalFile() + " (" + i18np("1 image found", "%1 images found", count) + ')');
    }
    return urls;
}

void ProjectSettings::slotExportToText()
{
    const QString savePath = QFileDialog::getSaveFileName(this, QString(), project_folder->url().toLocalFile(), QStringLiteral("text/plain"));
    if (savePath.isEmpty()) {
        return;
    }
    QString data;
    data.append(i18n("Project folder: %1",  project_folder->url().toLocalFile()) + '\n');
    data.append(i18n("Project profile: %1",  m_pw->selectedProfile()) + '\n');
    data.append(i18n("Total clips: %1 (%2 used in timeline).", files_count->text(), used_count->text()) + "\n\n");
    for (int i = 0; i < files_list->topLevelItemCount(); ++i) {
        if (files_list->topLevelItem(i)->childCount() > 0) {
            data.append('\n' + files_list->topLevelItem(i)->text(0) + ":\n\n");
            for (int j = 0; j < files_list->topLevelItem(i)->childCount(); ++j) {
                data.append(files_list->topLevelItem(i)->child(j)->text(0) + '\n');
            }
        }
    }
    QTemporaryFile tmpfile;
    if (!tmpfile.open()) {
        qCWarning(KDENLIVE_LOG) << "/////  CANNOT CREATE TMP FILE in: " << tmpfile.fileName();
        return;
    }
    QFile xmlf(tmpfile.fileName());
    if (!xmlf.open(QIODevice::WriteOnly)) {
        return;
    }
    xmlf.write(data.toUtf8());
    if (xmlf.error() != QFile::NoError) {
        xmlf.close();
        return;
    }
    xmlf.close();
    KIO::FileCopyJob *copyjob = KIO::file_copy(QUrl::fromLocalFile(tmpfile.fileName()), QUrl::fromLocalFile(savePath));
    copyjob->exec();
}

void ProjectSettings::slotUpdateProxyParams()
{
    QString params = proxy_profile->itemData(proxy_profile->currentIndex()).toString();
    proxyparams->setPlainText(params.section(';', 0, 0));
}

void ProjectSettings::slotUpdatePreviewParams()
{
    QString params = preview_profile->itemData(preview_profile->currentIndex()).toString();
    previewparams->setPlainText(params.section(';', 0, 0));
}

const QMap<QString, QString> ProjectSettings::metadata() const
{
    QMap<QString, QString> metadata;
    for (int i = 0; i < metadata_list->topLevelItemCount(); ++i) {
        QTreeWidgetItem *item = metadata_list->topLevelItem(i);
        if (!item->text(1).simplified().isEmpty()) {
            // Insert metadata entry
            QString key = item->data(0, Qt::UserRole).toString();
            if (key.isEmpty()) {
                key = "meta.attr." + item->text(0).simplified() + ".markup";
            }
            QString value = item->text(1);
            metadata.insert(key, value);
        }
    }
    return metadata;
}

void ProjectSettings::slotAddMetadataField()
{
    QString metaField = QInputDialog::getText(this, i18n("Metadata"), i18n("Metadata"));
    if (metaField.isEmpty()) {
        return;
    }
    QTreeWidgetItem *item = new QTreeWidgetItem(metadata_list, QStringList() << metaField);
    item->setFlags(Qt::ItemIsEditable | Qt::ItemIsSelectable | Qt::ItemIsEnabled);
}

void ProjectSettings::slotDeleteMetadataField()
{
    QTreeWidgetItem *item = metadata_list->currentItem();
    if (item) {
        delete item;
    }
}

void ProjectSettings::slotManageEncodingProfile()
{
    QPointer<EncodingProfilesDialog> d = new EncodingProfilesDialog(0);
    d->exec();
    delete d;
    loadProxyProfiles();
}

void ProjectSettings::slotManagePreviewProfile()
{
    QPointer<EncodingProfilesDialog> d = new EncodingProfilesDialog(1);
    d->exec();
    delete d;
    loadPreviewProfiles();
}

void ProjectSettings::loadProxyProfiles()
{
    // load proxy profiles
    KConfig conf(QStringLiteral("encodingprofiles.rc"), KConfig::CascadeConfig, QStandardPaths::AppDataLocation);
    KConfigGroup group(&conf, "proxy");
    QMap<QString, QString> values = group.entryMap();
    QMapIterator<QString, QString> k(values);
    int ix = -1;
    proxy_profile->clear();
    while (k.hasNext()) {
        k.next();
        if (!k.key().isEmpty()) {
            QString params = k.value().section(';', 0, 0);
            QString extension = k.value().section(';', 1, 1);
            if (ix == -1 && ((params == m_proxyparameters && extension == m_proxyextension) || (m_proxyparameters.isEmpty() || m_proxyextension.isEmpty()))) {
                // this is the current profile
                ix = proxy_profile->count();
            }
            proxy_profile->addItem(k.key(), k.value());
        }
    }
    if (ix == -1) {
        // Current project proxy settings not found
        ix = proxy_profile->count();
        proxy_profile->addItem(i18n("Current Settings"), QString(m_proxyparameters + ';' + m_proxyextension));
    }
    proxy_profile->setCurrentIndex(ix);
    slotUpdateProxyParams();
}

void ProjectSettings::loadPreviewProfiles()
{
    // load proxy profiles
    KConfig conf(QStringLiteral("encodingprofiles.rc"), KConfig::CascadeConfig, QStandardPaths::AppDataLocation);
    KConfigGroup group(&conf, "timelinepreview");
    QMap<QString, QString> values = group.entryMap();
    QMapIterator<QString, QString> k(values);
    int ix = -1;
    preview_profile->clear();
    while (k.hasNext()) {
        k.next();
        if (!k.key().isEmpty()) {
            QString params = k.value().section(';', 0, 0);
            QString extension = k.value().section(';', 1, 1);
            if (ix == -1 && (params == m_previewparams && extension == m_previewextension)) {
                // this is the current profile
                ix = preview_profile->count();
            }
            preview_profile->addItem(k.key(), k.value());
        }
    }
    if (ix == -1) {
        // Current project proxy settings not found
        ix = preview_profile->count();
        if (m_previewparams.isEmpty() && m_previewextension.isEmpty()) {
            // Leave empty, will be automatically detected
            preview_profile->addItem(i18n("Auto"));
        } else {
            preview_profile->addItem(i18n("Current Settings"), QString(m_previewparams + ';' + m_previewextension));
        }
    }
    preview_profile->setCurrentIndex(ix);
    slotUpdatePreviewParams();
}

const QString ProjectSettings::storageFolder() const
{
    if (custom_folder->isChecked()) {
        return project_folder->url().toLocalFile();
    }
    return QString();
}<|MERGE_RESOLUTION|>--- conflicted
+++ resolved
@@ -523,11 +523,7 @@
                 url = url.section('?', 0, 0);
             }
             if (!url.isEmpty()) {
-<<<<<<< HEAD
-                if (!url.startsWith('/')) {
-=======
                 if (QFileInfo(url).isRelative()) {
->>>>>>> 52c26b59
                     url.prepend(root);
                 }
                 if (url.section('.', 0, -2).endsWith(QLatin1String("/.all"))) {
@@ -550,11 +546,7 @@
         QDomElement e = files.at(i).toElement();
         QString url = EffectsList::property(e, QStringLiteral("resource"));
         if (!url.isEmpty()) {
-<<<<<<< HEAD
-            if (!url.startsWith('/')) {
-=======
             if (QFileInfo(url).isRelative()) {
->>>>>>> 52c26b59
                 url.prepend(root);
             }
             urls << url;
