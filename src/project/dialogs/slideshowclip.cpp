--- conflicted
+++ resolved
@@ -92,13 +92,8 @@
         if (QFileInfo(url).fileName().startsWith(QLatin1String(".all."))) {
             // the image sequence is defined by mimetype
             m_view.method_mime->setChecked(true);
-<<<<<<< HEAD
-            m_view.folder_url->setText(url.adjusted(QUrl::RemoveFilename | QUrl::StripTrailingSlash).toLocalFile());
-            QString filter = url.fileName();
-=======
             m_view.folder_url->setText(QFileInfo(url).absolutePath());
             QString filter = QFileInfo(url).fileName();
->>>>>>> 0f367c64
             QString ext = filter.section('.', -1);
             for (int i = 0; i < m_view.image_type->count(); ++i) {
                 if (m_view.image_type->itemData(i).toString() == ext) {
