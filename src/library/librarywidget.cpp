--- conflicted
+++ resolved
@@ -140,13 +140,8 @@
         emit importSequence(QString(qMimeData->data(QStringLiteral("kdenlive/clip"))).split(QLatin1Char(';')), dest);
     } else if (qMimeData->hasFormat(QStringLiteral("kdenlive/producerslist"))) {
         QStringList list = QString(qMimeData->data(QStringLiteral("kdenlive/producerslist"))).split(QLatin1Char(';'));
-<<<<<<< HEAD
-        for (const QString &data : list) {
-            if (data.startsWith(QLatin1Char('#'))) {
-=======
-        foreach (const QString &prodslist, list) {
+        for (const QString &prodslist : list) {
             if (prodslist.startsWith(QLatin1Char('#'))) {
->>>>>>> f863490f
                 // Bin folder, not supported yet
                 continue;
             }
