<?xml version="1.0" encoding="UTF-8"?>
<ui version="4.0">
 <class>RenderWidget_UI</class>
 <widget class="QDialog" name="RenderWidget_UI">
  <property name="geometry">
   <rect>
    <x>0</x>
    <y>0</y>
<<<<<<< HEAD
    <width>510</width>
    <height>810</height>
=======
    <width>465</width>
    <height>788</height>
>>>>>>> a9104f39
   </rect>
  </property>
  <property name="windowTitle">
   <string>Dialog</string>
  </property>
  <layout class="QGridLayout" name="gridLayout_3">
   <property name="margin">
    <number>0</number>
   </property>
   <item row="0" column="0">
    <widget class="QTabWidget" name="tabWidget">
     <property name="currentIndex">
      <number>0</number>
     </property>
     <property name="documentMode">
      <bool>true</bool>
     </property>
     <widget class="QWidget" name="tab">
      <attribute name="title">
       <string>Render Project</string>
      </attribute>
      <layout class="QGridLayout" name="gridLayout">
<<<<<<< HEAD
       <item row="15" column="0" colspan="6">
        <layout class="QHBoxLayout" name="horizontalLayout">
         <item>
          <widget class="QRadioButton" name="render_full">
           <property name="text">
            <string>Full project</string>
           </property>
           <property name="checked">
            <bool>true</bool>
           </property>
          </widget>
         </item>
         <item>
          <widget class="QRadioButton" name="render_zone">
           <property name="text">
            <string>Selected zone</string>
=======
       <item row="0" column="0">
        <widget class="QLabel" name="label_6">
         <property name="text">
          <string>Destination</string>
         </property>
        </widget>
       </item>
       <item row="1" column="0">
        <widget class="QLabel" name="label">
         <property name="text">
          <string>Output file</string>
         </property>
        </widget>
       </item>
       <item row="1" column="2" colspan="3">
        <widget class="KUrlRequester" name="out_file">
         <property name="sizePolicy">
          <sizepolicy hsizetype="Expanding" vsizetype="Preferred">
           <horstretch>0</horstretch>
           <verstretch>0</verstretch>
          </sizepolicy>
         </property>
        </widget>
       </item>
       <item row="3" column="0" colspan="5">
        <widget class="QSplitter" name="splitter_3">
         <property name="orientation">
          <enum>Qt::Vertical</enum>
         </property>
         <widget class="QSplitter" name="splitter">
          <property name="orientation">
           <enum>Qt::Horizontal</enum>
          </property>
          <widget class="QListWidget" name="format_list">
           <property name="sizePolicy">
            <sizepolicy hsizetype="Preferred" vsizetype="Expanding">
             <horstretch>0</horstretch>
             <verstretch>0</verstretch>
            </sizepolicy>
>>>>>>> a9104f39
           </property>
          </widget>
          <widget class="QListWidget" name="size_list">
           <property name="sizePolicy">
            <sizepolicy hsizetype="Preferred" vsizetype="Expanding">
             <horstretch>0</horstretch>
             <verstretch>0</verstretch>
            </sizepolicy>
           </property>
          </widget>
         </widget>
         <widget class="QTextEdit" name="advanced_params">
          <property name="readOnly">
           <bool>true</bool>
          </property>
          <property name="acceptRichText">
           <bool>false</bool>
          </property>
         </widget>
        </widget>
       </item>
       <item row="4" column="0">
        <widget class="QLabel" name="label_5">
         <property name="text">
          <string>Scanning</string>
         </property>
        </widget>
       </item>
       <item row="4" column="2">
        <widget class="KComboBox" name="scanning_list">
         <property name="sizePolicy">
          <sizepolicy hsizetype="Fixed" vsizetype="Fixed">
           <horstretch>0</horstretch>
           <verstretch>0</verstretch>
          </sizepolicy>
         </property>
         <item>
          <property name="text">
           <string>Auto</string>
          </property>
         </item>
         <item>
          <property name="text">
           <string>Force Progressive</string>
          </property>
         </item>
         <item>
          <property name="text">
           <string>Force Interlaced</string>
          </property>
         </item>
        </widget>
       </item>
       <item row="4" column="3">
        <spacer name="horizontalSpacer_8">
         <property name="orientation">
          <enum>Qt::Horizontal</enum>
         </property>
         <property name="sizeHint" stdset="0">
          <size>
           <width>40</width>
           <height>20</height>
          </size>
         </property>
        </spacer>
       </item>
       <item row="4" column="4" rowspan="4">
        <widget class="QGroupBox" name="groupBox">
         <property name="title">
          <string>File size</string>
         </property>
         <layout class="QGridLayout" name="gridLayout_9">
          <item row="0" column="0">
           <widget class="QLabel" name="bitrateLabel">
            <property name="sizePolicy">
             <sizepolicy hsizetype="Minimum" vsizetype="Preferred">
              <horstretch>0</horstretch>
              <verstretch>0</verstretch>
             </sizepolicy>
            </property>
            <property name="text">
             <string>Video</string>
            </property>
           </widget>
          </item>
          <item row="0" column="1">
           <widget class="KComboBox" name="comboBitrates">
            <property name="toolTip">
             <string>Best to worst quality</string>
            </property>
            <property name="editable">
             <bool>true</bool>
            </property>
            <property name="frame">
             <bool>true</bool>
            </property>
           </widget>
          </item>
          <item row="1" column="0">
           <widget class="QLabel" name="audiobitrateLabel">
            <property name="sizePolicy">
             <sizepolicy hsizetype="Maximum" vsizetype="Preferred">
              <horstretch>0</horstretch>
              <verstretch>0</verstretch>
             </sizepolicy>
            </property>
            <property name="text">
             <string>Audio</string>
            </property>
           </widget>
          </item>
          <item row="1" column="1">
           <widget class="KComboBox" name="comboAudioBitrates">
            <property name="toolTip">
             <string>Best to worst quality</string>
            </property>
            <property name="editable">
             <bool>true</bool>
            </property>
           </widget>
          </item>
         </layout>
        </widget>
       </item>
       <item row="5" column="0" colspan="2">
        <widget class="QLabel" name="label_9">
         <property name="text">
          <string>Encoder threads</string>
         </property>
        </widget>
       </item>
       <item row="5" column="2">
        <widget class="QSpinBox" name="encoder_threads">
         <property name="sizePolicy">
          <sizepolicy hsizetype="Fixed" vsizetype="Fixed">
           <horstretch>0</horstretch>
           <verstretch>0</verstretch>
          </sizepolicy>
         </property>
         <property name="minimum">
          <number>1</number>
         </property>
         <property name="maximum">
          <number>999</number>
         </property>
        </widget>
       </item>
       <item row="7" column="0">
        <widget class="QCheckBox" name="checkTwoPass">
         <property name="text">
          <string>2 pass</string>
         </property>
        </widget>
       </item>
       <item row="8" column="0">
        <widget class="QCheckBox" name="rescale">
         <property name="text">
          <string>Rescale</string>
         </property>
        </widget>
       </item>
<<<<<<< HEAD
       <item row="14" column="0" colspan="6">
=======
       <item row="13" column="0" colspan="5">
>>>>>>> a9104f39
        <layout class="QHBoxLayout" name="horizontalLayout_5">
         <item>
          <widget class="QCheckBox" name="export_meta">
           <property name="text">
            <string>Export metadata</string>
           </property>
          </widget>
         </item>
         <item>
          <spacer name="horizontalSpacer_2">
           <property name="orientation">
            <enum>Qt::Horizontal</enum>
           </property>
           <property name="sizeHint" stdset="0">
            <size>
             <width>40</width>
             <height>20</height>
            </size>
           </property>
          </spacer>
         </item>
         <item>
          <widget class="QCheckBox" name="tc_overlay">
           <property name="sizePolicy">
            <sizepolicy hsizetype="Preferred" vsizetype="Fixed">
             <horstretch>0</horstretch>
             <verstretch>0</verstretch>
            </sizepolicy>
           </property>
           <property name="text">
            <string>Overlay</string>
           </property>
          </widget>
         </item>
         <item>
          <widget class="KComboBox" name="tc_type">
           <item>
            <property name="text">
             <string>hh:mm:ss:ff</string>
            </property>
           </item>
           <item>
            <property name="text">
             <string>Frames</string>
            </property>
           </item>
          </widget>
         </item>
         <item>
          <spacer name="horizontalSpacer_7">
           <property name="orientation">
            <enum>Qt::Horizontal</enum>
           </property>
           <property name="sizeHint" stdset="0">
            <size>
             <width>40</width>
             <height>20</height>
            </size>
           </property>
          </spacer>
         </item>
        </layout>
       </item>
<<<<<<< HEAD
       <item row="4" column="5" rowspan="5">
        <widget class="QGroupBox" name="groupBox">
         <property name="title">
          <string>File size</string>
         </property>
         <layout class="QGridLayout" name="gridLayout_9">
          <item row="0" column="0">
           <widget class="QLabel" name="bitrateLabel">
            <property name="sizePolicy">
             <sizepolicy hsizetype="Minimum" vsizetype="Preferred">
              <horstretch>0</horstretch>
              <verstretch>0</verstretch>
             </sizepolicy>
            </property>
            <property name="text">
             <string>Video</string>
            </property>
           </widget>
          </item>
          <item row="0" column="1">
           <widget class="KComboBox" name="comboBitrates">
            <property name="toolTip">
             <string>Best to worst quality</string>
            </property>
            <property name="editable">
             <bool>true</bool>
            </property>
            <property name="frame">
             <bool>true</bool>
            </property>
           </widget>
          </item>
          <item row="1" column="0">
           <widget class="QLabel" name="audiobitrateLabel">
            <property name="sizePolicy">
             <sizepolicy hsizetype="Maximum" vsizetype="Preferred">
              <horstretch>0</horstretch>
              <verstretch>0</verstretch>
             </sizepolicy>
            </property>
            <property name="text">
             <string>Audio</string>
            </property>
           </widget>
          </item>
          <item row="1" column="1">
           <widget class="KComboBox" name="comboAudioBitrates">
            <property name="toolTip">
             <string>Best to worst quality</string>
            </property>
            <property name="editable">
             <bool>true</bool>
            </property>
           </widget>
          </item>
         </layout>
        </widget>
       </item>
       <item row="12" column="0" colspan="6">
        <widget class="QCheckBox" name="open_browser">
         <property name="text">
          <string>Open browser window after export</string>
         </property>
        </widget>
       </item>
       <item row="3" column="0" colspan="6">
        <widget class="QSplitter" name="splitter_3">
         <property name="orientation">
          <enum>Qt::Vertical</enum>
         </property>
         <widget class="QSplitter" name="splitter">
          <property name="orientation">
           <enum>Qt::Horizontal</enum>
          </property>
          <widget class="KListWidget" name="format_list">
           <property name="sizePolicy">
            <sizepolicy hsizetype="Preferred" vsizetype="Expanding">
             <horstretch>0</horstretch>
             <verstretch>0</verstretch>
            </sizepolicy>
=======
       <item row="14" column="0" colspan="5">
        <layout class="QHBoxLayout" name="horizontalLayout">
         <item>
          <widget class="QRadioButton" name="render_full">
           <property name="text">
            <string>Fu&amp;ll project</string>
           </property>
           <property name="checked">
            <bool>true</bool>
           </property>
          </widget>
         </item>
         <item>
          <widget class="QRadioButton" name="render_zone">
           <property name="text">
            <string>Selected &amp;zone</string>
           </property>
          </widget>
         </item>
         <item>
          <widget class="QRadioButton" name="render_guide">
           <property name="text">
            <string>&amp;Guide zone</string>
           </property>
          </widget>
         </item>
         <item>
          <spacer name="horizontalSpacer_6">
           <property name="orientation">
            <enum>Qt::Horizontal</enum>
           </property>
           <property name="sizeHint" stdset="0">
            <size>
             <width>40</width>
             <height>20</height>
            </size>
           </property>
          </spacer>
         </item>
        </layout>
       </item>
       <item row="17" column="0" colspan="5">
        <layout class="QHBoxLayout" name="horizontalLayout_3">
         <item>
          <widget class="QPushButton" name="buttonRender">
           <property name="text">
            <string>Render to File</string>
>>>>>>> a9104f39
           </property>
          </widget>
         </item>
         <item>
          <widget class="QPushButton" name="buttonGenerateScript">
           <property name="text">
            <string>Generate Script</string>
           </property>
          </widget>
         </item>
         <item>
          <spacer name="horizontalSpacer">
           <property name="orientation">
            <enum>Qt::Horizontal</enum>
           </property>
           <property name="sizeHint" stdset="0">
            <size>
             <width>221</width>
             <height>24</height>
            </size>
           </property>
          </spacer>
         </item>
         <item>
          <widget class="QPushButton" name="buttonClose">
           <property name="text">
            <string>Close</string>
           </property>
          </widget>
         </item>
        </layout>
       </item>
       <item row="2" column="0" colspan="5">
        <layout class="QHBoxLayout" name="horizontalLayout_4">
         <item>
          <widget class="QToolButton" name="buttonInfo">
           <property name="text">
            <string>I</string>
           </property>
          </widget>
         </item>
         <item>
          <widget class="QCheckBox" name="show_all_profiles">
           <property name="text">
            <string>Show all profiles</string>
           </property>
          </widget>
         </item>
         <item>
          <widget class="QToolButton" name="buttonFavorite">
           <property name="text">
            <string>...</string>
           </property>
          </widget>
         </item>
         <item>
          <widget class="QToolButton" name="buttonEdit">
           <property name="text">
            <string>E</string>
           </property>
          </widget>
         </item>
         <item>
          <widget class="QToolButton" name="buttonSave">
           <property name="text">
            <string>S</string>
           </property>
          </widget>
         </item>
         <item>
          <widget class="QToolButton" name="buttonDelete">
           <property name="text">
            <string>D</string>
           </property>
          </widget>
         </item>
        </layout>
       </item>
<<<<<<< HEAD
       <item row="9" column="0">
        <widget class="QCheckBox" name="rescale">
         <property name="text">
          <string>Rescale</string>
         </property>
        </widget>
       </item>
       <item row="10" column="0" colspan="6">
        <widget class="QCheckBox" name="open_dvd">
         <property name="text">
          <string>Open Dvd wizard after rendering</string>
         </property>
        </widget>
       </item>
       <item row="11" column="0" colspan="6">
        <widget class="QCheckBox" name="create_chapter">
         <property name="text">
          <string>Create chapter file based on guides</string>
         </property>
        </widget>
       </item>
       <item row="0" column="3" colspan="3">
        <widget class="KComboBox" name="destination_list"/>
       </item>
       <item row="5" column="3">
        <widget class="KIntNumInput" name="encoder_threads">
         <property name="sizePolicy">
          <sizepolicy hsizetype="Fixed" vsizetype="Fixed">
           <horstretch>0</horstretch>
           <verstretch>0</verstretch>
          </sizepolicy>
         </property>
         <property name="minimum">
          <number>1</number>
         </property>
         <property name="maximum">
          <number>999</number>
         </property>
        </widget>
       </item>
       <item row="8" column="3">
        <widget class="QCheckBox" name="proxy_render">
         <property name="text">
          <string>Render using proxy clips</string>
         </property>
        </widget>
       </item>
       <item row="5" column="0" colspan="2">
        <widget class="QLabel" name="label_9">
         <property name="text">
          <string>Encoder threads</string>
         </property>
        </widget>
       </item>
       <item row="0" column="0">
        <widget class="QLabel" name="label_6">
         <property name="text">
          <string>Destination</string>
         </property>
        </widget>
       </item>
       <item row="13" column="0" colspan="6">
        <widget class="QCheckBox" name="play_after">
         <property name="text">
          <string>Play after render</string>
         </property>
        </widget>
       </item>
       <item row="8" column="0">
        <widget class="QCheckBox" name="checkTwoPass">
         <property name="text">
          <string>2 pass</string>
         </property>
        </widget>
       </item>
       <item row="4" column="0">
        <widget class="QLabel" name="label_5">
         <property name="text">
          <string>Scanning</string>
         </property>
        </widget>
       </item>
       <item row="6" column="0" colspan="4">
        <widget class="QCheckBox" name="export_audio">
         <property name="text">
          <string>Export audio</string>
         </property>
         <property name="checked">
          <bool>true</bool>
         </property>
         <property name="tristate">
          <bool>true</bool>
=======
       <item row="0" column="2" colspan="3">
        <widget class="KComboBox" name="destination_list"/>
       </item>
       <item row="16" column="0" colspan="5">
        <widget class="QGroupBox" name="errorBox">
         <property name="title">
          <string/>
>>>>>>> a9104f39
         </property>
         <layout class="QGridLayout" name="gridLayout_8">
          <item row="0" column="0">
           <widget class="QLabel" name="errorIcon">
            <property name="text">
             <string/>
            </property>
           </widget>
          </item>
          <item row="0" column="1">
           <widget class="QLabel" name="errorLabel">
            <property name="sizePolicy">
             <sizepolicy hsizetype="MinimumExpanding" vsizetype="Preferred">
              <horstretch>0</horstretch>
              <verstretch>0</verstretch>
             </sizepolicy>
            </property>
            <property name="text">
             <string/>
            </property>
           </widget>
          </item>
         </layout>
        </widget>
       </item>
<<<<<<< HEAD
       <item row="16" column="0" colspan="6">
=======
       <item row="15" column="0" colspan="5">
>>>>>>> a9104f39
        <widget class="QGroupBox" name="guides_box">
         <property name="title">
          <string/>
         </property>
         <layout class="QGridLayout" name="gridLayout_2">
          <item row="0" column="0">
           <widget class="QLabel" name="label_4">
            <property name="text">
             <string>From</string>
            </property>
           </widget>
          </item>
          <item row="0" column="1">
           <widget class="KComboBox" name="guide_start">
            <property name="sizePolicy">
             <sizepolicy hsizetype="MinimumExpanding" vsizetype="Fixed">
              <horstretch>0</horstretch>
              <verstretch>0</verstretch>
             </sizepolicy>
            </property>
           </widget>
          </item>
          <item row="0" column="2">
           <widget class="QLabel" name="label_2">
            <property name="text">
             <string>to</string>
            </property>
           </widget>
          </item>
          <item row="0" column="3">
           <widget class="KComboBox" name="guide_end">
            <property name="sizePolicy">
             <sizepolicy hsizetype="MinimumExpanding" vsizetype="Fixed">
              <horstretch>0</horstretch>
              <verstretch>0</verstretch>
             </sizepolicy>
            </property>
           </widget>
          </item>
         </layout>
        </widget>
       </item>
<<<<<<< HEAD
       <item row="17" column="0" colspan="6">
        <widget class="QGroupBox" name="errorBox">
         <property name="title">
          <string/>
=======
       <item row="12" column="0" colspan="5">
        <widget class="QCheckBox" name="play_after">
         <property name="text">
          <string>Play after render</string>
>>>>>>> a9104f39
         </property>
        </widget>
       </item>
<<<<<<< HEAD
       <item row="18" column="0" colspan="6">
        <layout class="QHBoxLayout" name="horizontalLayout_3">
         <item>
          <widget class="QPushButton" name="buttonRender">
           <property name="text">
            <string>Render to File</string>
           </property>
          </widget>
         </item>
         <item>
          <widget class="QPushButton" name="buttonGenerateScript">
           <property name="text">
            <string>Generate Script</string>
           </property>
          </widget>
         </item>
         <item>
          <spacer name="horizontalSpacer">
           <property name="orientation">
            <enum>Qt::Horizontal</enum>
           </property>
           <property name="sizeHint" stdset="0">
            <size>
             <width>221</width>
             <height>24</height>
            </size>
           </property>
          </spacer>
         </item>
         <item>
          <widget class="KPushButton" name="buttonClose">
           <property name="text">
            <string>Close</string>
           </property>
          </widget>
         </item>
        </layout>
       </item>
       <item row="9" column="1" colspan="5">
        <layout class="QHBoxLayout" name="rescale_box">
         <item>
          <widget class="KIntNumInput" name="rescale_width">
=======
       <item row="11" column="0" colspan="5">
        <widget class="QCheckBox" name="open_browser">
         <property name="text">
          <string>Open browser window after export</string>
         </property>
        </widget>
       </item>
       <item row="10" column="0" colspan="5">
        <widget class="QCheckBox" name="create_chapter">
         <property name="text">
          <string>Create chapter file based on guides</string>
         </property>
        </widget>
       </item>
       <item row="9" column="0" colspan="5">
        <widget class="QCheckBox" name="open_dvd">
         <property name="text">
          <string>Open Dvd wizard after rendering</string>
         </property>
        </widget>
       </item>
       <item row="8" column="1" colspan="4">
        <layout class="QHBoxLayout" name="rescale_box">
         <item>
          <widget class="QSpinBox" name="rescale_width">
>>>>>>> a9104f39
           <property name="minimum">
            <number>0</number>
           </property>
          </widget>
         </item>
         <item>
          <widget class="QLabel" name="label_8">
           <property name="sizePolicy">
            <sizepolicy hsizetype="Preferred" vsizetype="Maximum">
             <horstretch>0</horstretch>
             <verstretch>0</verstretch>
            </sizepolicy>
           </property>
           <property name="text">
            <string>x</string>
           </property>
          </widget>
         </item>
         <item>
<<<<<<< HEAD
          <widget class="KIntNumInput" name="rescale_height">
=======
          <widget class="QSpinBox" name="rescale_height">
>>>>>>> a9104f39
           <property name="minimum">
            <number>0</number>
           </property>
          </widget>
         </item>
         <item>
          <widget class="QToolButton" name="rescale_keep">
           <property name="text">
            <string>...</string>
           </property>
           <property name="checkable">
            <bool>true</bool>
           </property>
           <property name="autoRaise">
            <bool>false</bool>
           </property>
          </widget>
         </item>
         <item>
          <spacer name="horizontalSpacer_5">
           <property name="orientation">
            <enum>Qt::Horizontal</enum>
           </property>
           <property name="sizeHint" stdset="0">
            <size>
             <width>40</width>
             <height>20</height>
            </size>
           </property>
          </spacer>
         </item>
        </layout>
       </item>
       <item row="7" column="2" colspan="2">
        <widget class="QCheckBox" name="proxy_render">
         <property name="text">
          <string>Render using proxy clips</string>
         </property>
        </widget>
       </item>
       <item row="6" column="0" colspan="4">
        <widget class="QCheckBox" name="export_audio">
         <property name="text">
          <string>Export audio</string>
         </property>
         <property name="checked">
          <bool>true</bool>
         </property>
         <property name="tristate">
          <bool>true</bool>
         </property>
        </widget>
       </item>
       <item row="7" column="0" colspan="4">
        <widget class="QCheckBox" name="stemAudioExport">
         <property name="text">
          <string>Stem audio export</string>
         </property>
        </widget>
       </item>
      </layout>
     </widget>
     <widget class="QWidget" name="tab_2">
      <attribute name="title">
       <string>Job Queue</string>
      </attribute>
      <layout class="QGridLayout" name="gridLayout_5">
       <item row="2" column="3">
        <spacer name="horizontalSpacer_3">
         <property name="orientation">
          <enum>Qt::Horizontal</enum>
         </property>
         <property name="sizeHint" stdset="0">
          <size>
           <width>40</width>
           <height>20</height>
          </size>
         </property>
        </spacer>
       </item>
       <item row="2" column="0">
        <widget class="QPushButton" name="abort_job">
         <property name="text">
          <string>Abort Job</string>
         </property>
        </widget>
       </item>
       <item row="2" column="4">
        <widget class="QPushButton" name="buttonClose2">
         <property name="text">
          <string>Close</string>
         </property>
        </widget>
       </item>
       <item row="0" column="0" colspan="5">
        <widget class="QSplitter" name="splitter_2">
         <property name="orientation">
          <enum>Qt::Vertical</enum>
         </property>
         <widget class="QTreeWidget" name="running_jobs">
          <property name="sizePolicy">
           <sizepolicy hsizetype="Expanding" vsizetype="MinimumExpanding">
            <horstretch>0</horstretch>
            <verstretch>0</verstretch>
           </sizepolicy>
          </property>
          <property name="alternatingRowColors">
           <bool>true</bool>
          </property>
          <property name="rootIsDecorated">
           <bool>false</bool>
          </property>
          <property name="allColumnsShowFocus">
           <bool>true</bool>
          </property>
          <property name="headerHidden">
           <bool>true</bool>
          </property>
          <property name="columnCount">
           <number>0</number>
          </property>
         </widget>
         <widget class="QGroupBox" name="error_box">
          <property name="sizePolicy">
           <sizepolicy hsizetype="Preferred" vsizetype="Preferred">
            <horstretch>0</horstretch>
            <verstretch>0</verstretch>
           </sizepolicy>
          </property>
          <property name="title">
           <string/>
          </property>
          <layout class="QGridLayout" name="gridLayout_4">
           <item row="1" column="0" colspan="2">
            <widget class="QTextEdit" name="error_log">
             <property name="readOnly">
              <bool>true</bool>
             </property>
            </widget>
           </item>
           <item row="0" column="0">
            <widget class="QLabel" name="label_7">
             <property name="text">
              <string>Error Log</string>
             </property>
            </widget>
           </item>
           <item row="0" column="1">
            <widget class="QToolButton" name="hide_log">
             <property name="text">
              <string>...</string>
             </property>
            </widget>
           </item>
          </layout>
         </widget>
        </widget>
       </item>
       <item row="2" column="2">
        <widget class="QPushButton" name="clean_up">
         <property name="text">
          <string>Clean Up</string>
         </property>
        </widget>
       </item>
       <item row="1" column="0" colspan="5">
        <widget class="QCheckBox" name="shutdown">
         <property name="text">
          <string>Shutdown computer after renderings</string>
         </property>
        </widget>
       </item>
       <item row="2" column="1">
        <widget class="QPushButton" name="start_job">
         <property name="text">
          <string>Start Job</string>
         </property>
        </widget>
       </item>
      </layout>
     </widget>
     <widget class="QWidget" name="tab_3">
      <attribute name="title">
       <string>Scripts</string>
      </attribute>
      <layout class="QGridLayout" name="gridLayout_6">
       <item row="0" column="0" colspan="4">
        <widget class="QTreeWidget" name="scripts_list">
         <property name="sizePolicy">
          <sizepolicy hsizetype="Expanding" vsizetype="MinimumExpanding">
           <horstretch>0</horstretch>
           <verstretch>0</verstretch>
          </sizepolicy>
         </property>
         <property name="alternatingRowColors">
          <bool>true</bool>
         </property>
         <property name="rootIsDecorated">
          <bool>false</bool>
         </property>
         <property name="allColumnsShowFocus">
          <bool>true</bool>
         </property>
         <property name="columnCount">
          <number>0</number>
         </property>
        </widget>
       </item>
       <item row="1" column="0">
        <widget class="QPushButton" name="start_script">
         <property name="text">
          <string>Start Script</string>
         </property>
        </widget>
       </item>
       <item row="1" column="1">
        <widget class="QPushButton" name="delete_script">
         <property name="text">
          <string>Delete Script</string>
         </property>
        </widget>
       </item>
       <item row="1" column="2">
        <spacer name="horizontalSpacer_4">
         <property name="orientation">
          <enum>Qt::Horizontal</enum>
         </property>
         <property name="sizeHint" stdset="0">
          <size>
           <width>85</width>
           <height>20</height>
          </size>
         </property>
        </spacer>
       </item>
       <item row="1" column="3">
        <widget class="QPushButton" name="buttonClose3">
         <property name="text">
          <string>Close</string>
         </property>
        </widget>
       </item>
      </layout>
     </widget>
    </widget>
   </item>
  </layout>
 </widget>
 <customwidgets>
  <customwidget>
   <class>KComboBox</class>
   <extends>QComboBox</extends>
   <header>kcombobox.h</header>
  </customwidget>
  <customwidget>
   <class>KUrlRequester</class>
   <extends>QFrame</extends>
   <header>kurlrequester.h</header>
   <container>1</container>
  </customwidget>
 </customwidgets>
 <resources/>
 <connections/>
</ui><|MERGE_RESOLUTION|>--- conflicted
+++ resolved
@@ -6,20 +6,24 @@
    <rect>
     <x>0</x>
     <y>0</y>
-<<<<<<< HEAD
-    <width>510</width>
-    <height>810</height>
-=======
     <width>465</width>
-    <height>788</height>
->>>>>>> a9104f39
+    <height>809</height>
    </rect>
   </property>
   <property name="windowTitle">
    <string>Dialog</string>
   </property>
   <layout class="QGridLayout" name="gridLayout_3">
-   <property name="margin">
+   <property name="leftMargin">
+    <number>0</number>
+   </property>
+   <property name="topMargin">
+    <number>0</number>
+   </property>
+   <property name="rightMargin">
+    <number>0</number>
+   </property>
+   <property name="bottomMargin">
     <number>0</number>
    </property>
    <item row="0" column="0">
@@ -35,24 +39,6 @@
        <string>Render Project</string>
       </attribute>
       <layout class="QGridLayout" name="gridLayout">
-<<<<<<< HEAD
-       <item row="15" column="0" colspan="6">
-        <layout class="QHBoxLayout" name="horizontalLayout">
-         <item>
-          <widget class="QRadioButton" name="render_full">
-           <property name="text">
-            <string>Full project</string>
-           </property>
-           <property name="checked">
-            <bool>true</bool>
-           </property>
-          </widget>
-         </item>
-         <item>
-          <widget class="QRadioButton" name="render_zone">
-           <property name="text">
-            <string>Selected zone</string>
-=======
        <item row="0" column="0">
         <widget class="QLabel" name="label_6">
          <property name="text">
@@ -92,7 +78,6 @@
              <horstretch>0</horstretch>
              <verstretch>0</verstretch>
             </sizepolicy>
->>>>>>> a9104f39
            </property>
           </widget>
           <widget class="QListWidget" name="size_list">
@@ -118,6 +103,13 @@
         <widget class="QLabel" name="label_5">
          <property name="text">
           <string>Scanning</string>
+         </property>
+        </widget>
+       </item>
+       <item row="5" column="0" colspan="2">
+        <widget class="QLabel" name="label_9">
+         <property name="text">
+          <string>Encoder threads</string>
          </property>
         </widget>
        </item>
@@ -217,10 +209,17 @@
          </layout>
         </widget>
        </item>
-       <item row="5" column="0" colspan="2">
-        <widget class="QLabel" name="label_9">
-         <property name="text">
-          <string>Encoder threads</string>
+       <item row="7" column="0">
+        <widget class="QCheckBox" name="checkTwoPass">
+         <property name="text">
+          <string>2 pass</string>
+         </property>
+        </widget>
+       </item>
+       <item row="9" column="0">
+        <widget class="QCheckBox" name="rescale">
+         <property name="text">
+          <string>Rescale</string>
          </property>
         </widget>
        </item>
@@ -240,25 +239,10 @@
          </property>
         </widget>
        </item>
-       <item row="7" column="0">
-        <widget class="QCheckBox" name="checkTwoPass">
-         <property name="text">
-          <string>2 pass</string>
-         </property>
-        </widget>
-       </item>
-       <item row="8" column="0">
-        <widget class="QCheckBox" name="rescale">
-         <property name="text">
-          <string>Rescale</string>
-         </property>
-        </widget>
-       </item>
-<<<<<<< HEAD
-       <item row="14" column="0" colspan="6">
-=======
-       <item row="13" column="0" colspan="5">
->>>>>>> a9104f39
+       <item row="0" column="2" colspan="3">
+        <widget class="KComboBox" name="destination_list"/>
+       </item>
+       <item row="14" column="0" colspan="5">
         <layout class="QHBoxLayout" name="horizontalLayout_5">
          <item>
           <widget class="QCheckBox" name="export_meta">
@@ -322,89 +306,7 @@
          </item>
         </layout>
        </item>
-<<<<<<< HEAD
-       <item row="4" column="5" rowspan="5">
-        <widget class="QGroupBox" name="groupBox">
-         <property name="title">
-          <string>File size</string>
-         </property>
-         <layout class="QGridLayout" name="gridLayout_9">
-          <item row="0" column="0">
-           <widget class="QLabel" name="bitrateLabel">
-            <property name="sizePolicy">
-             <sizepolicy hsizetype="Minimum" vsizetype="Preferred">
-              <horstretch>0</horstretch>
-              <verstretch>0</verstretch>
-             </sizepolicy>
-            </property>
-            <property name="text">
-             <string>Video</string>
-            </property>
-           </widget>
-          </item>
-          <item row="0" column="1">
-           <widget class="KComboBox" name="comboBitrates">
-            <property name="toolTip">
-             <string>Best to worst quality</string>
-            </property>
-            <property name="editable">
-             <bool>true</bool>
-            </property>
-            <property name="frame">
-             <bool>true</bool>
-            </property>
-           </widget>
-          </item>
-          <item row="1" column="0">
-           <widget class="QLabel" name="audiobitrateLabel">
-            <property name="sizePolicy">
-             <sizepolicy hsizetype="Maximum" vsizetype="Preferred">
-              <horstretch>0</horstretch>
-              <verstretch>0</verstretch>
-             </sizepolicy>
-            </property>
-            <property name="text">
-             <string>Audio</string>
-            </property>
-           </widget>
-          </item>
-          <item row="1" column="1">
-           <widget class="KComboBox" name="comboAudioBitrates">
-            <property name="toolTip">
-             <string>Best to worst quality</string>
-            </property>
-            <property name="editable">
-             <bool>true</bool>
-            </property>
-           </widget>
-          </item>
-         </layout>
-        </widget>
-       </item>
-       <item row="12" column="0" colspan="6">
-        <widget class="QCheckBox" name="open_browser">
-         <property name="text">
-          <string>Open browser window after export</string>
-         </property>
-        </widget>
-       </item>
-       <item row="3" column="0" colspan="6">
-        <widget class="QSplitter" name="splitter_3">
-         <property name="orientation">
-          <enum>Qt::Vertical</enum>
-         </property>
-         <widget class="QSplitter" name="splitter">
-          <property name="orientation">
-           <enum>Qt::Horizontal</enum>
-          </property>
-          <widget class="KListWidget" name="format_list">
-           <property name="sizePolicy">
-            <sizepolicy hsizetype="Preferred" vsizetype="Expanding">
-             <horstretch>0</horstretch>
-             <verstretch>0</verstretch>
-            </sizepolicy>
-=======
-       <item row="14" column="0" colspan="5">
+       <item row="15" column="0" colspan="5">
         <layout class="QHBoxLayout" name="horizontalLayout">
          <item>
           <widget class="QRadioButton" name="render_full">
@@ -445,13 +347,12 @@
          </item>
         </layout>
        </item>
-       <item row="17" column="0" colspan="5">
+       <item row="18" column="0" colspan="5">
         <layout class="QHBoxLayout" name="horizontalLayout_3">
          <item>
           <widget class="QPushButton" name="buttonRender">
            <property name="text">
             <string>Render to File</string>
->>>>>>> a9104f39
            </property>
           </widget>
          </item>
@@ -530,108 +431,10 @@
          </item>
         </layout>
        </item>
-<<<<<<< HEAD
-       <item row="9" column="0">
-        <widget class="QCheckBox" name="rescale">
-         <property name="text">
-          <string>Rescale</string>
-         </property>
-        </widget>
-       </item>
-       <item row="10" column="0" colspan="6">
-        <widget class="QCheckBox" name="open_dvd">
-         <property name="text">
-          <string>Open Dvd wizard after rendering</string>
-         </property>
-        </widget>
-       </item>
-       <item row="11" column="0" colspan="6">
-        <widget class="QCheckBox" name="create_chapter">
-         <property name="text">
-          <string>Create chapter file based on guides</string>
-         </property>
-        </widget>
-       </item>
-       <item row="0" column="3" colspan="3">
-        <widget class="KComboBox" name="destination_list"/>
-       </item>
-       <item row="5" column="3">
-        <widget class="KIntNumInput" name="encoder_threads">
-         <property name="sizePolicy">
-          <sizepolicy hsizetype="Fixed" vsizetype="Fixed">
-           <horstretch>0</horstretch>
-           <verstretch>0</verstretch>
-          </sizepolicy>
-         </property>
-         <property name="minimum">
-          <number>1</number>
-         </property>
-         <property name="maximum">
-          <number>999</number>
-         </property>
-        </widget>
-       </item>
-       <item row="8" column="3">
-        <widget class="QCheckBox" name="proxy_render">
-         <property name="text">
-          <string>Render using proxy clips</string>
-         </property>
-        </widget>
-       </item>
-       <item row="5" column="0" colspan="2">
-        <widget class="QLabel" name="label_9">
-         <property name="text">
-          <string>Encoder threads</string>
-         </property>
-        </widget>
-       </item>
-       <item row="0" column="0">
-        <widget class="QLabel" name="label_6">
-         <property name="text">
-          <string>Destination</string>
-         </property>
-        </widget>
-       </item>
-       <item row="13" column="0" colspan="6">
-        <widget class="QCheckBox" name="play_after">
-         <property name="text">
-          <string>Play after render</string>
-         </property>
-        </widget>
-       </item>
-       <item row="8" column="0">
-        <widget class="QCheckBox" name="checkTwoPass">
-         <property name="text">
-          <string>2 pass</string>
-         </property>
-        </widget>
-       </item>
-       <item row="4" column="0">
-        <widget class="QLabel" name="label_5">
-         <property name="text">
-          <string>Scanning</string>
-         </property>
-        </widget>
-       </item>
-       <item row="6" column="0" colspan="4">
-        <widget class="QCheckBox" name="export_audio">
-         <property name="text">
-          <string>Export audio</string>
-         </property>
-         <property name="checked">
-          <bool>true</bool>
-         </property>
-         <property name="tristate">
-          <bool>true</bool>
-=======
-       <item row="0" column="2" colspan="3">
-        <widget class="KComboBox" name="destination_list"/>
-       </item>
-       <item row="16" column="0" colspan="5">
+       <item row="17" column="0" colspan="5">
         <widget class="QGroupBox" name="errorBox">
          <property name="title">
           <string/>
->>>>>>> a9104f39
          </property>
          <layout class="QGridLayout" name="gridLayout_8">
           <item row="0" column="0">
@@ -657,11 +460,21 @@
          </layout>
         </widget>
        </item>
-<<<<<<< HEAD
-       <item row="16" column="0" colspan="6">
-=======
-       <item row="15" column="0" colspan="5">
->>>>>>> a9104f39
+       <item row="12" column="0" colspan="5">
+        <widget class="QCheckBox" name="open_browser">
+         <property name="text">
+          <string>Open browser window after export</string>
+         </property>
+        </widget>
+       </item>
+       <item row="13" column="0" colspan="5">
+        <widget class="QCheckBox" name="play_after">
+         <property name="text">
+          <string>Play after render</string>
+         </property>
+        </widget>
+       </item>
+       <item row="16" column="0" colspan="5">
         <widget class="QGroupBox" name="guides_box">
          <property name="title">
           <string/>
@@ -704,90 +517,44 @@
          </layout>
         </widget>
        </item>
-<<<<<<< HEAD
-       <item row="17" column="0" colspan="6">
-        <widget class="QGroupBox" name="errorBox">
-         <property name="title">
-          <string/>
-=======
-       <item row="12" column="0" colspan="5">
-        <widget class="QCheckBox" name="play_after">
-         <property name="text">
-          <string>Play after render</string>
->>>>>>> a9104f39
-         </property>
-        </widget>
-       </item>
-<<<<<<< HEAD
-       <item row="18" column="0" colspan="6">
-        <layout class="QHBoxLayout" name="horizontalLayout_3">
-         <item>
-          <widget class="QPushButton" name="buttonRender">
-           <property name="text">
-            <string>Render to File</string>
-           </property>
-          </widget>
-         </item>
-         <item>
-          <widget class="QPushButton" name="buttonGenerateScript">
-           <property name="text">
-            <string>Generate Script</string>
-           </property>
-          </widget>
-         </item>
-         <item>
-          <spacer name="horizontalSpacer">
-           <property name="orientation">
-            <enum>Qt::Horizontal</enum>
-           </property>
-           <property name="sizeHint" stdset="0">
-            <size>
-             <width>221</width>
-             <height>24</height>
-            </size>
-           </property>
-          </spacer>
-         </item>
-         <item>
-          <widget class="KPushButton" name="buttonClose">
-           <property name="text">
-            <string>Close</string>
-           </property>
-          </widget>
-         </item>
-        </layout>
-       </item>
-       <item row="9" column="1" colspan="5">
+       <item row="11" column="0" colspan="5">
+        <widget class="QCheckBox" name="create_chapter">
+         <property name="text">
+          <string>Create chapter file based on guides</string>
+         </property>
+        </widget>
+       </item>
+       <item row="10" column="0" colspan="5">
+        <widget class="QCheckBox" name="open_dvd">
+         <property name="text">
+          <string>Open Dvd wizard after rendering</string>
+         </property>
+        </widget>
+       </item>
+       <item row="7" column="2" colspan="2">
+        <widget class="QCheckBox" name="proxy_render">
+         <property name="text">
+          <string>Render using proxy clips</string>
+         </property>
+        </widget>
+       </item>
+       <item row="6" column="0" colspan="4">
+        <widget class="QCheckBox" name="export_audio">
+         <property name="text">
+          <string>Export audio</string>
+         </property>
+         <property name="checked">
+          <bool>true</bool>
+         </property>
+         <property name="tristate">
+          <bool>true</bool>
+         </property>
+        </widget>
+       </item>
+       <item row="9" column="1" colspan="4">
         <layout class="QHBoxLayout" name="rescale_box">
          <item>
-          <widget class="KIntNumInput" name="rescale_width">
-=======
-       <item row="11" column="0" colspan="5">
-        <widget class="QCheckBox" name="open_browser">
-         <property name="text">
-          <string>Open browser window after export</string>
-         </property>
-        </widget>
-       </item>
-       <item row="10" column="0" colspan="5">
-        <widget class="QCheckBox" name="create_chapter">
-         <property name="text">
-          <string>Create chapter file based on guides</string>
-         </property>
-        </widget>
-       </item>
-       <item row="9" column="0" colspan="5">
-        <widget class="QCheckBox" name="open_dvd">
-         <property name="text">
-          <string>Open Dvd wizard after rendering</string>
-         </property>
-        </widget>
-       </item>
-       <item row="8" column="1" colspan="4">
-        <layout class="QHBoxLayout" name="rescale_box">
-         <item>
           <widget class="QSpinBox" name="rescale_width">
->>>>>>> a9104f39
            <property name="minimum">
             <number>0</number>
            </property>
@@ -807,11 +574,7 @@
           </widget>
          </item>
          <item>
-<<<<<<< HEAD
-          <widget class="KIntNumInput" name="rescale_height">
-=======
           <widget class="QSpinBox" name="rescale_height">
->>>>>>> a9104f39
            <property name="minimum">
             <number>0</number>
            </property>
@@ -845,27 +608,7 @@
          </item>
         </layout>
        </item>
-       <item row="7" column="2" colspan="2">
-        <widget class="QCheckBox" name="proxy_render">
-         <property name="text">
-          <string>Render using proxy clips</string>
-         </property>
-        </widget>
-       </item>
-       <item row="6" column="0" colspan="4">
-        <widget class="QCheckBox" name="export_audio">
-         <property name="text">
-          <string>Export audio</string>
-         </property>
-         <property name="checked">
-          <bool>true</bool>
-         </property>
-         <property name="tristate">
-          <bool>true</bool>
-         </property>
-        </widget>
-       </item>
-       <item row="7" column="0" colspan="4">
+       <item row="8" column="0" colspan="3">
         <widget class="QCheckBox" name="stemAudioExport">
          <property name="text">
           <string>Stem audio export</string>
