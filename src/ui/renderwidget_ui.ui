--- conflicted
+++ resolved
@@ -768,7 +768,6 @@
        <string>Job Queue</string>
       </attribute>
       <layout class="QGridLayout" name="gridLayout2">
-<<<<<<< HEAD
        <item row="3" column="3">
         <spacer name="jobSpace">
          <property name="orientation">
@@ -833,8 +832,6 @@
          </property>
         </widget>
        </item>
-=======
->>>>>>> 079b88eb
        <item row="0" column="0" colspan="6">
         <widget class="QSplitter" name="splitter">
          <property name="orientation">
@@ -899,58 +896,8 @@
          </widget>
         </widget>
        </item>
-<<<<<<< HEAD
        <item row="1" column="0" colspan="6">
         <layout class="QHBoxLayout" name="jobInfo"/>
-=======
-       <item row="3" column="3">
-        <spacer name="jobSpace">
-         <property name="orientation">
-          <enum>Qt::Horizontal</enum>
-         </property>
-         <property name="sizeHint" stdset="0">
-          <size>
-           <width>40</width>
-           <height>20</height>
-          </size>
-         </property>
-        </spacer>
-       </item>
-       <item row="3" column="0">
-        <widget class="QPushButton" name="abort_job">
-         <property name="text">
-          <string>Abort Job</string>
-         </property>
-        </widget>
-       </item>
-       <item row="3" column="5">
-        <widget class="QPushButton" name="buttonClose2">
-         <property name="text">
-          <string>Close</string>
-         </property>
-        </widget>
-       </item>
-       <item row="3" column="2">
-        <widget class="QPushButton" name="clean_up">
-         <property name="text">
-          <string>Clean Up</string>
-         </property>
-        </widget>
-       </item>
-       <item row="2" column="0" colspan="6">
-        <widget class="QCheckBox" name="shutdown">
-         <property name="text">
-          <string>Shutdown computer after renderings</string>
-         </property>
-        </widget>
-       </item>
-       <item row="3" column="1">
-        <widget class="QPushButton" name="start_job">
-         <property name="text">
-          <string>Start Job</string>
-         </property>
-        </widget>
->>>>>>> 079b88eb
        </item>
        <item row="3" column="4">
         <widget class="QToolButton" name="shareButton">
