/*
Copyright (C) 2007  Jean-Baptiste Mardelle <jb@kdenlive.org>
Copyright (C) 2014  Till Theato <root@ttill.de>
This file is part of kdenlive. See www.kdenlive.org.

This program is free software: you can redistribute it and/or modify
it under the terms of the GNU General Public License as published by
the Free Software Foundation, either version 3 of the License, or
(at your option) any later version.
*/

#include "mlt_config.h"
#include "mltconnection.h"
#include "kdenlivesettings.h"
#include "core.h"
#include "mainwindow.h"
#include <config-kdenlive.h>
#include <KUrlRequesterDialog>
#include <klocalizedstring.h>


#include <QFile>
#include <QStandardPaths>
#include "kdenlive_debug.h"

int MltConnection::instanceCounter = 0;
MltConnection::MltConnection(const QString &mltPath)
{
    MltConnection::instanceCounter++;
    if (MltConnection::instanceCounter > 1) {
        qDebug() << "DEBUG: Warning : trying to open a second mlt connection";
        return;
    }
    // Disable VDPAU that crashes in multithread environment.
    //TODO: make configurable
    setenv("MLT_NO_VDPAU", "1", 1);
    m_repository = std::unique_ptr<Mlt::Repository>(Mlt::Factory::init());
    locateMeltAndProfilesPath(mltPath);
}

void MltConnection::locateMeltAndProfilesPath(const QString &mltPath)
{
    QString profilePath = mltPath;
    if (!KdenliveSettings::mltpath().isEmpty() && QFile::exists(KdenliveSettings::mltpath())) {
        return;
    }
    if (profilePath.isEmpty() || !QFile::exists(profilePath)) profilePath = qgetenv("MLT_PROFILES_PATH");
    if (profilePath.isEmpty() || !QFile::exists(profilePath)) profilePath = qgetenv("MLT_DATA") + QStringLiteral("/profiles/");
    if (profilePath.isEmpty() || !QFile::exists(profilePath)) profilePath = qgetenv("MLT_PREFIX") + QStringLiteral("/share/mlt/profiles/");
    if (profilePath.isEmpty() || !QFile::exists(profilePath)) profilePath = KdenliveSettings::mltpath();
    // build-time definition
    if ((profilePath.isEmpty() || !QFile::exists(profilePath)) && !QStringLiteral(MLT_DATADIR).isEmpty()) profilePath = QStringLiteral(MLT_DATADIR) + QStringLiteral("/profiles/"); 
    KdenliveSettings::setMltpath(profilePath);

#ifdef Q_OS_WIN
    QString meltPath = QDir::cleanPath(profilePath).section(QLatin1Char('/'), 0, -3) + QStringLiteral("melt.exe");
    if (!QFile::exists(meltPath) || profilePath.isEmpty()) {
        QString env = qgetenv("MLT_PREFIX");
        if (env.isEmpty()) {
            env = qApp->applicationDirPath() + QStringLiteral("/");
        }
        meltPath = env + QStringLiteral("melt.exe");
    }
#else
    QString meltPath = QDir::cleanPath(profilePath).section(QLatin1Char('/'), 0, -3) + QStringLiteral("/bin/melt");
    if (!QFile::exists(meltPath)) meltPath = qgetenv("MLT_PREFIX") + QStringLiteral("/bin/melt");
#endif
    if (!QFile::exists(meltPath)) meltPath = KdenliveSettings::rendererpath();
    if (!QFile::exists(meltPath)) meltPath = QStandardPaths::findExecutable("melt");
    if (!QFile::exists(meltPath)) meltPath = QStringLiteral(MLT_MELTBIN);
    KdenliveSettings::setRendererpath(meltPath);

    if (meltPath.isEmpty()) {
        // Cannot find the MLT melt renderer, ask for location
        QScopedPointer<KUrlRequesterDialog> getUrl(new KUrlRequesterDialog(QUrl(),
                                                                     i18n("Cannot find the melt program required for rendering (part of MLT)"),
                                                                     pCore->window()));
        if (getUrl->exec() == QDialog::Rejected) {
            ::exit(0);
        } else {
            meltPath = getUrl->selectedUrl().toLocalFile();
            if (meltPath.isEmpty()) {
                ::exit(0);
            } else {
                KdenliveSettings::setRendererpath(meltPath);
            }
        }
    }
    if (profilePath.isEmpty()) {
        profilePath = QDir::cleanPath(meltPath).section(QLatin1Char('/'), 0, -3) + QStringLiteral("/share/mlt/profiles/");
        KdenliveSettings::setMltpath(profilePath);
    }
    QStringList profilesFilter;
    profilesFilter << QStringLiteral("*");
    QStringList profilesList = QDir(profilePath).entryList(profilesFilter, QDir::Files);
    if (profilesList.isEmpty()) {
        // Cannot find MLT path, try finding melt
        if (!meltPath.isEmpty()) {
            if(meltPath.contains(QLatin1Char('/'))) {
#ifdef Q_OS_WIN
                profilePath = meltPath.section(QLatin1Char('/'), 0, -2) + QStringLiteral("/share/mlt/profiles/");
#else
                profilePath = meltPath.section(QLatin1Char('/'), 0, -2) + QStringLiteral("/share/mlt/profiles/");
#endif
            } else {
                profilePath = qApp->applicationDirPath() + QStringLiteral("/share/mlt/profiles/");
            }
            KdenliveSettings::setMltpath(profilePath);
            profilesList = QDir(profilePath).entryList(profilesFilter, QDir::Files);
        }
        if (profilesList.isEmpty()) {
            // Cannot find the MLT profiles, ask for location
            QScopedPointer<KUrlRequesterDialog> getUrl(new KUrlRequesterDialog(QUrl::fromLocalFile(profilePath),
                                                                               i18n("Cannot find your MLT profiles, please give the path"),
                                                                               pCore->window()));
            getUrl->urlRequester()->setMode(KFile::Directory);
            if (getUrl->exec() == QDialog::Rejected) {
                ::exit(0);
            } else {
                profilePath = getUrl->selectedUrl().toLocalFile();
                if (mltPath.isEmpty()) {
                    ::exit(0);
                } else {
                    KdenliveSettings::setMltpath(profilePath);
                    profilesList = QDir(profilePath).entryList(profilesFilter, QDir::Files);
                }
            }
        }
    }
    qCDebug(KDENLIVE_LOG) << "MLT profiles path: " << KdenliveSettings::mltpath();
    // Parse again MLT profiles to build a list of available video formats
    if (profilesList.isEmpty()) {
        locateMeltAndProfilesPath();
    }
}

std::unique_ptr<Mlt::Repository>& MltConnection::getMltRepository()
{
    return m_repository;
<<<<<<< HEAD
};
=======
}
>>>>>>> 3086e185
<|MERGE_RESOLUTION|>--- conflicted
+++ resolved
@@ -137,8 +137,4 @@
 std::unique_ptr<Mlt::Repository>& MltConnection::getMltRepository()
 {
     return m_repository;
-<<<<<<< HEAD
-};
-=======
-}
->>>>>>> 3086e185
+}