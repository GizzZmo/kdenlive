set(QT_USE_QTDBUS 1)
set(QT_USE_QTOPENGL 1)
set(QT_USE_QTSCRIPT 1)
set(QT_USE_QTSVG 1)
set(QT_USE_QTXML 1)

find_package(OpenGL REQUIRED)

find_package(GLEW REQUIRED)

if(APPLE)
  find_package(SDL REQUIRED)
endif(APPLE)
macro_optional_find_package(Nepomuk)
macro_optional_find_package(QJSON)

option(WITH_V4L "Build capture support with Video4Linux" ON)
option(WITH_JogShuttle "Build Jog/Shuttle support" ON)



if(WITH_V4L)
  # This can be changed to support FreeBSD as soon as we move to a newer V4L2
  # header.
  find_package(LibV4L2)
  macro_log_feature(LIBV4L2_FOUND "libv4l" "Collection of video4linux support libraries" "http://hansdegoede.livejournal.com, http://linuxtv.org/hg/~hgoede/libv4l/" FALSE "" "Required for better webcam support")
  if(LIBV4L2_FOUND)
    set(BUILD_V4L TRUE)
  endif(LIBV4L2_FOUND)
endif(WITH_V4L)

if(WITH_JogShuttle)
  check_include_files(linux/input.h HAVE_LINUX_INPUT_H)
  if(HAVE_LINUX_INPUT_H)
    set(BUILD_JogShuttle TRUE)
  endif(HAVE_LINUX_INPUT_H)
endif(WITH_JogShuttle)

macro_log_feature(GLEW_FOUND
  "GLEW"
  "OpenGL Extension Wrangler Library (GLEW)"
  ""
  TRUE
)

macro_log_feature(QT_QTOPENGL_FOUND
  "QtOpenGL"
  "Qt bindings for the OpenGL library"
  "http://qt.nokia.com/products/qt"
  TRUE
  ${QT_MIN_VERSION}
  "QtOpenGL library and headers (most likely called libqt4-opengl and libqt4-opengl-dev)"
)

macro_log_feature(QT_QTSCRIPT_FOUND
  "QtScript"
  "Qt module providing core scripting facilities"
  "http://qt.nokia.com/products/qt"
  TRUE
  ${QT_MIN_VERSION}
  "QtScript library (most likely called libqt4-script)"
)

if(APPLE)
  macro_log_feature(SDL_FOUND
    "SDL"
    "Cross-platform multimedia library"
    "http://www.libsdl.org"
    TRUE
  )
endif(APPLE)

macro_log_feature(Nepomuk_FOUND
  "Nepomuk"
  "Support for the Nepomuk semantic desktop system"
  "http://nepomuk.semanticdesktop.org"
)

find_package(NepomukCore QUIET)
set_package_properties(NepomukCore PROPERTIES DESCRIPTION "The Nepomuk Core libraries" URL "http://www.kde.org" TYPE RECOMMENDED PURPOSE "Support for the Nepomuk semantic desktop system")


macro_log_feature(QJSON_FOUND
  "QJson"
  "Qt-based library that maps JSON data to QVariant objects"
  "http://qjson.sourceforge.net"
  FALSE
  ""
  "Required to build the rotoscoping filter and for Freesound.org queries"
)

add_subdirectory(core)
add_subdirectory(plugins)
# 
# add_subdirectory(beziercurve)
# add_subdirectory(colorcorrection)
# add_subdirectory(commands)
# add_subdirectory(nolib)
# add_subdirectory(projecttree)
# add_subdirectory(utils)
# add_subdirectory(databackup)
# add_subdirectory(effectstack)
# add_subdirectory(mimetypes)
# add_subdirectory(onmonitoritems)
# add_subdirectory(scopes)
# add_subdirectory(simplekeyframes)
# add_subdirectory(stopmotion)

if(QJSON_FOUND)
#   add_subdirectory(onmonitoritems/rotoscoping)
#   add_subdirectory(rotoscoping)
endif(QJSON_FOUND)

if(BUILD_V4L)
#   add_subdirectory(v4l)
endif(BUILD_V4L)

list(APPEND kdenlive_SRCS
  main.cpp
<<<<<<< HEAD
  mainwindow.cpp

  KoSliderCombo.cpp
  abstractclipitem.cpp
  abstractgroupitem.cpp
  abstractmonitor.cpp
  archivewidget.cpp
  choosecolorwidget.cpp
  clipdurationdialog.cpp
  clipitem.cpp
  clipmanager.cpp
  clipproperties.cpp
  cliptranscode.cpp
  clipstabilize.cpp
  colorpickerwidget.cpp
  colorplaneexport.cpp
  colortools.cpp
  complexparameter.cpp
  cornerswidget.cpp
  customruler.cpp
  customtrackscene.cpp
  customtrackview.cpp
  definitions.cpp
  docclipbase.cpp
  documentchecker.cpp
  documentvalidator.cpp
  doubleparameterwidget.cpp
  dragvalue.cpp
  dvdwizard.cpp
  dvdwizardchapters.cpp
  dvdwizardmenu.cpp
  dvdwizardvob.cpp
  effectslist.cpp
  effectslistview.cpp
  effectslistwidget.cpp
  effectstackedit.cpp
  encodingprofilesdialog.cpp
  folderprojectitem.cpp
  gentime.cpp
  geometryval.cpp
  geometrywidget.cpp
  graphicsscenerectmove.cpp
  guide.cpp
  headertrack.cpp
  initeffects.cpp
  kdenlivedoc.cpp
  kdenlivesettingsdialog.cpp
  keyframeedit.cpp
  keyframehelper.cpp
  kis_cubic_curve.cpp
  kis_curve_widget.cpp
  kthumb.cpp
  managecapturesdialog.cpp
  markerdialog.cpp
  mltdevicecapture.cpp
  monitor.cpp
  monitoreditwidget.cpp
  monitormanager.cpp
  monitorscene.cpp
  noteswidget.cpp
  parameterplotter.cpp
  positionedit.cpp
  profilesdialog.cpp
  projectitem.cpp
  projectlist.cpp
  projectlistview.cpp
  projectsettings.cpp
  recmonitor.cpp
  renderer.cpp
  renderwidget.cpp
  slideshowclip.cpp
  smallruler.cpp
  spacerdialog.cpp
  statusbarmessagelabel.cpp
  subprojectitem.cpp
  timecode.cpp
  timecodedisplay.cpp
  titledocument.cpp
  titlewidget.cpp
  trackdialog.cpp
  tracksconfigdialog.cpp
  trackview.cpp
  transition.cpp
  transitionsettings.cpp
  unicodedialog.cpp
  wizard.cpp
=======
#   mainwindow.cpp
# 
#   KoSliderCombo.cpp
#   abstractclipitem.cpp
#   abstractgroupitem.cpp
#   abstractmonitor.cpp
#   archivewidget.cpp
#   choosecolorwidget.cpp
#   clipdurationdialog.cpp
#   clipitem.cpp
#   clipmanager.cpp
#   clipproperties.cpp
#   cliptranscode.cpp
#   clipstabilize.cpp
#   colorplaneexport.cpp
#   colortools.cpp
#   complexparameter.cpp
#   cornerswidget.cpp
#   customruler.cpp
#   customtrackscene.cpp
#   customtrackview.cpp
#   definitions.cpp
#   docclipbase.cpp
#   documentchecker.cpp
#   documentvalidator.cpp
#   doubleparameterwidget.cpp
#   dvdwizard.cpp
#   dvdwizardchapters.cpp
#   dvdwizardmenu.cpp
#   dvdwizardvob.cpp
#   effectslist.cpp
#   effectslistview.cpp
#   effectslistwidget.cpp
#   effectstackedit.cpp
#   effectstackview.cpp
#   encodingprofilesdialog.cpp
#   folderprojectitem.cpp
#   gentime.cpp
#   geometryval.cpp
#   geometrywidget.cpp
#   graphicsscenerectmove.cpp
#   guide.cpp
#   headertrack.cpp
#   initeffects.cpp
#   kdenlivedoc.cpp
#   kdenlivesettingsdialog.cpp
#   keyframeedit.cpp
#   keyframehelper.cpp
#   kis_cubic_curve.cpp
#   kis_curve_widget.cpp
#   kthumb.cpp
#   managecapturesdialog.cpp
#   markerdialog.cpp
#   mltdevicecapture.cpp
#   monitor.cpp
#   monitoreditwidget.cpp
#   monitormanager.cpp
#   monitorscene.cpp
#   noteswidget.cpp
#   parameterplotter.cpp
#   positionedit.cpp
#   profilesdialog.cpp
#   projectitem.cpp
#   projectlist.cpp
#   projectlistview.cpp
#   projectsettings.cpp
#   recmonitor.cpp
#   renderer.cpp
#   renderwidget.cpp
#   slideshowclip.cpp
#   smallruler.cpp
#   spacerdialog.cpp
#   statusbarmessagelabel.cpp
#   subprojectitem.cpp
#   timecode.cpp
#   timecodedisplay.cpp
#   titledocument.cpp
#   titlewidget.cpp
#   trackdialog.cpp
#   tracksconfigdialog.cpp
#   trackview.cpp
#   transition.cpp
#   transitionsettings.cpp
#   unicodedialog.cpp
#   wizard.cpp
>>>>>>> 28a2b7fa
)

kde4_add_ui_files(kdenlive_UIS
  widgets/addtrack_ui.ui
  widgets/archivewidget_ui.ui
  widgets/audiospectrum_ui.ui
  widgets/backupdialog_ui.ui
  widgets/bezierspline_ui.ui
  widgets/boolval_ui.ui
  widgets/clipdurationdialog_ui.ui
  widgets/clipproperties_ui.ui
  widgets/cliptranscode_ui.ui
  widgets/collapsiblewidget_ui.ui
  widgets/clipstabilize_ui.ui
  widgets/colorclip_ui.ui
  widgets/colorplaneexport_ui.ui
  widgets/configcapture_ui.ui
  widgets/configenv_ui.ui
  widgets/configjogshuttle_ui.ui
  widgets/configmisc_ui.ui
  widgets/configproject_ui.ui
  widgets/configsdl_ui.ui
  widgets/configtimeline_ui.ui
  widgets/configtranscode_ui.ui
  widgets/dvdwizardchapters_ui.ui
  widgets/dvdwizardmenu_ui.ui
  widgets/dvdwizardstatus_ui.ui
  widgets/dvdwizardvob_ui.ui
  widgets/effectlist_ui.ui
  widgets/effectstack_ui.ui
  widgets/effectstack2_ui.ui
  widgets/freesound_ui.ui
  widgets/geometryval_ui.ui
  widgets/geometrywidget_ui.ui
  widgets/histogram_ui.ui
  widgets/keyframedialog_ui.ui
  widgets/keyframeeditor_ui.ui
  widgets/keyframewidget_ui.ui
  widgets/listval_ui.ui
  widgets/managecaptures_ui.ui
  widgets/manageencodingprofile_ui.ui
  widgets/markerdialog_ui.ui
  widgets/missingclips_ui.ui
  widgets/monitoreditwidget_ui.ui
  widgets/profiledialog_ui.ui
  widgets/projectsettings_ui.ui
  widgets/recmonitor_ui.ui
  widgets/renderwidget_ui.ui
  widgets/rgbparade_ui.ui
  widgets/saveprofile_ui.ui
  widgets/slideshowclip_ui.ui
  widgets/smconfig_ui.ui
  widgets/spacerdialog_ui.ui
  widgets/spectrogram_ui.ui
  widgets/stopmotion_ui.ui
  widgets/templateclip_ui.ui
  widgets/timeline_ui.ui
  widgets/timelinebuttons_ui.ui
  widgets/titlewidget_ui.ui
  widgets/trackheader_ui.ui
  widgets/tracksconfigdialog_ui.ui
  widgets/transitionsettings_ui.ui
  widgets/unicodewidget_ui.ui
  widgets/urlval_ui.ui
  widgets/vectorscope_ui.ui
  widgets/waveform_ui.ui
  widgets/wipeval_ui.ui
  widgets/wizardcapture_ui.ui
  widgets/wizardcheck_ui.ui
  widgets/wizardextra_ui.ui
  widgets/wizardmltcheck_ui.ui
  widgets/wizardstandard_ui.ui
  widgets/keywordval_ui.ui
  widgets/fontval_ui.ui
  widgets/cutjobdialog_ui.ui
  widgets/scenecutdialog_ui.ui
  widgets/importkeyframesdialog_ui.ui
)

if(OPENGL_FOUND)
  list(APPEND kdenlive_SRCS videoglwidget.cpp)
endif(OPENGL_FOUND)

if(BUILD_JogShuttle)
  list(APPEND kdenlive_SRCS
    jogaction.cpp
    jogshuttle.cpp
    jogshuttleconfig.cpp
  )
endif(BUILD_JogShuttle)

# KDE definitions and include directories *must* always come first, Qt follows
# (to avoid breaking builds when KDE and/or Qt are installed to different
# prefixes).
add_definitions(${KDE4_DEFINITIONS})

include_directories(
  ${CMAKE_SOURCE_DIR}
  ${CMAKE_BINARY_DIR}
  ${KDE4_INCLUDES} # Adds Qt include directories too.
  ${LIBMLT_INCLUDE_DIR}
  ${LIBMLTPLUS_INCLUDE_DIR}
  ${CMAKE_CURRENT_BINARY_DIR}
)


# Adds Qt definitions and include directories, and sets QT_LIBRARIES according
# to the components requested in find_package().
include(${QT_USE_FILE})


# qt4_add_dbus_adaptor(kdenlive_SRCS
#   org.kdenlive.MainWindow.xml
#   mainwindow.h
#   MainWindow
# )
qt4_add_resources(kdenlive_SRCS widgets/resources.qrc)
kde4_add_executable(kdenlive
  ${kdenlive_SRCS}
  ${kdenlive_UIS}
)

# To compile kiss_fft.
set(CMAKE_C_FLAGS "${CMAKE_C_FLAGS} --std=c99")

if(${KDE_VERSION} VERSION_LESS 4.3.80)
  set(KDE4_KNEWSTUFF_LIBS ${KDE4_KNEWSTUFF2_LIBS})
else(${KDE_VERSION} VERSION_LESS 4.3.80)
  set(KDE4_KNEWSTUFF_LIBS ${KDE4_KNEWSTUFF3_LIBS})
endif(${KDE_VERSION} VERSION_LESS 4.3.80)

target_link_libraries(kdenlive
  kdenlivecore
  ${KDE4_KDEUI_LIBS}
  ${KDE4_KIO_LIBS}
  ${KDE4_KNEWSTUFF_LIBS}
  ${KDE4_KNOTIFYCONFIG_LIBRARY}
  ${KDE4_KROSSUI_LIBS}
  ${KDE4_SOLID_LIBS}
  ${QT_LIBRARIES}
  ${LIBMLT_LIBRARY}
  ${LIBMLTPLUS_LIBRARY}
  ${CMAKE_DL_LIBS}
  ${CMAKE_THREAD_LIBS_INIT}
)

if(Q_WS_X11)
  include_directories(${X11_Xlib_INCLUDE_PATH})
  target_link_libraries(kdenlive ${X11_LIBRARIES})
endif(Q_WS_X11)

if(OPENGL_FOUND AND QT_QTOPENGL_FOUND)
  add_definitions(-DUSE_OPENGL)
  target_link_libraries(kdenlive ${OPENGL_LIBRARIES})
endif(OPENGL_FOUND AND QT_QTOPENGL_FOUND)

if(SDL_FOUND)
  target_link_libraries(kdenlive ${SDL_LIBRARY})
endif(SDL_FOUND)

if(NepomukCore_FOUND)
    add_definitions(-DUSE_NEPOMUKCORE)
    include_directories(${NEPOMUK_CORE_INCLUDE_DIR})
    target_link_libraries(kdenlive ${NEPOMUK_CORE_LIBRARY})
else(NepomukWidgets_FOUND)
  if(Nepomuk_FOUND)
    add_definitions(-DUSE_NEPOMUK)
    include_directories(${NEPOMUK_INCLUDES})
    target_link_libraries(kdenlive ${NEPOMUK_LIBRARIES})
  endif(Nepomuk_FOUND)
endif()

if(QJSON_FOUND)
  add_definitions(-DUSE_QJSON)
  include_directories(${QJSON_INCLUDE_DIR})
  target_link_libraries(kdenlive ${QJSON_LIBRARIES})
endif(QJSON_FOUND)

if(BUILD_V4L)
  include_directories(${LIBV4L2_INCLUDE_DIR})
  target_link_libraries(kdenlive ${LIBV4L2_LIBRARY})  
  add_definitions(-DUSE_V4L)
endif(BUILD_V4L)

if(BUILD_JogShuttle)
  add_definitions(-DUSE_JOGSHUTTLE)
endif(BUILD_JogShuttle)

install(TARGETS kdenlive DESTINATION ${BIN_INSTALL_DIR})
# install(FILES
#   kdenliveui.rc
#   kdenlive.notifyrc
#   DESTINATION ${DATA_INSTALL_DIR}/kdenlive
# )

install(FILES
  kdenlive_projectprofiles.knsrc
  kdenlive_renderprofiles.knsrc
  kdenlive_titles.knsrc
  kdenlive_wipes.knsrc
  kdenlivetranscodingrc
  DESTINATION ${CONFIG_INSTALL_DIR}
)
kde4_install_icons(${ICON_INSTALL_DIR})
install(FILES kdenlive.desktop DESTINATION ${XDG_APPS_INSTALL_DIR})<|MERGE_RESOLUTION|>--- conflicted
+++ resolved
@@ -117,94 +117,6 @@
 
 list(APPEND kdenlive_SRCS
   main.cpp
-<<<<<<< HEAD
-  mainwindow.cpp
-
-  KoSliderCombo.cpp
-  abstractclipitem.cpp
-  abstractgroupitem.cpp
-  abstractmonitor.cpp
-  archivewidget.cpp
-  choosecolorwidget.cpp
-  clipdurationdialog.cpp
-  clipitem.cpp
-  clipmanager.cpp
-  clipproperties.cpp
-  cliptranscode.cpp
-  clipstabilize.cpp
-  colorpickerwidget.cpp
-  colorplaneexport.cpp
-  colortools.cpp
-  complexparameter.cpp
-  cornerswidget.cpp
-  customruler.cpp
-  customtrackscene.cpp
-  customtrackview.cpp
-  definitions.cpp
-  docclipbase.cpp
-  documentchecker.cpp
-  documentvalidator.cpp
-  doubleparameterwidget.cpp
-  dragvalue.cpp
-  dvdwizard.cpp
-  dvdwizardchapters.cpp
-  dvdwizardmenu.cpp
-  dvdwizardvob.cpp
-  effectslist.cpp
-  effectslistview.cpp
-  effectslistwidget.cpp
-  effectstackedit.cpp
-  encodingprofilesdialog.cpp
-  folderprojectitem.cpp
-  gentime.cpp
-  geometryval.cpp
-  geometrywidget.cpp
-  graphicsscenerectmove.cpp
-  guide.cpp
-  headertrack.cpp
-  initeffects.cpp
-  kdenlivedoc.cpp
-  kdenlivesettingsdialog.cpp
-  keyframeedit.cpp
-  keyframehelper.cpp
-  kis_cubic_curve.cpp
-  kis_curve_widget.cpp
-  kthumb.cpp
-  managecapturesdialog.cpp
-  markerdialog.cpp
-  mltdevicecapture.cpp
-  monitor.cpp
-  monitoreditwidget.cpp
-  monitormanager.cpp
-  monitorscene.cpp
-  noteswidget.cpp
-  parameterplotter.cpp
-  positionedit.cpp
-  profilesdialog.cpp
-  projectitem.cpp
-  projectlist.cpp
-  projectlistview.cpp
-  projectsettings.cpp
-  recmonitor.cpp
-  renderer.cpp
-  renderwidget.cpp
-  slideshowclip.cpp
-  smallruler.cpp
-  spacerdialog.cpp
-  statusbarmessagelabel.cpp
-  subprojectitem.cpp
-  timecode.cpp
-  timecodedisplay.cpp
-  titledocument.cpp
-  titlewidget.cpp
-  trackdialog.cpp
-  tracksconfigdialog.cpp
-  trackview.cpp
-  transition.cpp
-  transitionsettings.cpp
-  unicodedialog.cpp
-  wizard.cpp
-=======
 #   mainwindow.cpp
 # 
 #   KoSliderCombo.cpp
@@ -290,7 +202,6 @@
 #   transitionsettings.cpp
 #   unicodedialog.cpp
 #   wizard.cpp
->>>>>>> 28a2b7fa
 )
 
 kde4_add_ui_files(kdenlive_UIS
