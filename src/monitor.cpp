--- conflicted
+++ resolved
@@ -773,17 +773,10 @@
 void Monitor::start()
 {
     if (!isVisible() || !isActive()) return;
-<<<<<<< HEAD
-
-    if (render) {
-    	render->startConsumer();
-    }
-=======
 #ifdef USE_OPENGL    
     if (m_glWidget) m_glWidget->activateMonitor();
 #endif
     if (render) render->startConsumer();
->>>>>>> e2ba5297
 }
 
 void Monitor::refreshMonitor(bool visible)
