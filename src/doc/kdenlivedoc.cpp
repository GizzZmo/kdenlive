/*
    SPDX-FileCopyrightText: 2007 Jean-Baptiste Mardelle <jb@kdenlive.org>

SPDX-License-Identifier: GPL-3.0-only OR LicenseRef-KDE-Accepted-GPL
*/

#include "kdenlivedoc.h"
#include "bin/bin.h"
#include "bin/bincommands.h"
#include "bin/binplaylist.hpp"
#include "bin/clipcreator.hpp"
#include "bin/mediabrowser.h"
#include "bin/model/markerlistmodel.hpp"
#include "bin/model/markersortmodel.h"
#include "bin/model/subtitlemodel.hpp"
#include "bin/projectclip.h"
#include "bin/projectitemmodel.h"
#include "core.h"
#include "dialogs/profilesdialog.h"
#include "documentchecker.h"
#include "documentvalidator.h"
#include "docundostack.hpp"
#include "effects/effectsrepository.hpp"
#include "kdenlivesettings.h"
#include "mainwindow.h"
#include "mltcontroller/clipcontroller.h"
#include "profiles/profilemodel.hpp"
#include "profiles/profilerepository.hpp"
#include "timeline2/model/timelineitemmodel.hpp"
#include "titler/titlewidget.h"
#include "transitions/transitionsrepository.hpp"
#include <config-kdenlive.h>

#include "utils/KMessageBox_KdenliveCompat.h"
#include <KBookmark>
#include <KBookmarkManager>
#include <KIO/CopyJob>
#include <KIO/FileCopyJob>
#include <KJobWidgets>
#include <KLocalizedString>
#include <KMessageBox>

#include "kdenlive_debug.h"
#include <QCryptographicHash>
#include <QDomImplementation>
#include <QFile>
#include <QFileDialog>
#include <QSaveFile>
#include <QStandardPaths>
#include <QUndoGroup>
#include <QUndoStack>
#include <memory>
#include <mlt++/Mlt.h>

#include <locale>
#ifdef Q_OS_MAC
#include <xlocale.h>
#endif

// The document version is the Kdenlive project file version. Only increment this on major releases if
// the file format changes and requires manual processing in the document validator.
// Increasing the document version means that older Kdenlive versions won't be able to open the project files
const double DOCUMENTVERSION = 1.1;

// create a new blank document
KdenliveDoc::KdenliveDoc(QString projectFolder, QUndoGroup *undoGroup, const QString &profileName, const QMap<QString, QString> &properties,
                         const QMap<QString, QString> &metadata, const QPair<int, int> &tracks, int audioChannels, MainWindow *parent)
    : QObject(parent)
    , m_autosave(nullptr)
    , m_uuid(QUuid::createUuid())
    , m_clipsCount(0)
    , m_commandStack(std::make_shared<DocUndoStack>(undoGroup))
    , m_modified(false)
    , m_documentOpenStatus(CleanProject)
    , m_url(QUrl())
    , m_projectFolder(std::move(projectFolder))
{
    if (parent) {
        connect(this, &KdenliveDoc::updateCompositionMode, parent, &MainWindow::slotUpdateCompositeAction);
    }
    connect(m_commandStack.get(), &QUndoStack::indexChanged, this, &KdenliveDoc::slotModified);
    connect(m_commandStack.get(), &DocUndoStack::invalidate, this, &KdenliveDoc::checkPreviewStack, Qt::DirectConnection);
    // connect(m_commandStack, SIGNAL(cleanChanged(bool)), this, SLOT(setModified(bool)));
    pCore->taskManager.unBlock();
    initializeProperties();
    QMap<QString, QString> sequenceProperties;
    // video tracks are after audio tracks, and the UI shows them from highest position to lowest position
    sequenceProperties[QStringLiteral("videoTarget")] = QString::number(tracks.second);
    sequenceProperties[QStringLiteral("audioTarget")] = QString::number(tracks.second - 1);
    // If there is at least one video track, set activeTrack to be the first
    // video track (which comes after the audio tracks). Otherwise, set the
    // activeTrack to be the last audio track (the top-most audio track in the
    // UI).
    const int activeTrack = tracks.first > 0 ? tracks.second : tracks.second - 1;
    sequenceProperties[QStringLiteral("activeTrack")] = QString::number(activeTrack);
    sequenceProperties[QStringLiteral("audioChannels")] = QString::number(audioChannels);
    sequenceProperties[QStringLiteral("documentuuid")] = m_uuid.toString();
    m_sequenceProperties.insert(m_uuid, sequenceProperties);

    // Load properties
    QMapIterator<QString, QString> i(properties);
    while (i.hasNext()) {
        i.next();
        m_documentProperties[i.key()] = i.value();
    }

    // Load metadata
    QMapIterator<QString, QString> j(metadata);
    while (j.hasNext()) {
        j.next();
        m_documentMetadata[j.key()] = j.value();
    }
    pCore->setCurrentProfile(profileName);
    m_document = createEmptyDocument(tracks.first, tracks.second);
    updateProjectProfile(false);
    updateProjectFolderPlacesEntry();
    initCacheDirs();
}

KdenliveDoc::KdenliveDoc(const QUrl &url, QDomDocument &newDom, QString projectFolder, QUndoGroup *undoGroup, MainWindow *parent)
    : QObject(parent)
    , m_autosave(nullptr)
    , m_uuid(QUuid::createUuid())
    , m_document(newDom)
    , m_clipsCount(0)
    , m_commandStack(std::make_shared<DocUndoStack>(undoGroup))
    , m_modified(false)
    , m_documentOpenStatus(CleanProject)
    , m_url(url)
    , m_projectFolder(std::move(projectFolder))
{
    if (parent) {
        connect(this, &KdenliveDoc::updateCompositionMode, parent, &MainWindow::slotUpdateCompositeAction);
    }
    connect(m_commandStack.get(), &QUndoStack::indexChanged, this, &KdenliveDoc::slotModified);
    connect(m_commandStack.get(), &DocUndoStack::invalidate, this, &KdenliveDoc::checkPreviewStack, Qt::DirectConnection);
    pCore->taskManager.unBlock();
    initializeProperties(false);
    updateClipsCount();
}

KdenliveDoc::KdenliveDoc(std::shared_ptr<DocUndoStack> undoStack, std::pair<int, int> tracks, MainWindow *parent)
    : QObject(parent)
    , m_autosave(nullptr)
    , m_uuid(QUuid::createUuid())
    , m_clipsCount(0)
    , m_modified(false)
    , m_documentOpenStatus(CleanProject)
{
    m_commandStack = undoStack;
    m_document = createEmptyDocument(tracks.second, tracks.first);
    loadDocumentProperties();
    pCore->taskManager.unBlock();
    initializeProperties();
}

DocOpenResult KdenliveDoc::Open(const QUrl &url, const QString &projectFolder, QUndoGroup *undoGroup,
    bool recoverCorruption, MainWindow *parent)
{

    DocOpenResult result = DocOpenResult{};

    if (url.isEmpty() || !url.isValid()) {
        result.setError(i18n("Invalid file path"));
        return result;
    }

    qCDebug(KDENLIVE_LOG) << "// opening file " << url.toLocalFile();

    QFile file(url.toLocalFile());
    if (!file.open(QIODevice::ReadOnly | QIODevice::Text)) {
        result.setError(i18n("Cannot open file %1", url.toLocalFile()));
        return result;
    }

    QDomDocument domDoc {};
    int line;
    int col;
    QString domErrorMessage;


    if (recoverCorruption) {
        // this seems to also drop valid non-BMP Unicode characters, so only do
        // it if the file is unreadable otherwise
        QDomImplementation::setInvalidDataPolicy(QDomImplementation::DropInvalidChars);
        result.setModified(true);
    }
    bool success = domDoc.setContent(&file, false, &domErrorMessage, &line, &col);

    if (!success) {
        if (recoverCorruption) {
            // Try to recover broken file produced by Kdenlive 0.9.4
            int correction = 0;
            QString playlist = QString::fromUtf8(file.readAll());
            while (!success && correction < 2) {
                int errorPos = 0;
                line--;
                col = col - 2;
                for (int k = 0; k < line && errorPos < playlist.length(); ++k) {
                    errorPos = playlist.indexOf(QLatin1Char('\n'), errorPos);
                    errorPos++;
                }
                errorPos += col;
                if (errorPos >= playlist.length()) {
                    break;
                }
                playlist.remove(errorPos, 1);
                line = 0;
                col = 0;
                success = domDoc.setContent(playlist, false, &domErrorMessage, &line, &col);
                correction++;
            }
            if (!success) {
                result.setError(i18n("Could not recover corrupted file."));
                return result;
            } else {
                qCDebug(KDENLIVE_LOG) << "Corrupted document read successfully.";
                result.setModified(true);
            }
        } else {
            result.setError(i18n("Cannot open file %1:\n%2 (line %3, col %4)",
                url.toLocalFile(), domErrorMessage, line, col));
            return result;
        }
    }
    file.close();


    qCDebug(KDENLIVE_LOG) << "// validating project file";
    DocumentValidator validator(domDoc, url);
    success = validator.isProject();
    if (!success) {
        // It is not a project file
        result.setError(i18n("File %1 is not a Kdenlive project file", url.toLocalFile()));
        return result;
    }

    auto validationResult = validator.validate(DOCUMENTVERSION);
    success = validationResult.first;
    if (!success) {
        result.setError(i18n("File %1 is not a valid Kdenlive project file.", url.toLocalFile()));
        return result;
    }

    if (!validationResult.second.isEmpty()) {
        qDebug() << "DECIMAL POINT has changed to . (was " << validationResult.second << "previously)";
        result.setModified(true);
    }

    if (!KdenliveSettings::gpu_accel()) {
        success = validator.checkMovit();
    }
    if (!success) {
        result.setError(i18n("GPU acceleration is turned off in Kdenlive settings, but is required for this project's Movit filters."));
        return result;
    }

    // TODO: DocumentChecker is still tightly coupled to the GUI
    DocumentChecker d(url, domDoc);
    // success = !d.hasErrorInClips();
    if (!success) {
        // Loading aborted
        result.setAborted();
        return result;
    }

    // create KdenliveDoc object
    auto doc = std::unique_ptr<KdenliveDoc>(new KdenliveDoc(url, domDoc, projectFolder, undoGroup, parent));
    if (!validationResult.second.isEmpty()) {
        doc->m_modifiedDecimalPoint = validationResult.second;
        //doc->setModifiedDecimalPoint(validationResult.second);
    }
    doc->loadDocumentProperties();
    if (!doc->m_projectFolder.isEmpty()) {
        // Ask to create the project directory if it does not exist
        QDir folder(doc->m_projectFolder);
        if (!folder.mkpath(QStringLiteral("."))) {
            // Project folder is not writable
            doc->m_projectFolder = doc->m_url.toString(QUrl::RemoveFilename | QUrl::RemoveScheme);
            folder.setPath(doc->m_projectFolder);
            if (folder.exists()) {
                KMessageBox::error(
                    parent,
                    i18n("The project directory %1, could not be created.\nPlease make sure you have the required permissions.\nDefaulting to system folders",
                         doc->m_projectFolder));
            } else {
                KMessageBox::information(parent, i18n("Document project folder is invalid, using system default folders"));
            }
            doc->m_projectFolder.clear();
        }
    }
    doc->initCacheDirs();

    if (doc->m_document.documentElement().hasAttribute(QStringLiteral("upgraded"))) {
        doc->m_documentOpenStatus = UpgradedProject;
        result.setUpgraded(true);
    } else if (doc->m_document.documentElement().hasAttribute(QStringLiteral("modified")) || validator.isModified()) {
        doc->m_documentOpenStatus = ModifiedProject;
        result.setModified(true);
        doc->setModified(true);
    }

    if (result.wasModified() || result.wasUpgraded()) {
        doc->requestBackup();
    }
    result.setDocument(std::move(doc));

    return result;
}

KdenliveDoc::~KdenliveDoc()
{
    if (m_url.isEmpty()) {
        // Document was never saved, delete cache folder
        QString documentId = QDir::cleanPath(m_documentProperties.value(QStringLiteral("documentid")));
        bool ok = false;
        documentId.toLongLong(&ok, 10);
        if (ok && !documentId.isEmpty()) {
            QDir baseCache = getCacheDir(CacheBase, &ok);
            if (baseCache.dirName() == documentId && baseCache.entryList(QDir::Files).isEmpty()) {
                baseCache.removeRecursively();
            }
        }
    }
    // qCDebug(KDENLIVE_LOG) << "// DEL CLP MAN";
    disconnect(this, &KdenliveDoc::docModified, pCore->window(), &MainWindow::slotUpdateDocumentState);
    m_commandStack->clear();
    m_timelines.clear();
    // qCDebug(KDENLIVE_LOG) << "// DEL CLP MAN done";
    if (m_autosave) {
        if (!m_autosave->fileName().isEmpty()) {
            m_autosave->remove();
        }
        delete m_autosave;
    }
}

void KdenliveDoc::initializeProperties(bool newDocument)
{
    // init default document properties
    m_documentProperties[QStringLiteral("enableproxy")] = QString::number(int(KdenliveSettings::enableproxy()));
    m_documentProperties[QStringLiteral("proxyparams")] = KdenliveSettings::proxyparams();
    m_documentProperties[QStringLiteral("proxyextension")] = KdenliveSettings::proxyextension();
    m_documentProperties[QStringLiteral("previewparameters")] = KdenliveSettings::previewparams();
    m_documentProperties[QStringLiteral("previewextension")] = KdenliveSettings::previewextension();
    m_documentProperties[QStringLiteral("externalproxyparams")] = KdenliveSettings::externalProxyProfile();
    m_documentProperties[QStringLiteral("enableexternalproxy")] = QString::number(int(KdenliveSettings::externalproxy()));
    m_documentProperties[QStringLiteral("generateproxy")] = QString::number(int(KdenliveSettings::generateproxy()));
    m_documentProperties[QStringLiteral("proxyminsize")] = QString::number(KdenliveSettings::proxyminsize());
    m_documentProperties[QStringLiteral("generateimageproxy")] = QString::number(int(KdenliveSettings::generateimageproxy()));
    m_documentProperties[QStringLiteral("proxyimageminsize")] = QString::number(KdenliveSettings::proxyimageminsize());
    m_documentProperties[QStringLiteral("proxyimagesize")] = QString::number(KdenliveSettings::proxyimagesize());
    m_documentProperties[QStringLiteral("proxyresize")] = QString::number(KdenliveSettings::proxyscale());
    m_documentProperties[QStringLiteral("enableTimelineZone")] = QLatin1Char('0');
    m_documentProperties[QStringLiteral("seekOffset")] = QString::number(TimelineModel::seekDuration);
    m_documentProperties[QStringLiteral("uuid")] = m_uuid.toString();
    if (newDocument && m_timelines.contains(m_uuid)) {
        // For existing documents, don't define guidesCategories, so that we can use the getDefaultGuideCategories() for backwards compatibility
        m_documentProperties[QStringLiteral("guidesCategories")] = getGuideModel(m_uuid)->categoriesListToJSon(KdenliveSettings::guidesCategories());
    }
}

const QStringList KdenliveDoc::guidesCategories()
{
    QStringList categories = getGuideModel(activeUuid)->guideCategoriesToStringList(m_documentProperties.value(QStringLiteral("guidesCategories")));
    if (categories.isEmpty()) {
        const QStringList defaultCategories = getDefaultGuideCategories();
        m_documentProperties[QStringLiteral("guidesCategories")] = getGuideModel(activeUuid)->categoriesListToJSon(defaultCategories);
        return defaultCategories;
    }
    return categories;
}

void KdenliveDoc::updateGuideCategories(const QStringList &categories, const QMap<int, int> remapCategories)
{
    const QStringList currentCategories =
        getGuideModel(activeUuid)->guideCategoriesToStringList(m_documentProperties.value(QStringLiteral("guidesCategories")));
    // Check if a guide category was removed
    QList<int> currentIndexes;
    QList<int> updatedIndexes;
    for (auto &cat : currentCategories) {
        currentIndexes << cat.section(QLatin1Char(':'), -2, -2).toInt();
    }
    for (auto &cat : categories) {
        updatedIndexes << cat.section(QLatin1Char(':'), -2, -2).toInt();
    }
    for (auto &i : updatedIndexes) {
        currentIndexes.removeAll(i);
    }
    if (!currentIndexes.isEmpty()) {
        // A marker category was removed, delete all Bin clip markers using it
        pCore->bin()->removeMarkerCategories(currentIndexes, remapCategories);
    }
    getGuideModel(activeUuid)->loadCategoriesWithUndo(categories, currentCategories, remapCategories);
}

void KdenliveDoc::saveGuideCategories()
{
    const QString categories = getGuideModel(activeUuid)->categoriesToJSon();
    m_documentProperties[QStringLiteral("guidesCategories")] = categories;
}

int KdenliveDoc::updateClipsCount()
{
    m_clipsCount = m_document.elementsByTagName(QLatin1String("entry")).size();
    return m_clipsCount;
}

int KdenliveDoc::clipsCount() const
{
    return m_clipsCount;
}

const QByteArray KdenliveDoc::getAndClearProjectXml()
{
    const QByteArray result = m_document.toString().toUtf8();
    // We don't need the xml data anymore, throw away
    m_document.clear();
    return result;
}

QDomDocument KdenliveDoc::createEmptyDocument(int videotracks, int audiotracks, bool disableProfile)
{
    QList<TrackInfo> tracks;
    // Tracks are added «backwards», so we need to reverse the track numbering
    // mbt 331: http://www.kdenlive.org/mantis/view.php?id=331
    // Better default names for tracks: Audio 1 etc. instead of blank numbers
    tracks.reserve(audiotracks + videotracks);
    for (int i = 0; i < audiotracks; ++i) {
        TrackInfo audioTrack;
        audioTrack.type = AudioTrack;
        audioTrack.isMute = false;
        audioTrack.isBlind = true;
        audioTrack.isLocked = false;
        // audioTrack.trackName = i18n("Audio %1", audiotracks - i);
        audioTrack.duration = 0;
        tracks.append(audioTrack);
    }
    for (int i = 0; i < videotracks; ++i) {
        TrackInfo videoTrack;
        videoTrack.type = VideoTrack;
        videoTrack.isMute = false;
        videoTrack.isBlind = false;
        videoTrack.isLocked = false;
        // videoTrack.trackName = i18n("Video %1", i + 1);
        videoTrack.duration = 0;
        tracks.append(videoTrack);
    }
    return createEmptyDocument(tracks, disableProfile);
}

QDomDocument KdenliveDoc::createEmptyDocument(const QList<TrackInfo> &tracks, bool disableProfile)
{
    // Creating new document
    QDomDocument doc;
    std::unique_ptr<Mlt::Profile> docProfile(new Mlt::Profile(pCore->getCurrentProfilePath().toUtf8().constData()));
    Mlt::Consumer xmlConsumer(*docProfile.get(), "xml:kdenlive_playlist");
    if (disableProfile) {
        xmlConsumer.set("no_profile", 1);
    }
    xmlConsumer.set("terminate_on_pause", 1);
    xmlConsumer.set("store", "kdenlive");
    Mlt::Tractor tractor(*docProfile.get());
    Mlt::Producer bk(*docProfile.get(), "color:black");
    bk.set("mlt_image_format", "rgba");
    tractor.insert_track(bk, 0);
    for (int i = 0; i < tracks.count(); ++i) {
        Mlt::Tractor track(*docProfile.get());
        track.set("kdenlive:track_name", tracks.at(i).trackName.toUtf8().constData());
        track.set("kdenlive:timeline_active", 1);
        track.set("kdenlive:trackheight", KdenliveSettings::trackheight());
        if (tracks.at(i).type == AudioTrack) {
            track.set("kdenlive:audio_track", 1);
        }
        if (tracks.at(i).isLocked) {
            track.set("kdenlive:locked_track", 1);
        }
        if (tracks.at(i).isMute) {
            if (tracks.at(i).isBlind) {
                track.set("hide", 3);
            } else {
                track.set("hide", 2);
            }
        } else if (tracks.at(i).isBlind) {
            track.set("hide", 1);
        }
        Mlt::Playlist playlist1(*docProfile.get());
        Mlt::Playlist playlist2(*docProfile.get());
        track.insert_track(playlist1, 0);
        track.insert_track(playlist2, 1);
        tractor.insert_track(track, i + 1);
    }
    QScopedPointer<Mlt::Field> field(tractor.field());
    QString compositeService = TransitionsRepository::get()->getCompositingTransition();
    if (!compositeService.isEmpty()) {
        for (int i = 0; i <= tracks.count(); i++) {
            if (i > 0 && tracks.at(i - 1).type == AudioTrack) {
                Mlt::Transition tr(*docProfile.get(), "mix");
                tr.set("a_track", 0);
                tr.set("b_track", i);
                tr.set("always_active", 1);
                tr.set("sum", 1);
                tr.set("accepts_blanks", 1);
                tr.set("internal_added", 237);
                field->plant_transition(tr, 0, i);
            }
            if (i > 0 && tracks.at(i - 1).type == VideoTrack) {
                Mlt::Transition tr(*docProfile.get(), compositeService.toUtf8().constData());
                tr.set("a_track", 0);
                tr.set("b_track", i);
                tr.set("always_active", 1);
                tr.set("internal_added", 237);
                field->plant_transition(tr, 0, i);
            }
        }
    }
    Mlt::Producer prod(tractor.get_producer());
    xmlConsumer.connect(prod);
    xmlConsumer.run();
    QString playlist = QString::fromUtf8(xmlConsumer.get("kdenlive_playlist"));
    doc.setContent(playlist);
    return doc;
}

bool KdenliveDoc::useProxy() const
{
    return m_documentProperties.value(QStringLiteral("enableproxy")).toInt() != 0;
}

bool KdenliveDoc::useExternalProxy() const
{
    return m_documentProperties.value(QStringLiteral("enableexternalproxy")).toInt() != 0;
}

bool KdenliveDoc::autoGenerateProxy(int width) const
{
    return (m_documentProperties.value(QStringLiteral("generateproxy")).toInt() != 0) &&
           (width < 0 || width > m_documentProperties.value(QStringLiteral("proxyminsize")).toInt());
}

bool KdenliveDoc::autoGenerateImageProxy(int width) const
{
    return (m_documentProperties.value(QStringLiteral("generateimageproxy")).toInt() != 0) &&
           (width < 0 || width > m_documentProperties.value(QStringLiteral("proxyimageminsize")).toInt());
}

void KdenliveDoc::slotAutoSave(const QString &scene)
{
    if (m_autosave != nullptr) {
        if (!m_autosave->isOpen() && !m_autosave->open(QIODevice::ReadWrite)) {
            // show error: could not open the autosave file
            qCDebug(KDENLIVE_LOG) << "ERROR; CANNOT CREATE AUTOSAVE FILE";
            pCore->displayMessage(i18n("Cannot create autosave file %1", m_autosave->fileName()), ErrorMessage);
            return;
        }
        if (scene.isEmpty()) {
            // Make sure we don't save if scenelist is corrupted
            KMessageBox::error(QApplication::activeWindow(), i18n("Cannot write to file %1, scene list is corrupted.", m_autosave->fileName()));
            return;
        }
        m_autosave->resize(0);
        if (m_autosave->write(scene.toUtf8()) < 0) {
            pCore->displayMessage(i18n("Cannot create autosave file %1", m_autosave->fileName()), ErrorMessage);
        }
        m_autosave->flush();
    }
}

void KdenliveDoc::setZoom(const QUuid &uuid, int horizontal, int vertical)
{
    setSequenceProperty(uuid, QStringLiteral("zoom"), horizontal);
    if (vertical > -1) {
        setSequenceProperty(uuid, QStringLiteral("verticalzoom"), vertical);
    }
}

void KdenliveDoc::importSequenceProperties(const QUuid uuid, const QStringList properties)
{
    for (const auto &prop : properties) {
        if (m_documentProperties.contains(prop)) {
            setSequenceProperty(uuid, prop, m_documentProperties.value(prop));
        }
    }
    for (const auto &prop : properties) {
        m_documentProperties.remove(prop);
    }
}

QPoint KdenliveDoc::zoom(const QUuid &uuid) const
{
    return QPoint(getSequenceProperty(uuid, QStringLiteral("zoom"), QStringLiteral("8")).toInt(),
                  getSequenceProperty(uuid, QStringLiteral("verticalzoom")).toInt());
}

void KdenliveDoc::setZone(const QUuid &uuid, int start, int end)
{
    setSequenceProperty(uuid, QStringLiteral("zonein"), start);
    setSequenceProperty(uuid, QStringLiteral("zoneout"), end);
}

QPoint KdenliveDoc::zone(const QUuid &uuid) const
{
    return QPoint(getSequenceProperty(uuid, QStringLiteral("zonein")).toInt(), getSequenceProperty(uuid, QStringLiteral("zoneout")).toInt());
}

QPair<int, int> KdenliveDoc::targetTracks(const QUuid &uuid) const
{
    return {getSequenceProperty(uuid, QStringLiteral("videoTarget")).toInt(), getSequenceProperty(uuid, QStringLiteral("audioTarget")).toInt()};
}

QDomDocument KdenliveDoc::xmlSceneList(const QString &scene)
{
    QDomDocument sceneList;
    sceneList.setContent(scene, true);
    QDomElement mlt = sceneList.firstChildElement(QStringLiteral("mlt"));
    if (mlt.isNull() || !mlt.hasChildNodes()) {
        // scenelist is corrupted
        return QDomDocument();
    }

    // Set playlist audio volume to 100%
    QDomNodeList tractors = mlt.elementsByTagName(QStringLiteral("tractor"));
    for (int i = 0; i < tractors.count(); ++i) {
        if (tractors.at(i).toElement().hasAttribute(QStringLiteral("global_feed"))) {
            // This is our main tractor
            QDomElement tractor = tractors.at(i).toElement();
            if (Xml::hasXmlProperty(tractor, QLatin1String("meta.volume"))) {
                Xml::setXmlProperty(tractor, QStringLiteral("meta.volume"), QStringLiteral("1"));
            }
            break;
        }
    }
    QDomNodeList tracks = mlt.elementsByTagName(QStringLiteral("track"));
    if (tracks.isEmpty()) {
        // Something is very wrong, inform user.
        qDebug() << " = = = =  = =  CORRUPTED DOC\n" << scene;
        return QDomDocument();
    }

    QDomNodeList pls = mlt.elementsByTagName(QStringLiteral("playlist"));
    QDomElement mainPlaylist;
    for (int i = 0; i < pls.count(); ++i) {
        if (pls.at(i).toElement().attribute(QStringLiteral("id")) == BinPlaylist::binPlaylistId) {
            mainPlaylist = pls.at(i).toElement();
            break;
        }
    }

    // check if project contains custom effects to embed them in project file
    QDomNodeList effects = mlt.elementsByTagName(QStringLiteral("filter"));
    int maxEffects = effects.count();
    // qCDebug(KDENLIVE_LOG) << "// FOUD " << maxEffects << " EFFECTS+++++++++++++++++++++";
    QMap<QString, QString> effectIds;
    for (int i = 0; i < maxEffects; ++i) {
        QDomNode m = effects.at(i);
        QDomNodeList params = m.childNodes();
        QString id;
        QString tag;
        for (int j = 0; j < params.count(); ++j) {
            QDomElement e = params.item(j).toElement();
            if (e.attribute(QStringLiteral("name")) == QLatin1String("kdenlive_id")) {
                id = e.firstChild().nodeValue();
            }
            if (e.attribute(QStringLiteral("name")) == QLatin1String("tag")) {
                tag = e.firstChild().nodeValue();
            }
            if (!id.isEmpty() && !tag.isEmpty()) {
                effectIds.insert(id, tag);
            }
        }
    }
    // TODO: find a way to process this before rendering MLT scenelist to xml
    /*QDomDocument customeffects = initEffects::getUsedCustomEffects(effectIds);
    if (!customeffects.documentElement().childNodes().isEmpty()) {
        Xml::setXmlProperty(mainPlaylist, QStringLiteral("kdenlive:customeffects"), customeffects.toString());
    }*/
    // addedXml.appendChild(sceneList.importNode(customeffects.documentElement(), true));

    // TODO: move metadata to previous step in saving process
    QDomElement docmetadata = sceneList.createElement(QStringLiteral("documentmetadata"));
    QMapIterator<QString, QString> j(m_documentMetadata);
    while (j.hasNext()) {
        j.next();
        docmetadata.setAttribute(j.key(), j.value());
    }
    // addedXml.appendChild(docmetadata);

    return sceneList;
}

bool KdenliveDoc::saveSceneList(const QString &path, const QString &scene)
{
    QDomDocument sceneList = xmlSceneList(scene);
    if (sceneList.isNull()) {
        // Make sure we don't save if scenelist is corrupted
        KMessageBox::error(QApplication::activeWindow(), i18n("Cannot write to file %1, scene list is corrupted.", path));
        return false;
    }

    // Backup current version
    backupLastSavedVersion(path);
    if (m_documentOpenStatus != CleanProject) {
        // create visible backup file and warn user
        QString baseFile = path.section(QStringLiteral(".kdenlive"), 0, 0);
        int ct = 0;
        QString backupFile = baseFile + QStringLiteral("_backup") + QString::number(ct) + QStringLiteral(".kdenlive");
        while (QFile::exists(backupFile)) {
            ct++;
            backupFile = baseFile + QStringLiteral("_backup") + QString::number(ct) + QStringLiteral(".kdenlive");
        }
        QString message;
        if (m_documentOpenStatus == UpgradedProject) {
            message =
                i18n("Your project file was upgraded to the latest Kdenlive document version.\nTo make sure you do not lose data, a backup copy called %1 "
                     "was created.",
                     backupFile);
        } else {
            message = i18n("Your project file was modified by Kdenlive.\nTo make sure you do not lose data, a backup copy called %1 was created.", backupFile);
        }

        KIO::FileCopyJob *copyjob = KIO::file_copy(QUrl::fromLocalFile(path), QUrl::fromLocalFile(backupFile));
        if (copyjob->exec()) {
            KMessageBox::information(QApplication::activeWindow(), message);
            m_documentOpenStatus = CleanProject;
        } else {
            KMessageBox::information(
                QApplication::activeWindow(),
                i18n("Your project file was upgraded to the latest Kdenlive document version, but it was not possible to create the backup copy %1.",
                     backupFile));
        }
    }
    QSaveFile file(path);
    if (!file.open(QIODevice::WriteOnly | QIODevice::Text)) {
        qCWarning(KDENLIVE_LOG) << "//////  ERROR writing to file: " << path;
        KMessageBox::error(QApplication::activeWindow(), i18n("Cannot write to file %1", path));
        return false;
    }

    const QByteArray sceneData = sceneList.toString().toUtf8();

    file.write(sceneData);
    if (!file.commit()) {
        KMessageBox::error(QApplication::activeWindow(), i18n("Cannot write to file %1", path));
        return false;
    }
    cleanupBackupFiles();
    QFileInfo info(path);
    QString fileName = QUrl::fromLocalFile(path).fileName().section(QLatin1Char('.'), 0, -2);
    fileName.append(QLatin1Char('-') + m_documentProperties.value(QStringLiteral("documentid")));
    fileName.append(info.lastModified().toString(QStringLiteral("-yyyy-MM-dd-hh-mm")));
    fileName.append(QStringLiteral(".kdenlive.png"));
    QDir backupFolder(QStandardPaths::writableLocation(QStandardPaths::AppDataLocation) + QStringLiteral("/.backup"));
    Q_EMIT saveTimelinePreview(backupFolder.absoluteFilePath(fileName));
    return true;
}

QString KdenliveDoc::projectTempFolder() const
{
    if (m_projectFolder.isEmpty()) {
        return QStandardPaths::writableLocation(QStandardPaths::CacheLocation);
    }
    return m_projectFolder;
}

QString KdenliveDoc::projectDataFolder(const QString &newPath, bool folderForAudio) const
{
    if (folderForAudio) {
        if (KdenliveSettings::capturetoprojectfolder() == 2 && !KdenliveSettings::capturefolder().isEmpty()) {
            return KdenliveSettings::capturefolder();
        }
        if (m_projectFolder.isEmpty()) {
            // Project has not been saved yet
            if (KdenliveSettings::customprojectfolder()) {
                return KdenliveSettings::defaultprojectfolder();
            }
            return QStandardPaths::writableLocation(QStandardPaths::MoviesLocation);
        }
        if (KdenliveSettings::capturetoprojectfolder() == 1 || m_sameProjectFolder) {
            // Always render to project folder
            if (KdenliveSettings::customprojectfolder() && !m_sameProjectFolder) {
                return KdenliveSettings::defaultprojectfolder();
            }
            return QFileInfo(m_url.toLocalFile()).absolutePath();
        }
        return QStandardPaths::writableLocation(QStandardPaths::MoviesLocation);
    }
    if (KdenliveSettings::videotodefaultfolder() == 2 && !KdenliveSettings::videofolder().isEmpty()) {
        return KdenliveSettings::videofolder();
    }
    if (!newPath.isEmpty() && (KdenliveSettings::videotodefaultfolder() == 1 || m_sameProjectFolder)) {
        // Always render to project folder
        return newPath;
    }
    if (m_projectFolder.isEmpty()) {
        // Project has not been saved yet
        if (KdenliveSettings::customprojectfolder()) {
            return KdenliveSettings::defaultprojectfolder();
        }
        return QStandardPaths::writableLocation(QStandardPaths::MoviesLocation);
    }
    if (KdenliveSettings::videotodefaultfolder() == 1 || m_sameProjectFolder) {
        // Always render to project folder
        if (KdenliveSettings::customprojectfolder() && !m_sameProjectFolder) {
            return KdenliveSettings::defaultprojectfolder();
        }
        return QFileInfo(m_url.toLocalFile()).absolutePath();
    }
    return QStandardPaths::writableLocation(QStandardPaths::MoviesLocation);
}

void KdenliveDoc::setProjectFolder(const QUrl &url)
{
    if (url == QUrl::fromLocalFile(m_projectFolder)) {
        return;
    }
    setModified(true);
    QDir dir(url.toLocalFile());
    if (!dir.exists()) {
        dir.mkpath(dir.absolutePath());
    }
    dir.mkdir(QStringLiteral("titles"));
    /*if (KMessageBox::questionYesNo(QApplication::activeWindow(), i18n("You have changed the project folder. Do you want to copy the cached data from %1 to the
     * new folder %2?", m_projectFolder, url.path())) == KMessageBox::Yes) moveProjectData(url);*/
    m_projectFolder = url.toLocalFile();

    updateProjectFolderPlacesEntry();
}

const QList<QUrl> KdenliveDoc::getProjectData(const QString &dest, bool *ok)
{
    // Move proxies
    QList<QUrl> cacheUrls;
    auto binClips = pCore->projectItemModel()->getAllClipIds();
    QDir proxyFolder = getCacheDir(CacheProxy, ok);
    if (!*ok) {
        qWarning() << "Cannot write to cache folder: " << proxyFolder.absolutePath();
        return cacheUrls;
    }
    // First step: all clips referenced by the bin model exist and are inserted
    for (const auto &binClip : binClips) {
        auto projClip = pCore->projectItemModel()->getClipByBinID(binClip);
        QString proxy = projClip->getProducerProperty(QStringLiteral("kdenlive:proxy"));
        QFileInfo p(proxy);
        if (proxy.length() > 2 && p.exists() && p.absoluteDir() == proxyFolder) {
            // Only move proxy clips that are inside our own proxy folder, not external ones.
            QUrl pUrl = QUrl::fromLocalFile(proxy);
            if (!cacheUrls.contains(pUrl)) {
                cacheUrls << pUrl;
            }
        }
    }
    *ok = true;
    return cacheUrls;
}

void KdenliveDoc::slotMoveFinished(KJob *job)
{
    if (job->error() != 0) {
        KMessageBox::error(pCore->window(), i18n("Error moving project folder: %1", job->errorText()));
    }
}

bool KdenliveDoc::profileChanged(const QString &profile) const
{
    return !(*pCore->getCurrentProfile().get() == *ProfileRepository::get()->getProfile(profile).get());
}

Render *KdenliveDoc::renderer()
{
    return nullptr;
}

std::shared_ptr<DocUndoStack> KdenliveDoc::commandStack()
{
    return m_commandStack;
}

int KdenliveDoc::getFramePos(const QString &duration)
{
    return m_timecode.getFrameCount(duration);
}

Timecode KdenliveDoc::timecode() const
{
    return m_timecode;
}

int KdenliveDoc::width() const
{
    return pCore->getCurrentProfile()->width();
}

int KdenliveDoc::height() const
{
    return pCore->getCurrentProfile()->height();
}

QUrl KdenliveDoc::url() const
{
    return m_url;
}

void KdenliveDoc::setUrl(const QUrl &url)
{
    m_url = url;
}

QStringList KdenliveDoc::getAllSubtitlesPath(bool final)
{
    QStringList result;
    QMapIterator<QUuid, std::shared_ptr<TimelineItemModel>> j(m_timelines);
    while (j.hasNext()) {
        j.next();
        if (j.value()->hasSubtitleModel()) {
            result << subTitlePath(j.value()->uuid(), final);
        }
    }
    return result;
}

void KdenliveDoc::prepareRenderAssets(const QDir &destFolder)
{
    // Copy current subtitles to assets render folder
    updateWorkFilesBeforeSave(destFolder.absoluteFilePath(m_url.fileName()), true);
}

void KdenliveDoc::restoreRenderAssets()
{
    // Copy current subtitles to assets render folder
    updateWorkFilesAfterSave();
}

void KdenliveDoc::updateWorkFilesBeforeSave(const QString &newUrl, bool onRender)
{
    QMapIterator<QUuid, std::shared_ptr<TimelineItemModel>> j(m_timelines);
    while (j.hasNext()) {
        j.next();
        if (j.value()->hasSubtitleModel()) {
            bool checkOverwrite = QUrl::fromLocalFile(newUrl) != m_url;
            QString path = newUrl;
            if (j.value()->uuid() != m_uuid) {
                path.append(j.value()->uuid().toString());
            }
            QFileInfo info(path);
            QString subPath = info.dir().absoluteFilePath(QString("%1.srt").arg(info.fileName()));
            j.value()->getSubtitleModel()->copySubtitle(subPath, checkOverwrite, true);
        }
    }
    QDir sequenceFolder;
    if (onRender) {
        sequenceFolder = QFileInfo(newUrl).dir();
        sequenceFolder.mkpath(QFileInfo(newUrl).baseName());
        sequenceFolder.cd(QFileInfo(newUrl).baseName());
    } else {
        bool ok;
        sequenceFolder = getCacheDir(CacheSequence, &ok);
        if (!ok) {
            // Warning, could not access project folder...
            qWarning() << "Cannot write to cache folder: " << sequenceFolder.absolutePath();
        }
    }
    pCore->bin()->moveTimeWarpToFolder(sequenceFolder, true);
}

void KdenliveDoc::updateWorkFilesAfterSave()
{
    QMapIterator<QUuid, std::shared_ptr<TimelineItemModel>> j(m_timelines);
    while (j.hasNext()) {
        j.next();
        if (j.value()->hasSubtitleModel()) {
            j.value()->getSubtitleModel()->restoreTmpFile();
        }
    }

    bool ok;
    QDir sequenceFolder = getCacheDir(CacheTmpWorkFiles, &ok);
    pCore->bin()->moveTimeWarpToFolder(sequenceFolder, false);
}

void KdenliveDoc::slotModified()
{
    setModified(!m_commandStack->isClean());
}

void KdenliveDoc::setModified(bool mod)
{
    // fix mantis#3160: The document may have an empty URL if not saved yet, but should have a m_autosave in any case
    if ((m_autosave != nullptr) && mod && KdenliveSettings::crashrecovery()) {
        Q_EMIT startAutoSave();
    }
    // TODO: this is not working in case of undo/redo
    m_sequenceThumbsNeedsRefresh.insert(pCore->currentTimelineId());

    if (mod == m_modified) {
        return;
    }
    m_modified = mod;
    Q_EMIT docModified(m_modified);
}

bool KdenliveDoc::sequenceThumbRequiresRefresh(const QUuid &uuid) const
{
    return m_sequenceThumbsNeedsRefresh.contains(uuid);
}

void KdenliveDoc::sequenceThumbUpdated(const QUuid &uuid)
{
    m_sequenceThumbsNeedsRefresh.remove(uuid);
}

bool KdenliveDoc::isModified() const
{
    return m_modified;
}

void KdenliveDoc::requestBackup()
{
    m_document.documentElement().setAttribute(QStringLiteral("modified"), 1);
}

const QString KdenliveDoc::description(const QString suffix) const
{
    QString fullName = suffix;
    if (!fullName.isEmpty()) {
        fullName.append(QLatin1Char(':'));
    }
    if (!m_url.isValid()) {
        fullName.append(i18n("Untitled"));
    } else {
        fullName.append(QFileInfo(m_url.toLocalFile()).completeBaseName());
    }
    fullName.append(QStringLiteral(" [*]/ ") + pCore->getCurrentProfile()->description());
    return fullName;
}

QString KdenliveDoc::searchFileRecursively(const QDir &dir, const QString &matchSize, const QString &matchHash) const
{
    QString foundFileName;
    QByteArray fileData;
    QByteArray fileHash;
    QStringList filesAndDirs = dir.entryList(QDir::Files | QDir::Readable);
    for (int i = 0; i < filesAndDirs.size() && foundFileName.isEmpty(); ++i) {
        QFile file(dir.absoluteFilePath(filesAndDirs.at(i)));
        if (file.open(QIODevice::ReadOnly)) {
            if (QString::number(file.size()) == matchSize) {
                /*
                 * 1 MB = 1 second per 450 files (or faster)
                 * 10 MB = 9 seconds per 450 files (or faster)
                 */
                if (file.size() > 1000000 * 2) {
                    fileData = file.read(1000000);
                    if (file.seek(file.size() - 1000000)) {
                        fileData.append(file.readAll());
                    }
                } else {
                    fileData = file.readAll();
                }
                file.close();
                fileHash = QCryptographicHash::hash(fileData, QCryptographicHash::Md5);
                if (QString::fromLatin1(fileHash.toHex()) == matchHash) {
                    return file.fileName();
                }
                qCDebug(KDENLIVE_LOG) << filesAndDirs.at(i) << "size match but not hash";
            }
        }
        ////qCDebug(KDENLIVE_LOG) << filesAndDirs.at(i) << file.size() << fileHash.toHex();
    }
    filesAndDirs = dir.entryList(QDir::Dirs | QDir::Readable | QDir::Executable | QDir::NoDotAndDotDot);
    for (int i = 0; i < filesAndDirs.size() && foundFileName.isEmpty(); ++i) {
        foundFileName = searchFileRecursively(dir.absoluteFilePath(filesAndDirs.at(i)), matchSize, matchHash);
        if (!foundFileName.isEmpty()) {
            break;
        }
    }
    return foundFileName;
}

QStringList KdenliveDoc::getBinFolderClipIds(const QString &folderId) const
{
    return pCore->bin()->getBinFolderClipIds(folderId);
}

void KdenliveDoc::slotCreateTextTemplateClip(const QString &group, const QString &groupId, QUrl path)
{
    Q_UNUSED(group)
    // TODO refac: this seem to be a duplicate of ClipCreationDialog::createTitleTemplateClip. See if we can merge
    QString titlesFolder = QDir::cleanPath(m_projectFolder + QStringLiteral("/titles/"));
    if (path.isEmpty()) {
        QPointer<QFileDialog> d = new QFileDialog(QApplication::activeWindow(), i18nc("@title:window", "Enter Template Path"), titlesFolder);
        d->setMimeTypeFilters(QStringList() << QStringLiteral("application/x-kdenlivetitle"));
        d->setFileMode(QFileDialog::ExistingFile);
        if (d->exec() == QDialog::Accepted && !d->selectedUrls().isEmpty()) {
            path = d->selectedUrls().first();
        }
        delete d;
    }

    if (path.isEmpty()) {
        return;
    }

    // TODO: rewrite with new title system (just set resource)
    QString id = ClipCreator::createTitleTemplate(path.toString(), QString(), i18n("Template title clip"), groupId, pCore->projectItemModel());
    Q_EMIT selectLastAddedClip(id);
}

void KdenliveDoc::cacheImage(const QString &fileId, const QImage &img) const
{
    bool ok;
    QDir dir = getCacheDir(CacheThumbs, &ok);
    if (ok) {
        img.save(dir.absoluteFilePath(fileId + QStringLiteral(".png")));
    }
}

void KdenliveDoc::setDocumentProperty(const QString &name, const QString &value)
{
    if (value.isEmpty()) {
        m_documentProperties.remove(name);
        return;
    }
    m_documentProperties[name] = value;
}

const QString KdenliveDoc::getDocumentProperty(const QString &name, const QString &defaultValue) const
{
    return m_documentProperties.value(name, defaultValue);
}

bool KdenliveDoc::hasDocumentProperty(const QString &name) const
{
    return m_documentProperties.contains(name);
}

void KdenliveDoc::setSequenceProperty(const QUuid &uuid, const QString &name, const QString &value)
{
    if (m_sequenceProperties.contains(uuid)) {
        if (value.isEmpty()) {
            m_sequenceProperties[uuid].remove(name);
        } else {
            m_sequenceProperties[uuid].insert(name, value);
        }
    } else if (!value.isEmpty()) {
        QMap<QString, QString> sequenceMap;
        sequenceMap.insert(name, value);
        m_sequenceProperties.insert(uuid, sequenceMap);
    }
}

void KdenliveDoc::setSequenceProperty(const QUuid &uuid, const QString &name, int value)
{
    setSequenceProperty(uuid, name, QString::number(value));
}

const QString KdenliveDoc::getSequenceProperty(const QUuid &uuid, const QString &name, const QString defaultValue) const
{
    if (m_sequenceProperties.contains(uuid)) {
        const QMap<QString, QString> sequenceMap = m_sequenceProperties.value(uuid);
        const QString result = sequenceMap.value(name, defaultValue);
        return result;
    }
    return defaultValue;
}

bool KdenliveDoc::hasSequenceProperty(const QUuid &uuid, const QString &name) const
{
    if (m_sequenceProperties.contains(uuid)) {
        if (m_sequenceProperties.value(uuid).contains(name)) {
            return true;
        }
    }
    return false;
}

void KdenliveDoc::clearSequenceProperty(const QUuid &uuid, const QString &name)
{
    if (m_sequenceProperties.contains(uuid)) {
        m_sequenceProperties[uuid].remove(name);
    }
}

const QMap<QString, QString> KdenliveDoc::getSequenceProperties(const QUuid &uuid) const
{
    if (m_sequenceProperties.contains(uuid)) {
        return m_sequenceProperties.value(uuid);
    }
    return QMap<QString, QString>();
}

QMap<QString, QString> KdenliveDoc::getRenderProperties() const
{
    QMap<QString, QString> renderProperties;
    QMapIterator<QString, QString> i(m_documentProperties);
    while (i.hasNext()) {
        i.next();
        if (i.key().startsWith(QLatin1String("render"))) {
            if (i.key() == QLatin1String("renderurl")) {
                // Check that we have a full path
                QString value = i.value();
                if (QFileInfo(value).isRelative()) {
                    value.prepend(m_documentRoot);
                }
                renderProperties.insert(i.key(), value);
            } else {
                renderProperties.insert(i.key(), i.value());
            }
        }
    }
    return renderProperties;
}

void KdenliveDoc::saveCustomEffects(const QDomNodeList &customeffects)
{
    QDomElement e;
    QStringList importedEffects;
    int maxchild = customeffects.count();
    QStringList newPaths;
    for (int i = 0; i < maxchild; ++i) {
        e = customeffects.at(i).toElement();
        const QString id = e.attribute(QStringLiteral("id"));
        if (!id.isEmpty()) {
            // Check if effect exists or save it
            if (EffectsRepository::get()->exists(id)) {
                QDomDocument doc;
                doc.appendChild(doc.importNode(e, true));
                QString path = QStandardPaths::writableLocation(QStandardPaths::AppDataLocation) + QStringLiteral("/effects");
                path += id + QStringLiteral(".xml");
                if (!QFile::exists(path)) {
                    importedEffects << id;
                    newPaths << path;
                    QFile file(path);
                    if (file.open(QFile::WriteOnly | QFile::Truncate)) {
                        QTextStream out(&file);
#if QT_VERSION < QT_VERSION_CHECK(6, 0, 0)
                        out.setCodec("UTF-8");
#endif
                        out << doc.toString();
                    } else {
                        KMessageBox::error(QApplication::activeWindow(), i18n("Cannot write to file %1", file.fileName()));
                    }
                }
            }
        }
    }
    if (!importedEffects.isEmpty()) {
        KMessageBox::informationList(QApplication::activeWindow(), i18n("The following effects were imported from the project:"), importedEffects);
    }
    if (!importedEffects.isEmpty()) {
        Q_EMIT reloadEffects(newPaths);
    }
}

void KdenliveDoc::updateProjectFolderPlacesEntry()
{
    /*
     * For similar and more code have a look at kfileplacesmodel.cpp and the included files:
     * https://api.kde.org/frameworks/kio/html/kfileplacesmodel_8cpp_source.html
     */

    const QString file = QStandardPaths::writableLocation(QStandardPaths::GenericDataLocation) + QStringLiteral("/user-places.xbel");
    KBookmarkManager *bookmarkManager = KBookmarkManager::managerForExternalFile(file);
    if (!bookmarkManager) {
        return;
    }
    KBookmarkGroup root = bookmarkManager->root();

    KBookmark bookmark = root.first();

    QString kdenliveName = QCoreApplication::applicationName();
    QUrl documentLocation = QUrl::fromLocalFile(m_projectFolder);

    bool exists = false;

    while (!bookmark.isNull()) {
        // UDI not empty indicates a device
        QString udi = bookmark.metaDataItem(QStringLiteral("UDI"));
        QString appName = bookmark.metaDataItem(QStringLiteral("OnlyInApp"));

        if (udi.isEmpty() && appName == kdenliveName && bookmark.text() == i18n("Project Folder")) {
            if (bookmark.url() != documentLocation) {
                bookmark.setUrl(documentLocation);
                bookmarkManager->emitChanged(root);
            }
            exists = true;
            break;
        }

        bookmark = root.next(bookmark);
    }

    // if entry does not exist yet (was not found), well, create it then
    if (!exists) {
        bookmark = root.addBookmark(i18n("Project Folder"), documentLocation, QStringLiteral("folder-favorites"));
        // Make this user selectable ?
        bookmark.setMetaDataItem(QStringLiteral("OnlyInApp"), kdenliveName);
        bookmarkManager->emitChanged(root);
    }
}

// static
double KdenliveDoc::getDisplayRatio(const QString &path)
{
    QDomDocument doc;
    if (!Xml::docContentFromFile(doc, path, false)) {
        return 0;
    }
    QDomNodeList list = doc.elementsByTagName(QStringLiteral("profile"));
    if (list.isEmpty()) {
        return 0;
    }
    QDomElement profile = list.at(0).toElement();
    double den = profile.attribute(QStringLiteral("display_aspect_den")).toDouble();
    if (den > 0) {
        return profile.attribute(QStringLiteral("display_aspect_num")).toDouble() / den;
    }
    return 0;
}

void KdenliveDoc::backupLastSavedVersion(const QString &path)
{
    // Ensure backup folder exists
    if (path.isEmpty()) {
        return;
    }
    QFile file(path);
    QDir backupFolder(QStandardPaths::writableLocation(QStandardPaths::AppDataLocation) + QStringLiteral("/.backup"));
    QString fileName = QUrl::fromLocalFile(path).fileName().section(QLatin1Char('.'), 0, -2);
    QFileInfo info(file);
    fileName.append(QLatin1Char('-') + m_documentProperties.value(QStringLiteral("documentid")));
    fileName.append(info.lastModified().toString(QStringLiteral("-yyyy-MM-dd-hh-mm")));
    fileName.append(QStringLiteral(".kdenlive"));
    QString backupFile = backupFolder.absoluteFilePath(fileName);
    if (file.exists()) {
        // delete previous backup if it was done less than 60 seconds ago
        QFile::remove(backupFile);
        if (!QFile::copy(path, backupFile)) {
            KMessageBox::information(QApplication::activeWindow(), i18n("Cannot create backup copy:\n%1", backupFile));
        }
        // backup subitle file in case we have one
        QString subpath(path + QStringLiteral(".srt"));
        QString subbackupFile(backupFile + QStringLiteral(".srt"));
        if (QFile(subpath).exists()) {
            QFile::remove(subbackupFile);
            if (!QFile::copy(subpath, subbackupFile)) {
                KMessageBox::information(QApplication::activeWindow(), i18n("Cannot create backup copy:\n%1", subbackupFile));
            }
        }
    }
}

void KdenliveDoc::cleanupBackupFiles()
{
    QDir backupFolder(QStandardPaths::writableLocation(QStandardPaths::AppDataLocation) + QStringLiteral("/.backup"));
    QString projectFile = url().fileName().section(QLatin1Char('.'), 0, -2);
    projectFile.append(QLatin1Char('-') + m_documentProperties.value(QStringLiteral("documentid")));
    projectFile.append(QStringLiteral("-??"));
    projectFile.append(QStringLiteral("??"));
    projectFile.append(QStringLiteral("-??"));
    projectFile.append(QStringLiteral("-??"));
    projectFile.append(QStringLiteral("-??"));
    projectFile.append(QStringLiteral("-??.kdenlive"));

    QStringList filter;
    filter << projectFile;
    backupFolder.setNameFilters(filter);
    QFileInfoList resultList = backupFolder.entryInfoList(QDir::Files, QDir::Time);

    QDateTime d = QDateTime::currentDateTime();
    QStringList hourList;
    QStringList dayList;
    QStringList weekList;
    QStringList oldList;
    for (int i = 0; i < resultList.count(); ++i) {
        if (d.secsTo(resultList.at(i).lastModified()) < 3600) {
            // files created in the last hour
            hourList.append(resultList.at(i).absoluteFilePath());
        } else if (d.secsTo(resultList.at(i).lastModified()) < 43200) {
            // files created in the day
            dayList.append(resultList.at(i).absoluteFilePath());
        } else if (d.daysTo(resultList.at(i).lastModified()) < 8) {
            // files created in the week
            weekList.append(resultList.at(i).absoluteFilePath());
        } else {
            // older files
            oldList.append(resultList.at(i).absoluteFilePath());
        }
    }
    if (hourList.count() > 20) {
        int step = hourList.count() / 10;
        for (int i = 0; i < hourList.count(); i += step) {
            // qCDebug(KDENLIVE_LOG)<<"REMOVE AT: "<<i<<", COUNT: "<<hourList.count();
            hourList.removeAt(i);
            --i;
        }
    } else {
        hourList.clear();
    }
    if (dayList.count() > 20) {
        int step = dayList.count() / 10;
        for (int i = 0; i < dayList.count(); i += step) {
            dayList.removeAt(i);
            --i;
        }
    } else {
        dayList.clear();
    }
    if (weekList.count() > 20) {
        int step = weekList.count() / 10;
        for (int i = 0; i < weekList.count(); i += step) {
            weekList.removeAt(i);
            --i;
        }
    } else {
        weekList.clear();
    }
    if (oldList.count() > 20) {
        int step = oldList.count() / 10;
        for (int i = 0; i < oldList.count(); i += step) {
            oldList.removeAt(i);
            --i;
        }
    } else {
        oldList.clear();
    }

    QString f;
    while (hourList.count() > 0) {
        f = hourList.takeFirst();
        QFile::remove(f);
        QFile::remove(f + QStringLiteral(".png"));
        QFile::remove(f + QStringLiteral(".srt"));
    }
    while (dayList.count() > 0) {
        f = dayList.takeFirst();
        QFile::remove(f);
        QFile::remove(f + QStringLiteral(".png"));
        QFile::remove(f + QStringLiteral(".srt"));
    }
    while (weekList.count() > 0) {
        f = weekList.takeFirst();
        QFile::remove(f);
        QFile::remove(f + QStringLiteral(".png"));
        QFile::remove(f + QStringLiteral(".srt"));
    }
    while (oldList.count() > 0) {
        f = oldList.takeFirst();
        QFile::remove(f);
        QFile::remove(f + QStringLiteral(".png"));
        QFile::remove(f + QStringLiteral(".srt"));
    }
}

const QMap<QString, QString> KdenliveDoc::metadata() const
{
    return m_documentMetadata;
}

void KdenliveDoc::setMetadata(const QMap<QString, QString> &meta)
{
    setModified(true);
    m_documentMetadata = meta;
}

QMap<QString, QString> KdenliveDoc::proxyClipsById(const QStringList &ids, bool proxy, const QMap<QString, QString> &proxyPath)
{
    QMap<QString, QString> existingProxies;
    for (auto &id : ids) {
        auto clip = pCore->projectItemModel()->getClipByBinID(id);
        QMap<QString, QString> newProps;
        if (!proxy) {
            newProps.insert(QStringLiteral("kdenlive:proxy"), QStringLiteral("-"));
            existingProxies.insert(id, clip->getProducerProperty(QStringLiteral("kdenlive:proxy")));
        } else if (proxyPath.contains(id)) {
            newProps.insert(QStringLiteral("kdenlive:proxy"), proxyPath.value(id));
        }
        clip->setProperties(newProps);
    }
    return existingProxies;
}

void KdenliveDoc::slotProxyCurrentItem(bool doProxy, QList<std::shared_ptr<ProjectClip>> clipList, bool force, QUndoCommand *masterCommand)
{
    if (clipList.isEmpty()) {
        clipList = pCore->bin()->selectedClips();
    }
    bool hasParent = true;
    if (masterCommand == nullptr) {
        masterCommand = new QUndoCommand();
        if (doProxy) {
            masterCommand->setText(i18np("Add proxy clip", "Add proxy clips", clipList.count()));
        } else {
            masterCommand->setText(i18np("Remove proxy clip", "Remove proxy clips", clipList.count()));
        }
        hasParent = false;
    }

    // Make sure the proxy folder exists
    bool ok;
    QDir dir = getCacheDir(CacheProxy, &ok);
    if (!ok) {
        // Error
        qDebug() << "::::: CANNOT GET CACHE DIR!!!!";
        return;
    }
    QString extension = getDocumentProperty(QStringLiteral("proxyextension"));
    if (extension.isEmpty()) {
        if (m_proxyExtension.isEmpty()) {
            initProxySettings();
        }
        extension = m_proxyExtension;
    }
    extension.prepend(QLatin1Char('.'));

    // Prepare updated properties
    QMap<QString, QString> newProps;
    QMap<QString, QString> oldProps;
    if (!doProxy) {
        newProps.insert(QStringLiteral("kdenlive:proxy"), QStringLiteral("-"));
    }

    // Parse clips
    for (int i = 0; i < clipList.count(); ++i) {
        const std::shared_ptr<ProjectClip> &item = clipList.at(i);
        ClipType::ProducerType t = item->clipType();
        // Only allow proxy on some clip types
        if ((t == ClipType::Video || t == ClipType::AV || t == ClipType::Unknown || t == ClipType::Image || t == ClipType::Playlist ||
             t == ClipType::SlideShow) &&
            item->statusReady()) {
            // Check for MP3 with cover art
            if (t == ClipType::AV && item->codec(false) == QLatin1String("mjpeg")) {
                QString frame_rate = item->videoCodecProperty(QStringLiteral("frame_rate"));
                if (frame_rate.isEmpty()) {
                    frame_rate = item->getProducerProperty(QLatin1String("meta.media.frame_rate_num"));
                }
                if (frame_rate == QLatin1String("90000")) {
                    pCore->bin()->doDisplayMessage(i18n("Clip type does not support proxies"), KMessageWidget::Information);
                    continue;
                }
            }
            if ((doProxy && !force && item->hasProxy()) ||
                (!doProxy && !item->hasProxy() && pCore->projectItemModel()->hasClip(item->AbstractProjectItem::clipId()))) {
                continue;
            }

            if (doProxy) {
                newProps.clear();
                QString path;
                if (useExternalProxy() && item->hasLimitedDuration()) {
                    path = item->getProxyFromOriginal(item->url());
                }
                if (path.isEmpty()) {
                    path = dir.absoluteFilePath(item->hash() + (t == ClipType::Image ? QStringLiteral(".png") : extension));
                }
                newProps.insert(QStringLiteral("kdenlive:proxy"), path);
                // We need to insert empty proxy so that undo will work
                // TODO: how to handle clip properties
                // oldProps = clip->currentProperties(newProps);
                oldProps.insert(QStringLiteral("kdenlive:proxy"), QStringLiteral("-"));
            } else {
                if (t == ClipType::SlideShow) {
                    // Revert to picture aspect ratio
                    newProps.insert(QStringLiteral("aspect_ratio"), QStringLiteral("1"));
                }
                // Reset to original url
                newProps.insert(QStringLiteral("resource"), item->url());
            }
            new EditClipCommand(pCore->bin(), item->AbstractProjectItem::clipId(), oldProps, newProps, true, masterCommand);
        } else {
            // Cannot proxy this clip type
            if (doProxy) {
                pCore->bin()->doDisplayMessage(i18n("Clip type does not support proxies"), KMessageWidget::Information);
            }
        }
    }
    if (!hasParent) {
        if (masterCommand->childCount() > 0) {
            m_commandStack->push(masterCommand);
        } else {
            delete masterCommand;
        }
    }
}

double KdenliveDoc::getDocumentVersion() const
{
    return DOCUMENTVERSION;
}

QMap<QString, QString> KdenliveDoc::documentProperties(bool saveHash)
{
    m_documentProperties.insert(QStringLiteral("version"), QString::number(DOCUMENTVERSION));
    m_documentProperties.insert(QStringLiteral("kdenliveversion"), QStringLiteral(KDENLIVE_VERSION));
    if (!m_projectFolder.isEmpty()) {
        QDir folder(m_projectFolder);
        m_documentProperties.insert(QStringLiteral("storagefolder"), folder.absoluteFilePath(m_documentProperties.value(QStringLiteral("documentid"))));
    }
    m_documentProperties.insert(QStringLiteral("profile"), pCore->getCurrentProfile()->path());
    if (m_documentProperties.contains(QStringLiteral("decimalPoint"))) {
        // "kdenlive:docproperties.decimalPoint" was removed in document version 100
        m_documentProperties.remove(QStringLiteral("decimalPoint"));
    }
    if (pCore->mediaBrowser()) {
        m_documentProperties.insert(QStringLiteral("browserurl"), pCore->mediaBrowser()->url().toLocalFile());
    }
    QMapIterator<QUuid, std::shared_ptr<TimelineItemModel>> j(m_timelines);
    while (j.hasNext()) {
        j.next();
        j.value()->passSequenceProperties(getSequenceProperties(j.key()));
        if (saveHash) {
            j.value()->tractor()->set("kdenlive:sequenceproperties.timelineHash", j.value()->timelineHash().toHex().constData());
        }
    }
    return m_documentProperties;
}

void KdenliveDoc::loadDocumentGuides(const QUuid &uuid, std::shared_ptr<TimelineItemModel> model)
{
    const QString guides = getSequenceProperty(uuid, QStringLiteral("guides"));
    if (!guides.isEmpty()) {
        model->getGuideModel()->importFromJson(guides, true, false);
        clearSequenceProperty(uuid, QStringLiteral("guides"));
    }
}

void KdenliveDoc::loadDocumentProperties()
{
    QDomNodeList list = m_document.elementsByTagName(QStringLiteral("playlist"));
    QDomElement baseElement = m_document.documentElement();
    m_documentRoot = baseElement.attribute(QStringLiteral("root"));
    if (!m_documentRoot.isEmpty()) {
        m_documentRoot = QDir::cleanPath(m_documentRoot) + QLatin1Char('/');
    }
    QDomElement pl;
    for (int i = 0; i < list.count(); i++) {
        pl = list.at(i).toElement();
        const QString id = pl.attribute(QStringLiteral("id"));
        if (id == QLatin1String("main_bin") || id == QLatin1String("main bin")) {
            break;
        }
        pl = QDomElement();
    }
    if (pl.isNull()) {
        qDebug() << "==== DOCUMENT PLAYLIST NOT FOUND!!!!!";
        return;
    }
    QDomNodeList props = pl.elementsByTagName(QStringLiteral("property"));
    QString name;
    QDomElement e;
    for (int i = 0; i < props.count(); i++) {
        e = props.at(i).toElement();
        name = e.attribute(QStringLiteral("name"));
        if (name.startsWith(QLatin1String("kdenlive:docproperties."))) {
            name = name.section(QLatin1Char('.'), 1);
            if (name == QStringLiteral("storagefolder")) {
                // Make sure we have an absolute path
                QString value = e.firstChild().nodeValue();
                if (QFileInfo(value).isRelative()) {
                    value.prepend(m_documentRoot);
                }
                m_documentProperties.insert(name, value);
            } else {
                m_documentProperties.insert(name, e.firstChild().nodeValue());
                if (name == QLatin1String("uuid")) {
                    m_uuid = QUuid(e.firstChild().nodeValue());
                } else if (name == QLatin1String("timelines")) {
                    qDebug() << "=======\n\nFOUND EXTRA TIMELINES:\n\n" << e.firstChild().nodeValue() << "\n\n=========";
                }
            }
        } else if (name.startsWith(QLatin1String("kdenlive:docmetadata."))) {
            name = name.section(QLatin1Char('.'), 1);
            m_documentMetadata.insert(name, e.firstChild().nodeValue());
        }
    }
    QString path = m_documentProperties.value(QStringLiteral("storagefolder"));
    if (!path.isEmpty()) {
        QDir dir(path);
        dir.cdUp();
        m_projectFolder = dir.absolutePath();
        bool ok = false;
        // Ensure document storage folder is writable
        QString documentId = QDir::cleanPath(m_documentProperties.value(QStringLiteral("documentid")));
        documentId.toLongLong(&ok, 10);
        if (ok) {
            if (!dir.exists(documentId)) {
                if (!dir.mkpath(documentId)) {
                    // Invalid storage folder, reset to default
                    m_projectFolder.clear();
                }
            }
        } else {
            // Something is wrong, documentid not readable
            qDebug() << "=========\n\nCannot read document id: " << documentId << "\n\n==========";
        }
    }

    QString profile = m_documentProperties.value(QStringLiteral("profile"));
    bool profileFound = pCore->setCurrentProfile(profile);
    if (!profileFound) {
        // try to find matching profile from MLT profile properties
        list = m_document.elementsByTagName(QStringLiteral("profile"));
        if (!list.isEmpty()) {
            std::unique_ptr<ProfileInfo> xmlProfile(new ProfileParam(list.at(0).toElement()));
            QString profilePath = ProfileRepository::get()->findMatchingProfile(xmlProfile.get());
            // Document profile does not exist, create it as custom profile
            if (profilePath.isEmpty()) {
                profilePath = ProfileRepository::get()->saveProfile(xmlProfile.get());
            }
            profileFound = pCore->setCurrentProfile(profilePath);
        }
    }
    if (!profileFound) {
        qDebug() << "ERROR, no matching profile found";
    }
    updateProjectProfile(false);
}

void KdenliveDoc::updateProjectProfile(bool reloadProducers, bool reloadThumbs)
{
    pCore->taskManager.slotCancelJobs(false, {AbstractTask::PROXYJOB, AbstractTask::AUDIOTHUMBJOB, AbstractTask::TRANSCODEJOB});
    double fps = pCore->getCurrentFps();
    double fpsChanged = m_timecode.fps() / fps;
    m_timecode.setFormat(fps);
    if (!reloadProducers) {
        return;
    }
    Q_EMIT updateFps(fpsChanged);
    pCore->bin()->reloadAllProducers(reloadThumbs);
}

void KdenliveDoc::resetProfile(bool reloadThumbs)
{
    updateProjectProfile(true, reloadThumbs);
    Q_EMIT docModified(true);
}

void KdenliveDoc::slotSwitchProfile(const QString &profile_path, bool reloadThumbs)
{
    // Discard all current jobs except proxy and audio thumbs
    pCore->taskManager.slotCancelJobs(false, {AbstractTask::PROXYJOB, AbstractTask::AUDIOTHUMBJOB, AbstractTask::TRANSCODEJOB});
    pCore->setCurrentProfile(profile_path);
    updateProjectProfile(true, reloadThumbs);
    // In case we only have one clip in timeline,
    Q_EMIT docModified(true);
}

void KdenliveDoc::switchProfile(ProfileParam *pf, const QString &clipName)
{
    // Request profile update
    // Check profile fps so that we don't end up with an fps = 30.003 which would mess things up
    QString adjustMessage;
    std::unique_ptr<ProfileParam> profile(pf);
    double fps = double(profile->frame_rate_num()) / profile->frame_rate_den();
    double fps_int;
    double fps_frac = std::modf(fps, &fps_int);
    if (fps_frac < 0.4) {
        profile->m_frame_rate_num = int(fps_int);
        profile->m_frame_rate_den = 1;
    } else {
        // Check for 23.98, 29.97, 59.94
        if (qFuzzyCompare(fps_int, 23.0)) {
            if (qFuzzyCompare(fps, 23.98) || fps_frac > 0.94) {
                profile->m_frame_rate_num = 24000;
                profile->m_frame_rate_den = 1001;
            }
        } else if (qFuzzyCompare(fps_int, 29.0)) {
            if (qFuzzyCompare(fps, 29.97) || fps_frac > 0.94) {
                profile->m_frame_rate_num = 30000;
                profile->m_frame_rate_den = 1001;
            }
        } else if (qFuzzyCompare(fps_int, 59.0)) {
            if (qFuzzyCompare(fps, 59.94) || fps_frac > 0.9) {
                profile->m_frame_rate_num = 60000;
                profile->m_frame_rate_den = 1001;
            }
        } else {
            // Unknown profile fps, warn user
            adjustMessage = i18n("\nWarning: unknown non integer fps, might cause incorrect duration display.");
        }
    }
    QString matchingProfile = ProfileRepository::get()->findMatchingProfile(profile.get());
    if (matchingProfile.isEmpty() && (profile->width() % 2 != 0)) {
        // Make sure profile width is a multiple of 8, required by some parts of mlt
        profile->adjustDimensions();
        matchingProfile = ProfileRepository::get()->findMatchingProfile(profile.get());
    }
    if (!matchingProfile.isEmpty()) {
        // We found a known matching profile, switch and inform user
        profile->m_path = matchingProfile;
        profile->m_description = ProfileRepository::get()->getProfile(matchingProfile)->description();

        if (KdenliveSettings::default_profile().isEmpty()) {
            // Default project format not yet confirmed, propose
            QString currentProfileDesc = pCore->getCurrentProfile()->description();
            KMessageBox::ButtonCode answer = KMessageBox::questionTwoActionsCancel(
                QApplication::activeWindow(),
                i18n("Your default project profile is %1, but your clip's profile (%2) is %3.\nDo you want to change default profile for future projects?",
                     currentProfileDesc, clipName, profile->description()),
                i18n("Change default project profile"), KGuiItem(i18n("Change default to %1", profile->description())),
                KGuiItem(i18n("Keep current default %1", currentProfileDesc)), KGuiItem(i18n("Ask me later")));

            switch (answer) {
            case KMessageBox::PrimaryAction:
                // Discard all current jobs
                pCore->taskManager.slotCancelJobs(false, {AbstractTask::PROXYJOB, AbstractTask::AUDIOTHUMBJOB, AbstractTask::TRANSCODEJOB});
                KdenliveSettings::setDefault_profile(profile->path());
                pCore->setCurrentProfile(profile->path());
                updateProjectProfile(true, true);
                Q_EMIT docModified(true);
                return;
            case KMessageBox::SecondaryAction:
                return;
            default:
                break;
            }
        }

        // Build actions for the info message (switch / cancel)
        const QString profilePath = profile->path();
        QAction *ac = new QAction(QIcon::fromTheme(QStringLiteral("dialog-ok")), i18n("Switch"), this);
        connect(ac, &QAction::triggered, this, [this, profilePath]() { this->slotSwitchProfile(profilePath, true); });
        QAction *ac2 = new QAction(QIcon::fromTheme(QStringLiteral("dialog-cancel")), i18n("Cancel"), this);
        QList<QAction *> list = {ac, ac2};
        pCore->displayBinMessage(i18n("Switch to clip (%1) profile %2?", clipName, profile->descriptiveString()), KMessageWidget::Information, list, false,
                                 BinMessage::BinCategory::ProfileMessage);
    } else {
        // No known profile, ask user if he wants to use clip profile anyway
        if (qFuzzyCompare(double(profile->m_frame_rate_num) / profile->m_frame_rate_den, fps)) {
            adjustMessage = i18n("\nProfile fps adjusted from original %1", QString::number(fps, 'f', 4));
        }
        if (KMessageBox::warningContinueCancel(pCore->window(), i18n("No profile found for your clip %1.\nCreate and switch to new profile (%2x%3, %4fps)?%5",
                                                                     clipName, profile->m_width, profile->m_height,
                                                                     QString::number(double(profile->m_frame_rate_num) / profile->m_frame_rate_den, 'f', 2),
                                                                     adjustMessage)) == KMessageBox::Continue) {
            profile->m_description = QStringLiteral("%1x%2 %3fps")
                                         .arg(profile->m_width)
                                         .arg(profile->m_height)
                                         .arg(QString::number(double(profile->m_frame_rate_num) / profile->m_frame_rate_den, 'f', 2));
            QString profilePath = ProfileRepository::get()->saveProfile(profile.get());
            // Discard all current jobs
            pCore->taskManager.slotCancelJobs(false, {AbstractTask::PROXYJOB, AbstractTask::AUDIOTHUMBJOB, AbstractTask::TRANSCODEJOB});
            pCore->setCurrentProfile(profilePath);
            updateProjectProfile(true, true);
            Q_EMIT docModified(true);
        }
    }
}

void KdenliveDoc::doAddAction(const QString &name, QAction *a, const QKeySequence &shortcut)
{
    pCore->window()->actionCollection()->addAction(name, a);
    a->setShortcut(shortcut);
    pCore->window()->actionCollection()->setDefaultShortcut(a, a->shortcut());
}

QAction *KdenliveDoc::getAction(const QString &name)
{
    return pCore->window()->actionCollection()->action(name);
}

void KdenliveDoc::previewProgress(int p)
{
    if (pCore->window()) {
        Q_EMIT pCore->window()->setPreviewProgress(p);
    }
}

void KdenliveDoc::displayMessage(const QString &text, MessageType type, int timeOut)
{
    Q_EMIT pCore->window()->displayMessage(text, type, timeOut);
}

void KdenliveDoc::selectPreviewProfile()
{
    // Read preview profiles and find the best match
    if (!KdenliveSettings::previewparams().isEmpty()) {
        setDocumentProperty(QStringLiteral("previewparameters"), KdenliveSettings::previewparams());
        setDocumentProperty(QStringLiteral("previewextension"), KdenliveSettings::previewextension());
        return;
    }
    KConfig conf(QStringLiteral("encodingprofiles.rc"), KConfig::CascadeConfig, QStandardPaths::AppDataLocation);
    KConfigGroup group(&conf, "timelinepreview");
    QMap<QString, QString> values = group.entryMap();
    if (!KdenliveSettings::supportedHWCodecs().isEmpty()) {
        QString codecFormat = QStringLiteral("x264-");
        codecFormat.append(KdenliveSettings::supportedHWCodecs().first().section(QLatin1Char('_'), 1));
        if (values.contains(codecFormat)) {
            const QString bestMatch = values.value(codecFormat);
            setDocumentProperty(QStringLiteral("previewparameters"), bestMatch.section(QLatin1Char(';'), 0, 0));
            setDocumentProperty(QStringLiteral("previewextension"), bestMatch.section(QLatin1Char(';'), 1, 1));
            return;
        }
    }
    QMapIterator<QString, QString> i(values);
    QStringList matchingProfiles;
    QStringList fallBackProfiles;
    QSize pSize = pCore->getCurrentFrameDisplaySize();
    QString profileSize = QStringLiteral("%1x%2").arg(pSize.width()).arg(pSize.height());

    while (i.hasNext()) {
        i.next();
        // Check for frame rate
        QString params = i.value();
        QStringList data = i.value().split(QLatin1Char(' '));
        // Check for size mismatch
        if (params.contains(QStringLiteral("s="))) {
            QString paramSize = params.section(QStringLiteral("s="), 1).section(QLatin1Char(' '), 0, 0);
            if (paramSize != profileSize) {
                continue;
            }
        }
        bool rateFound = false;
        for (const QString &arg : qAsConst(data)) {
            if (arg.startsWith(QStringLiteral("r="))) {
                rateFound = true;
                double fps = arg.section(QLatin1Char('='), 1).toDouble();
                if (fps > 0) {
                    if (qAbs(int(pCore->getCurrentFps() * 100) - (fps * 100)) <= 1) {
                        matchingProfiles << i.value();
                        break;
                    }
                }
            }
        }
        if (!rateFound) {
            // Profile without fps, can be used as fallBack
            fallBackProfiles << i.value();
        }
    }
    QString bestMatch;
    if (!matchingProfiles.isEmpty()) {
        bestMatch = matchingProfiles.first();
    } else if (!fallBackProfiles.isEmpty()) {
        bestMatch = fallBackProfiles.first();
    }
    if (!bestMatch.isEmpty()) {
        setDocumentProperty(QStringLiteral("previewparameters"), bestMatch.section(QLatin1Char(';'), 0, 0));
        setDocumentProperty(QStringLiteral("previewextension"), bestMatch.section(QLatin1Char(';'), 1, 1));
    } else {
        setDocumentProperty(QStringLiteral("previewparameters"), QString());
        setDocumentProperty(QStringLiteral("previewextension"), QString());
    }
}

QString KdenliveDoc::getAutoProxyProfile()
{
    if (m_proxyExtension.isEmpty() || m_proxyParams.isEmpty()) {
        initProxySettings();
    }
    return m_proxyParams;
}

void KdenliveDoc::initProxySettings()
{
    // Read preview profiles and find the best match
    KConfig conf(QStringLiteral("encodingprofiles.rc"), KConfig::CascadeConfig, QStandardPaths::AppDataLocation);
    KConfigGroup group(&conf, "proxy");
    QString params;
    QMap<QString, QString> values = group.entryMap();
    // Select best proxy profile depending on hw encoder support
    if (!KdenliveSettings::supportedHWCodecs().isEmpty()) {
        QString codecFormat = QStringLiteral("x264-");
        codecFormat.append(KdenliveSettings::supportedHWCodecs().first().section(QLatin1Char('_'), 1));
        if (values.contains(codecFormat)) {
            params = values.value(codecFormat);
        }
    }
    if (params.isEmpty()) {
        params = values.value(QStringLiteral("MJPEG"));
    }
    m_proxyParams = params.section(QLatin1Char(';'), 0, 0);
    m_proxyExtension = params.section(QLatin1Char(';'), 1);
}

void KdenliveDoc::checkPreviewStack(int ix)
{
    // A command was pushed in the middle of the stack, remove all cached data from last undos
    Q_EMIT removeInvalidUndo(ix);
}

void KdenliveDoc::initCacheDirs()
{
    bool ok = false;
    QString kdenliveCacheDir;
    QString documentId = QDir::cleanPath(m_documentProperties.value(QStringLiteral("documentid")));
    documentId.toLongLong(&ok, 10);
    if (m_projectFolder.isEmpty()) {
        kdenliveCacheDir = QStandardPaths::writableLocation(QStandardPaths::CacheLocation);
    } else {
        kdenliveCacheDir = m_projectFolder;
    }
    if (!ok || documentId.isEmpty() || kdenliveCacheDir.isEmpty()) {
        return;
    }
    QString basePath = kdenliveCacheDir + QLatin1Char('/') + documentId;
    QDir dir(basePath);
    dir.mkpath(QStringLiteral("."));
    dir.mkdir(QStringLiteral("preview"));
    dir.mkdir(QStringLiteral("audiothumbs"));
    dir.mkdir(QStringLiteral("videothumbs"));
    QDir cacheDir(kdenliveCacheDir);
    cacheDir.mkdir(QStringLiteral("proxy"));
}

const QDir KdenliveDoc::getCacheDir(CacheType type, bool *ok, const QUuid uuid) const
{
    QString basePath;
    QString kdenliveCacheDir;
    QString documentId = QDir::cleanPath(m_documentProperties.value(QStringLiteral("documentid")));
    documentId.toLongLong(ok, 10);
    if (m_projectFolder.isEmpty()) {
        kdenliveCacheDir = QStandardPaths::writableLocation(QStandardPaths::CacheLocation);
        if (!*ok || documentId.isEmpty() || kdenliveCacheDir.isEmpty()) {
            *ok = false;
            return QDir(kdenliveCacheDir);
        }
    } else {
        // Use specified folder to store all files
        kdenliveCacheDir = m_projectFolder;
    }
    basePath = kdenliveCacheDir + QLatin1Char('/') + documentId; // CacheBase
    switch (type) {
    case SystemCacheRoot:
        return QStandardPaths::writableLocation(QStandardPaths::CacheLocation);
    case CacheRoot:
        basePath = kdenliveCacheDir;
        break;
    case CachePreview:
        basePath.append(QStringLiteral("/preview"));
        if (uuid != m_uuid) {
            basePath.append(QStringLiteral("/%1").arg(QString(QCryptographicHash::hash(uuid.toByteArray(), QCryptographicHash::Md5).toHex())));
        }
        break;
    case CacheProxy:
        basePath = kdenliveCacheDir;
        basePath.append(QStringLiteral("/proxy"));
        break;
    case CacheAudio:
        basePath.append(QStringLiteral("/audiothumbs"));
        break;
    case CacheThumbs:
        basePath.append(QStringLiteral("/videothumbs"));
        break;
    case CacheTmpWorkFiles:
        basePath.append(QStringLiteral("/workfiles"));
        break;
    case CacheSequence:
        basePath.append(QStringLiteral("/sequences"));
        break;
    default:
        break;
    }
    QDir dir(basePath);
    if (!dir.exists()) {
        dir.mkpath(QStringLiteral("."));
        if (!dir.exists()) {
            *ok = false;
        }
    }
    return dir;
}

QStringList KdenliveDoc::getProxyHashList()
{
    return pCore->bin()->getProxyHashList();
}

std::shared_ptr<TimelineItemModel> KdenliveDoc::getTimeline(const QUuid &uuid)
{
    if (m_timelines.contains(uuid)) {
        return m_timelines.value(uuid);
    }
    qDebug() << "REQUESTING UNKNOWN TIMELINE: " << uuid;
    return nullptr;
}

QList<QUuid> KdenliveDoc::getTimelinesUuids() const
{
    return m_timelines.keys();
}

void KdenliveDoc::addTimeline(const QUuid &uuid, std::shared_ptr<TimelineItemModel> model)
{
    if (m_timelines.find(uuid) != m_timelines.end()) {
        qDebug() << "::::: TIMELINE " << uuid << " already inserted in project";
        return;
    }
    if (m_timelines.isEmpty()) {
        activeUuid = uuid;
    }
    m_timelines.insert(uuid, model);
}

void KdenliveDoc::loadSequenceGroupsAndGuides(const QUuid &uuid)
{
    Q_ASSERT(m_timelines.find(uuid) != m_timelines.end());
    std::shared_ptr<TimelineItemModel> model = m_timelines.value(uuid);
    // Load groups
    const QString groupsData = getSequenceProperty(uuid, QStringLiteral("groups"));
    if (!groupsData.isEmpty()) {
        model->loadGroups(groupsData);
        clearSequenceProperty(uuid, QStringLiteral("groups"));
    }
    // Load guides
    model->getGuideModel()->loadCategories(guidesCategories(), false);
    model->updateFieldOrderFilter(pCore->getCurrentProfile());
    loadDocumentGuides(uuid, model);
    connect(model.get(), &TimelineModel::saveGuideCategories, this, &KdenliveDoc::saveGuideCategories);
}

void KdenliveDoc::closeTimeline(const QUuid &uuid)
{
    Q_ASSERT(m_timelines.find(uuid) != m_timelines.end());
    // Sync all sequence properties
    std::shared_ptr<TimelineItemModel> model = m_timelines.take(uuid);
    setSequenceProperty(uuid, QStringLiteral("groups"), model->groupsData());
    model->passSequenceProperties(getSequenceProperties(uuid));
    model->prepareClose(true);
    model.reset();
    // Clear all sequence properties
    m_sequenceProperties.remove(uuid);
}

void KdenliveDoc::checkUsage(const QUuid &uuid)
{
    Q_ASSERT(m_timelines.find(uuid) != m_timelines.end());
    qDebug() << "===== CHECKING USAGE FOR: " << uuid << " = " << m_timelines.value(uuid).use_count();
}

std::shared_ptr<MarkerSortModel> KdenliveDoc::getFilteredGuideModel(const QUuid uuid)
{
    Q_ASSERT(m_timelines.find(uuid) != m_timelines.end());
    return m_timelines.value(uuid)->getFilteredGuideModel();
}

std::shared_ptr<MarkerListModel> KdenliveDoc::getGuideModel(const QUuid uuid) const
{
    Q_ASSERT(m_timelines.find(uuid) != m_timelines.end());
    return m_timelines.value(uuid)->getGuideModel();
}

int KdenliveDoc::timelineCount() const
{
    return m_timelines.size();
}

const QStringList KdenliveDoc::getSecondaryTimelines() const
{
    QString timelines = getDocumentProperty(QStringLiteral("timelines"));
    if (timelines.isEmpty()) {
        return QStringList();
    }
    return getDocumentProperty(QStringLiteral("timelines")).split(QLatin1Char(';'));
}

const QString KdenliveDoc::projectName() const
{
    if (!m_url.isValid()) {
        return i18n("Untitled");
    }
    return m_url.fileName();
}

const QString KdenliveDoc::documentRoot() const
{
    return m_documentRoot;
}

bool KdenliveDoc::updatePreviewSettings(const QString &profile)
{
    if (profile.isEmpty()) {
        return false;
    }
    QString params = profile.section(QLatin1Char(';'), 0, 0);
    QString ext = profile.section(QLatin1Char(';'), 1, 1);
    if (params != getDocumentProperty(QStringLiteral("previewparameters")) || ext != getDocumentProperty(QStringLiteral("previewextension"))) {
        // Timeline preview params changed, delete all existing previews.
        setDocumentProperty(QStringLiteral("previewparameters"), params);
        setDocumentProperty(QStringLiteral("previewextension"), ext);
        return true;
    }
    return false;
}

QMap<int, QStringList> KdenliveDoc::getProjectTags() const
{
    QMap<int, QStringList> tags;
    int ix = 1;
    for (int i = 1; i < 50; i++) {
        QString current = getDocumentProperty(QString("tag%1").arg(i));
        if (current.isEmpty()) {
            break;
        }
        tags.insert(ix, {QString::number(ix), current.section(QLatin1Char(':'), 0, 0), current.section(QLatin1Char(':'), 1)});
        ix++;
    }
    if (tags.isEmpty()) {
        tags.insert(1, {QStringLiteral("1"), QStringLiteral("#ff0000"), i18n("Red")});
        tags.insert(2, {QStringLiteral("2"), QStringLiteral("#00ff00"), i18n("Green")});
        tags.insert(3, {QStringLiteral("3"), QStringLiteral("#0000ff"), i18n("Blue")});
        tags.insert(4, {QStringLiteral("4"), QStringLiteral("#ffff00"), i18n("Yellow")});
        tags.insert(5, {QStringLiteral("5"), QStringLiteral("#00ffff"), i18n("Cyan")});
    }
    return tags;
}

int KdenliveDoc::audioChannels() const
{
    return getDocumentProperty(QStringLiteral("audioChannels"), QStringLiteral("2")).toInt();
}

QString &KdenliveDoc::modifiedDecimalPoint()
{
    return m_modifiedDecimalPoint;
}

const QString KdenliveDoc::subTitlePath(const QUuid &uuid, bool final)
{
    QString documentId = QDir::cleanPath(m_documentProperties.value(QStringLiteral("documentid")));
    QString path = (m_url.isValid() && final) ? m_url.fileName() : documentId;
    if (uuid != m_uuid) {
        path.append(uuid.toString());
    }
    if (m_url.isValid() && final) {
        return QFileInfo(m_url.toLocalFile()).dir().absoluteFilePath(QString("%1.srt").arg(path));
    } else {
        return QDir::temp().absoluteFilePath(QString("%1.srt").arg(path));
    }
}

bool KdenliveDoc::hasSubtitles() const
{
    QMapIterator<QUuid, std::shared_ptr<TimelineItemModel>> j(m_timelines);
    while (j.hasNext()) {
        j.next();
        if (j.value()->hasSubtitleModel()) {
            return true;
        }
    }
    return false;
}

void KdenliveDoc::generateRenderSubtitleFile(const QUuid &uuid, int in, int out, const QString &subtitleFile)
{
    if (m_timelines.contains(uuid)) {
        m_timelines.value(uuid)->getSubtitleModel()->subtitleFileFromZone(in, out, subtitleFile);
    }
}

// static
void KdenliveDoc::useOriginals(QDomDocument &doc)
{
    QString root = doc.documentElement().attribute(QStringLiteral("root"));
    if (!root.isEmpty() && !root.endsWith(QLatin1Char('/'))) {
        root.append(QLatin1Char('/'));
    }

    // replace proxy clips with originals
    QMap<QString, QString> proxies = pCore->projectItemModel()->getProxies(root);
    QDomNodeList producers = doc.elementsByTagName(QStringLiteral("producer"));
    QDomNodeList chains = doc.elementsByTagName(QStringLiteral("chain"));
    processProxyNodes(producers, root, proxies);
    processProxyNodes(chains, root, proxies);
}

// static
void KdenliveDoc::disableSubtitles(QDomDocument &doc)
{
    QDomNodeList filters = doc.elementsByTagName(QStringLiteral("filter"));
    for (int i = 0; i < filters.length(); ++i) {
        auto filter = filters.at(i).toElement();
        if (Xml::getXmlProperty(filter, QStringLiteral("mlt_service")) == QLatin1String("avfilter.subtitles")) {
            Xml::setXmlProperty(filter, QStringLiteral("disable"), QStringLiteral("1"));
        }
    }
}

<<<<<<< HEAD
// static
=======
void KdenliveDoc::makeBackgroundTrackTransparent(QDomDocument &doc)
{
    QDomNodeList prods = doc.elementsByTagName(QStringLiteral("producer"));
    for (int i = 0; i < prods.length(); ++i) {
        auto prod = prods.at(i).toElement();
        if (Xml::getXmlProperty(prod, QStringLiteral("kdenlive:playlistid")) == QStringLiteral("black_track")) {
            Xml::setXmlProperty(prod, QStringLiteral("resource"), QStringLiteral("transparent"));
            break;
        }
    }
}

void KdenliveDoc::setAutoclosePlaylists(QDomDocument &doc)
{
    QDomNodeList playlists = doc.elementsByTagName(QStringLiteral("playlist"));
    for (int i = 0; i < playlists.length(); ++i) {
        auto playlist = playlists.at(i).toElement();
        playlist.setAttribute(QStringLiteral("autoclose"), 1);
    }
}

>>>>>>> 1644c9ec
void KdenliveDoc::processProxyNodes(QDomNodeList producers, const QString &root, const QMap<QString, QString> &proxies)
{

    QString producerResource;
    QString producerService;
    QString originalProducerService;
    QString suffix;
    QString prefix;
    for (int n = 0; n < producers.length(); ++n) {
        QDomElement e = producers.item(n).toElement();
        producerResource = Xml::getXmlProperty(e, QStringLiteral("resource"));
        producerService = Xml::getXmlProperty(e, QStringLiteral("mlt_service"));
        originalProducerService = Xml::getXmlProperty(e, QStringLiteral("kdenlive:original.mlt_service"));
        if (producerResource.isEmpty() || producerService == QLatin1String("color")) {
            continue;
        }
        if (producerService == QLatin1String("timewarp")) {
            // slowmotion producer
            prefix = producerResource.section(QLatin1Char(':'), 0, 0) + QLatin1Char(':');
            producerResource = producerResource.section(QLatin1Char(':'), 1);
        } else {
            prefix.clear();
        }
        if (producerService == QLatin1String("framebuffer")) {
            // slowmotion producer
            suffix = QLatin1Char('?') + producerResource.section(QLatin1Char('?'), 1);
            producerResource = producerResource.section(QLatin1Char('?'), 0, 0);
        } else {
            suffix.clear();
        }
        if (!producerResource.isEmpty()) {
            if (QFileInfo(producerResource).isRelative()) {
                producerResource.prepend(root);
            }
            if (proxies.contains(producerResource)) {
                if (!originalProducerService.isEmpty() && originalProducerService != producerService) {
                    // Proxy clips can sometimes use a different mlt service, for example playlists (xml) will use avformat. Fix
                    Xml::setXmlProperty(e, QStringLiteral("mlt_service"), originalProducerService);
                }
                QString replacementResource = proxies.value(producerResource);
                Xml::setXmlProperty(e, QStringLiteral("resource"), prefix + replacementResource + suffix);
                if (producerService == QLatin1String("timewarp")) {
                    Xml::setXmlProperty(e, QStringLiteral("warp_resource"), replacementResource);
                }
                // We need to delete the "aspect_ratio" property because proxy clips
                // sometimes have different ratio than original clips
                Xml::removeXmlProperty(e, QStringLiteral("aspect_ratio"));
                Xml::removeMetaProperties(e);
            }
        }
    }
}

void KdenliveDoc::cleanupTimelinePreview(const QDateTime &documentDate)
{
    if (m_url.isEmpty()) {
        // Document was never saved, nothing to do
        return;
    }
    bool ok;
    QDir cacheDir = getCacheDir(CachePreview, &ok);
    if (cacheDir.exists() && cacheDir.dirName() == QLatin1String("preview") && ok) {
        QFileInfoList chunksList = cacheDir.entryInfoList(QDir::Files, QDir::Time);
        for (auto &chunkFile : chunksList) {
            if (chunkFile.lastModified() > documentDate) {
                // This chunk is invalid
                QString chunkName = chunkFile.fileName().section(QLatin1Char('.'), 0, 0);
                bool ok;
                chunkName.toInt(&ok);
                if (!ok) {
                    // This is not one of our chunks
                    continue;
                }
                // Physically remove chunk file
                cacheDir.remove(chunkFile.fileName());
            } else {
                // Done
                break;
            }
        }
        // Check secondary timelines preview folders
        QFileInfoList dirsList = cacheDir.entryInfoList(QDir::AllDirs, QDir::Time);
        for (auto &dir : dirsList) {
            QDir sourceDir(dir.absolutePath());
            if (!sourceDir.absolutePath().contains(QLatin1String("preview"))) {
                continue;
            }
            QFileInfoList chunksList = sourceDir.entryInfoList(QDir::Files, QDir::Time);
            for (auto &chunkFile : chunksList) {
                if (chunkFile.lastModified() > documentDate) {
                    // This chunk is invalid
                    QString chunkName = chunkFile.fileName().section(QLatin1Char('.'), 0, 0);
                    bool ok;
                    chunkName.toInt(&ok);
                    if (!ok) {
                        // This is not one of our chunks
                        continue;
                    }
                    // Physically remove chunk file
                    sourceDir.remove(chunkFile.fileName());
                } else {
                    // Done
                    break;
                }
            }
        }
    }
}

// static
const QStringList KdenliveDoc::getDefaultGuideCategories()
{
    // Don't change this or it will break compatibility for projects created with Kdenlive < 22.12
    QStringList colors = {QLatin1String("#9b59b6"), QLatin1String("#3daee9"), QLatin1String("#1abc9c"), QLatin1String("#1cdc9a"), QLatin1String("#c9ce3b"),
                          QLatin1String("#fdbc4b"), QLatin1String("#f39c1f"), QLatin1String("#f47750"), QLatin1String("#da4453")};
    QStringList guidesCategories;
    for (int i = 0; i < 9; i++) {
        guidesCategories << i18n("Category %1:%2:%3", QString::number(i + 1), QString::number(i), colors.at(i));
    }
    return guidesCategories;
}

const QUuid KdenliveDoc::uuid() const
{
    return m_uuid;
}

void KdenliveDoc::loadSequenceProperties(const QUuid &uuid, Mlt::Properties sequenceProps)
{
    QMap<QString, QString> sequenceProperties = m_sequenceProperties.take(uuid);
    for (int i = 0; i < sequenceProps.count(); i++) {
        sequenceProperties.insert(qstrdup(sequenceProps.get_name(i)), qstrdup(sequenceProps.get(i)));
    }
    m_sequenceProperties.insert(uuid, sequenceProperties);
}<|MERGE_RESOLUTION|>--- conflicted
+++ resolved
@@ -2274,9 +2274,6 @@
     }
 }
 
-<<<<<<< HEAD
-// static
-=======
 void KdenliveDoc::makeBackgroundTrackTransparent(QDomDocument &doc)
 {
     QDomNodeList prods = doc.elementsByTagName(QStringLiteral("producer"));
@@ -2298,7 +2295,6 @@
     }
 }
 
->>>>>>> 1644c9ec
 void KdenliveDoc::processProxyNodes(QDomNodeList producers, const QString &root, const QMap<QString, QString> &proxies)
 {
 
