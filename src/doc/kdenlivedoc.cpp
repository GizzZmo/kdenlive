--- conflicted
+++ resolved
@@ -416,14 +416,8 @@
     tractor.setAttribute(QStringLiteral("id"), QStringLiteral("maintractor"));
     tractor.setAttribute(QStringLiteral("global_feed"), 1);
     //QDomElement multitrack = doc.createElement("multitrack");
-<<<<<<< HEAD
     QDomElement playlist = doc.createElement(QStringLiteral("playlist"));
     playlist.setAttribute(QStringLiteral("id"), QStringLiteral("black_track"));
-    
-=======
-    QDomElement playlist = doc.createElement("playlist");
-    playlist.setAttribute("id", "black_track");
->>>>>>> 95cbd79d
     mlt.appendChild(playlist);
 
     QDomElement blank0 = doc.createElement(QStringLiteral("entry"));
@@ -434,22 +428,12 @@
 
     // create playlists
     int total = tracks.count();
-<<<<<<< HEAD
-
-    for (int i = 1; i <= total; ++i) {
+    for (int i = 0; i < total; ++i) {
         QDomElement playlist = doc.createElement(QStringLiteral("playlist"));
-        playlist.setAttribute(QStringLiteral("id"), "playlist" + QString::number(i));
-        playlist.setAttribute(QStringLiteral("kdenlive:track_name"), tracks.at(i-1).trackName);
-        if (tracks.at(i-1).type == AudioTrack) {
+        playlist.setAttribute(QStringLiteral("id"), "playlist" + QString::number(i+1));
+        playlist.setAttribute(QStringLiteral("kdenlive:track_name"), tracks.at(i).trackName);
+        if (tracks.at(i).type == AudioTrack) {
             playlist.setAttribute(QStringLiteral("kdenlive:audio_track"), 1);
-=======
-    for (int i = 0; i < total; ++i) {
-        QDomElement playlist = doc.createElement("playlist");
-        playlist.setAttribute("id", "playlist" + QString::number(i+1));
-        playlist.setAttribute("kdenlive:track_name", tracks.at(i).trackName);
-        if (tracks.at(i).type == AudioTrack) {
-            playlist.setAttribute("kdenlive:audio_track", 1);
->>>>>>> 95cbd79d
         }
         mlt.appendChild(playlist);
     }
@@ -459,54 +443,29 @@
     tractor.appendChild(track0);
 
     // create audio and video tracks
-<<<<<<< HEAD
-    for (int i = 1; i <= total; ++i) {
+    for (int i = 0; i < total; ++i) {
         QDomElement track = doc.createElement(QStringLiteral("track"));
-        track.setAttribute(QStringLiteral("producer"), "playlist" + QString::number(i));
-        if (tracks.at(i-1).type == AudioTrack) {
+        track.setAttribute(QStringLiteral("producer"), "playlist" + QString::number(i+1));
+        if (tracks.at(i).type == AudioTrack) {
             track.setAttribute(QStringLiteral("hide"), QStringLiteral("video"));
-        } else if (tracks.at(i-1).isBlind) {
-            if (tracks.at(i-1).isMute) {
-                track.setAttribute(QStringLiteral("hide"), QStringLiteral("all"));
-=======
-    for (int i = 0; i < total; ++i) {
-        QDomElement track = doc.createElement("track");
-        track.setAttribute("producer", "playlist" + QString::number(i+1));
-        if (tracks.at(i).type == AudioTrack) {
-            track.setAttribute("hide", "video");
         } else if (tracks.at(i).isBlind) {
             if (tracks.at(i).isMute) {
-                track.setAttribute("hide", "all");
->>>>>>> 95cbd79d
+                track.setAttribute(QStringLiteral("hide"), QStringLiteral("all"));
             }
             else track.setAttribute(QStringLiteral("hide"), QStringLiteral("video"));
         }
-<<<<<<< HEAD
-        else if (tracks.at(i-1).isMute)
+        else if (tracks.at(i).isMute)
             track.setAttribute(QStringLiteral("hide"), QStringLiteral("audio"));
         tractor.appendChild(track);
     }
 
-    for (int i = 1; i <= total; i++) {
+    for (int i = 0; i < total; i++) {
         QDomElement transition = doc.createElement(QStringLiteral("transition"));
         transition.setAttribute(QStringLiteral("always_active"), QStringLiteral("1"));
 
         QDomElement property = doc.createElement(QStringLiteral("property"));
         property.setAttribute(QStringLiteral("name"), QStringLiteral("mlt_service"));
         value = doc.createTextNode(QStringLiteral("mix"));
-=======
-        else if (tracks.at(i).isMute)
-            track.setAttribute("hide", "audio");
-        tractor.appendChild(track);
-    }
-
-    for (int i = 0; i < total; i++) {
-        QDomElement transition = doc.createElement("transition");
-        transition.setAttribute("always_active", "1");
-        QDomElement property = doc.createElement("property");
-        property.setAttribute("name", "mlt_service");
-        value = doc.createTextNode("mix");
->>>>>>> 95cbd79d
         property.appendChild(value);
         transition.appendChild(property);
 
@@ -516,15 +475,9 @@
         property.appendChild(value);
         transition.appendChild(property);
 
-<<<<<<< HEAD
         property = doc.createElement(QStringLiteral("property"));
         property.setAttribute(QStringLiteral("name"), QStringLiteral("b_track"));
-        value = doc.createTextNode(QString::number(i));
-=======
-        property = doc.createElement("property");
-        property.setAttribute("name", "b_track");
         value = doc.createTextNode(QString::number(i + 1));
->>>>>>> 95cbd79d
         property.appendChild(value);
         transition.appendChild(property);
 
@@ -549,25 +502,14 @@
             property.appendChild(doc.createTextNode(KdenliveSettings::gpu_accel() ? "movit.overlay" : "frei0r.cairoblend"));
             transition.appendChild(property);
 
-<<<<<<< HEAD
             property = doc.createElement(QStringLiteral("property"));
             property.setAttribute(QStringLiteral("name"), QStringLiteral("a_track"));
-            property.appendChild(doc.createTextNode(QString::number(i-1)));
+            property.appendChild(doc.createTextNode(QString::number(i)));
             transition.appendChild(property);
 
             property = doc.createElement(QStringLiteral("property"));
             property.setAttribute(QStringLiteral("name"), QStringLiteral("b_track"));
-            property.appendChild(doc.createTextNode(QString::number(i)));
-=======
-            property = doc.createElement("property");
-            property.setAttribute("name", "a_track");
-            property.appendChild(doc.createTextNode(QString::number(i)));
-            transition.appendChild(property);
-
-            property = doc.createElement("property");
-            property.setAttribute("name", "b_track");
             property.appendChild(doc.createTextNode(QString::number(i+1)));
->>>>>>> 95cbd79d
             transition.appendChild(property);
 
             property = doc.createElement(QStringLiteral("property"));
