--- conflicted
+++ resolved
@@ -35,7 +35,7 @@
 class ProfileParam;
 class SubtitleModel;
 class TimelineWidget;
-class DocumentObjectModel;
+class KdenliveDocObjectModel;
 
 class QUndoGroup;
 class QUndoCommand;
@@ -167,8 +167,6 @@
     void initializeSubtitles(const std::shared_ptr<SubtitleModel> m_subtitle);
     /** @brief Returns a path for current document's subtitle file. If final is true, this will be the project filename with ".srt" appended. Otherwise a file in /tmp */
     const QString subTitlePath(bool final);
-    /** @brief Creates a new project. */
-    QDomDocument createEmptyDocument(int videotracks, int audiotracks);
     /** @brief Return the document version. */
     double getDocumentVersion() const;
     /** @brief Replace proxy clips with originals for rendering. */
@@ -178,7 +176,7 @@
     QDomDocument createEmptyDocument(int videotracks, int audiotracks, bool disableProfile = true);
     /** @brief Store a reference to the timeline model. */
     void setModels(TimelineWidget *timelineWidget, std::shared_ptr<ProjectItemModel> projectModel);
-    std::shared_ptr<DocumentObjectModel> objectModel();
+    std::shared_ptr<KdenliveDocObjectModel> objectModel();
     /** @brief Returns a project item's duration. */
     std::pair<int,int> getItemInOut(const ObjectId &id);
 
@@ -222,7 +220,7 @@
     QMap<QString, QString> m_documentMetadata;
     std::weak_ptr<SubtitleModel> m_subtitleModel;
     std::shared_ptr<MarkerListModel> m_guideModel;
-    std::shared_ptr<DocumentObjectModel>m_objectModel;
+    std::shared_ptr<KdenliveDocObjectModel>m_objectModel;
     QString m_documentProfile;
     std::unique_ptr<Mlt::Profile> m_projectProfile;
     QString m_modifiedDecimalPoint;
@@ -232,11 +230,7 @@
     QString searchFileRecursively(const QDir &dir, const QString &matchSize, const QString &matchHash) const;
 
     /** @brief Creates a new project. */
-<<<<<<< HEAD
     QDomDocument createEmptyDocument(const QList<TrackInfo> &tracks, bool disableProfile = true);
-=======
-    QDomDocument createEmptyDocument(const QList<TrackInfo> &tracks);
->>>>>>> dbcd523b
 
     /** @brief Updates the project folder location entry in the kdenlive file dialogs to point to the current project folder. */
     void updateProjectFolderPlacesEntry();
