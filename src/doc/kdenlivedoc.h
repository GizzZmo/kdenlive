--- conflicted
+++ resolved
@@ -87,11 +87,6 @@
     Q_OBJECT
 
 public:
-    // static members
-    /** @brief Replace proxy clips with originals for rendering. */
-    static void useOriginals(QDomDocument &doc);
-    static void processProxyNodes(QDomNodeList producers, const QString &root, const QMap<QString, QString> &proxies);
-
     /** @brief Create a new empty Kdenlive project with the specified profile and requested number of tracks.
      *
      * @param tracks The number of <video, audio> tracks to create in the project.
@@ -269,10 +264,7 @@
     QDomDocument createEmptyDocument(int videotracks, int audiotracks, bool disableProfile = true);
     /** @brief Return the document version. */
     double getDocumentVersion() const;
-<<<<<<< HEAD
-
-=======
->>>>>>> 9099451a
+
     /** @brief Returns true if this project has subtitles. */
     bool hasSubtitles() const;
     /** @brief Generate a temporary subtitle file for a zone. */
