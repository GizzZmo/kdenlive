--- conflicted
+++ resolved
@@ -144,15 +144,10 @@
             continue;
         }
         resource = EffectsList::property(e, QStringLiteral("resource"));
-<<<<<<< HEAD
         if (resource.isEmpty()) {
             continue;
         }
-        if (!resource.startsWith(QLatin1Char('/'))) {
-=======
-        if (resource.isEmpty()) continue;
         if (QFileInfo(resource).isRelative()) {
->>>>>>> f7c16c06
             resource.prepend(root);
         }
         if (service == QLatin1String("timewarp")) {
@@ -169,11 +164,7 @@
 
         QString proxy = EffectsList::property(e, QStringLiteral("kdenlive:proxy"));
         if (proxy.length() > 1) {
-<<<<<<< HEAD
-            if (!proxy.startsWith(QLatin1Char('/'))) {
-=======
             if (QFileInfo(proxy).isRelative()) {
->>>>>>> f7c16c06
                 proxy.prepend(root);
             }
             if (!QFile::exists(proxy)) {
@@ -193,11 +184,7 @@
                 }
             }
             QString original = EffectsList::property(e, QStringLiteral("kdenlive:originalurl"));
-<<<<<<< HEAD
-            if (!original.startsWith(QLatin1Char('/'))) {
-=======
-            if (QFileInfo(resource).isRelative()) {
->>>>>>> f7c16c06
+            if (QFileInfo(original).isRelative()) {
                 original.prepend(root);
             }
             if (!QFile::exists(original)) {
@@ -358,13 +345,8 @@
             }
             item->setText(1, imageResource);
         } else {
-<<<<<<< HEAD
             item->setIcon(0, KoIconUtils::themedIcon(QStringLiteral("dialog-close")));
-            if (!resource.startsWith(QLatin1Char('/'))) {
-=======
-            item->setIcon(0, KoIconUtils::themedIcon("dialog-close"));
             if (QFileInfo(resource).isRelative()) {
->>>>>>> f7c16c06
                 resource.prepend(root);
             }
             item->setData(0, hashRole, EffectsList::property(e, QStringLiteral("kdenlive:file_hash")));
