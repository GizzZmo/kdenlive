--- conflicted
+++ resolved
@@ -231,11 +231,7 @@
     // Check existence of luma files
     foreach (const QString &lumafile, filesToCheck) {
         filePath = lumafile;
-<<<<<<< HEAD
-        if (!filePath.startsWith('/')) {
-=======
         if (QFileInfo(filePath).isRelative()) {
->>>>>>> 52c26b59
             filePath.prepend(root);
         }
         if (!QFile::exists(filePath)) {
@@ -725,27 +721,17 @@
     //|| t == TITLE_IMAGE_ELEMENT) {
 
     QUrl url = KUrlRequesterDialog::getUrl(QUrl::fromLocalFile(item->text(1)), m_dialog, i18n("Enter new location for file"));
-<<<<<<< HEAD
     if (!url.isValid()) {
         return;
     }
-    item->setText(1, url.path());
-=======
-    if (!url.isValid()) return;
     item->setText(1, url.toLocalFile());
->>>>>>> 52c26b59
     ClipType type = (ClipType) item->data(0, clipTypeRole).toInt();
     bool fixed = false;
     if (type == SlideShow && QFile::exists(url.adjusted(QUrl::RemoveFilename).toLocalFile())) {
         fixed = true;
     }
-<<<<<<< HEAD
-    if (fixed || QFile::exists(url.path())) {
+    if (fixed || QFile::exists(url.toLocalFile())) {
         item->setIcon(0, KoIconUtils::themedIcon(QStringLiteral("dialog-ok")));
-=======
-    if (fixed || QFile::exists(url.toLocalFile())) {
-        item->setIcon(0, KoIconUtils::themedIcon("dialog-ok"));
->>>>>>> 52c26b59
         int id = item->data(0, statusRole).toInt();
         if (id < 10) {
             item->setData(0, statusRole, CLIPOK);
