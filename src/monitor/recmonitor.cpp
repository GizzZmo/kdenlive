--- conflicted
+++ resolved
@@ -630,12 +630,7 @@
         } else if (device_selector->currentIndex() == BlackMagic) {
             extension = KdenliveSettings::decklink_extension();
         }
-<<<<<<< HEAD
-        QString path = QUrl(m_capturePath).path() + QDir::separator() + "capture0000." + extension;
-=======
-        else if (device_selector->currentIndex() == BlackMagic) extension = KdenliveSettings::decklink_extension();
         QString path = QUrl(m_capturePath).toLocalFile() + QDir::separator() + "capture0000." + extension;
->>>>>>> 0f367c64
         int i = 1;
         while (QFile::exists(path)) {
             QString num = QString::number(i).rightJustified(4, '0', false);
@@ -975,15 +970,9 @@
     filters << capturename + '*' + extension;
     const QStringList result = dir.entryList(filters, QDir::Files, QDir::Time);
     QList<QUrl> capturedFiles;
-<<<<<<< HEAD
     for (const QString &name : result) {
-        QUrl url = QUrl(dir.filePath(name));
-        if (QFile::exists(url.path())) {
-=======
-    foreach(const QString & name, result) {
         QUrl url = QUrl::fromLocalFile(dir.absoluteFilePath(name));
         if (QFile::exists(url.toLocalFile())) {
->>>>>>> 0f367c64
             KFileItem file(url);
             file.setDelayedMimeTypes(true);
             if (file.time(KFileItem::ModificationTime) > m_captureTime) {
