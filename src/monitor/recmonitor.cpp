/***************************************************************************
 *   Copyright (C) 2007 by Jean-Baptiste Mardelle (jb@kdenlive.org)        *
 *                                                                         *
 *   This program is free software; you can redistribute it and/or modify  *
 *   it under the terms of the GNU General Public License as published by  *
 *   the Free Software Foundation; either version 2 of the License, or     *
 *   (at your option) any later version.                                   *
 *                                                                         *
 *   This program is distributed in the hope that it will be useful,       *
 *   but WITHOUT ANY WARRANTY; without even the implied warranty of        *
 *   MERCHANTABILITY or FITNESS FOR A PARTICULAR PURPOSE.  See the         *
 *   GNU General Public License for more details.                          *
 *                                                                         *
 *   You should have received a copy of the GNU General Public License     *
 *   along with this program; if not, write to the                         *
 *   Free Software Foundation, Inc.,                                       *
 *   51 Franklin Street, Fifth Floor, Boston, MA  02110-1301  USA          *
 ***************************************************************************/

#include "recmonitor.h"
#include "monitor.h"
#include "monitormanager.h"

#include "gentime.h"
#include "kdenlivesettings.h"
#include "capture/mltdevicecapture.h"
#include "capture/managecapturesdialog.h"
#include "dialogs/profilesdialog.h"
#include "videosurface.h"
#include <config-kdenlive.h>

#include <QDebug>
#include "klocalizedstring.h"

#include <KComboBox>
#include <KFileItem>
#include <KMessageBox>
#include <KDiskFreeSpaceInfo>

#include <QMouseEvent>
#include <QMenu>
#include <QFile>
#include <QDir>
#include <QPainter>
#include <QDesktopWidget>
#include <QStandardPaths>


RecMonitor::RecMonitor(Kdenlive::MonitorId name, MonitorManager *manager, QWidget *parent) :
    AbstractMonitor(name, manager, parent),
    m_isCapturing(false),
    m_didCapture(false),
    m_isPlaying(false),
    m_captureDevice(NULL),
    m_analyse(false)
{
    setupUi(this);

    device_selector->setCurrentIndex(KdenliveSettings::defaultcapture());
    connect(device_selector, SIGNAL(currentIndexChanged(int)), this, SLOT(slotVideoDeviceChanged(int)));
    // Video widget holder
    QVBoxLayout *l = new QVBoxLayout;
    l->setContentsMargins(0, 0, 0, 0);
    l->setSpacing(0);
    l->addWidget(videoBox, 10);
    video_frame->setLayout(l);
    createVideoSurface();

    QToolBar *toolbar = new QToolBar(this);
    QHBoxLayout *hlayout = new QHBoxLayout;
    hlayout->setContentsMargins(0, 0, 0, 0);
    m_playIcon = QIcon::fromTheme("media-playback-start");
    m_pauseIcon = QIcon::fromTheme("media-playback-pause");

    m_discAction = toolbar->addAction(QIcon::fromTheme("network-connect"), i18n("Connect"));
    connect(m_discAction, SIGNAL(triggered()), this, SLOT(slotDisconnect()));

    m_rewAction = toolbar->addAction(QIcon::fromTheme("media-seek-backward"), i18n("Rewind"));
    connect(m_rewAction, SIGNAL(triggered()), this, SLOT(slotRewind()));

    m_playAction = toolbar->addAction(m_playIcon, i18n("Play"));
    connect(m_playAction, SIGNAL(triggered()), this, SLOT(slotStartPreview()));

    m_stopAction = toolbar->addAction(QIcon::fromTheme("media-playback-stop"), i18n("Stop"));
    connect(m_stopAction, SIGNAL(triggered()), this, SLOT(slotStopCapture()));
    m_stopAction->setEnabled(false);
    m_fwdAction = toolbar->addAction(QIcon::fromTheme("media-seek-forward"), i18n("Forward"));
    connect(m_fwdAction, SIGNAL(triggered()), this, SLOT(slotForward()));

    m_recAction = toolbar->addAction(QIcon::fromTheme("media-record"), i18n("Record"));
    connect(m_recAction, SIGNAL(triggered()), this, SLOT(slotRecord()));
    m_recAction->setCheckable(true);

    rec_options->setIcon(QIcon::fromTheme("system-run"));
    QMenu *menu = new QMenu(this);
    m_addCapturedClip = new QAction(i18n("Add Captured File to Project"), this);
    m_addCapturedClip->setCheckable(true);
    m_addCapturedClip->setChecked(true);
    menu->addAction(m_addCapturedClip);

    rec_audio->setChecked(KdenliveSettings::v4l_captureaudio());
    rec_video->setChecked(KdenliveSettings::v4l_capturevideo());

    m_previewSettings = new QAction(i18n("Recording Preview"), this);
    m_previewSettings->setCheckable(true);

    rec_options->setMenu(menu);
    menu->addAction(m_previewSettings);

    toolbar->addSeparator();

    QAction *configAction = toolbar->addAction(QIcon::fromTheme("configure"), i18n("Configure"));
    connect(configAction, SIGNAL(triggered()), this, SLOT(slotConfigure()));
    configAction->setCheckable(false);

    hlayout->addWidget(toolbar);
    hlayout->addWidget(&m_logger);
    hlayout->addWidget(&m_dvinfo);
    m_logger.setMaxCount(10);
    m_logger.setSizePolicy(QSizePolicy::Expanding, QSizePolicy::Expanding);
    m_logger.setFrame(false);
    //m_logger.setInsertPolicy(KComboBox::InsertAtTop);
    
    m_freeSpace = new KCapacityBar(KCapacityBar::DrawTextInline, this);
    m_freeSpace->setMaximumWidth(150);
    QFontMetricsF fontMetrics(font());
    m_freeSpace->setMaximumHeight(fontMetrics.height() * 1.2);
    hlayout->addWidget(m_freeSpace);
    connect(&m_spaceTimer, SIGNAL(timeout()), this, SLOT(slotUpdateFreeSpace()));
    m_spaceTimer.setInterval(30000);
    m_spaceTimer.setSingleShot(false);

    // Check number of monitors for FFmpeg screen capture
    int screens = QApplication::desktop()->screenCount();
    if (screens > 1) {
        for (int ix = 0; ix < screens; ix++)
            monitor_box->addItem(i18n("Monitor %1", ix));
    }
    // Update screen grab monitor choice in case we changed from fullscreen
    monitor_box->setEnabled(KdenliveSettings::grab_capture_type() == 0);

    control_frame_firewire->setLayout(hlayout);
    m_displayProcess = new QProcess;
    m_captureProcess = new QProcess;

    connect(m_captureProcess, SIGNAL(stateChanged(QProcess::ProcessState)), this, SLOT(slotProcessStatus(QProcess::ProcessState)));
    connect(m_captureProcess, SIGNAL(readyReadStandardError()), this, SLOT(slotReadProcessInfo()));
    
    QString videoDriver = KdenliveSettings::videodrivername();
    QProcessEnvironment env = QProcessEnvironment::systemEnvironment();
    env.insert("SDL_WINDOWID", QString::number(videoSurface->winId()));
    if (!videoDriver.isEmpty()) {
        if (videoDriver == "x11_noaccel") {
            env.insert("SDL_VIDEO_YUV_HWACCEL", "0");
            env.insert("SDL_VIDEODRIVER", "x11");
        } else env.insert("SDL_VIDEODRIVER", videoDriver);
    }
    m_displayProcess->setProcessEnvironment(env);
    setenv("SDL_VIDEO_ALLOW_SCREENSAVER", "1", 1);

    //qDebug() << "/////// BUILDING MONITOR, ID: " << videoSurface->winId();
    m_infoMessage = new KMessageWidget;
    QVBoxLayout *s =  static_cast <QVBoxLayout *> (layout());
    s->insertWidget(1, m_infoMessage);
    m_infoMessage->hide();
    
    slotVideoDeviceChanged(device_selector->currentIndex());
    m_previewSettings->setChecked(KdenliveSettings::enable_recording_preview());
    connect(m_previewSettings, SIGNAL(triggered(bool)), this, SLOT(slotChangeRecordingPreview(bool)));
}

RecMonitor::~RecMonitor()
{
    m_spaceTimer.stop();
    delete m_captureProcess;
    delete m_displayProcess;
    delete m_captureDevice;
    delete m_infoMessage;
}

void RecMonitor::mouseDoubleClickEvent(QMouseEvent * event)
{
    if (!KdenliveSettings::openglmonitors() && videoBox && videoBox->isVisible()) {
        videoBox->switchFullScreen();
        event->accept();
    }
}

void RecMonitor::slotSwitchFullScreen()
{
    videoBox->switchFullScreen();
}

void RecMonitor::stop()
{
    // Special case: when recording audio only, do not stop so that we can do voiceover.
    if (device_selector->currentIndex() == ScreenBag || (device_selector->currentIndex() == Video4Linux && !rec_video->isChecked())) return;
    slotStopCapture();
}

void RecMonitor::start()
{
    //slotStartPreview(true);
}

void RecMonitor::slotConfigure()
{
    emit showConfigDialog(4, device_selector->currentIndex());
}

void RecMonitor::slotUpdateCaptureFolder(const QString &currentProjectFolder)
{
    if (KdenliveSettings::capturetoprojectfolder()) m_capturePath = currentProjectFolder;
    else m_capturePath = KdenliveSettings::capturefolder();
    if (m_captureProcess) {
        m_captureProcess->setWorkingDirectory(m_capturePath);
        if (m_captureProcess->state() != QProcess::NotRunning) {
            if (device_selector->currentIndex() == Firewire)
                KMessageBox::information(this, i18n("You need to disconnect and reconnect in the capture monitor to apply your changes"), i18n("Capturing"));
            else KMessageBox::information(this, i18n("You need to stop capture before your changes can be applied"), i18n("Capturing"));
        } else slotVideoDeviceChanged(device_selector->currentIndex());
    }
    // update free space info
    slotUpdateFreeSpace();
}

void RecMonitor::slotUpdateFullScreenGrab()
{
    // Update screen grab monitor choice in case we changed from fullscreen
    monitor_box->setEnabled(KdenliveSettings::grab_capture_type() == 0);
}

void RecMonitor::slotVideoDeviceChanged(int ix)
{
    QString capturefile;
    QString capturename;
    if (m_infoMessage->isVisible()) {
        m_infoMessage->animatedHide();
    }
    m_previewSettings->setEnabled(ix == Video4Linux || ix == BlackMagic);
    control_frame->setVisible(ix == Video4Linux);
    monitor_box->setVisible(ix == ScreenBag && monitor_box->count() > 0);
    m_playAction->setVisible(ix != ScreenBag);
    m_fwdAction->setVisible(ix == Firewire);
    m_discAction->setVisible(ix == Firewire);
    m_rewAction->setVisible(ix == Firewire);
    m_recAction->setEnabled(ix != Firewire);
    m_logger.setVisible(ix == BlackMagic);
    if (m_captureDevice) {
        // MLT capture still running, abort
        m_monitorManager->clearScopeSource();
        m_captureDevice->stop();
        delete m_captureDevice;
        m_captureDevice = NULL;
    }

    // The m_videoBox container has to be shown once before the MLT consumer is build, or preview will fail
    videoBox->setHidden(ix != Video4Linux && ix != BlackMagic);
    videoBox->setHidden(true);
    switch (ix) {
    case ScreenBag:
        m_discAction->setEnabled(false);
        m_rewAction->setEnabled(false);
        m_fwdAction->setEnabled(false);
        m_stopAction->setEnabled(false);
        m_playAction->setEnabled(false);
	if (KdenliveSettings::ffmpegpath().isEmpty()) {
	    QString exepath = QStandardPaths::findExecutable(QString("ffmpeg%1").arg(FFMPEG_SUFFIX));
	    if (exepath.isEmpty()) {
		// Check for libav version
		exepath = QStandardPaths::findExecutable("avconv");
	    }
	    if (exepath.isEmpty()) showWarningMessage(i18n("ffmpeg or avconv not found,\n please install it for screen grabs"));
	    else KdenliveSettings::setFfmpegpath(exepath);
	}
        if (!KdenliveSettings::ffmpegpath().isEmpty()) {
	    if (!Render::checkX11Grab()) {
		// FFmpeg does not support screen grab
		showWarningMessage(i18n("Your FFmpeg / Libav installation\n does not support screen grab"));
		m_recAction->setEnabled(false);
	    }
	    else video_frame->setPixmap(mergeSideBySide(QIcon::fromTheme("video-display").pixmap(QSize(50, 50)), i18n("Press record button\nto start screen capture\nFiles will be saved in:\n%1", m_capturePath)));
	}
        //video_frame->setText(i18n("Press record button\nto start screen capture"));
        break;
    case Video4Linux:
        m_stopAction->setEnabled(false);
        m_playAction->setEnabled(true);
        checkDeviceAvailability();
        break;
    case BlackMagic:
        m_stopAction->setEnabled(false);
        m_playAction->setEnabled(true);
        capturefile = m_capturePath;
        if (!capturefile.endsWith('/')) capturefile.append('/');
        capturename = KdenliveSettings::decklink_filename();
        capturename.append("xxx.");
        capturename.append(KdenliveSettings::decklink_extension());
        capturefile.append(capturename);
        video_frame->setPixmap(mergeSideBySide(QIcon::fromTheme("camera-photo").pixmap(QSize(50, 50)), i18n("Plug your camcorder and\npress play button\nto start preview.\nFiles will be saved in:\n%1", capturefile)));
        break;
    default: // FIREWIRE
        m_discAction->setEnabled(true);
        m_stopAction->setEnabled(false);
        m_playAction->setEnabled(false);
        m_rewAction->setEnabled(false);
        m_fwdAction->setEnabled(false);

        // Check that dvgab is available
        if (KdenliveSettings::dvgrab_path().isEmpty()) {
            QString dvgrabpath = QStandardPaths::findExecutable("dvgrab");
            if (dvgrabpath.isEmpty()) {
		showWarningMessage(i18n("dvgrab utility not found,\n please install it for firewire capture"));
	    }
            else KdenliveSettings::setDvgrab_path(dvgrabpath);
        } else {
            // Show capture info
            capturefile = m_capturePath;
            if (!capturefile.endsWith('/')) capturefile.append('/');
            capturename = KdenliveSettings::dvgrabfilename();
            if (capturename.isEmpty()) capturename = "capture";
            QString extension;
            switch (KdenliveSettings::firewireformat()) {
            case 0:
                extension = ".dv";
                break;
            case 1:
            case 2:
                extension = ".avi";
                break;
            case 3:
                extension = ".m2t";
                break;
            }
            capturename.append("xxx" + extension);
            capturefile.append(capturename);
            video_frame->setPixmap(mergeSideBySide(QIcon::fromTheme("network-connect").pixmap(QSize(50, 50)), i18n("Plug your camcorder and\npress connect button\nto initialize connection\nFiles will be saved in:\n%1", capturefile)));
        }
        break;
    }
}

void RecMonitor::slotSetInfoMessage(const QString &message)
{
    m_logger.insertItem(0, message);
}

QPixmap RecMonitor::mergeSideBySide(const QPixmap& pix, const QString &txt)
{
    QPainter p;
    QRect r = QApplication::fontMetrics().boundingRect(QRect(0, 0, video_frame->width(), video_frame->height()), Qt::AlignLeft, txt);
    int strWidth = r.width();
    int strHeight = r.height();
    int pixWidth = pix.width();
    int pixHeight = pix.height();
    QPixmap res(strWidth + 8 + pixWidth, qMax(strHeight, pixHeight));
    res.fill(Qt::transparent);
    p.begin(&res);
    p.drawPixmap(0, 0, pix);
    p.setPen(palette().text().color());
    p.drawText(QRect(pixWidth + 8, 0, strWidth, strHeight), 0, txt);
    p.end();
    return res;
}


void RecMonitor::checkDeviceAvailability()
{
    if (!QFile::exists(KdenliveSettings::video4vdevice())) {
        rec_video->setChecked(false);
	rec_video->setEnabled(false);
        video_frame->setPixmap(mergeSideBySide(QIcon::fromTheme("camera-web").pixmap(QSize(50, 50)), i18n("Cannot read from device %1\nPlease check drivers and access rights.", KdenliveSettings::video4vdevice())));
    } else {
	rec_video->setEnabled(true);
        video_frame->setPixmap(mergeSideBySide(QIcon::fromTheme("camera-web").pixmap(QSize(50, 50)), i18n("Press play or record button\nto start video capture\nFiles will be saved in:\n%1", m_capturePath)));
    }
}

void RecMonitor::slotDisconnect()
{
    if (m_captureProcess->state() == QProcess::NotRunning) {
        m_captureTime = QDateTime::currentDateTime();
        //qDebug() << "CURRENT TIME: " << m_captureTime.toString();       
        m_didCapture = false;
        slotStartPreview(false);
        m_discAction->setIcon(QIcon::fromTheme("network-disconnect"));
        m_discAction->setText(i18n("Disconnect"));
        m_recAction->setEnabled(true);
        m_stopAction->setEnabled(true);
        m_playAction->setEnabled(true);
        m_rewAction->setEnabled(true);
        m_fwdAction->setEnabled(true);
    } else {
        m_captureProcess->write("q", 1);
        QTimer::singleShot(1000, m_captureProcess, SLOT(kill()));
        if (m_didCapture) manageCapturedFiles();
        m_didCapture = false;
    }
}

void RecMonitor::slotRewind()
{
    m_captureProcess->write("a", 1);
}

void RecMonitor::slotForward()
{
    m_captureProcess->write("z", 1);
}

void RecMonitor::slotStopCapture()
{
    // stop capture
    if (!m_isCapturing && !m_isPlaying) return;
    videoBox->setHidden(true);
    control_frame->setEnabled(true);
    slotActivateMonitor();
    switch (device_selector->currentIndex()) {
    case Firewire:
        m_captureProcess->write("\e", 2);
        m_playAction->setIcon(m_playIcon);
        m_playAction->setToolTip(i18n("Play"));
        m_isPlaying = false;
        break;
    case ScreenBag:
	m_captureProcess->terminate();
        QTimer::singleShot(1500, m_captureProcess, SLOT(kill()));
        break;
    case Video4Linux:
    case BlackMagic:
        if (m_captureDevice) {
            m_captureDevice->stop();
        }
        m_previewSettings->setEnabled(true);
        m_isCapturing = false;
        m_isPlaying = false;
        m_playAction->setEnabled(true);
        m_stopAction->setEnabled(false);
        m_recAction->setEnabled(true);
        slotSetInfoMessage(i18n("Capture stopped"));
        m_isCapturing = false;
        m_recAction->setChecked(false);
        if (m_addCapturedClip->isChecked() && !m_captureFile.isEmpty() && QFile::exists(m_captureFile.path())) {
            emit addProjectClip(m_captureFile);
            m_captureFile.clear();
        }
        break;
    default:
        break;
    }
}

void RecMonitor::slotStartPreview(bool play)
{
    if (m_captureProcess->state() != QProcess::NotRunning) {
        if (device_selector->currentIndex() == Firewire) {
            videoBox->setHidden(false);
            if (m_isPlaying) {
                m_captureProcess->write("k", 1);
                //captureProcess->write("\e", 2);
                m_playAction->setIcon(m_playIcon);
                m_playAction->setToolTip(i18n("Play"));
                m_isPlaying = false;
            } else {
                m_captureProcess->write("p", 1);
                m_playAction->setIcon(m_pauseIcon);
                m_playAction->setToolTip(i18n("Pause"));
                m_isPlaying = true;
            }
        }
        return;
    }
    slotActivateMonitor();
    if (m_isPlaying) return;
    m_captureArgs.clear();
    m_displayArgs.clear();
    m_isPlaying = false;
    QString capturename = KdenliveSettings::dvgrabfilename();
    QString path;
    MltVideoProfile profile;
    QString producer;
    QStringList dvargs = KdenliveSettings::dvgrabextra().simplified().split(' ', QString::SkipEmptyParts);
    int ix = device_selector->currentIndex();
    bool isXml;
    if (ix != Video4Linux && ix != BlackMagic && ix != Firewire) {
            // no need for sdl preview
            videoBox->setHidden(true);
    } else {
            videoBox->setHidden(false);
            videoBox->show();
    }
    switch (ix) {
    case Firewire:
        switch (KdenliveSettings::firewireformat()) {
        case 0:
            // RAW DV CAPTURE
            m_captureArgs << "--format" << "raw";
            m_displayArgs << "-f" << "dv";
            break;
        case 1:
            // DV type 1
            m_captureArgs << "--format" << "dv1";
            m_displayArgs << "-f" << "dv";
            break;
        case 2:
            // DV type 2
            m_captureArgs << "--format" << "dv2";
            m_displayArgs << "-f" << "dv";
            break;
        case 3:
            // HDV CAPTURE
            m_captureArgs << "--format" << "hdv";
            m_displayArgs << "-f" << "mpegts";
            break;
        }
        if (KdenliveSettings::firewireautosplit()) m_captureArgs << "--autosplit";
        if (KdenliveSettings::firewiretimestamp()) m_captureArgs << "--timestamp";
        if (!dvargs.isEmpty()) {
            m_captureArgs << dvargs;
        }
        m_captureArgs << "-i";
        if (capturename.isEmpty()) capturename = "capture";
        m_captureArgs << capturename << "-";

        m_displayArgs << "-x" << QString::number(video_frame->width()) << "-y" << QString::number(video_frame->height()) << "-noframedrop" << "-";

        m_captureProcess->setStandardOutputProcess(m_displayProcess);
        m_captureProcess->setWorkingDirectory(m_capturePath);
        //qDebug() << "Capture: Running dvgrab " << m_captureArgs.join(" ");

        m_captureProcess->start(KdenliveSettings::dvgrab_path(), m_captureArgs);
        if (play) m_captureProcess->write(" ", 1);
        m_discAction->setEnabled(true);
        break;
    case Video4Linux:
        path = QStandardPaths::writableLocation(QStandardPaths::DataLocation) + "/profiles/video4linux";
        buildMltDevice(path);
        profile = ProfilesDialog::getVideoProfile(path);
        producer = getV4lXmlPlaylist(profile, &isXml);

        //producer = QString("avformat-novalidate:video4linux2:%1?width:%2&height:%3&frame_rate:%4").arg(KdenliveSettings::video4vdevice()).arg(profile.width).arg(profile.height).arg((double) profile.frame_rate_num / profile.frame_rate_den);
        if (!m_captureDevice->slotStartPreview(producer, isXml)) {
            // v4l capture failed to start
            video_frame->setText(i18n("Failed to start Video4Linux,\ncheck your parameters..."));
            videoBox->setHidden(true);

        } else {
            m_playAction->setEnabled(false);
            m_stopAction->setEnabled(true);
            m_isPlaying = true;
        }

        break;
    case BlackMagic:
        path = KdenliveSettings::current_profile();
        slotActivateMonitor();
        buildMltDevice(path);
        producer = QString("decklink:%1").arg(KdenliveSettings::decklink_capturedevice());
        if (!m_captureDevice->slotStartPreview(producer)) {
            // v4l capture failed to start
            video_frame->setText(i18n("Failed to start Decklink,\ncheck your parameters..."));
            videoBox->setHidden(true);

        } else {
            m_playAction->setEnabled(false);
            m_stopAction->setEnabled(true);
            m_isPlaying = true;
        }
        break;
    default:
        break;
    }

    control_frame->setEnabled(false);

    if (device_selector->currentIndex() == Firewire) {
        //qDebug() << "Capture: Running ffplay " << m_displayArgs.join(" ");
        m_displayProcess->start(KdenliveSettings::ffplaypath(), m_displayArgs);
        //video_frame->setText(i18n("Initialising..."));
    } else {
        // do something when starting screen grab
    }
}

void RecMonitor::slotRecord()
{
    m_error.clear();
<<<<<<< HEAD
    video_frame->setText("");// clear error text from previous run if any.
=======
    video_frame->clear();// clear error text from previous run if any.
>>>>>>> a9104f39
    // ^^ This does clear the error text but the change is not visible straight way in the UI
    // it only becomes visible after the capture is complete. Vincent and JBM - how come? What can
    // we do to make the error text go way as soon as a new capture starts. It is missleading to the user
    // to have the error still display while we are happily capturing.
    if (m_captureProcess->state() == QProcess::NotRunning && device_selector->currentIndex() == Firewire) {
        slotStartPreview();
    }
    if (m_isCapturing) {
        // User stopped capture
        slotStopCapture();
        return;
    } else if (device_selector->currentIndex() == Firewire) {
        m_isCapturing = true;
        m_didCapture = true;
        m_captureProcess->write("c\n", 3);
        m_spaceTimer.start();
        return;
    }
    if (m_captureProcess->state() == QProcess::NotRunning) {
        m_logger.clear();
        m_recAction->setChecked(true);
        QString extension = "mpg";
        if (device_selector->currentIndex() == ScreenBag) {
	    extension = KdenliveSettings::grab_extension();
	}
        else if (device_selector->currentIndex() == Video4Linux) {
            // TODO: when recording audio only, allow configuration?
            if (!rec_video->isChecked()) extension = "wav";
            else extension = KdenliveSettings::v4l_extension();
        }
        else if (device_selector->currentIndex() == BlackMagic) extension = KdenliveSettings::decklink_extension();
        QString path = QUrl(m_capturePath).path() + QDir::separator() + "capture0000." + extension;
        int i = 1;
        while (QFile::exists(path)) {
            QString num = QString::number(i).rightJustified(4, '0', false);
            path = QUrl(m_capturePath).path() + QDir::separator() + "capture" + num + '.' + extension;
            ++i;
        }
        m_captureFile = QUrl(path);

        m_captureArgs.clear();
        m_displayArgs.clear();
        QString args;
        QString playlist;
        QString v4lparameters;
        MltVideoProfile profile;
        bool showPreview;
	bool isXml;
	QString captureSize;
        int screen = -1;
        if (monitor_box->count() > 0) {
            // Multi monitor setup, capture monitor selected by user
            screen = monitor_box->currentIndex();
        }
	QRect screenSize = QApplication::desktop()->screenGeometry(screen);
        QString capturename = KdenliveSettings::dvgrabfilename();
        if (capturename.isEmpty()) capturename = "capture";

        switch (device_selector->currentIndex()) {
        case Video4Linux: //ffmpeg capture
            if (rec_video->isChecked()) slotActivateMonitor();
            path = QStandardPaths::writableLocation(QStandardPaths::DataLocation) + "/profiles/video4linux";
            profile = ProfilesDialog::getVideoProfile(path);
            buildMltDevice(path);
            playlist = getV4lXmlPlaylist(profile, &isXml);

            v4lparameters = KdenliveSettings::v4l_parameters();

            // TODO: when recording audio only, allow param configuration?
            if (!rec_video->isChecked()) v4lparameters.clear();

            // Add alsa audio capture
            if (!rec_audio->isChecked()) {
                // if we do not want audio, make sure that we don't have audio encoding parameters
                // this is required otherwise the MLT avformat consumer will not close properly
                if (v4lparameters.contains("acodec")) {
                    QString endParam = v4lparameters.section("acodec", 1);
                    int vcodec = endParam.indexOf(" vcodec");
                    int format = endParam.indexOf(" f=");
                    int cutPosition = -1;
                    if (vcodec > -1) {
                        if (format  > -1) {
                            cutPosition = qMin(vcodec, format);
                        }
                        else cutPosition = vcodec;
                    }
                    else if (format  > -1) {
                        cutPosition = format;
                    }
                    else {
                        // nothing interesting in end params
                        endParam.clear();
                    }
                    if (cutPosition > -1) {
                        endParam.remove(0, cutPosition);
                    }
                    v4lparameters = QString(v4lparameters.section("acodec", 0, 0) + "an=1 " + endParam).simplified();
                }
            }

            showPreview = m_previewSettings->isChecked();
            if (!rec_video->isChecked()) showPreview = false;

            if (m_captureDevice->slotStartCapture(v4lparameters, m_captureFile.path(), playlist, showPreview, isXml)) {
                videoBox->setHidden(false);
                m_isCapturing = true;
                m_recAction->setEnabled(false);
                m_stopAction->setEnabled(true);
                m_previewSettings->setEnabled(false);
                control_frame->setEnabled(false);
            }
            else {
                video_frame->setText(i18n("Failed to start ffmpeg capture,\ncheck your parameters..."));
                videoBox->setHidden(true);
                m_recAction->blockSignals(true);
                m_recAction->setChecked(false);
                m_recAction->blockSignals(false);
                m_isCapturing = false;
            }
            break;

        case BlackMagic:// BlackMagic capture
            slotActivateMonitor();
            path = KdenliveSettings::current_profile();
            profile = ProfilesDialog::getVideoProfile(path);
            buildMltDevice(path);

            playlist = QString("<producer id=\"producer0\" in=\"0\" out=\"99999\"><property name=\"mlt_type\">producer</property><property name=\"length\">100000</property><property name=\"eof\">pause</property><property name=\"resource\">%1</property><property name=\"mlt_service\">decklink</property></producer>").arg(KdenliveSettings::decklink_capturedevice());

            if (m_captureDevice->slotStartCapture(KdenliveSettings::decklink_parameters(), m_captureFile.path(), QString("decklink:%1").arg(KdenliveSettings::decklink_capturedevice()), m_previewSettings->isChecked(), false)) {
                videoBox->setHidden(false);
                m_isCapturing = true;
                slotSetInfoMessage(i18n("Capturing to %1", m_captureFile.fileName()));
                m_recAction->setEnabled(false);
                m_stopAction->setEnabled(true);
                m_previewSettings->setEnabled(false);
            }
            else {
                video_frame->setText(i18n("Failed to start Decklink,\ncheck your parameters..."));
                slotSetInfoMessage(i18n("Failed to start capture"));
                videoBox->setHidden(true);
                m_isCapturing = false;
            }
            break;

        case ScreenBag:// screen grab capture
	    m_captureArgs << "-f" << "x11grab";
	    if (KdenliveSettings::grab_follow_mouse()) m_captureArgs << "-follow_mouse" << "centered";
	    if (!KdenliveSettings::grab_hide_frame()) m_captureArgs << "-show_region" << "1";
	    captureSize = ":0.0";
            if (KdenliveSettings::grab_capture_type() == 0) {
                // Full screen capture
		m_captureArgs << "-s" << QString::number(screenSize.width()) + 'x' + QString::number(screenSize.height());
                captureSize.append('+' + QString::number(screenSize.left()) + '.' + QString::number(screenSize.top()));
	    } else {
                // Region capture
                m_captureArgs << "-s" << QString::number(KdenliveSettings::grab_width()) + 'x' + QString::number(KdenliveSettings::grab_height());
                captureSize.append('+' + QString::number(KdenliveSettings::grab_offsetx()) + '.' + QString::number(KdenliveSettings::grab_offsetx()));
            }
            // fps
            m_captureArgs << "-r" << QString::number(KdenliveSettings::grab_fps());
            if (KdenliveSettings::grab_hide_mouse()) captureSize.append("+nomouse");
	    m_captureArgs << "-i" << captureSize;
        if (!KdenliveSettings::grab_parameters().simplified().isEmpty())
            m_captureArgs << KdenliveSettings::grab_parameters().simplified().split(' ');
	    m_captureArgs << path;
	    
            m_isCapturing = true;
	    m_recAction->setEnabled(false);
            /*if (KdenliveSettings::rmd_capture_audio()) {
                m_captureArgs << "--freq" << KdenliveSettings::rmd_freq();
                m_captureArgs << "--channels" << QString::number(KdenliveSettings::rmd_audio_channels());
                if (KdenliveSettings::rmd_use_jack()) {
                    m_captureArgs << "--use-jack";
                    QStringList ports = KdenliveSettings::rmd_jackports().split(' ', QString::SkipEmptyParts);
                    for (int i = 0; i < ports.count(); ++i) {
                        m_captureArgs << ports.at(i);
                    }
                    if (KdenliveSettings::rmd_jack_buffer() > 0.0)
                        m_captureArgs << "--ring-buffer-size" << QString::number(KdenliveSettings::rmd_jack_buffer());
                } else {
                    if (!KdenliveSettings::rmd_alsadevicename().isEmpty())
                        m_captureArgs << "--device" << KdenliveSettings::rmd_alsadevicename();
                    if (KdenliveSettings::rmd_alsa_buffer() > 0)
                        m_captureArgs << "--buffer-size" << QString::number(KdenliveSettings::rmd_alsa_buffer());
                }
            } else m_captureArgs << "--no-sound";*/

            m_captureProcess->start(KdenliveSettings::ffmpegpath(), m_captureArgs);
	    if (!m_captureProcess->waitForStarted()) {
		// Problem launching capture app
		showWarningMessage(i18n("Failed to start the capture application:\n%1", KdenliveSettings::ffmpegpath()));
	    }
            ////qDebug() << "// Screen grab params: " << m_captureArgs;
            break;
        default:
            break;
        }


        if (device_selector->currentIndex() == Firewire) {
            m_isCapturing = true;
            //qDebug() << "Capture: Running ffplay " << m_displayArgs.join(" ");
            m_displayProcess->start(KdenliveSettings::ffplaypath(), m_displayArgs);
            video_frame->setText(i18n("Initialising..."));
        }
    } else {
        // stop capture
        m_displayProcess->kill();
        //captureProcess->kill();
        QTimer::singleShot(1000, this, SLOT(slotRecord()));
    }
}


void RecMonitor::showWarningMessage(const QString &text, bool logAction)
{
    m_infoMessage->setText(text);
    m_infoMessage->setMessageType(KMessageWidget::Warning);
    if (logAction) {
	QAction *manualAction = new QAction(i18n("Show log"), this);
	connect(manualAction, SIGNAL(triggered()), this, SLOT(slotShowLog()));
	m_infoMessage->addAction(manualAction);
    }

    if (isVisible())
       m_infoMessage->animatedShow();
}

const QString RecMonitor::getV4lXmlPlaylist(const MltVideoProfile &profile, bool *isXml)
{
    QString playlist;
    if (rec_video->isChecked() && rec_audio->isChecked()) {
	// We want to capture audio and video, use xml playlist
	*isXml = true;
	playlist = QString("<mlt title=\"capture\" LC_NUMERIC=\"C\"><profile description=\"v4l\" width=\"%1\" height=\"%2\" progressive=\"%3\" sample_aspect_num=\"%4\" sample_aspect_den=\"%5\" display_aspect_num=\"%6\" display_aspect_den=\"%7\" frame_rate_num=\"%8\" frame_rate_den=\"%9\" colorspace=\"%10\"/>").arg(profile.width).arg(profile.height).arg(profile.progressive).arg(profile.sample_aspect_num).arg(profile.sample_aspect_den).arg(profile.display_aspect_num).arg(profile.display_aspect_den).arg(profile.frame_rate_num).arg(profile.frame_rate_den).arg(profile.colorspace);

        playlist.append(QString("<producer id=\"producer0\" in=\"0\" out=\"999999\"><property name=\"mlt_type\">producer</property><property name=\"length\">1000000</property><property name=\"eof\">loop</property><property name=\"resource\">video4linux2:%1?width:%2&amp;height:%3&amp;frame_rate:%4</property><property name=\"mlt_service\">avformat-novalidate</property></producer><playlist id=\"playlist0\"><entry producer=\"producer0\" in=\"0\" out=\"999999\"/></playlist>").arg(KdenliveSettings::video4vdevice()).arg(profile.width).arg(profile.height).arg((double) profile.frame_rate_num / profile.frame_rate_den));
    
        playlist.append(QString("<producer id=\"producer1\" in=\"0\" out=\"999999\"><property name=\"mlt_type\">producer</property><property name=\"length\">1000000</property><property name=\"resource\">alsa:%1?channels=%2</property><property name=\"audio_index\">0</property><property name=\"video_index\">-1</property><property name=\"mlt_service\">avformat-novalidate</property></producer><playlist id=\"playlist1\"><entry producer=\"producer1\" in=\"0\" out=\"999999\"/></playlist>").arg(KdenliveSettings::v4l_alsadevicename()).arg(KdenliveSettings::alsachannels()));

	playlist.append("<tractor id=\"tractor0\" title=\"video0\" global_feed=\"1\" in=\"0\" out=\"999999\">");
	playlist.append("<track producer=\"playlist0\"/><track producer=\"playlist1\"/>");
	playlist.append("</tractor></mlt>");
    }
    else if (rec_audio->isChecked()) {
	// Audio only recording
	*isXml = false;
	playlist =QString("alsa:%1?channels=%2").arg(KdenliveSettings::v4l_alsadevicename()).arg(KdenliveSettings::alsachannels());
    }
    else {
	// Video only recording
	*isXml = false;
	playlist =QString("video4linux2:%1?width:%2&amp;height:%3&amp;frame_rate:%4").arg(KdenliveSettings::video4vdevice()).arg(profile.width).arg(profile.height).arg((double) profile.frame_rate_num / profile.frame_rate_den);
	
    }
    
    return playlist;
}

/*
void RecMonitor::slotStartGrab(const QRect &rect) {
    rgnGrab->deleteLater();
    QApplication::restoreOverrideCursor();
    show();
    if (rect.isNull()) return;
    int width = rect.width();
    int height = rect.height();
    if (width % 2 != 0) width--;
    if (height % 2 != 0) height--;
    QString args = KdenliveSettings::screengrabcapture().replace("%size", QString::number(width) + 'x' + QString::number(height)).replace("%offset", "+" + QString::number(rect.x()) + ',' + QString::number(rect.y()));
    if (KdenliveSettings::screengrabenableaudio()) {
        // also capture audio
        if (KdenliveSettings::useosscapture()) m_captureArgs << KdenliveSettings::screengrabosscapture().simplified().split(' ');
        else m_captureArgs << KdenliveSettings::screengrabalsacapture2().simplified().split(' ');
    }
    m_captureArgs << args.simplified().split(' ') << KdenliveSettings::screengrabencoding().simplified().split(' ') << m_captureFile.path();
    m_isCapturing = true;
    video_frame->setText(i18n("Capturing..."));
    if (KdenliveSettings::screengrabenableaudio() && !KdenliveSettings::useosscapture()) {
        QStringList alsaArgs = KdenliveSettings::screengrabalsacapture().simplified().split(' ');
        alsaProcess->setStandardOutputProcess(captureProcess);
        //qDebug() << "Capture: Running arecord " << alsaArgs.join(" ");
        alsaProcess->start("arecord", alsaArgs);
    }
    //qDebug() << "Capture: Running ffmpeg " << m_captureArgs.join(" ");
    captureProcess->start(KdenliveSettings::ffmpegpath(), m_captureArgs);
}*/

void RecMonitor::slotProcessStatus(QProcess::ProcessState status)
{
    if (status == QProcess::NotRunning) {
        m_displayProcess->kill();
        if (m_isCapturing && device_selector->currentIndex() != Firewire)
            if (m_addCapturedClip->isChecked() && !m_captureFile.isEmpty() && QFile::exists(m_captureFile.path())) {
                emit addProjectClip(m_captureFile);
                m_captureFile.clear();
            }
        if (device_selector->currentIndex() == Firewire) {
            m_discAction->setIcon(QIcon::fromTheme("network-connect"));
            m_discAction->setText(i18n("Connect"));
            m_playAction->setEnabled(false);
            m_rewAction->setEnabled(false);
            m_fwdAction->setEnabled(false);
            m_recAction->setEnabled(false);
        }
        else {
	    m_recAction->setEnabled(true);
	}
        m_isPlaying = false;
        m_playAction->setIcon(m_playIcon);
        m_playAction->setToolTip(i18n("Play"));
        m_recAction->setChecked(false);
        m_stopAction->setEnabled(false);
        device_selector->setEnabled(true);
        if (m_captureProcess) {
            if (m_captureProcess->exitStatus() == QProcess::CrashExit) {
                showWarningMessage(i18n("Capture crashed, please check your parameters"), true);
            } else {
                if (device_selector->currentIndex() != ScreenBag) {
                    video_frame->setText(i18n("Not connected"));
                } else {
                    int code = m_captureProcess->exitCode();
                    if (code != 0 && code != 255) {
                        showWarningMessage(i18n("Capture crashed, please check your parameters"), true);
                    } else {
                        video_frame->setPixmap(mergeSideBySide(QIcon::fromTheme("video-display").pixmap(QSize(50, 50)), i18n("Press record button\nto start screen capture\nFiles will be saved in:\n%1", m_capturePath)));
                    }
                }
            }
        }
        m_isCapturing = false;

        m_spaceTimer.stop();
        // update free space info
        slotUpdateFreeSpace();
    } else {
        if (device_selector->currentIndex()) m_stopAction->setEnabled(true);
        device_selector->setEnabled(false);
    }
}

void RecMonitor::manageCapturedFiles()
{
    QString extension;
    switch (KdenliveSettings::firewireformat()) {
    case 0:
        extension = ".dv";
        break;
    case 1:
    case 2:
        extension = ".avi";
        break;
    case 3:
        extension = ".m2t";
        break;
    }
    QDir dir(m_capturePath);
    QStringList filters;
    QString capturename = KdenliveSettings::dvgrabfilename();
    if (capturename.isEmpty()) capturename = "capture";
    filters << capturename + '*' + extension;
    const QStringList result = dir.entryList(filters, QDir::Files, QDir::Time);
    QList<QUrl> capturedFiles;
    foreach(const QString & name, result) {
        QUrl url = QUrl(dir.filePath(name));
        if (QFile::exists(url.path())) {
            KFileItem file(url);
            file.setDelayedMimeTypes(true);
            if (file.time(KFileItem::ModificationTime) > m_captureTime) {
                // The file was captured in the last batch
                if (url.fileName().contains(':')) {
                    // Several dvgrab options (--timecode,...) use : in the file name, which is
                    // not supported by MLT, so rename them
                    QString newUrl = url.adjusted(QUrl::RemoveFilename).path() + QDir::separator() + url.fileName().replace(':', '_');
                    if (QFile::rename(url.path(), newUrl)) {
                        url = QUrl(newUrl);
                    }

                }
                capturedFiles.append(url);
            }
        }
    }
    //qDebug() << "Found : " << capturedFiles.count() << " new capture files";
    //qDebug() << capturedFiles;

    if (!capturedFiles.isEmpty()) {
        QPointer<ManageCapturesDialog> d = new ManageCapturesDialog(capturedFiles, this);
        if (d->exec() == QDialog::Accepted) {
            emit addProjectClipList(d->importFiles());
        }
        delete d;
    }
}

// virtual
void RecMonitor::mousePressEvent(QMouseEvent *event)
{
    if (m_freeSpace->underMouse()) slotUpdateFreeSpace();
    else QWidget::mousePressEvent(event);
}

void RecMonitor::slotUpdateFreeSpace()
{
    if (m_capturePath.isEmpty()) return;
    KDiskFreeSpaceInfo info = KDiskFreeSpaceInfo::freeSpaceInfo(m_capturePath);
    if (info.isValid() && info.size() > 0) {
        m_freeSpace->setValue(100 * info.used() / info.size());
        m_freeSpace->setText(i18n("Free space: %1", KIO::convertSize(info.available())));
        m_freeSpace->update();
    }
}

void RecMonitor::slotPlay()
{
    /*if (m_isPlaying) slotStopCapture();
    else slotStartPreview(true);*/
}

void RecMonitor::slotReadProcessInfo()
{
    QString data = m_captureProcess->readAllStandardError().simplified();
    if (device_selector->currentIndex() == ScreenBag) {
	m_error.append(data + '\n');
    }
    else if (device_selector->currentIndex() == Firewire) {
	data = data.section('"', 2, 2).simplified();
	m_dvinfo.setText(data.left(11));
	m_dvinfo.updateGeometry();
    }
}

void RecMonitor::slotShowLog()
{
    KMessageBox::information(this, m_error);
}

AbstractRender *RecMonitor::abstractRender()
{
    return m_captureDevice;
}


void RecMonitor::analyseFrames(bool analyse)
{
    m_analyse = analyse;
    if (m_captureDevice) m_captureDevice->sendFrameForAnalysis = analyse;
}

void RecMonitor::slotDroppedFrames(int dropped)
{
    slotSetInfoMessage(i18n("%1 dropped frames", dropped));
}

void RecMonitor::buildMltDevice(const QString &path)
{
    if (m_captureDevice == NULL) {
	m_monitorManager->updateScopeSource();
        m_captureDevice = new MltDeviceCapture(path, videoSurface, this);
        connect(m_captureDevice, SIGNAL(droppedFrames(int)), this, SLOT(slotDroppedFrames(int)));
        m_captureDevice->sendFrameForAnalysis = m_analyse;
        m_monitorManager->updateScopeSource();
    }
    videoSurface->show();
}

void RecMonitor::slotChangeRecordingPreview(bool enable)
{
    KdenliveSettings::setEnable_recording_preview(enable);
}


void RecMonitor::slotMouseSeek(int /*eventDelta*/, bool /*fast*/)
{
}



<|MERGE_RESOLUTION|>--- conflicted
+++ resolved
@@ -585,11 +585,7 @@
 void RecMonitor::slotRecord()
 {
     m_error.clear();
-<<<<<<< HEAD
-    video_frame->setText("");// clear error text from previous run if any.
-=======
     video_frame->clear();// clear error text from previous run if any.
->>>>>>> a9104f39
     // ^^ This does clear the error text but the change is not visible straight way in the UI
     // it only becomes visible after the capture is complete. Vincent and JBM - how come? What can
     // we do to make the error text go way as soon as a new capture starts. It is missleading to the user
