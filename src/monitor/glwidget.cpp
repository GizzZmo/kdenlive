/*
 * Copyright (c) 2011-2016 Meltytech, LLC
 * Original author: Dan Dennedy <dan@dennedy.org>
 * Modified for Kdenlive: Jean-Baptiste Mardelle
 *
 * GL shader based on BSD licensed code from Peter Bengtsson:
 * https://www.fourcc.org/source/YUV420P-OpenGL-GLSLang.c
 *
 * This program is free software: you can redistribute it and/or modify
 * it under the terms of the GNU General Public License as published by
 * the Free Software Foundation, either version 3 of the License, or
 * (at your option) any later version.
 *
 * This program is distributed in the hope that it will be useful,
 * but WITHOUT ANY WARRANTY; without even the implied warranty of
 * MERCHANTABILITY or FITNESS FOR A PARTICULAR PURPOSE.  See the
 * GNU General Public License for more details.
 *
 * You should have received a copy of the GNU General Public License
 * along with this program.  If not, see <http://www.gnu.org/licenses/>.
 */

#include <KDeclarative/KDeclarative>
#include <KLocalizedContext>
#include <KMessageBox>
#include <QApplication>
#include <QFontDatabase>
#include <QOpenGLFunctions_3_2_Core>
#include <QPainter>
#include <QQmlContext>
#include <QQuickItem>
#include <kdeclarative_version.h>
#include <klocalizedstring.h>
#include <memory>

#include "core.h"
#include "glwidget.h"
#include "kdenlivesettings.h"
#include "monitorproxy.h"
#include "profiles/profilemodel.hpp"
#include "timeline2/view/qml/timelineitems.h"
#include "timeline2/view/qmltypes/thumbnailprovider.h"
#include <mlt++/Mlt.h>
#include <lib/localeHandling.h>

#ifndef GL_UNPACK_ROW_LENGTH
#ifdef GL_UNPACK_ROW_LENGTH_EXT
#define GL_UNPACK_ROW_LENGTH GL_UNPACK_ROW_LENGTH_EXT
#else
#error GL_UNPACK_ROW_LENGTH undefined
#endif
#endif

#if 1
#define check_error(fn) {}
#else
#define check_error(fn) { int err = fn->glGetError(); if (err != GL_NO_ERROR) { qCritical(KDENLIVE_LOG) << "GL error"  << hex << err << dec << "at" << __FILE__ << ":" << __LINE__; } }
#endif


#ifndef GL_TIMEOUT_IGNORED
#define GL_TIMEOUT_IGNORED 0xFFFFFFFFFFFFFFFFull
#endif

using namespace Mlt;

GLWidget::GLWidget(int id, QObject *parent)
    : QQuickView(static_cast<QWindow *>(parent))
    , sendFrameForAnalysis(false)
    , m_glslManager(nullptr)
    , m_consumer(nullptr)
    , m_producer(nullptr)
    , m_id(id)
    , m_rulerHeight(int(QFontInfo(QFontDatabase::systemFont(QFontDatabase::SmallestReadableFont)).pixelSize() * 1.5))
    , m_bgColor(KdenliveSettings::window_background())
    , m_shader(nullptr)
    , m_initSem(0)
    , m_analyseSem(1)
    , m_isInitialized(false)
    , m_threadStartEvent(nullptr)
    , m_threadStopEvent(nullptr)
    , m_threadCreateEvent(nullptr)
    , m_threadJoinEvent(nullptr)
    , m_displayEvent(nullptr)
    , m_frameRenderer(nullptr)
    , m_projectionLocation(0)
    , m_modelViewLocation(0)
    , m_vertexLocation(0)
    , m_texCoordLocation(0)
    , m_colorspaceLocation(0)
    , m_zoom(1.0f)
    , m_profileSize(1920, 1080)
    , m_colorSpace(601)
    , m_dar(1.78)
    , m_sendFrame(false)
    , m_isZoneMode(false)
    , m_isLoopMode(false)
    , m_loopIn(0)
    , m_offset(QPoint(0, 0))
    , m_fbo(nullptr)
    , m_shareContext(nullptr)
    , m_openGLSync(false)
    , m_ClientWaitSync(nullptr)
{
    KDeclarative::KDeclarative kdeclarative;
    kdeclarative.setupEngine(engine());
    auto *localizedContextObject = new KLocalizedContext(engine());
    engine()->rootContext()->setContextObject(localizedContextObject);

    m_texture[0] = m_texture[1] = m_texture[2] = 0;
    qRegisterMetaType<Mlt::Frame>("Mlt::Frame");
    qRegisterMetaType<SharedFrame>("SharedFrame");

    if (m_id == Kdenlive::ClipMonitor && !(KdenliveSettings::displayClipMonitorInfo() & 0x01)) {
        m_rulerHeight = 0;
    } else if (!(KdenliveSettings::displayProjectMonitorInfo() & 0x01)) {
        m_rulerHeight = 0;
    }
    m_displayRulerHeight = m_rulerHeight;

    setPersistentOpenGLContext(true);
    setPersistentSceneGraph(true);
    setClearBeforeRendering(false);
    setResizeMode(QQuickView::SizeRootObjectToView);
    auto fmt = QOpenGLContext::globalShareContext()->format();
    fmt.setDepthBufferSize(format().depthBufferSize());
    fmt.setStencilBufferSize(format().stencilBufferSize());
    m_offscreenSurface.setFormat(fmt);
    m_offscreenSurface.create();

    m_refreshTimer.setSingleShot(true);
    m_refreshTimer.setInterval(10);
    m_blackClip.reset(new Mlt::Producer(pCore->getCurrentProfile()->profile(), "color:0"));
    m_blackClip->set("kdenlive:id", "black");
    m_blackClip->set("out", 3);
    connect(&m_refreshTimer, &QTimer::timeout, this, &GLWidget::refresh);
    m_producer = m_blackClip;
    rootContext()->setContextProperty("markersModel", nullptr);
    if (!initGPUAccel()) {
        disableGPUAccel();
    }

    connect(this, &QQuickWindow::sceneGraphInitialized, this, &GLWidget::initializeGL, Qt::DirectConnection);
    connect(this, &QQuickWindow::beforeRendering, this, &GLWidget::paintGL, Qt::DirectConnection);
    //connect(pCore.get(), &Core::updateMonitorProfile, this, &GLWidget::reloadProfile);

    registerTimelineItems();
    m_proxy = new MonitorProxy(this);
    rootContext()->setContextProperty("controller", m_proxy);
    engine()->addImageProvider(QStringLiteral("thumbnail"), new ThumbnailProvider);
}

GLWidget::~GLWidget()
{
    // C & D
    delete m_glslManager;
    delete m_threadStartEvent;
    delete m_threadStopEvent;
    delete m_threadCreateEvent;
    delete m_threadJoinEvent;
    delete m_displayEvent;
    if (m_frameRenderer) {
        if (m_frameRenderer->isRunning()) {
            QMetaObject::invokeMethod(m_frameRenderer, "cleanup");
            m_frameRenderer->quit();
            m_frameRenderer->wait();
            m_frameRenderer->deleteLater();
        } else {
            delete m_frameRenderer;
        }
    }
    m_blackClip.reset();
    delete m_shareContext;
    delete m_shader;
    // delete pCore->getCurrentProfile();
}

void GLWidget::updateAudioForAnalysis()
{
    if (m_frameRenderer) {
        m_frameRenderer->sendAudioForAnalysis = KdenliveSettings::monitor_audio();
    }
}

void GLWidget::initializeGL()
{
    if (m_isInitialized) return;

    openglContext()->makeCurrent(&m_offscreenSurface);
    initializeOpenGLFunctions();

    // C & D
    if (onlyGLESGPUAccel()) {
        disableGPUAccel();
    }

    createShader();

    m_openGLSync = initGPUAccelSync();

    // C & D
    if (m_glslManager) {
        // Create a context sharing with this context for the RenderThread context.
        // This is needed because openglContext() is active in another thread
        // at the time that RenderThread is created.
        // See this Qt bug for more info: https://bugreports.qt.io/browse/QTBUG-44677
        // TODO: QTBUG-44677 is closed. still applicable?
        m_shareContext = new QOpenGLContext;
        m_shareContext->setFormat(openglContext()->format());
        m_shareContext->setShareContext(openglContext());
        m_shareContext->create();
    }

    m_frameRenderer = new FrameRenderer(openglContext(), &m_offscreenSurface, m_ClientWaitSync);

    m_frameRenderer->sendAudioForAnalysis = KdenliveSettings::monitor_audio();

    openglContext()->makeCurrent(this);
    connect(m_frameRenderer, &FrameRenderer::textureReady, this, &GLWidget::updateTexture, Qt::DirectConnection);
    connect(m_frameRenderer, &FrameRenderer::frameDisplayed, this, &GLWidget::onFrameDisplayed, Qt::QueuedConnection);
    connect(m_frameRenderer, &FrameRenderer::frameDisplayed, this, &GLWidget::frameDisplayed, Qt::QueuedConnection);
    m_initSem.release();
    m_isInitialized = true;
    QMetaObject::invokeMethod(this, "reconfigure", Qt::QueuedConnection);
}

void GLWidget::resizeGL(int width, int height)
{
    int x, y, w, h;
    height -= m_displayRulerHeight;
    double this_aspect = double(width) / height;

    // Special case optimization to negate odd effect of sample aspect ratio
    // not corresponding exactly with image resolution.
    if (int(this_aspect * 1000) == int(m_dar * 1000)) {
        w = width;
        h = height;
    }
    // Use OpenGL to normalise sample aspect ratio
    else if (height * m_dar > width) {
        w = width;
        h = int(width / m_dar);
    } else {
        w = int(height * m_dar);
        h = height;
    }
    x = (width - w) / 2;
    y = (height - h) / 2;
    m_rect.setRect(x, y, w, h);
    QQuickItem *rootQml = rootObject();
    if (rootQml) {
        QSize s = pCore->getCurrentFrameSize();
        double scalex = double(m_rect.width() * m_zoom) / s.width();
        double scaley = double(m_rect.height() * m_zoom) / s.height();
        rootQml->setProperty("center", m_rect.center());
        rootQml->setProperty("scalex", scalex);
        rootQml->setProperty("scaley", scaley);
        if (rootQml->objectName() == QLatin1String("rootsplit")) {
            // Adjust splitter pos
            rootQml->setProperty("splitterPos", x + (rootQml->property("percentage").toDouble() * w));
        }
    }
    emit rectChanged();
}

void GLWidget::resizeEvent(QResizeEvent *event)
{
    resizeGL(event->size().width(), event->size().height());
    QQuickView::resizeEvent(event);
}

void GLWidget::createGPUAccelFragmentProg()
{
    m_shader->addShaderFromSourceCode(QOpenGLShader::Fragment, "uniform sampler2D tex;"
                                                               "varying highp vec2 coordinates;"
                                                               "void main(void) {"
                                                               "  gl_FragColor = texture2D(tex, coordinates);"
                                                               "}");
    m_shader->link();
    m_textureLocation[0] = m_shader->uniformLocation("tex");
}

void GLWidget::createShader()
{
    m_shader = new QOpenGLShaderProgram;
    m_shader->addShaderFromSourceCode(QOpenGLShader::Vertex, "uniform highp mat4 projection;"
                                                             "uniform highp mat4 modelView;"
                                                             "attribute highp vec4 vertex;"
                                                             "attribute highp vec2 texCoord;"
                                                             "varying highp vec2 coordinates;"
                                                             "void main(void) {"
                                                             "  gl_Position = projection * modelView * vertex;"
                                                             "  coordinates = texCoord;"
                                                             "}");
    // C & D
    if (m_glslManager) {
        createGPUAccelFragmentProg();
    } else {
        // A & B
        createYUVTextureProjectFragmentProg();
    }

    m_projectionLocation = m_shader->uniformLocation("projection");
    m_modelViewLocation = m_shader->uniformLocation("modelView");
    m_vertexLocation = m_shader->attributeLocation("vertex");
    m_texCoordLocation = m_shader->attributeLocation("texCoord");
}

void GLWidget::createYUVTextureProjectFragmentProg()
{
    m_shader->addShaderFromSourceCode(QOpenGLShader::Fragment,
                                      "uniform sampler2D Ytex, Utex, Vtex;"
                                      "uniform lowp int colorspace;"
                                      "varying highp vec2 coordinates;"
                                      "void main(void) {"
                                      "  mediump vec3 texel;"
                                      "  texel.r = texture2D(Ytex, coordinates).r - 0.0625;" // Y
                                      "  texel.g = texture2D(Utex, coordinates).r - 0.5;"    // U
                                      "  texel.b = texture2D(Vtex, coordinates).r - 0.5;"    // V
                                      "  mediump mat3 coefficients;"
                                      "  if (colorspace == 601) {"
                                      "    coefficients = mat3("
                                      "      1.1643,  1.1643,  1.1643," // column 1
                                      "      0.0,    -0.39173, 2.017,"  // column 2
                                      "      1.5958, -0.8129,  0.0);"   // column 3
                                      "  } else {"                      // ITU-R 709
                                      "    coefficients = mat3("
                                      "      1.1643, 1.1643, 1.1643," // column 1
                                      "      0.0,   -0.213,  2.112,"  // column 2
                                      "      1.793, -0.533,  0.0);"   // column 3
                                      "  }"
                                      "  gl_FragColor = vec4(coefficients * texel, 1.0);"
                                      "}");
    m_shader->link();
    m_textureLocation[0] = m_shader->uniformLocation("Ytex");
    m_textureLocation[1] = m_shader->uniformLocation("Utex");
    m_textureLocation[2] = m_shader->uniformLocation("Vtex");
    m_colorspaceLocation = m_shader->uniformLocation("colorspace");
}

static void uploadTextures(QOpenGLContext *context, const SharedFrame &frame, GLuint texture[])
{
    int width = frame.get_image_width();
    int height = frame.get_image_height();
    const uint8_t *image = frame.get_image(mlt_image_yuv420p);
    QOpenGLFunctions *f = context->functions();

    // The planes of pixel data may not be a multiple of the default 4 bytes.
    f->glPixelStorei(GL_UNPACK_ALIGNMENT, 1);

    // Upload each plane of YUV to a texture.
    if (texture[0] != 0u) {
        f->glDeleteTextures(3, texture);
    }
    check_error(f);
    f->glGenTextures(3, texture);
    check_error(f);

    f->glBindTexture(GL_TEXTURE_2D, texture[0]);
    check_error(f);
    f->glTexParameteri(GL_TEXTURE_2D, GL_TEXTURE_MIN_FILTER, GL_LINEAR);
    check_error(f);
    f->glTexParameteri(GL_TEXTURE_2D, GL_TEXTURE_MAG_FILTER, GL_LINEAR);
    check_error(f);
    f->glTexParameteri(GL_TEXTURE_2D, GL_TEXTURE_WRAP_S, GL_CLAMP_TO_EDGE);
    check_error(f);
    f->glTexParameteri(GL_TEXTURE_2D, GL_TEXTURE_WRAP_T, GL_CLAMP_TO_EDGE);
    check_error(f);
    f->glTexImage2D(GL_TEXTURE_2D, 0, GL_LUMINANCE, width, height, 0, GL_LUMINANCE, GL_UNSIGNED_BYTE, image);
    check_error(f);

    f->glBindTexture(GL_TEXTURE_2D, texture[1]);
    check_error(f);
    f->glTexParameteri(GL_TEXTURE_2D, GL_TEXTURE_MIN_FILTER, GL_LINEAR);
    check_error(f);
    f->glTexParameteri(GL_TEXTURE_2D, GL_TEXTURE_MAG_FILTER, GL_LINEAR);
    check_error(f);
    f->glTexParameteri(GL_TEXTURE_2D, GL_TEXTURE_WRAP_S, GL_CLAMP_TO_EDGE);
    check_error(f);
    f->glTexParameteri(GL_TEXTURE_2D, GL_TEXTURE_WRAP_T, GL_CLAMP_TO_EDGE);
    check_error(f);
    f->glTexImage2D(GL_TEXTURE_2D, 0, GL_LUMINANCE, width / 2, height / 2, 0, GL_LUMINANCE, GL_UNSIGNED_BYTE, image + width * height);
    check_error(f);

    f->glBindTexture(GL_TEXTURE_2D, texture[2]);
    check_error(f);
    f->glTexParameteri(GL_TEXTURE_2D, GL_TEXTURE_MIN_FILTER, GL_LINEAR);
    check_error(f);
    f->glTexParameteri(GL_TEXTURE_2D, GL_TEXTURE_MAG_FILTER, GL_LINEAR);
    check_error(f);
    f->glTexParameteri(GL_TEXTURE_2D, GL_TEXTURE_WRAP_S, GL_CLAMP_TO_EDGE);
    check_error(f);
    f->glTexParameteri(GL_TEXTURE_2D, GL_TEXTURE_WRAP_T, GL_CLAMP_TO_EDGE);
    check_error(f);
    f->glTexImage2D(GL_TEXTURE_2D, 0, GL_LUMINANCE, width / 2, height / 2, 0, GL_LUMINANCE, GL_UNSIGNED_BYTE, image + width * height + width / 2 * height / 2);
    check_error(f);
}

void GLWidget::clear()
{
    stopGlsl();
    update();
}

void GLWidget::releaseAnalyse()
{
    m_analyseSem.release();
}

bool GLWidget::acquireSharedFrameTextures()
{
    // A
    if ((m_glslManager == nullptr) && !openglContext()->supportsThreadedOpenGL()) {
        QMutexLocker locker(&m_contextSharedAccess);
        if (!m_sharedFrame.is_valid()) {
            return false;
        }
        uploadTextures(openglContext(), m_sharedFrame, m_texture);
    } else if (m_glslManager) {
        // C & D
        m_contextSharedAccess.lock();
        if (m_sharedFrame.is_valid()) {
            m_texture[0] = *(reinterpret_cast<const GLuint *>(m_sharedFrame.get_image(mlt_image_opengl_texture)));
        }
    }

    if (!m_texture[0]) {
        // C & D
        if (m_glslManager) m_contextSharedAccess.unlock();
        return false;
    }

    return true;
}

void GLWidget::bindShaderProgram()
{
    m_shader->bind();

    // C & D
    if (m_glslManager) {
        m_shader->setUniformValue(m_textureLocation[0], 0);
    } else {
        // A & B
        m_shader->setUniformValue(m_textureLocation[0], 0);
        m_shader->setUniformValue(m_textureLocation[1], 1);
        m_shader->setUniformValue(m_textureLocation[2], 2);
        m_shader->setUniformValue(m_colorspaceLocation, m_colorSpace);
    }
}

void GLWidget::releaseSharedFrameTextures()
{
    // C & D
    if (m_glslManager) {
        glFinish();
        m_contextSharedAccess.unlock();
    }
}

bool GLWidget::initGPUAccel()
{
    if (!KdenliveSettings::gpu_accel()) return false;

    m_glslManager = new Mlt::Filter(pCore->getCurrentProfile()->profile(), "glsl.manager");
    return m_glslManager->is_valid();
}

// C & D
// TODO: insure safe, idempotent on all pipelines.
void GLWidget::disableGPUAccel()
{
    delete m_glslManager;
    m_glslManager = nullptr;
    KdenliveSettings::setGpu_accel(false);
    // Need to destroy MLT global reference to prevent filters from trying to use GPU.
    mlt_properties_set_data(mlt_global_properties(), "glslManager", nullptr, 0, nullptr, nullptr);
    emit gpuNotSupported();
}

bool GLWidget::onlyGLESGPUAccel() const
{
    return (m_glslManager != nullptr) && openglContext()->isOpenGLES();
}

#if defined(Q_OS_WIN)
bool GLWidget::initGPUAccelSync()
{
    // no-op
    // TODO: getProcAddress is not working on Windows?
    return false;
}
#else
bool GLWidget::initGPUAccelSync()
{
    if (!KdenliveSettings::gpu_accel()) return false;
    if (m_glslManager == nullptr) return false;
    if (!openglContext()->hasExtension("GL_ARB_sync")) return false;

    m_ClientWaitSync = ClientWaitSync_fp(openglContext()->getProcAddress("glClientWaitSync"));
    if (m_ClientWaitSync) {
        return true;
    } else {
        qWarning() << "no GL sync";
        // fallback on A || B
        // TODO: fallback on A || B || C?
        disableGPUAccel();
        return false;
    }
}
#endif

void GLWidget::paintGL()
{
    QOpenGLFunctions *f = openglContext()->functions();
    float width = float(this->width() * devicePixelRatio());
    float height = float(this->height() * devicePixelRatio());

    f->glDisable(GL_BLEND);
    f->glDisable(GL_DEPTH_TEST);
    f->glDepthMask(GL_FALSE);
    f->glViewport(0, int(m_displayRulerHeight * devicePixelRatio() * 0.5 + 0.5), int(width), int(height));
    check_error(f);
    f->glClearColor(float(m_bgColor.redF()), float(m_bgColor.greenF()), float(m_bgColor.blueF()), 0);
    f->glClear(GL_COLOR_BUFFER_BIT);
    check_error(f);

    if (!acquireSharedFrameTextures()) return;

    // Bind textures.
    for (uint i = 0; i < 3; ++i) {
        if (m_texture[i] != 0u) {
            f->glActiveTexture(GL_TEXTURE0 + i);
            f->glBindTexture(GL_TEXTURE_2D, m_texture[i]);
            check_error(f);
        }
    }

    bindShaderProgram();
    check_error(f);

    // Setup an orthographic projection.
    QMatrix4x4 projection;
    projection.scale(2.0f / width, 2.0f / height);
    m_shader->setUniformValue(m_projectionLocation, projection);
    check_error(f);

    // Set model view.
    QMatrix4x4 modelView;
    if (!qFuzzyCompare(m_zoom, 1.0f)) {
        if ((offset().x() != 0) || (offset().y() != 0)) modelView.translate(float(-offset().x() * devicePixelRatio()), float(offset().y() * devicePixelRatio()));
        modelView.scale(zoom(), zoom());
    }
    m_shader->setUniformValue(m_modelViewLocation, modelView);
    check_error(f);

    // Provide vertices of triangle strip.
    QVector<QVector2D> vertices;
    width = float(m_rect.width() * devicePixelRatio());
    height = float(m_rect.height() * devicePixelRatio());
    vertices << QVector2D(-width / 2.0f, -height / 2.0f);
    vertices << QVector2D(-width / 2.0f, height / 2.0f);
    vertices << QVector2D(width / 2.0f, -height / 2.0f);
    vertices << QVector2D(width / 2.0f, height / 2.0f);
    m_shader->enableAttributeArray(m_vertexLocation);
    check_error(f);
    m_shader->setAttributeArray(m_vertexLocation, vertices.constData());
    check_error(f);

    // Provide texture coordinates.
    QVector<QVector2D> texCoord;
    texCoord << QVector2D(0.0f, 1.0f);
    texCoord << QVector2D(0.0f, 0.0f);
    texCoord << QVector2D(1.0f, 1.0f);
    texCoord << QVector2D(1.0f, 0.0f);
    m_shader->enableAttributeArray(m_texCoordLocation);
    check_error(f);
    m_shader->setAttributeArray(m_texCoordLocation, texCoord.constData());
    check_error(f);

    // Render
    glDrawArrays(GL_TRIANGLE_STRIP, 0, vertices.size());
    check_error(f);

    if (m_sendFrame && m_analyseSem.tryAcquire(1)) {
        // Render RGB frame for analysis
        if ((m_fbo == nullptr) || m_fbo->size() != m_profileSize) {
            delete m_fbo;
            QOpenGLFramebufferObjectFormat fmt;
            fmt.setSamples(1);
            fmt.setInternalTextureFormat(GL_RGB);                             // GL_RGBA32F);  // which one is the fastest ?
            m_fbo = new QOpenGLFramebufferObject(m_profileSize.width(), m_profileSize.height(), fmt); // GL_TEXTURE_2D);
        }
        m_fbo->bind();
        glViewport(0, 0, m_profileSize.width(), m_profileSize.height());

        QMatrix4x4 projection2;
        projection2.scale(2.0f / width, 2.0f / height);
        m_shader->setUniformValue(m_projectionLocation, projection2);

        glDrawArrays(GL_TRIANGLE_STRIP, 0, vertices.size());
        check_error(f);
        m_fbo->release();
        emit analyseFrame(m_fbo->toImage());
        m_sendFrame = false;
    }
    // Cleanup
    m_shader->disableAttributeArray(m_vertexLocation);
    m_shader->disableAttributeArray(m_texCoordLocation);
    m_shader->release();
    for (uint i = 0; i < 3; ++i) {
        if (m_texture[i] != 0u) {
            f->glActiveTexture(GL_TEXTURE0 + i);
            f->glBindTexture(GL_TEXTURE_2D, 0);
            check_error(f);
        }
    }
    glActiveTexture(GL_TEXTURE0);
    check_error(f);

    releaseSharedFrameTextures();
    check_error(f);
}

void GLWidget::slotZoom(bool zoomIn)
{
    if (zoomIn) {
        if (qFuzzyCompare(m_zoom, 1.0f)) {
            setZoom(2.0f);
        } else if (qFuzzyCompare(m_zoom, 2.0f)) {
            setZoom(3.0f);
        } else if (m_zoom < 1.0f) {
            setZoom(m_zoom * 2);
        }
    } else {
        if (qFuzzyCompare(m_zoom, 3.0f)) {
            setZoom(2.0);
        } else if (qFuzzyCompare(m_zoom, 2.0f)) {
            setZoom(1.0);
        } else if (m_zoom > 0.2f) {
            setZoom(m_zoom / 2);
        }
    }
}

void GLWidget::updateRulerHeight(int addedHeight)
{
    m_displayRulerHeight =  m_rulerHeight > 0 ? int(QFontInfo(QFontDatabase::systemFont(QFontDatabase::SmallestReadableFont)).pixelSize() * 1.5) + addedHeight : 0;
    resizeGL(width(), height());
}

bool GLWidget::isReady() const
{
    return m_consumer != nullptr;
}

void GLWidget::requestSeek(int position, bool noAudioScrub)
{
    if(KdenliveSettings::audio_scrub() && !noAudioScrub){
        m_consumer->set("scrub_audio", 1);
    } else {
        m_consumer->set("scrub_audio", 0);
    }
    m_producer->seek(position);
    if (!qFuzzyIsNull(m_producer->get_speed())) {
        m_consumer->purge();
    }
    restartConsumer();
    m_consumer->set("refresh", 1);
}

void GLWidget::requestRefresh()
{
    if (m_producer && qFuzzyIsNull(m_producer->get_speed())) {
        m_consumer->set("scrub_audio", 0);
        m_refreshTimer.start();
    }
}

QString GLWidget::frameToTime(int frames) const
{
    return m_consumer ? m_consumer->frames_to_time(frames, mlt_time_smpte_df) : QStringLiteral("-");
}

void GLWidget::refresh()
{
    m_refreshTimer.stop();
    QMutexLocker locker(&m_mltMutex);
    if (m_consumer) {
        restartConsumer();
        m_consumer->set("refresh", 1);
    }
}

bool GLWidget::checkFrameNumber(int pos, int offset, bool isPlaying)
{
    const double speed = m_producer->get_speed();
    m_proxy->positionFromConsumer(pos, isPlaying);
    int maxPos = m_producer->get_int("out");
    if (m_isLoopMode || m_isZoneMode) {
        if (isPlaying && pos >= maxPos) {
            m_consumer->purge();
            if (!m_isLoopMode) {
                return false;
            }
            m_producer->seek(m_isZoneMode ? m_proxy->zoneIn() : m_loopIn);
            m_producer->set_speed(1.0);
            m_proxy->setSpeed(1.);
            m_consumer->set("refresh", 1);
            return true;
        }
        return true;
    } else if (isPlaying) {
        maxPos -= offset;
        if (pos >= (maxPos - 1) && !(speed < 0.)) {
            // Playing past last clip, pause
            m_producer->set_speed(0);
            m_proxy->setSpeed(0);
            m_consumer->set("refresh", 0);
            m_consumer->purge();
            m_proxy->setPosition(qMax(0, maxPos));
            m_producer->seek(qMax(0, maxPos));
            return false;
        } else if (pos <= 0 && speed < 0.) {
            // rewinding reached 0, pause
            m_producer->set_speed(0);
            m_proxy->setSpeed(0);
            m_consumer->set("refresh", 0);
            m_consumer->purge();
            m_proxy->setPosition(0);
            m_producer->seek(0);
            return false;
        }
    }
    return isPlaying;
}

void GLWidget::mousePressEvent(QMouseEvent *event)
{
    if ((rootObject() != nullptr) && rootObject()->objectName() != QLatin1String("root") && !(event->modifiers() & Qt::ControlModifier) &&
        !(event->buttons() & Qt::MiddleButton)) {
        event->ignore();
        QQuickView::mousePressEvent(event);
        return;
    }
    if ((event->button() & Qt::LeftButton) != 0u) {
        if ((event->modifiers() & Qt::ControlModifier) != 0u) {
            // Pan view
            m_panStart = event->pos();
            setCursor(Qt::ClosedHandCursor);
        } else {
            m_dragStart = event->pos();
        }
    } else if ((event->button() & Qt::RightButton) != 0u) {
        emit showContextMenu(event->globalPos());
    } else if ((event->button() & Qt::MiddleButton) != 0u) {
        m_panStart = event->pos();
        setCursor(Qt::ClosedHandCursor);
    }
    event->accept();
    QQuickView::mousePressEvent(event);
}

void GLWidget::mouseMoveEvent(QMouseEvent *event)
{
    if ((rootObject() != nullptr) && rootObject()->objectName() != QLatin1String("root") && !(event->modifiers() & Qt::ControlModifier) &&
        !(event->buttons() & Qt::MiddleButton)) {
        event->ignore();
        QQuickView::mouseMoveEvent(event);
        return;
    }
    /*    if (event->modifiers() == Qt::ShiftModifier && m_producer) {
        emit seekTo(m_producer->get_length() *  event->x() / width());
        return;
    }*/
    QQuickView::mouseMoveEvent(event);
    if (!m_panStart.isNull()) {
        emit panView(m_panStart - event->pos());
        m_panStart = event->pos();
        event->accept();
        QQuickView::mouseMoveEvent(event);
        return;
    }
    if (!(event->buttons() & Qt::LeftButton)) {
        QQuickView::mouseMoveEvent(event);
        return;
    }
    if (!event->isAccepted() && !m_dragStart.isNull() && (event->pos() - m_dragStart).manhattanLength() >= QApplication::startDragDistance()) {
        m_dragStart = QPoint();
        emit startDrag();
    }
}

void GLWidget::keyPressEvent(QKeyEvent *event)
{
    QQuickView::keyPressEvent(event);
    if (!event->isAccepted()) {
        emit passKeyEvent(event);
    }
}

void GLWidget::createThread(RenderThread **thread, thread_function_t function, void *data)
{
#ifdef Q_OS_WIN
    // On Windows, MLT event consumer-thread-create is fired from the Qt main thread.
    while (!m_isInitialized) {
        qApp->processEvents();
    }
#else
    if (!m_isInitialized) {
        m_initSem.acquire();
    }
#endif
    (*thread) = new RenderThread(function, data, m_shareContext, &m_offscreenSurface);
    (*thread)->start();
}

static void onThreadCreate(mlt_properties owner, GLWidget *self, RenderThread **thread, int *priority, thread_function_t function, void *data)
{
    Q_UNUSED(owner)
    Q_UNUSED(priority)
    // self->clearFrameRenderer();
    self->createThread(thread, function, data);
    self->lockMonitor();
}

static void onThreadJoin(mlt_properties owner, GLWidget *self, RenderThread *thread)
{
    Q_UNUSED(owner)
    if (thread) {
        thread->quit();
        thread->wait();
        delete thread;
        // self->clearFrameRenderer();
        self->releaseMonitor();
    }
}

void GLWidget::startGlsl()
{
    // C & D
    if (m_glslManager) {
        // clearFrameRenderer();
        m_glslManager->fire_event("init glsl");
        if (m_glslManager->get_int("glsl_supported") == 0) {
            disableGPUAccel();
        } else {
            emit started();
        }
    }
}

static void onThreadStarted(mlt_properties owner, GLWidget *self)
{
    Q_UNUSED(owner)
    self->startGlsl();
}

void GLWidget::releaseMonitor()
{
    emit lockMonitor(false);
}

void GLWidget::lockMonitor()
{
    emit lockMonitor(true);
}

void GLWidget::stopGlsl()
{
    if (m_consumer) {
        m_consumer->purge();
    }

    // C & D
    // TODO This is commented out for now because it is causing crashes.
    // Technically, this should be the correct thing to do, but it appears
    // some changes have created regression (see shotcut)
    // with respect to restarting the consumer in GPU mode.
    // m_glslManager->fire_event("close glsl");
    m_texture[0] = 0;
}

static void onThreadStopped(mlt_properties owner, GLWidget *self)
{
    Q_UNUSED(owner)
    self->stopGlsl();
}

int GLWidget::setProducer(const QString &file)
{
    if (m_producer) {
        m_producer.reset();
    }
    m_producer = std::make_shared<Mlt::Producer>(new Mlt::Producer(pCore->getCurrentProfile()->profile(), nullptr, file.toUtf8().constData()));
    if (!m_producer && !m_producer->is_valid()) {
        m_producer.reset();
        m_producer = m_blackClip;
    }
    if (m_consumer) {
        //m_consumer->stop();
        if (!m_consumer->is_stopped()) {
            m_consumer->stop();
        }
    }
    int error = reconfigure();
    if (error == 0) {
        // The profile display aspect ratio may have changed.
        resizeGL(width(), height());
        startConsumer();
    }
    return error;
}

int GLWidget::setProducer(const std::shared_ptr<Mlt::Producer> &producer, bool isActive, int position)
{
    int error = 0;
    QString currentId;
    int consumerPosition = 0;
    currentId = m_producer->parent().get("kdenlive:id");
    if (m_consumer) {
        consumerPosition = m_consumer->position();
    }
    stop();
    if (producer) {
        m_producer = producer;
    } else {
        if (currentId == QLatin1String("black")) {
            return 0;
        }
        m_producer = m_blackClip;
        // Reset markersModel
        rootContext()->setContextProperty("markersModel", nullptr);
    }
    // redundant check. postcondition of above is m_producer != null
    m_producer->set_speed(0);
    m_proxy->setSpeed(0);
    error = reconfigure();
    if (error == 0) {
        // The profile display aspect ratio may have changed.
        resizeGL(width(), height());
    } else {
        return error;
    }
    if (!m_consumer) {
        return error;
    }
    if (position == -1 && m_producer->parent().get("kdenlive:id") == currentId) {
        position = consumerPosition;
    }
    if (isActive) {
        startConsumer();
        m_proxy->resetPosition();
    }
    m_consumer->set("scrub_audio", 0);
    if(position != -2) {
<<<<<<< HEAD
        m_proxy->setPosition(position > 0 ? position : m_producer->position());
=======
        m_proxy->setPositionAdvanced(position > 0 ? position : m_producer->position(), true);
>>>>>>> 1770f98f
    }
    return error;
}

int GLWidget::droppedFrames() const
{
    return (m_consumer ? m_consumer->get_int("drop_count") : 0);
}

void GLWidget::resetDrops()
{
    if (m_consumer) {
        m_consumer->set("drop_count", 0);
    }
}

void GLWidget::stopCapture()
{
    if (strcmp(m_consumer->get("mlt_service"), "multi") == 0) {
        m_consumer->set("refresh", 0);
        m_consumer->purge();
        m_consumer->stop();
    }
}

int GLWidget::reconfigureMulti(const QString &params, const QString &path, Mlt::Profile *profile)
{
    Q_UNUSED(params);
    Q_UNUSED(path);
    Q_UNUSED(profile);
    // TODO Fix or delete
    /*
    QString serviceName = property("mlt_service").toString();
    if ((m_consumer == nullptr) || !m_consumer->is_valid() || strcmp(m_consumer->get("mlt_service"), "multi") != 0) {
        if (m_consumer) {
            m_consumer->purge();
            m_consumer->stop();
            m_consumer.reset();
        }
        m_consumer.reset(new Mlt::FilteredConsumer(*profile, "multi"));
        delete m_threadStartEvent;
        m_threadStartEvent = nullptr;
        delete m_threadStopEvent;
        m_threadStopEvent = nullptr;

        delete m_threadCreateEvent;
        delete m_threadJoinEvent;
        if (m_consumer) {
            m_threadCreateEvent = m_consumer->listen("consumer-thread-create", this, (mlt_listener)onThreadCreate);
            m_threadJoinEvent = m_consumer->listen("consumer-thread-join", this, (mlt_listener)onThreadJoin);
        }
    }
    if (m_consumer->is_valid()) {
        // build sub consumers
        // m_consumer->set("mlt_image_format", "yuv422");
        reloadProfile();
        int volume = KdenliveSettings::volume();
        m_consumer->set("0", serviceName.toUtf8().constData());
        m_consumer->set("0.mlt_image_format", "yuv422");
        m_consumer->set("0.terminate_on_pause", 0);
        // m_consumer->set("0.preview_off", 1);
        m_consumer->set("0.real_time", 0);
        m_consumer->set("0.volume", (double)volume / 100);

        if (serviceName.startsWith(QLatin1String("sdl_audio"))) {
#ifdef Q_OS_WIN
            m_consumer->set("0.audio_buffer", 2048);
#else
            m_consumer->set("0.audio_buffer", 512);
#endif
            QString audioDevice = KdenliveSettings::audiodevicename();
            if (!audioDevice.isEmpty()) {
                m_consumer->set("audio_device", audioDevice.toUtf8().constData());
            }

            QString audioDriver = KdenliveSettings::audiodrivername();
            if (!audioDriver.isEmpty()) {
                m_consumer->set("audio_driver", audioDriver.toUtf8().constData());
            }
        }

        m_consumer->set("1", "avformat");
        m_consumer->set("1.target", path.toUtf8().constData());
        // m_consumer->set("1.real_time", -KdenliveSettings::mltthreads());
        m_consumer->set("terminate_on_pause", 0);
        m_consumer->set("1.terminate_on_pause", 0);

        // m_consumer->set("1.terminate_on_pause", 0);// was commented out. restoring it  fixes mantis#3415 - FFmpeg recording freezes
#if QT_VERSION < QT_VERSION_CHECK(5, 15, 0)
        QStringList paramList = params.split(' ', QString::SkipEmptyParts);
#else
        QStringList paramList = params.split(' ', Qt::SkipEmptyParts);
#endif
        for (int i = 0; i < paramList.count(); ++i) {
            QString key = "1." + paramList.at(i).section(QLatin1Char('='), 0, 0);
            QString value = paramList.at(i).section(QLatin1Char('='), 1, 1);
            if (value == QLatin1String("%threads")) {
                value = QString::number(QThread::idealThreadCount());
            }
            m_consumer->set(key.toUtf8().constData(), value.toUtf8().constData());
        }
        // Connect the producer to the consumer - tell it to "run" later
        delete m_displayEvent;
        // C & D
        if (m_glslManager) {
            // D
            if (m_openGLSync) {
                m_displayEvent = m_consumer->listen("consumer-frame-show", this, (mlt_listener)on_gl_frame_show);
            } else {
                // C
                m_displayEvent = m_consumer->listen("consumer-frame-show", this, (mlt_listener)on_gl_nosync_frame_show);
            }
        } else {
            // A & B
            m_displayEvent = m_consumer->listen("consumer-frame-show", this, (mlt_listener)on_frame_show);
        }
        m_consumer->connect(*m_producer.get());
        m_consumer->start();
        return 0;
    }
    */
    return -1;
}

int GLWidget::reconfigure()
{
    int error = 0;
    // use SDL for audio, OpenGL for video
    QString serviceName = property("mlt_service").toString();
    if ((m_consumer == nullptr) || !m_consumer->is_valid() || strcmp(m_consumer->get("mlt_service"), "multi") == 0) {
        if (m_consumer) {
            m_consumer->purge();
            m_consumer->stop();
            m_consumer.reset();
        }
        QString audioBackend = (KdenliveSettings::external_display()) ? QString("decklink:%1").arg(KdenliveSettings::blackmagic_output_device())
                                                                      : KdenliveSettings::audiobackend();
        if (m_consumer == nullptr || serviceName.isEmpty() || serviceName != audioBackend) {
            m_consumer.reset(new Mlt::FilteredConsumer(pCore->getMonitorProfile(), audioBackend.toLatin1().constData()));
            if (m_consumer->is_valid()) {
                serviceName = audioBackend;
            } else {
                // Warning, audio backend unavailable on system
                m_consumer.reset();
                QStringList backends = {"sdl2_audio", "sdl_audio", "rtaudio"};
                for (const QString &bk : backends) {
                    if (bk == audioBackend) {
                        // Already tested
                        continue;
                    }
                    m_consumer.reset(new Mlt::FilteredConsumer(pCore->getMonitorProfile(), bk.toLatin1().constData()));
                    if (m_consumer->is_valid()) {
                        if (audioBackend == KdenliveSettings::sdlAudioBackend()) {
                            // switch sdl audio backend
                            KdenliveSettings::setSdlAudioBackend(bk);
                        }
                        KdenliveSettings::setAudiobackend(bk);
                        serviceName = bk;
                        break;
                    } else {
                        m_consumer.reset();
                    }
                }
            }
            if (!m_consumer || !m_consumer->is_valid()) {
                qWarning() << "no audio backend found";
                return -1;
            }
            setProperty("mlt_service", serviceName);
            if (KdenliveSettings::external_display()) {
                m_consumer->set("terminate_on_pause", 0);
            }
            m_consumer->set("width", m_profileSize.width());
            m_consumer->set("height", m_profileSize.height());
            m_colorSpace = pCore->getCurrentProfile()->colorspace();
            m_dar = pCore->getCurrentDar();
        }
        delete m_threadStartEvent;
        m_threadStartEvent = nullptr;
        delete m_threadStopEvent;
        m_threadStopEvent = nullptr;

        delete m_threadCreateEvent;
        delete m_threadJoinEvent;
        if (m_glslManager) {
            m_threadCreateEvent = m_consumer->listen("consumer-thread-create", this, mlt_listener(onThreadCreate));
            m_threadJoinEvent = m_consumer->listen("consumer-thread-join", this, mlt_listener(onThreadJoin));
        }
    }
    if (m_consumer->is_valid()) {
        // Connect the producer to the consumer - tell it to "run" later
        if (m_producer) {
            m_consumer->connect(*m_producer.get());
            // m_producer->set_speed(0.0);
        }

        int dropFrames = 1;
        if (!KdenliveSettings::monitor_dropframes()) {
            dropFrames = -dropFrames;
        }
        m_consumer->set("real_time", dropFrames);
        m_consumer->set("channels", pCore->audioChannels());
        if (KdenliveSettings::previewScaling() > 1) {
            m_consumer->set("scale", 1.0 / KdenliveSettings::previewScaling());
        }
        // C & D
        if (m_glslManager) {
            if (!m_threadStartEvent) {
                m_threadStartEvent = m_consumer->listen("consumer-thread-started", this, mlt_listener(onThreadStarted));
            }
            if (!m_threadStopEvent) {
                m_threadStopEvent = m_consumer->listen("consumer-thread-stopped", this, mlt_listener(onThreadStopped));
            }
            if (!serviceName.startsWith(QLatin1String("decklink"))) {
                m_consumer->set("mlt_image_format", "glsl");
            }
        } else {
            // A & B
            m_consumer->set("mlt_image_format", "yuv422");
        }

        delete m_displayEvent;
        // C & D
        if (m_glslManager) {
            m_displayEvent = m_consumer->listen("consumer-frame-show", this, mlt_listener(on_gl_frame_show));
        } else {
            // A & B
            m_displayEvent = m_consumer->listen("consumer-frame-show", this, mlt_listener(on_frame_show));
        }

        int volume = KdenliveSettings::volume();
        if (serviceName.startsWith(QLatin1String("sdl"))) {
            QString audioDevice = KdenliveSettings::audiodevicename();
            if (!audioDevice.isEmpty()) {
                m_consumer->set("audio_device", audioDevice.toUtf8().constData());
            }

            QString audioDriver = KdenliveSettings::audiodrivername();
            if (!audioDriver.isEmpty()) {
                m_consumer->set("audio_driver", audioDriver.toUtf8().constData());
            }
        }
        /*if (!pCore->getCurrentProfile()->progressive())
            m_consumer->set("progressive", property("progressive").toBool());*/
        m_consumer->set("volume", volume / 100.0);
        // m_consumer->set("progressive", 1);
        m_consumer->set("rescale", KdenliveSettings::mltinterpolation().toUtf8().constData());
        m_consumer->set("deinterlace_method", KdenliveSettings::mltdeinterlacer().toUtf8().constData());
        /*
#ifdef Q_OS_WIN
        m_consumer->set("audio_buffer", 2048);
#else
        m_consumer->set("audio_buffer", 512);
#endif
        */
        int fps = qRound(pCore->getCurrentFps());
        m_consumer->set("buffer", qMax(25, fps));
        m_consumer->set("prefill", qMax(1, fps / 25));
        m_consumer->set("drop_max", fps / 4);
        if (KdenliveSettings::audio_scrub()) {
            m_consumer->set("scrub_audio", 1);
        } else {
            m_consumer->set("scrub_audio", 0);
        }
        if (KdenliveSettings::monitor_gamma() == 0) {
            m_consumer->set("color_trc", "iec61966_2_1");
        } else {
            m_consumer->set("color_trc", "bt709");
        }
    } else {
        // Cleanup on error
        error = 2;
    }
    return error;
}

float GLWidget::zoom() const
{
    return m_zoom;
}

void GLWidget::reloadProfile()
{
    // The profile display aspect ratio may have changed.
    bool existingConsumer = false;
    if (m_consumer) {
        // Make sure to delete and rebuild consumer to match profile
        m_consumer->purge();
        m_consumer->stop();
        m_consumer.reset();
        existingConsumer = true;
    }
    m_blackClip.reset(new Mlt::Producer(pCore->getCurrentProfile()->profile(), "color:0"));
    m_blackClip->set("kdenlive:id", "black");
    if (existingConsumer) {
        reconfigure();
    }
    resizeGL(width(), height());
    refreshSceneLayout();
}

QSize GLWidget::profileSize() const
{
    return m_profileSize;
}

QRect GLWidget::displayRect() const
{
    return m_rect;
}

QPoint GLWidget::offset() const
{
    return {m_offset.x() - static_cast<int>(width() * m_zoom / 2),
            m_offset.y() - static_cast<int>(height() * m_zoom / 2)};
}

void GLWidget::setZoom(float zoom)
{
    double zoomRatio = double(zoom / m_zoom);
    m_zoom = zoom;
    emit zoomChanged();
    if (rootObject()) {
        rootObject()->setProperty("zoom", m_zoom);
        double scalex = rootObject()->property("scalex").toDouble() * zoomRatio;
        rootObject()->setProperty("scalex", scalex);
        double scaley = rootObject()->property("scaley").toDouble() * zoomRatio;
        rootObject()->setProperty("scaley", scaley);
    }
    update();
}

void GLWidget::onFrameDisplayed(const SharedFrame &frame)
{
    m_contextSharedAccess.lock();
    m_sharedFrame = frame;
    m_sendFrame = sendFrameForAnalysis;
    m_contextSharedAccess.unlock();
    update();
}

void GLWidget::mouseReleaseEvent(QMouseEvent *event)
{
    QQuickView::mouseReleaseEvent(event);
    if (m_dragStart.isNull() && m_panStart.isNull() && (rootObject() != nullptr) && rootObject()->objectName() != QLatin1String("root") &&
        !(event->modifiers() & Qt::ControlModifier)) {
        event->ignore();
        return;
    }
    if (!m_dragStart.isNull() && m_panStart.isNull() && ((event->button() & Qt::LeftButton) != 0u) && !event->isAccepted()) {
        emit monitorPlay();
    }
    m_dragStart = QPoint();
    m_panStart = QPoint();
    setCursor(Qt::ArrowCursor);
}

void GLWidget::purgeCache()
{
    if (m_consumer) {
        //m_consumer->set("buffer", 1);
        m_consumer->purge();
        m_producer->seek(m_proxy->getPosition() + 1);
    }
}

void GLWidget::mouseDoubleClickEvent(QMouseEvent *event)
{
    QQuickView::mouseDoubleClickEvent(event);
    if (event->isAccepted()) {
        return;
    }
    if ((rootObject() == nullptr) || rootObject()->objectName() != QLatin1String("rooteffectscene")) {
        emit switchFullScreen();
    }
    event->accept();
}

void GLWidget::setOffsetX(int x, int max)
{
    m_offset.setX(x);
    emit offsetChanged();
    if (rootObject()) {
        rootObject()->setProperty("offsetx", m_zoom > 1.0f ? x - max / 2.0f + 10 * m_zoom : 0);
    }
    update();
}

void GLWidget::setOffsetY(int y, int max)
{
    m_offset.setY(y);
    if (rootObject()) {
        rootObject()->setProperty("offsety", m_zoom > 1.0f ? y - max / 2.0f + 10 * m_zoom : 0);
    }
    update();
}

std::shared_ptr<Mlt::Consumer> GLWidget::consumer()
{
    return m_consumer;
}

Mlt::Producer *GLWidget::producer() {
    return m_producer.get();
}

void GLWidget::resetConsumer(bool fullReset)
{
    if (fullReset && m_consumer) {
        m_consumer->purge();
        m_consumer->stop();
        m_consumer.reset();
    }
    reconfigure();
}

const QString GLWidget::sceneList(const QString &root, const QString &fullPath, QString filterData)
{
    LocaleHandling::resetLocale();
    QString playlist;
    Mlt::Consumer xmlConsumer(pCore->getCurrentProfile()->profile(), "xml", fullPath.isEmpty() ? "kdenlive_playlist" : fullPath.toUtf8().constData());
    if (!root.isEmpty()) {
        xmlConsumer.set("root", root.toUtf8().constData());
    }
    if (!xmlConsumer.is_valid()) {
        return QString();
    }
    xmlConsumer.set("store", "kdenlive");
    xmlConsumer.set("time_format", "clock");
    // Disabling meta creates cleaner files, but then we don't have access to metadata on the fly (meta channels, etc)
    // And we must use "avformat" instead of "avformat-novalidate" on project loading which causes a big delay on project opening
    // xmlConsumer.set("no_meta", 1);
    Mlt::Service s(m_producer->get_service());
    std::unique_ptr<Mlt::Filter> filter = nullptr;
    if (!filterData.isEmpty()) {
        filter = std::make_unique<Mlt::Filter>(pCore->getCurrentProfile()->profile(), QString("dynamictext:%1").arg(filterData).toUtf8().constData());
        filter->set("fgcolour", "#ffffff");
        filter->set("bgcolour", "#bb333333");
        s.attach(*filter.get());
    }
    xmlConsumer.connect(s);
    xmlConsumer.run();
    if (filter) {
        s.detach(*filter.get());
    }
    playlist = fullPath.isEmpty() ? QString::fromUtf8(xmlConsumer.get("kdenlive_playlist")) : fullPath;
    return playlist;
}

void GLWidget::updateTexture(GLuint yName, GLuint uName, GLuint vName)
{
    m_texture[0] = yName;
    m_texture[1] = uName;
    m_texture[2] = vName;
}

void GLWidget::on_frame_show(mlt_consumer, void *self, mlt_frame frame_ptr)
{
    Mlt::Frame frame(frame_ptr);
    if (frame.get_int("rendered") != 0) {
        auto *widget = static_cast<GLWidget *>(self);
        int timeout = (widget->consumer()->get_int("real_time") > 0) ? 0 : 1000;
        if ((widget->m_frameRenderer != nullptr) && widget->m_frameRenderer->semaphore()->tryAcquire(1, timeout)) {
            QMetaObject::invokeMethod(widget->m_frameRenderer, "showFrame", Qt::QueuedConnection, Q_ARG(Mlt::Frame, frame));
        }
    }
}

void GLWidget::on_gl_nosync_frame_show(mlt_consumer, void *self, mlt_frame frame_ptr)
{
    Mlt::Frame frame(frame_ptr);
    if (frame.get_int("rendered") != 0) {
        auto *widget = static_cast<GLWidget *>(self);
        int timeout = (widget->consumer()->get_int("real_time") > 0) ? 0 : 1000;
        if ((widget->m_frameRenderer != nullptr) && widget->m_frameRenderer->semaphore()->tryAcquire(1, timeout)) {
            QMetaObject::invokeMethod(widget->m_frameRenderer, "showGLNoSyncFrame", Qt::QueuedConnection, Q_ARG(Mlt::Frame, frame));
        }
    }
}

void GLWidget::on_gl_frame_show(mlt_consumer, void *self, mlt_frame frame_ptr)
{
    Mlt::Frame frame(frame_ptr);
    if (frame.get_int("rendered") != 0) {
        auto *widget = static_cast<GLWidget *>(self);
        int timeout = (widget->consumer()->get_int("real_time") > 0) ? 0 : 1000;
        if ((widget->m_frameRenderer != nullptr) && widget->m_frameRenderer->semaphore()->tryAcquire(1, timeout)) {
            QMetaObject::invokeMethod(widget->m_frameRenderer, "showGLFrame", Qt::QueuedConnection, Q_ARG(Mlt::Frame, frame));
        }
    }
}

RenderThread::RenderThread(thread_function_t function, void *data, QOpenGLContext *context, QSurface *surface)
    : QThread(nullptr)
    , m_function(function)
    , m_data(data)
    , m_context(nullptr)
    , m_surface(surface)
{
    if (context) {
        m_context = new QOpenGLContext;
        m_context->setFormat(context->format());
        m_context->setShareContext(context);
        m_context->create();
        m_context->moveToThread(this);
    }
}

RenderThread::~RenderThread()
{
    // would otherwise leak if RenderThread is allocated with a context but not run.
    // safe post-run
    delete m_context;
}

// TODO: missing some exception handling?
void RenderThread::run()
{
    if (m_context) {
        m_context->makeCurrent(m_surface);
    }
    m_function(m_data);
    if (m_context) {
        m_context->doneCurrent();
        delete m_context;
        m_context = nullptr;
    }
}

FrameRenderer::FrameRenderer(QOpenGLContext *shareContext, QSurface *surface, GLWidget::ClientWaitSync_fp clientWaitSync)
    : QThread(nullptr)
    , m_semaphore(3)
    , m_context(nullptr)
    , m_surface(surface)
    , m_ClientWaitSync(clientWaitSync)
    , m_gl32(nullptr)
    , sendAudioForAnalysis(false)
{
    Q_ASSERT(shareContext);
    m_renderTexture[0] = m_renderTexture[1] = m_renderTexture[2] = 0;
    m_displayTexture[0] = m_displayTexture[1] = m_displayTexture[2] = 0;
    // B & C & D
    if (KdenliveSettings::gpu_accel() || shareContext->supportsThreadedOpenGL()) {
        m_context = new QOpenGLContext;
        m_context->setFormat(shareContext->format());
        m_context->setShareContext(shareContext);
        m_context->create();
        m_context->moveToThread(this);
    }
    setObjectName(QStringLiteral("FrameRenderer"));
    moveToThread(this);
    start();
}

FrameRenderer::~FrameRenderer()
{
    delete m_context;
    delete m_gl32;
}

void FrameRenderer::showFrame(Mlt::Frame frame)
{
    // Save this frame for future use and to keep a reference to the GL Texture.
    m_displayFrame = SharedFrame(frame);

    if ((m_context != nullptr) && m_context->isValid()) {
        m_context->makeCurrent(m_surface);
        // Upload each plane of YUV to a texture.
        QOpenGLFunctions *f = m_context->functions();
        uploadTextures(m_context, m_displayFrame, m_renderTexture);
        f->glBindTexture(GL_TEXTURE_2D, 0);
        check_error(f);
        f->glFinish();

        for (int i = 0; i < 3; ++i) {
            std::swap(m_renderTexture[i], m_displayTexture[i]);
        }
        emit textureReady(m_displayTexture[0], m_displayTexture[1], m_displayTexture[2]);
        m_context->doneCurrent();
    }
    // The frame is now done being modified and can be shared with the rest
    // of the application.
    emit frameDisplayed(m_displayFrame);
    m_semaphore.release();
}

void FrameRenderer::showGLFrame(Mlt::Frame frame)
{
    if ((m_context != nullptr) && m_context->isValid()) {
        m_context->makeCurrent(m_surface);
        pipelineSyncToFrame(frame);

        m_context->functions()->glFinish();
        m_context->doneCurrent();

        // Save this frame for future use and to keep a reference to the GL Texture.
        m_displayFrame = SharedFrame(frame);
    }
    // The frame is now done being modified and can be shared with the rest
    // of the application.
    emit frameDisplayed(m_displayFrame);
    m_semaphore.release();
}

void FrameRenderer::showGLNoSyncFrame(Mlt::Frame frame)
{
    if ((m_context != nullptr) && m_context->isValid()) {

        frame.set("movit.convert.use_texture", 1);
        m_context->makeCurrent(m_surface);
        m_context->functions()->glFinish();

        m_context->doneCurrent();

        // Save this frame for future use and to keep a reference to the GL Texture.
        m_displayFrame = SharedFrame(frame);
    }
    // The frame is now done being modified and can be shared with the rest
    // of the application.
    emit frameDisplayed(m_displayFrame);
    m_semaphore.release();
}

void FrameRenderer::cleanup()
{
    if ((m_renderTexture[0] != 0u) && (m_renderTexture[1] != 0u) && (m_renderTexture[2] != 0u)) {
        m_context->makeCurrent(m_surface);
        m_context->functions()->glDeleteTextures(3, m_renderTexture);
        if ((m_displayTexture[0] != 0u) && (m_displayTexture[1] != 0u) && (m_displayTexture[2] != 0u)) {
            m_context->functions()->glDeleteTextures(3, m_displayTexture);
        }
        m_context->doneCurrent();
        m_renderTexture[0] = m_renderTexture[1] = m_renderTexture[2] = 0;
        m_displayTexture[0] = m_displayTexture[1] = m_displayTexture[2] = 0;
    }
}

// D
void FrameRenderer::pipelineSyncToFrame(Mlt::Frame &frame)
{
    auto sync = GLsync(frame.get_data("movit.convert.fence"));
    if (!sync) return;

#ifdef Q_OS_WIN
    // On Windows, use QOpenGLFunctions_3_2_Core instead of getProcAddress.
    // TODO: move to initialization of m_ClientWaitSync
    if (!m_gl32) {
        m_gl32 = m_context->versionFunctions<QOpenGLFunctions_3_2_Core>();
        if (m_gl32) {
            m_gl32->initializeOpenGLFunctions();
        }
    }
    if (m_gl32) {
        m_gl32->glClientWaitSync(sync, 0, GL_TIMEOUT_IGNORED);
        check_error(m_context->functions());
    }
#else
    if (m_ClientWaitSync) {
        m_ClientWaitSync(sync, 0, GL_TIMEOUT_IGNORED);
        check_error(m_context->functions());
    }
#endif // Q_OS_WIN
}

void GLWidget::refreshSceneLayout()
{
    if (!rootObject()) {
        return;
    }
    QSize s = pCore->getCurrentFrameSize();
    emit m_proxy->profileChanged();
    rootObject()->setProperty("scalex", double(m_rect.width() * m_zoom) / s.width());
    rootObject()->setProperty("scaley", double(m_rect.height() * m_zoom) / s.height());
}

void GLWidget::switchPlay(bool play, int offset, double speed)
{
    if (!m_producer || !m_consumer) {
        return;
    }
    if (m_isZoneMode || m_isLoopMode) {
        resetZoneMode();
    }
    if (play) {
        if ((m_id == Kdenlive::ClipMonitor || (m_id == Kdenlive::ProjectMonitor && KdenliveSettings::jumptostart())) && m_consumer->position() == m_producer->get_out() - offset && speed > 0) {
            m_producer->seek(0);
        }
        qDebug() << "pos: " << m_consumer->position() << "out-offset: " << m_producer->get_out() - offset;
        double current_speed = m_producer->get_speed();
        m_producer->set_speed(speed);
        m_proxy->setSpeed(speed);
        if (qFuzzyCompare(speed, 1.0) || speed < -6. || speed > 6.) {
            m_consumer->set("scrub_audio", 0);
        } else if (KdenliveSettings::audio_scrub()){
            m_consumer->set("scrub_audio", 1);
        }
        if (qFuzzyIsNull(current_speed)) {
            m_consumer->start();
            m_consumer->set("refresh", 1);
        } else {
            // Speed change, purge to reduce latency
            m_consumer->purge();
            m_producer->seek(m_consumer->position() + (speed > 1. ? 1 : 0));
        }
    } else {
        emit paused();
        m_producer->set_speed(0);
        m_proxy->setSpeed(0);
        m_producer->seek(m_consumer->position() + 1);
        m_consumer->purge();
        m_consumer->start();
    }
}

bool GLWidget::playZone(bool loop)
{
    if (!m_producer || m_proxy->zoneOut() <= m_proxy->zoneIn()) {
        pCore->displayMessage(i18n("Select a zone to play"), ErrorMessage, 500);
        return false;
    }
    m_producer->seek(m_proxy->zoneIn());
    m_producer->set_speed(0);
    m_proxy->setSpeed(0);
    m_consumer->purge();
    m_producer->set("out", m_proxy->zoneOut());
    m_producer->set_speed(1.0);
    restartConsumer();
    m_consumer->set("scrub_audio", 0);
    m_consumer->set("refresh", 1);
    m_isZoneMode = true;
    m_isLoopMode = loop;
    return true;
}

bool GLWidget::restartConsumer()
{
    int result = 0;
    if (m_consumer->is_stopped()) {
        // When restarting the consumer, we need to restore the preview scaling
        int cWidth = m_consumer->get_int("width");
        int cHeigth = m_consumer->get_int("height");
        result = m_consumer->start();
        if (cWidth > 0) {
            m_consumer->set("width", cWidth);
            m_consumer->set("height", cHeigth);
        }
    }
    return result != -1;
}


bool GLWidget::loopClip(QPoint inOut)
{
    if (!m_producer || inOut.y() <= inOut.x()) {
        pCore->displayMessage(i18n("Select a clip to play"), ErrorMessage, 500);
        return false;
    }
    m_loopIn = inOut.x();
    m_producer->seek(inOut.x());
    m_producer->set_speed(0);
    m_proxy->setSpeed(0);
    m_consumer->purge();
    m_producer->set("out", inOut.y());
    m_producer->set_speed(1.0);
    restartConsumer();
    m_consumer->set("scrub_audio", 0);
    m_consumer->set("refresh", 1);
    m_isZoneMode = false;
    m_isLoopMode = true;
    return true;
}

void GLWidget::resetZoneMode()
{
    if (!m_isZoneMode && !m_isLoopMode) {
        return;
    }
    m_producer->set("out", m_producer->get_length());
    m_loopIn = 0;
    m_isZoneMode = false;
    m_isLoopMode = false;
}

MonitorProxy *GLWidget::getControllerProxy()
{
    return m_proxy;
}

int GLWidget::getCurrentPos() const
{
    return m_proxy->getPosition();
}

void GLWidget::setRulerInfo(int duration, const std::shared_ptr<MarkerListModel> &model)
{
    rootObject()->setProperty("duration", duration);
    if (model != nullptr) {
        // we are resetting marker/snap model, reset zone
        rootContext()->setContextProperty("markersModel", model.get());
    }
}

void GLWidget::startConsumer()
{
    if (m_consumer == nullptr) {
        return;
    }
    if (!restartConsumer()) {
        // ARGH CONSUMER BROKEN!!!!
        KMessageBox::error(
            qApp->activeWindow(),
            i18n("Could not create the video preview window.\nThere is something wrong with your Kdenlive install or your driver settings, please fix it."));
        if (m_displayEvent) {
            delete m_displayEvent;
        }
        m_displayEvent = nullptr;
        m_consumer.reset();
        return;
    }
    m_consumer->set("refresh", 1);
}

void GLWidget::stop()
{
    m_refreshTimer.stop();
    // why this lock?
    QMutexLocker locker(&m_mltMutex);
    if (m_producer) {
        if (m_isZoneMode || m_isLoopMode) {
            resetZoneMode();
        }
        m_producer->set_speed(0.0);
        m_proxy->setSpeed(0);
    }
    if (m_consumer) {
        m_consumer->purge();
        if (!m_consumer->is_stopped()) {
            m_consumer->stop();
        }
    }
}

double GLWidget::playSpeed() const
{
    if (m_producer) {
        return m_producer->get_speed();
    }
    return 0.0;
}

void GLWidget::restart()
{
    // why this lock?
    if (m_consumer) {
        // Make sure to delete and rebuild consumer to match profile
        m_consumer->purge();
        m_consumer->stop();
        reconfigure();
    }
}

int GLWidget::volume() const
{
    if ((!m_consumer) || (!m_producer)) {
        return -1;
    }
    if (m_consumer->get("mlt_service") == QStringLiteral("multi")) {
        return (int(100 * m_consumer->get_double("0.volume")));
    }
    return (int(100 * m_consumer->get_double("volume")));
}

void GLWidget::setVolume(double volume)
{
    if (m_consumer) {
        if (m_consumer->get("mlt_service") == QStringLiteral("multi")) {
            m_consumer->set("0.volume", volume);
        } else {
            m_consumer->set("volume", volume);
        }
    }
}

int GLWidget::duration() const
{
    if (!m_producer) {
        return 0;
    }
    return m_producer->get_playtime();
}

void GLWidget::setConsumerProperty(const QString &name, const QString &value)
{
    QMutexLocker locker(&m_mltMutex);
    if (m_consumer) {
        m_consumer->set(name.toUtf8().constData(), value.toUtf8().constData());
        if (m_consumer->start() == -1) {
            qCWarning(KDENLIVE_LOG) << "ERROR, Cannot start monitor";
        }
    }
}

bool GLWidget::updateScaling()
{
    int previewHeight = pCore->getCurrentFrameSize().height();
    switch (KdenliveSettings::previewScaling()) {
        case 2:
            previewHeight = qMin(previewHeight, 720);
            break;
        case 4:
            previewHeight = qMin(previewHeight, 540);
            break;
        case 8:
            previewHeight = qMin(previewHeight, 360);
            break;
        case 16:
            previewHeight = qMin(previewHeight, 270);
            break;
        default:
            break;
    }
    int pWidth = int(previewHeight * pCore->getCurrentDar() / pCore->getCurrentSar());
    if (pWidth% 2 > 0) {
        pWidth ++;
    }
    QSize profileSize(pWidth, previewHeight);
    if (profileSize == m_profileSize) {
        return false;
    }
    m_profileSize = profileSize;
    pCore->getMonitorProfile().set_width(m_profileSize.width());
    pCore->getMonitorProfile().set_height(m_profileSize.height());
    if (m_consumer) {
        m_consumer->set("width", m_profileSize.width());
        m_consumer->set("height", m_profileSize.height());
        resizeGL(width(), height());
    }
    return true;
}

void GLWidget::switchRuler(bool show)
{
    m_rulerHeight = show ? int(QFontInfo(QFontDatabase::systemFont(QFontDatabase::SmallestReadableFont)).pixelSize() * 1.5) : 0;
    m_displayRulerHeight = m_rulerHeight;
    resizeGL(width(), height());
    emit m_proxy->rulerHeightChanged();
}<|MERGE_RESOLUTION|>--- conflicted
+++ resolved
@@ -954,11 +954,7 @@
     }
     m_consumer->set("scrub_audio", 0);
     if(position != -2) {
-<<<<<<< HEAD
-        m_proxy->setPosition(position > 0 ? position : m_producer->position());
-=======
         m_proxy->setPositionAdvanced(position > 0 ? position : m_producer->position(), true);
->>>>>>> 1770f98f
     }
     return error;
 }
