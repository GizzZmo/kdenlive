--- conflicted
+++ resolved
@@ -508,13 +508,8 @@
 void GLWidget::paintGL()
 {
     QOpenGLFunctions *f = quickWindow()->openglContext()->functions();
-<<<<<<< HEAD
-    float width = float(this->width() * devicePixelRatio());
-    float height = float(this->height() * devicePixelRatio());
-=======
     float width = this->width() * devicePixelRatioF();
     float height = this->height() * devicePixelRatioF();
->>>>>>> b729c5c7
 
     f->glDisable(GL_BLEND);
     f->glDisable(GL_DEPTH_TEST);
