--- conflicted
+++ resolved
@@ -122,16 +122,10 @@
     delete m_shader;
 }
 
-<<<<<<< HEAD
-void GLWidget::slotError(QQuickWindow::SceneGraphError error, const QString &message)
-{
-    qDebug()<<"+ + + ++ + + + +\nSCEN ERROR: "<<message;
-=======
 void GLWidget::updateAudioForAnalysis()
 {
     if (m_frameRenderer) 
 	m_frameRenderer->sendAudioForAnalysis = KdenliveSettings::monitor_audio();
->>>>>>> 75d6f0c5
 }
 
 void GLWidget::initializeGL()
