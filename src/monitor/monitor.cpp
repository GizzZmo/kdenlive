
/***************************************************************************
 *   Copyright (C) 2007 by Jean-Baptiste Mardelle (jb@kdenlive.org)        *
 *                                                                         *
 *   This program is free software; you can redistribute it and/or modify  *
 *   it under the terms of the GNU General Public License as published by  *
 *   the Free Software Foundation; either version 2 of the License, or     *
 *   (at your option) any later version.                                   *
 *                                                                         *
 *   This program is distributed in the hope that it will be useful,       *
 *   but WITHOUT ANY WARRANTY; without even the implied warranty of        *
 *   MERCHANTABILITY or FITNESS FOR A PARTICULAR PURPOSE.  See the         *
 *   GNU General Public License for more details.                          *
 *                                                                         *
 *   You should have received a copy of the GNU General Public License     *
 *   along with this program; if not, write to the                         *
 *   Free Software Foundation, Inc.,                                       *
 *   51 Franklin Street, Fifth Floor, Boston, MA  02110-1301  USA          *
 ***************************************************************************/


#include "monitor.h"
#include "glwidget.h"
#include "recmanager.h"
#include "smallruler.h"
#include "mltcontroller/clipcontroller.h"
#include "mltcontroller/bincontroller.h"
#include "kdenlivesettings.h"
#include "timeline/abstractclipitem.h"
#include "dialogs/profilesdialog.h"
#include "doc/kthumb.h"

#include "klocalizedstring.h"
#include <KRecentDirs>
#include <KDualAction>
#include <KSelectAction>
#include <KMessageWidget>

#include <QDebug>
#include <QMouseEvent>
#include <QMenu>
#include <QToolButton>
#include <QToolBar>
#include <QDesktopWidget>
#include <QLabel>
#include <QVBoxLayout>
#include <QSlider>
#include <QDrag>
#include <QFileDialog>
#include <QMimeData>
#include <QQuickItem>
#include <QScrollBar>

#define SEEK_INACTIVE (-1)


Monitor::Monitor(Kdenlive::MonitorId id, MonitorManager *manager, QWidget *parent) :
    AbstractMonitor(id, manager, parent)
    , render(NULL)
    , m_controller(NULL)
    , m_glMonitor(NULL)
    , m_splitEffect(NULL)
    , m_splitProducer(NULL)
    , m_length(2)
    , m_dragStarted(false)
    , m_recManager(NULL)
    , m_loopClipAction(NULL)
    , m_effectCompare(NULL)
    , m_contextMenu(NULL)
    , m_selectedClip(NULL)
    , m_loopClipTransition(true)
    , m_editMarker(NULL)
    , m_forceSizeFactor(0)
    , m_rootItem(NULL)
{
    QVBoxLayout *layout = new QVBoxLayout;
    layout->setContentsMargins(0, 0, 0, 0);
    layout->setSpacing(0);

    // Create container widget
    m_glWidget = new QWidget;
    QGridLayout* glayout = new QGridLayout(m_glWidget);
    glayout->setSpacing(0);
    glayout->setContentsMargins(0, 0, 0, 0);
    // Create QML OpenGL widget
    m_glMonitor = new GLWidget();
    m_videoWidget = QWidget::createWindowContainer(qobject_cast<QWindow*>(m_glMonitor));
    glayout->addWidget(m_videoWidget, 0, 0);
    m_verticalScroll = new QScrollBar(Qt::Vertical);
    glayout->addWidget(m_verticalScroll, 0, 1);
    m_verticalScroll->hide();
    m_horizontalScroll = new QScrollBar(Qt::Horizontal);
    glayout->addWidget(m_horizontalScroll, 1, 0);
    m_horizontalScroll->hide();
    connect(m_horizontalScroll, SIGNAL(valueChanged(int)), m_glMonitor, SLOT(setOffsetX(int)));
    connect(m_verticalScroll, SIGNAL(valueChanged(int)), m_glMonitor, SLOT(setOffsetY(int)));
    connect(m_glMonitor, SIGNAL(frameDisplayed(const SharedFrame&)), this, SLOT(onFrameDisplayed(const SharedFrame&)));
    connect(m_glMonitor, SIGNAL(mouseSeek(int,bool)), this, SLOT(slotMouseSeek(int,bool)));
    connect(m_glMonitor, SIGNAL(monitorPlay()), this, SLOT(slotPlay()));
    connect(m_glMonitor, SIGNAL(startDrag()), this, SLOT(slotStartDrag()));
    connect(m_glMonitor, SIGNAL(switchFullScreen(bool)), this, SLOT(slotSwitchFullScreen(bool)));
    connect(m_glMonitor, SIGNAL(zoomChanged()), this, SLOT(setZoom()));
    connect(m_glMonitor, SIGNAL(effectChanged(QRect)), this, SIGNAL(effectChanged(QRect)));

    if (KdenliveSettings::displayMonitorInfo()) {
        // Load monitor overlay qml
        m_glMonitor->setSource(QUrl::fromLocalFile(QStandardPaths::locate(QStandardPaths::DataLocation, QStringLiteral("kdenlivemonitor.qml"))));
        m_rootItem = m_glMonitor->rootObject();
    }
    connect(m_glMonitor, SIGNAL(showContextMenu(QPoint)), this, SLOT(slotShowMenu(QPoint)));

    m_glWidget->setMinimumSize(QSize(320, 180));
    layout->addWidget(m_glWidget, 10);
    layout->addStretch();

    // Get base size for icons
    int s = style()->pixelMetric(QStyle::PM_SmallIconSize);

    // Tool bar buttons
    m_toolbar = new QToolBar(this);
    m_toolbar->setIconSize(QSize(s, s));

    if (id == Kdenlive::ClipMonitor) {
        // Add options for recording
        m_recManager = new RecManager(s, this);
        connect(m_recManager, &RecManager::warningMessage, this, &Monitor::warningMessage);
        connect(m_recManager, &RecManager::addClipToProject, this, &Monitor::addClipToProject);
    }

    m_playIcon = QIcon::fromTheme("media-playback-start");
    m_pauseIcon = QIcon::fromTheme("media-playback-pause");


    if (id != Kdenlive::DvdMonitor) {
        m_toolbar->addAction(QIcon::fromTheme("go-first"), i18n("Set zone start"), this, SLOT(slotSetZoneStart()));
        m_toolbar->addAction(QIcon::fromTheme("go-last"), i18n("Set zone end"), this, SLOT(slotSetZoneEnd()));
    }

    m_toolbar->addAction(QIcon::fromTheme("media-seek-backward"), i18n("Rewind"), this, SLOT(slotRewind()));
    //m_toolbar->addAction(QIcon::fromTheme("media-skip-backward"), i18n("Rewind 1 frame"), this, SLOT(slotRewindOneFrame()));

    QToolButton *playButton = new QToolButton(m_toolbar);
    m_playMenu = new QMenu(i18n("Play..."), this);
    m_playAction = new KDualAction(i18n("Play"), i18n("Pause"), this);
    m_playAction->setInactiveIcon(m_playIcon);
    m_playAction->setActiveIcon(m_pauseIcon);
    m_playMenu->addAction(m_playAction);
    connect(m_playAction, SIGNAL(activeChanged(bool)), this, SLOT(switchPlay(bool)));

    playButton->setMenu(m_playMenu);
    playButton->setPopupMode(QToolButton::MenuButtonPopup);
    m_toolbar->addWidget(playButton);

    //m_toolbar->addAction(QIcon::fromTheme("media-skip-forward"), i18n("Forward 1 frame"), this, SLOT(slotForwardOneFrame()));
    m_toolbar->addAction(QIcon::fromTheme("media-seek-forward"), i18n("Forward"), this, SLOT(slotForward()));

    playButton->setDefaultAction(m_playAction);

    if (id != Kdenlive::DvdMonitor) {
        QToolButton *configButton = new QToolButton(m_toolbar);
        m_configMenu = new QMenu(i18n("Misc..."), this);
        configButton->setIcon(QIcon::fromTheme("system-run"));
        configButton->setMenu(m_configMenu);
        configButton->setPopupMode(QToolButton::QToolButton::InstantPopup);
        m_toolbar->addWidget(configButton);

        if (id == Kdenlive::ClipMonitor) {
            m_markerMenu = new QMenu(i18n("Go to marker..."), this);
            m_markerMenu->setEnabled(false);
            m_configMenu->addMenu(m_markerMenu);
            connect(m_markerMenu, SIGNAL(triggered(QAction*)), this, SLOT(slotGoToMarker(QAction*)));
        }
        m_forceSize = new KSelectAction(QIcon::fromTheme("transform-scale"), i18n("Force Monitor Size"), this);
        QAction *fullAction = m_forceSize->addAction(QIcon(), i18n("Force 100%"));
        fullAction->setData(100);
        QAction *halfAction = m_forceSize->addAction(QIcon(), i18n("Force 50%"));
        halfAction->setData(50);
        QAction *freeAction = m_forceSize->addAction(QIcon(), i18n("Free Resize"));
        freeAction->setData(0);
        m_configMenu->addAction(m_forceSize);
        m_forceSize->setCurrentAction(freeAction);
        connect(m_forceSize, SIGNAL(triggered(QAction*)), this, SLOT(slotForceSize(QAction*)));
    }

    // Create Volume slider popup
    m_volumePopup = new QFrame(this, Qt::Popup);
    QVBoxLayout *poplayout = new QVBoxLayout;
    poplayout->setContentsMargins(0, 0, 0, 0);
    m_audioSlider = new QSlider(Qt::Vertical);
    m_audioSlider->setRange(0, 100);
    poplayout->addWidget(m_audioSlider);
    m_volumePopup->setLayout(poplayout);
    QIcon icon;
    if (KdenliveSettings::volume() == 0) icon = QIcon::fromTheme("audio-volume-muted");
    else icon = QIcon::fromTheme("audio-volume-medium");
    m_volumeWidget = m_toolbar->widgetForAction(m_toolbar->addAction(icon, i18n("Audio volume"), this, SLOT(slotShowVolume())));
    if (id == Kdenlive::ClipMonitor) {
	m_toolbar->addSeparator();
	m_effectCompare = m_toolbar->addAction(QIcon::fromTheme("view-split-left-right"), i18n("Compare effect"));
	m_effectCompare->setCheckable(true);
        connect(m_effectCompare, &QAction::toggled, this, &Monitor::slotSwitchCompare);
    }
    // we need to show / hide the popup once so that it's geometry can be calculated in slotShowVolume
    m_volumePopup->show();
    m_volumePopup->hide();

    setSizePolicy(QSizePolicy::Expanding, QSizePolicy::Expanding);
    setLayout(layout);
    setMinimumHeight(200);

    render = new Render(m_id, m_monitorManager->binController(), m_glMonitor, this);

    // Monitor ruler
    m_ruler = new SmallRuler(this, render);
    if (id == Kdenlive::DvdMonitor) m_ruler->setZone(-3, -2);
    layout->addWidget(m_ruler);
    
    connect(m_audioSlider, SIGNAL(valueChanged(int)), this, SLOT(slotSetVolume(int)));
    connect(render, SIGNAL(durationChanged(int,int)), this, SLOT(adjustRulerSize(int,int)));
    connect(render, SIGNAL(rendererStopped(int)), this, SLOT(rendererStopped(int)));
    connect(m_glMonitor, SIGNAL(analyseFrame(QImage)), render, SLOT(emitFrameUpdated(QImage)));
    if (id != Kdenlive::ClipMonitor) {
        connect(render, SIGNAL(durationChanged(int)), this, SIGNAL(durationChanged(int)));
        connect(m_ruler, SIGNAL(zoneChanged(QPoint)), this, SIGNAL(zoneUpdated(QPoint)));
    } else {
        connect(m_ruler, SIGNAL(zoneChanged(QPoint)), this, SLOT(setClipZone(QPoint)));
    }


    if (id == Kdenlive::ProjectMonitor) {
        QAction *visibilityAction = new QAction(QIcon::fromTheme("transform-crop"), i18n("Show/Hide edit mode"), this);
        visibilityAction->setCheckable(true);
        visibilityAction->setChecked(KdenliveSettings::showOnMonitorScene());
        connect(visibilityAction, SIGNAL(triggered(bool)), this, SLOT(slotEnableEffectScene(bool)));
        m_toolbar->addAction(visibilityAction);
    }

    QWidget *spacer = new QWidget(this);
    spacer->setSizePolicy(QSizePolicy::MinimumExpanding, QSizePolicy::Preferred);
    m_toolbar->addWidget(spacer);
    if (m_recManager) m_toolbar->addAction(m_recManager->switchAction());
    m_timePos = new TimecodeDisplay(m_monitorManager->timecode(), this);
    m_toolbar->addWidget(m_timePos);
    connect(m_timePos, SIGNAL(timeCodeEditingFinished()), this, SLOT(slotSeek()));
    m_toolbar->setMaximumHeight(m_timePos->height());
    layout->addWidget(m_toolbar);
    if (m_recManager) layout->addWidget(m_recManager->toolbar());
    // Info message widget
    m_infoMessage = new KMessageWidget(this);
    layout->addWidget(m_infoMessage);
    m_infoMessage->hide();
}

Monitor::~Monitor()
{
    render->stop();
    delete m_glMonitor;
    delete m_videoWidget;
    delete m_glWidget;
    delete m_ruler;
    delete m_timePos;
    delete render;
}

QAction *Monitor::recAction()
<<<<<<< HEAD
{
    if (m_recManager) return m_recManager->switchAction();
    return NULL;
}

void Monitor::setupMenu(QMenu *goMenu, QAction *playZone, QAction *loopZone, QMenu *markerMenu, QAction *loopClip)
{
=======
{
    if (m_recManager) return m_recManager->switchAction();
    return NULL;
}

void Monitor::setupMenu(QMenu *goMenu, QAction *playZone, QAction *loopZone, QMenu *markerMenu, QAction *loopClip)
{
>>>>>>> 428dbbb5
    m_contextMenu = new QMenu(this);
    m_contextMenu->addMenu(m_playMenu);
    if (goMenu)
        m_contextMenu->addMenu(goMenu);
    if (markerMenu) {
        m_contextMenu->addMenu(markerMenu);
        QList <QAction *>list = markerMenu->actions();
        for (int i = 0; i < list.count(); ++i) {
            if (list.at(i)->data().toString() == "edit_marker") {
                m_editMarker = list.at(i);
                break;
            }
        }
    }

    m_playMenu->addAction(playZone);
    m_playMenu->addAction(loopZone);
    if (loopClip) {
        m_loopClipAction = loopClip;
        m_playMenu->addAction(loopClip);
    }

    //TODO: add save zone to timeline monitor when fixed
    if (m_id == Kdenlive::ClipMonitor) {
        m_contextMenu->addMenu(m_markerMenu);
        m_contextMenu->addAction(QIcon::fromTheme("document-save"), i18n("Save zone"), this, SLOT(slotSaveZone()));
        QAction *extractZone = m_configMenu->addAction(QIcon::fromTheme("document-new"), i18n("Extract Zone"), this, SLOT(slotExtractCurrentZone()));
        m_contextMenu->addAction(extractZone);
    }
    QAction *extractFrame = m_configMenu->addAction(QIcon::fromTheme("document-new"), i18n("Extract frame"), this, SLOT(slotExtractCurrentFrame()));
    m_contextMenu->addAction(extractFrame);

    if (m_id == Kdenlive::ProjectMonitor) {
        QAction *splitView = m_contextMenu->addAction(QIcon::fromTheme("view-split-left-right"), i18n("Split view"), render, SLOT(slotSplitView(bool)));
        splitView->setCheckable(true);
        m_configMenu->addAction(splitView);
    } else if (m_id == Kdenlive::ClipMonitor) {
        QAction *setThumbFrame = m_contextMenu->addAction(QIcon::fromTheme("document-new"), i18n("Set current image as thumbnail"), this, SLOT(slotSetThumbFrame()));
        m_configMenu->addAction(setThumbFrame);
    }

    QAction *overlayAudio = m_contextMenu->addAction(QIcon(), i18n("Overlay audio waveform"));
    overlayAudio->setCheckable(true);
    connect(overlayAudio, SIGNAL(toggled(bool)), m_glMonitor, SLOT(slotSwitchAudioOverlay(bool)));
    overlayAudio->setChecked(KdenliveSettings::displayAudioOverlay());

    if (m_effectCompare) {
        m_configMenu->addSeparator();
        m_configMenu->addAction(m_effectCompare);
    }
    m_configMenu->addAction(overlayAudio);
}

void Monitor::slotGoToMarker(QAction *action)
{
    int pos = action->data().toInt();
    slotSeek(pos);
}

void Monitor::slotForceSize(QAction *a)
{
    int resizeType = a->data().toInt();
    int profileWidth = 320;
    int profileHeight = 200;
    if (resizeType > 0) {
        // calculate size
        QRect r = QApplication::desktop()->screenGeometry();
        profileWidth = m_glMonitor->profileSize().width() * resizeType / 100;
        profileHeight = m_glMonitor->profileSize().height() * resizeType / 100;
        if (profileWidth > r.width() * 0.8 || profileHeight > r.height() * 0.7) {
            // reset action to free resize
            QList< QAction * > list = m_forceSize->actions ();
            foreach(QAction *ac, list) {
                if (ac->data().toInt() == m_forceSizeFactor) {
                    m_forceSize->setCurrentAction(ac);
                    break;
                }
            }
            warningMessage(i18n("Your screen resolution is not sufficient for this action"));
            return;
        }
        
    }
    switch (resizeType) {
      case 100:
      case 50:
          // resize full size
          setSizePolicy(QSizePolicy::MinimumExpanding, QSizePolicy::MinimumExpanding);
          m_videoWidget->setMinimumSize(profileWidth, profileHeight);
          m_videoWidget->setMaximumSize(profileWidth, profileHeight);
          setMinimumSize(QSize(profileWidth, profileHeight + m_toolbar->height() + m_ruler->height()));
          break;
      default:
        // Free resize
        m_videoWidget->setMinimumSize(profileWidth, profileHeight);
        setMinimumSize(QSize(profileWidth, profileHeight + m_toolbar->height() + m_ruler->height()));
        setSizePolicy(QSizePolicy::Expanding, QSizePolicy::Expanding);
        break;
    }
    m_forceSizeFactor = resizeType;
    updateGeometry();
}

QString Monitor::getTimecodeFromFrames(int pos)
{
    return m_monitorManager->timecode().getTimecodeFromFrames(pos);
}

double Monitor::fps() const
{
    return m_monitorManager->timecode().fps();
}

void Monitor::updateMarkers()
{
    if (m_controller) {
        m_markerMenu->clear();
        QList <CommentedTime> markers = m_controller->commentedSnapMarkers();
        if (!markers.isEmpty()) {
            QList <int> marks;
            for (int i = 0; i < markers.count(); ++i) {
                int pos = (int) markers.at(i).time().frames(m_monitorManager->timecode().fps());
                marks.append(pos);
                QString position = m_monitorManager->timecode().getTimecode(markers.at(i).time()) + ' ' + markers.at(i).comment();
                QAction *go = m_markerMenu->addAction(position);
                go->setData(pos);
            }
        }
	m_ruler->setMarkers(markers);
        m_markerMenu->setEnabled(!m_markerMenu->isEmpty());
        checkOverlay();
    }
}

void Monitor::setMarkers(const QList<CommentedTime> &markers)
{
    m_ruler->setMarkers(markers);
}

void Monitor::slotSeekToPreviousSnap()
{
    if (m_controller) slotSeek(getSnapForPos(true).frames(m_monitorManager->timecode().fps()));
}

void Monitor::slotSeekToNextSnap()
{
    if (m_controller) slotSeek(getSnapForPos(false).frames(m_monitorManager->timecode().fps()));
}

GenTime Monitor::position()
{
    return render->seekPosition();
}

GenTime Monitor::getSnapForPos(bool previous)
{
    QList <GenTime> snaps;
    QList < GenTime > markers = m_controller->snapMarkers();
    for (int i = 0; i < markers.size(); ++i) {
        GenTime t = markers.at(i);
        snaps.append(t);
    }
    QPoint zone = m_ruler->zone();
    snaps.append(GenTime(zone.x(), m_monitorManager->timecode().fps()));
    snaps.append(GenTime(zone.y(), m_monitorManager->timecode().fps()));
    snaps.append(GenTime());
    snaps.append(m_controller->getPlaytime());
    qSort(snaps);

    const GenTime pos = render->seekPosition();
    for (int i = 0; i < snaps.size(); ++i) {
        if (previous && snaps.at(i) >= pos) {
            if (i == 0) i = 1;
            return snaps.at(i - 1);
        } else if (!previous && snaps.at(i) > pos) {
            return snaps.at(i);
        }
    }
    return GenTime();
}

void Monitor::slotZoneMoved(int start, int end)
{
    m_ruler->setZone(start, end);
    setClipZone(m_ruler->zone());
    checkOverlay();
}

void Monitor::slotSetZoneStart()
{
    m_ruler->setZoneStart();
    emit zoneUpdated(m_ruler->zone());
    setClipZone(m_ruler->zone());
    checkOverlay();
}

void Monitor::slotSetZoneEnd()
{
    m_ruler->setZoneEnd();
    emit zoneUpdated(m_ruler->zone());
    setClipZone(m_ruler->zone());
    checkOverlay();
}

// virtual
void Monitor::mousePressEvent(QMouseEvent * event)
{
    if (render) render->setActiveMonitor();
    if (!(event->button() & Qt::RightButton)) {
        if (m_glWidget->geometry().contains(event->pos())) {
            m_dragStarted = true;
            m_DragStartPosition = event->pos();
            event->accept();
        }
    } else if (m_contextMenu) {
        m_contextMenu->popup(event->globalPos());
        event->accept();
    }
}

void Monitor::slotShowMenu(const QPoint pos)
{
    m_contextMenu->popup(pos);
}

void Monitor::resizeEvent(QResizeEvent *event)
{
    Q_UNUSED(event)
    if (m_glMonitor->zoom() > 0.0f) {
        float horizontal = float(m_horizontalScroll->value()) / m_horizontalScroll->maximum();
        float vertical = float(m_verticalScroll->value()) / m_verticalScroll->maximum();
        adjustScrollBars(horizontal, vertical);
    } else {
        m_horizontalScroll->hide();
        m_verticalScroll->hide();
    }
}

void Monitor::adjustScrollBars(float horizontal, float vertical)
{
    if (m_glMonitor->zoom() > 1.0f) {
        m_horizontalScroll->setPageStep(m_glWidget->width());
        m_horizontalScroll->setMaximum(m_glMonitor->profileSize().width() * m_glMonitor->zoom()
                                       - m_horizontalScroll->pageStep());
        m_horizontalScroll->setValue(qRound(horizontal * m_horizontalScroll->maximum()));
        emit m_horizontalScroll->valueChanged(m_horizontalScroll->value());
        m_horizontalScroll->show();
    } else {
        int max = m_glMonitor->profileSize().width() * m_glMonitor->zoom() - m_glWidget->width();
        emit m_horizontalScroll->valueChanged(qRound(0.5 * max));
        m_horizontalScroll->hide();
    }

    if (m_glMonitor->zoom() > 1.0f) {
        m_verticalScroll->setPageStep(m_glWidget->height());
        m_verticalScroll->setMaximum(m_glMonitor->profileSize().height() * m_glMonitor->zoom()
                                     - m_verticalScroll->pageStep());
        m_verticalScroll->setValue(qRound(vertical * m_verticalScroll->maximum()));
        emit m_verticalScroll->valueChanged(m_verticalScroll->value());
        m_verticalScroll->show();
    } else {
        int max = m_glMonitor->profileSize().height() * m_glMonitor->zoom() - m_glWidget->height();
        emit m_verticalScroll->valueChanged(qRound(0.5 * max));
        m_verticalScroll->hide();
    }
}

void Monitor::setZoom()
{
    if (m_glMonitor->zoom() == 1.0f) {
       /* m_zoomButton->setIcon(icon);
        m_zoomButton->setChecked(false);*/
        m_horizontalScroll->hide();
        m_verticalScroll->hide();
    } else {
        adjustScrollBars(0.5f, 0.5f);
    }
}

void Monitor::slotSwitchFullScreen(bool minimizeOnly)
{
    // TODO: disable screensaver?
    if (!m_glWidget->isFullScreen() && !minimizeOnly) {
        // Check if we have a multiple monitor setup
        int monitors = QApplication::desktop()->screenCount();
        int screen = -1;
        if (monitors > 1) {
            QRect screenres;
            // Move monitor widget to the second screen (one screen for Kdenlive, the other one for the Monitor widget
            //int currentScreen = QApplication::desktop()->screenNumber(this);
            for (int i = 0; screen == -1 && i < QApplication::desktop()->screenCount(); i++) {
            if (i != QApplication::desktop()->screenNumber(this))
                screen = i;
            }
        }
        m_glWidget->setParent(QApplication::desktop()->screen(screen));
        m_glWidget->move(QApplication::desktop()->screenGeometry(screen).bottomLeft());
        m_glWidget->showFullScreen();
    } else {
        m_glWidget->showNormal();
        QVBoxLayout *lay = (QVBoxLayout *) layout();
        lay->insertWidget(0, m_glWidget, 10);
    }
}

void Monitor::reparent()
{
    m_glWidget->setParent(NULL);
    m_glWidget->showMinimized();
    m_glWidget->showNormal();
    QVBoxLayout *lay = (QVBoxLayout *) layout();
    lay->insertWidget(0, m_glWidget, 10);
}


// virtual
void Monitor::mouseReleaseEvent(QMouseEvent * event)
{
    if (m_dragStarted && event->button() != Qt::RightButton) {
        if (m_glMonitor->geometry().contains(event->pos())) {
            if (isActive()) slotPlay();
            else slotActivateMonitor();
        } //else event->ignore(); //QWidget::mouseReleaseEvent(event);
    }
    m_dragStarted = false;
    event->accept();
}


void Monitor::slotStartDrag()
{
    if (m_id == Kdenlive::ProjectMonitor || m_controller == NULL) {
        // dragging is only allowed for clip monitor
        return;
    }
    QDrag *drag = new QDrag(this);
    QMimeData *mimeData = new QMimeData;

    QStringList list;
    list.append(m_controller->clipId());
    QPoint p = m_ruler->zone();
    list.append(QString::number(p.x()));
    list.append(QString::number(p.y()));
    QByteArray data;
    data.append(list.join(";").toUtf8());
    mimeData->setData("kdenlive/clip", data);
    drag->setMimeData(mimeData);
    /*QPixmap pix = m_currentClip->thumbnail();
    drag->setPixmap(pix);
    drag->setHotSpot(QPoint(0, 50));*/
    drag->start(Qt::MoveAction);
}

// virtual
void Monitor::mouseMoveEvent(QMouseEvent *event)
{
    if (!m_dragStarted || m_controller == NULL) return;

    if ((event->pos() - m_DragStartPosition).manhattanLength()
            < QApplication::startDragDistance())
        return;

    {
        QDrag *drag = new QDrag(this);
        QMimeData *mimeData = new QMimeData;

        QStringList list;
        list.append(m_controller->clipId());
        QPoint p = m_ruler->zone();
        list.append(QString::number(p.x()));
        list.append(QString::number(p.y()));
        QByteArray data;
        data.append(list.join(";").toUtf8());
        mimeData->setData("kdenlive/clip", data);
        drag->setMimeData(mimeData);
        /*QPixmap pix = m_currentClip->thumbnail();
        drag->setPixmap(pix);
        drag->setHotSpot(QPoint(0, 50));*/
        drag->start(Qt::MoveAction);
	/*Qt::DropAction dropAction = drag->exec(Qt::CopyAction | Qt::MoveAction);
        Qt::DropAction dropAction;
        dropAction = drag->start(Qt::CopyAction | Qt::MoveAction);*/

        //Qt::DropAction dropAction = drag->exec();

    }
    event->accept();
}


/*void Monitor::dragMoveEvent(QDragMoveEvent * event) {
    event->setDropAction(Qt::IgnoreAction);
    event->setDropAction(Qt::MoveAction);
    if (event->mimeData()->hasText()) {
        event->acceptProposedAction();
    }
}

Qt::DropActions Monitor::supportedDropActions() const {
    // returns what actions are supported when dropping
    return Qt::MoveAction;
}*/

QStringList Monitor::mimeTypes() const
{
    QStringList qstrList;
    // list of accepted mime types for drop
    qstrList.append("kdenlive/clip");
    return qstrList;
}

// virtual
void Monitor::wheelEvent(QWheelEvent * event)
{
    slotMouseSeek(event->delta(), event->modifiers() == Qt::ControlModifier);
    event->accept();
}

void Monitor::mouseDoubleClickEvent(QMouseEvent * event)
{
    slotSwitchFullScreen();
    event->accept();
}

void Monitor::slotMouseSeek(int eventDelta, bool fast)
{
    if (fast) {
        int delta = m_monitorManager->timecode().fps();
        if (eventDelta > 0) delta = 0 - delta;
	if (render->requestedSeekPosition != SEEK_INACTIVE)
	    slotSeek(render->requestedSeekPosition - delta);
	else slotSeek(render->seekFramePosition() - delta);
    } else {
        if (eventDelta >= 0) slotForwardOneFrame();
        else slotRewindOneFrame();
    }
}

void Monitor::slotSetThumbFrame()
{
    if (m_controller == NULL) {
        return;
    }
    m_controller->setProperty("kdenlive:thumbnailFrame", (int) render->seekFramePosition());
    emit refreshClipThumbnail(m_controller->clipId());
}

void Monitor::slotExtractCurrentZone()
{
    if (m_controller == NULL) return;
    emit extractZone(m_controller->clipId());
}

ClipController *Monitor::currentController() const
{
    return m_controller;
}

void Monitor::slotExtractCurrentFrame()
{
    QImage frame;
    // check if we are using a proxy
    if (m_controller && !m_controller->property("kdenlive:proxy").isEmpty() && m_controller->property("kdenlive:proxy") != "-") {
        // using proxy, use original clip url to get frame
        frame = render->extractFrame(render->seekFramePosition(), m_controller->property("resource"));
    }
    else frame = render->extractFrame(render->seekFramePosition());
    QString framesFolder = KRecentDirs::dir(":KdenliveFramesFolder");
    if (framesFolder.isEmpty()) framesFolder = QDir::homePath();
    
    QPointer<QFileDialog> fs = new QFileDialog(this, i18n("Save Image"), framesFolder);
    fs->setMimeTypeFilters(QStringList() << "image/png");
    fs->setAcceptMode(QFileDialog::AcceptSave);
    if (fs->exec()) {
        QStringList path = fs->selectedFiles();
        if (!path.isEmpty()) {
            KRecentDirs::add(":KdenliveFramesFolder", fs->selectedUrls().first().adjusted(QUrl::RemoveFilename).path());
            frame.save(path.first());
        }
    }
    delete fs;
}

void Monitor::setTimePos(const QString &pos)
{
    m_timePos->setValue(pos);
    slotSeek();
}

void Monitor::slotSeek()
{
    slotSeek(m_timePos->getValue());
}

void Monitor::slotSeek(int pos)
{
    if (render == NULL) return;
    slotActivateMonitor();
    render->seekToFrame(pos);
    m_ruler->update();
}

void Monitor::checkOverlay()
{
    if (!m_rootItem || m_rootItem->objectName() != "root") {
        // we are not in main view, ignore
        return;
    }
    QString overlayText;
    int pos = m_timePos->getValue();
    QPoint zone = m_ruler->zone();
    if (pos == zone.x())
        overlayText = i18n("In Point");
    else if (pos == zone.y())
        overlayText = i18n("Out Point");
    else if (m_controller) {
        overlayText = m_controller->markerComment(GenTime(pos, m_monitorManager->timecode().fps()));
    }
    if (overlayText!= m_rootItem->property("comment")) m_rootItem->setProperty("comment", overlayText);
}

void Monitor::slotStart()
{
    slotActivateMonitor();
    render->play(0);
    render->seekToFrame(0);
}

void Monitor::slotEnd()
{
    slotActivateMonitor();
    render->play(0);
    render->seekToFrame(render->getLength());
}

int Monitor::getZoneStart()
{
  return m_ruler->zone().x();
}

int Monitor::getZoneEnd()
{
  return m_ruler->zone().y();
}

void Monitor::slotZoneStart()
{
    slotActivateMonitor();
    render->play(0);
    render->seekToFrame(m_ruler->zone().x());
}

void Monitor::slotZoneEnd()
{
    slotActivateMonitor();
    render->play(0);
    render->seekToFrame(m_ruler->zone().y());
}

void Monitor::slotRewind(double speed)
{
    slotActivateMonitor();
    if (speed == 0) {
        double currentspeed = render->playSpeed();
	if (currentspeed >= 0) render->play(-1);
	else switch((int) currentspeed) {
	    case -1:
		render->play(-2);
		break;
	    case -2:
		render->play(-3);
		break;
	    case -3:
		render->play(-5);
		break;
	    default:
		render->play(-8);
	}
    } else render->play(speed);
    m_playAction->setActive(true);
}

void Monitor::slotForward(double speed)
{
    slotActivateMonitor();
    if (speed == 0) {
        double currentspeed = render->playSpeed();
        if (currentspeed <= 0) render->play(1);
        else switch((int) currentspeed) {
        case 1:
            render->play(2);
            break;
        case 2:
            render->play(3);
            break;
        case 3:
            render->play(5);
            break;
        default:
            render->play(8);
        }
    } else {
        render->play(speed);
    }
    m_playAction->setActive(true);
}

void Monitor::slotRewindOneFrame(int diff)
{
    slotActivateMonitor();
    render->seekToFrameDiff(-diff);
    m_ruler->update();
}

void Monitor::slotForwardOneFrame(int diff)
{
    slotActivateMonitor();
    render->seekToFrameDiff(diff);
    m_ruler->update();
}

void Monitor::seekCursor(int pos)
{
    if (m_ruler->slotNewValue(pos)) {
        m_timePos->setValue(pos);
	checkOverlay();
        if (m_id != Kdenlive::ClipMonitor) {
            emit renderPosition(pos);
        }
    }
}

void Monitor::rendererStopped(int pos)
{
    if (m_ruler->slotNewValue(pos)) {
        m_timePos->setValue(pos);
        checkOverlay();
    }
    m_playAction->setActive(false);
}

void Monitor::adjustRulerSize(int length, int offset)
{
    if (length > 0) m_length = length;
    m_ruler->adjustScale(m_length, offset);
    m_timePos->setRange(offset, offset + length);
    if (m_controller != NULL) {
        QPoint zone = m_controller->zone();
        m_ruler->setZone(zone.x(), zone.y());
    }
}

void Monitor::stop()
{
    if (render) render->stop();
}

void Monitor::mute(bool mute, bool updateIconOnly)
{
    if (render) {
        // TODO: we should set the "audio_off" property to 1 to mute the consumer instead of changing volume
        QIcon icon;
        if (mute || KdenliveSettings::volume() == 0) icon = QIcon::fromTheme("audio-volume-muted");
        else icon = QIcon::fromTheme("audio-volume-medium");
        static_cast <QToolButton *>(m_volumeWidget)->setIcon(icon);
        if (!updateIconOnly) render->setVolume(mute ? 0 : (double)KdenliveSettings::volume() / 100.0 );
    }
}

void Monitor::start()
{
    if (!isVisible() || !isActive()) return;
    if (render) render->startConsumer();
}

void Monitor::refreshMonitor(bool visible)
{
    if (visible && render) {
        if (!slotActivateMonitor()) {
            // the monitor was already active, simply refreshClipThumbnail
            render->refreshIfActive();
        }
    }
}

void Monitor::refreshMonitor()
{
    if (isActive()) {
        render->refreshIfActive();
    }
}

void Monitor::pause()
{
    if (render == NULL) return;
    slotActivateMonitor();
    render->pause();
    m_playAction->setActive(false);
}

void Monitor::switchPlay(bool play)
{
    m_playAction->setActive(play);
    render->switchPlay(play);
}

void Monitor::slotPlay()
{
    if (render == NULL) return;
    slotActivateMonitor();
    if (render->isPlaying()) {
        m_playAction->setActive(false);
        render->switchPlay(false);
    }
    else {
        m_playAction->setActive(true);
        render->switchPlay(true);
    }
    m_ruler->refreshRuler();
}

void Monitor::slotPlayZone()
{
    if (render == NULL) return;
    slotActivateMonitor();
    QPoint p = m_ruler->zone();
    bool ok = render->playZone(GenTime(p.x(), m_monitorManager->timecode().fps()), GenTime(p.y(), m_monitorManager->timecode().fps()));
    if (ok) {
        m_playAction->setActive(true);
    }
}

void Monitor::slotLoopZone()
{
    if (render == NULL) return;
    slotActivateMonitor();
    QPoint p = m_ruler->zone();
    render->loopZone(GenTime(p.x(), m_monitorManager->timecode().fps()), GenTime(p.y(), m_monitorManager->timecode().fps()));
    m_playAction->setActive(true);
}

void Monitor::slotLoopClip()
{
    if (render == NULL || m_selectedClip == NULL)
        return;
    slotActivateMonitor();
    render->loopZone(m_selectedClip->startPos(), m_selectedClip->endPos());
    m_playAction->setActive(true);
}

void Monitor::updateClipProducer(Mlt::Producer *prod)
{
    if (render == NULL) return;
<<<<<<< HEAD
    m_controller == NULL;
=======
>>>>>>> 428dbbb5
    render->setProducer(prod, -1, false);
    if (prod) prod->set_speed(1.0);
}

void Monitor::updateClipProducer(const QString &playlist)
{
    if (render == NULL) return;
    Mlt::Producer *prod = new Mlt::Producer(*m_glMonitor->profile(), playlist.toUtf8().constData());
    render->setProducer(prod, render->seekFramePosition(), true);
    render->play(1.0);
}

void Monitor::slotOpenClip(ClipController *controller, int in, int out)
{
    if (render == NULL) return;
    bool sameClip = controller == m_controller && controller != NULL;
    m_controller = controller;
    if (m_rootItem && m_rootItem->objectName() != "root" && !sameClip) {
        loadMasterQml();
    }
    if (controller) {
	if (m_recManager->toolbar()->isVisible()) {
	      // we are in record mode, don't display clip
	      return;
	}
        updateMarkers();
        render->setProducer(m_controller->masterProducer(), in, isActive());
	if (out > -1) {
	    m_ruler->setZone(in, out);
	    setClipZone(QPoint(in, out));
	}
    }
    else {
        render->setProducer(NULL, -1, isActive());
    }
    if (m_splitProducer) {
        m_effectCompare->blockSignals(true);
        m_effectCompare->setChecked(false);
        m_effectCompare->blockSignals(false);
        delete m_splitEffect;
        m_splitProducer = NULL;
        m_splitEffect = NULL;
        loadMasterQml();
    }
}

const QString Monitor::activeClipId()
{
    if (m_controller) {
        return m_controller->clipId();
    }
    return QString();
}

void Monitor::slotOpenDvdFile(const QString &file)
{
    if (render == NULL) return;
<<<<<<< HEAD
    if (clip == NULL && m_currentClip != NULL) {
	m_currentClip->lastSeekPosition = render->seekFramePosition();
        m_currentClip = NULL;
        m_length = -1;
        render->setProducer(NULL, -1);
        return;
    }

    if (clip != m_currentClip || forceUpdate) {
	if (m_currentClip) m_currentClip->lastSeekPosition = render->seekFramePosition();
        m_currentClip = clip;
	if (position == -1) position = clip->lastSeekPosition;
        updateMarkers(clip);
  	if (render->setMonitorProducer(clip->getId(), position) == -1) {
            // MLT CONSUMER is broken
            qWarning() << "ERROR, Cannot start monitor";
        } else start();
    } else {
        if (m_currentClip) {
            slotActivateMonitor();
            if (position == -1) position = render->seekFramePosition();
            render->seek(position);
	    if (zone.isNull()) {
		zone = m_currentClip->zone();
		m_ruler->setZone(zone.x(), zone.y());
		return;
	    }
        }
    }
    if (!zone.isNull()) {
        m_ruler->setZone(zone.x(), zone.y());
        render->seek(zone.x());
    }
}
*/

void Monitor::slotOpenDvdFile(const QString &file)
{
    if (render == NULL) return;
=======
>>>>>>> 428dbbb5
    m_glMonitor->initializeGL();
    render->loadUrl(file);
}

void Monitor::slotSaveZone()
{
    if (render == NULL) return;
    //TODO
    //emit saveZone(render, m_ruler->zone(), m_currentClip);

    //render->setSceneList(doc, 0);
}

void Monitor::setCustomProfile(const QString &profile, const Timecode &tc)
{
    m_timePos->updateTimeCode(tc);
    if (render == NULL) return;
    slotActivateMonitor();
    render->prepareProfileReset();
    m_glMonitor->resetProfile(ProfilesDialog::getVideoProfile(profile));
}

void Monitor::resetProfile(MltVideoProfile profile)
{
    m_timePos->updateTimeCode(m_monitorManager->timecode());
    if (render == NULL) return;

    render->prepareProfileReset();
    m_glMonitor->resetProfile(profile);

    if (m_rootItem && m_rootItem->objectName() == "rooteffectscene") {
        // we are not in main view, ignore
        m_rootItem->setProperty("framesize", QRect(0, 0, m_glMonitor->profileSize().width(), m_glMonitor->profileSize().height()));
    }
}

void Monitor::saveSceneList(const QString &path, const QDomElement &info)
{
    if (render == NULL) return;
    render->saveSceneList(path, info);
}

const QString Monitor::sceneList()
{
    if (render == NULL) return QString();
    return render->sceneList();
}

void Monitor::setClipZone(const QPoint &pos)
{
    if (m_controller == NULL) return;
    m_controller->setZone(pos);
}

void Monitor::switchDropFrames(bool drop)
{
    render->setDropFrames(drop);
}

void Monitor::switchMonitorInfo(bool show)
{
    KdenliveSettings::setDisplayMonitorInfo(show);
    if (m_rootItem && m_rootItem->objectName() != "root") {
        // we are not in main view, ignore
        return;
    }
    loadMasterQml();
}

void Monitor::updateMonitorGamma()
{
    if (isActive()) {
        stop();
        m_glMonitor->updateGamma();
        start();
    }
    else {
        m_glMonitor->updateGamma();
    }
}

void Monitor::slotEditMarker()
{
    if (m_editMarker) m_editMarker->trigger();
}

void Monitor::updateTimecodeFormat()
{
    m_timePos->slotUpdateTimeCodeFormat();
}

QStringList Monitor::getZoneInfo() const
{
    QStringList result;
    if (m_controller == NULL) return result;
    result << m_controller->clipId();
    QPoint zone = m_ruler->zone();
    result << QString::number(zone.x()) << QString::number(zone.y());
    return result;
}

void Monitor::slotSetSelectedClip(AbstractClipItem* item)
{
    if (item) {
        if (m_loopClipAction) m_loopClipAction->setEnabled(true);
        m_selectedClip = item;
    } else {
        if (m_loopClipAction) m_loopClipAction->setEnabled(false);
    }
}

void Monitor::slotSetSelectedClip(ClipItem* item)
{
    if (item || (!item && !m_loopClipTransition)) {
        m_loopClipTransition = false;
        slotSetSelectedClip((AbstractClipItem*)item); //FIXME static_cast fails!
    }
}

void Monitor::slotSetSelectedClip(Transition* item)
{
    if (item || (!item && m_loopClipTransition)) {
        m_loopClipTransition = true;
        slotSetSelectedClip((AbstractClipItem*)item); //FIXME static_cast fails!
    }
}


void Monitor::slotEnableEffectScene(bool enable)
{
    KdenliveSettings::setShowOnMonitorScene(enable);
    bool isDisplayed = enable && m_rootItem && m_rootItem->objectName() == "rooteffectscene";
    if (enable == isDisplayed) return;
    slotShowEffectScene(enable);
}

void Monitor::slotShowEffectScene(bool show)
{
    if (show && (!m_rootItem || m_rootItem->objectName() != "rooteffectscene")) {
        m_glMonitor->setSource(QUrl::fromLocalFile(QStandardPaths::locate(QStandardPaths::DataLocation, QStringLiteral("kdenlivemonitoreffectscene.qml"))));
        m_rootItem = m_glMonitor->rootObject();
        QObject::connect(m_rootItem, SIGNAL(addKeyframe()), this, SIGNAL(addKeyframe()), Qt::UniqueConnection);
        QObject::connect(m_rootItem, SIGNAL(seekToKeyframe()), this, SLOT(slotSeekToKeyFrame()), Qt::UniqueConnection);
        m_glMonitor->slotShowEffectScene();
    }
    else if (m_rootItem && m_rootItem->objectName() == "rooteffectscene")  {
        loadMasterQml();
    }
}

void Monitor::slotSeekToKeyFrame()
{
    if (m_rootItem && m_rootItem->objectName() == "rooteffectscene") {
        // Adjust splitter pos
        int kfr = m_rootItem->property("requestedKeyFrame").toInt();
        emit seekToKeyframe(kfr);
    }
}

void Monitor::setUpEffectGeometry(QRect r, QVariantList list)
{
    if (!list.isEmpty()) {
        m_rootItem->setProperty("centerPoints", list);
    }
    if (!r.isEmpty()) m_rootItem->setProperty("framesize", r);
}

QRect Monitor::effectRect() const
{
    return m_rootItem->property("framesize").toRect();
}

void Monitor::setEffectKeyframe(bool enable)
{
    m_rootItem->setProperty("iskeyframe", enable);
}

bool Monitor::effectSceneDisplayed()
{
    return m_rootItem->objectName() == "rooteffectscene";
}

void Monitor::slotSetVolume(int volume)
{
    KdenliveSettings::setVolume(volume);
    QIcon icon;
    if (volume == 0) icon = QIcon::fromTheme("audio-volume-muted");
    else icon = QIcon::fromTheme("audio-volume-medium");
    static_cast <QToolButton *>(m_volumeWidget)->setIcon(icon);
    render->setVolume((double) volume / 100.0);
}

void Monitor::slotShowVolume()
{
    m_volumePopup->move(mapToGlobal(m_toolbar->geometry().topLeft()) + QPoint(mapToParent(m_volumeWidget->geometry().bottomLeft()).x(), -m_volumePopup->height()));
    int vol = render->volume();
    // Disable widget if we cannot get the volume
    m_volumePopup->setEnabled(vol != -1);
    m_audioSlider->blockSignals(true);
    m_audioSlider->setValue(vol);
    m_audioSlider->blockSignals(false);
    m_volumePopup->show();
}


void Monitor::sendFrameForAnalysis(bool analyse)
{
    m_glMonitor->sendFrameForAnalysis = analyse;
}


void Monitor::onFrameDisplayed(const SharedFrame& frame)
{
    int position = frame.get_position();
    seekCursor(position);
    render->checkFrameNumber(position);
    if (m_rootItem && m_rootItem->objectName() == "root") {
        // we are in main view, show frame
        m_rootItem->setProperty("framenum", QString::number(position));
    }
    if (position >= m_length) {
        m_playAction->setActive(false);
    }
}

AbstractRender *Monitor::abstractRender()
{
    return render;
}

void Monitor::reloadProducer(const QString &id)
{
    if (!m_controller) return;
    if (m_controller->clipId() == id)
        slotOpenClip(m_controller);
}

QString Monitor::getMarkerThumb(GenTime pos)
{
    if (!m_controller) return QString();
    if (!m_controller->getClipHash().isEmpty()) {
	QString url = m_monitorManager->getProjectFolder() + "thumbs/" + m_controller->getClipHash() + '#' + QString::number((int) pos.frames(m_monitorManager->timecode().fps())) + ".png";
        if (QFile::exists(url)) return url;
    }
    return QString();
}

const QString Monitor::projectFolder() const
{
      return m_monitorManager->getProjectFolder();
}

void Monitor::setPalette ( const QPalette & p)
{
    QWidget::setPalette(p);
    if (m_ruler) m_ruler->updatePalette();
}


void Monitor::warningMessage(const QString &text)
{
    m_infoMessage->setMessageType(KMessageWidget::Warning);
    m_infoMessage->setText(text);
    m_infoMessage->setCloseButtonVisible(true);
    m_infoMessage->animatedShow();
    QTimer::singleShot(5000, m_infoMessage, SLOT(animatedHide()));
 
}

void Monitor::slotSwitchCompare(bool enable)
{
    if (m_controller == NULL) {
        m_effectCompare->blockSignals(true);
        m_effectCompare->setChecked(false);
        m_effectCompare->blockSignals(false);
        warningMessage(i18n("Select a clip in project bin to compare effect"));
        return;
    }
    if (!m_controller->hasEffects()) {
        warningMessage(i18n("Clip has no effects"));
    }
    int pos = position().frames(m_monitorManager->timecode().fps());
    if (enable) {
        m_splitEffect = new Mlt::Filter(*profile(), "frei0r.scale0tilt");
        if (m_splitEffect && m_splitEffect->is_valid()) {
            m_splitEffect->set("Clip left", 0.5);
        } else {
            // frei0r.scal0tilt is not available
            warningMessage(i18n("The scal0tilt filter is required for that feature, please install frei0r and restart Kdenlive"));
            return;
        }
        QString splitTransition = KdenliveSettings::gpu_accel() ? "movit.overlay" : "frei0r.cairoblend";
        Mlt::Transition t(*profile(), splitTransition.toUtf8().constData());
        if (!t.is_valid()) {
            delete m_splitEffect;
            warningMessage(i18n("The cairoblend transition is required for that feature, please install frei0r and restart Kdenlive"));
            return;
        }
        Mlt::Producer original = m_controller->originalProducer();
        Mlt::Tractor trac(*profile());
        Mlt::Producer clone(*profile(), original.get("resource"));
        trac.set_track(original, 0);
        trac.set_track(clone, 1);
        clone.attach(*m_splitEffect);
        trac.plant_transition(t, 0, 1);
        m_splitProducer = new Mlt::Producer(trac.get_producer());
        render->setProducer(m_splitProducer, pos, isActive());
        m_glMonitor->setSource(QUrl::fromLocalFile(QStandardPaths::locate(QStandardPaths::DataLocation, QStringLiteral("kdenlivemonitorsplit.qml"))));
        m_rootItem = m_glMonitor->rootObject();
        QObject::connect(m_rootItem, SIGNAL(qmlMoveSplit()), this, SLOT(slotAdjustEffectCompare()), Qt::UniqueConnection);
    }
    else if (m_splitEffect) {
        render->setProducer(m_controller->masterProducer(), pos, isActive());
        delete m_splitEffect;
        m_splitProducer = NULL;
        m_splitEffect = NULL;
        loadMasterQml();
    }
    //refreshMonitor();
}

void Monitor::loadMasterQml()
{
    if ((m_rootItem && m_rootItem->objectName() == "root")) {
        // Root scene is already active
        return;
    }
    if (!KdenliveSettings::displayMonitorInfo()) {
        // We don't want info overlay
        if (m_rootItem) {
            m_glMonitor->setSource(QUrl());
            m_rootItem = NULL;
        }
        return;
    }
    m_glMonitor->setSource(QUrl::fromLocalFile(QStandardPaths::locate(QStandardPaths::DataLocation, QStringLiteral("kdenlivemonitor.qml"))));
    m_glMonitor->slotShowRootScene();
    m_rootItem = m_glMonitor->rootObject();
}

void Monitor::slotAdjustEffectCompare()
{
    QRect r = m_glMonitor->rect();
    double percent = 0.5;
    if (m_rootItem && m_rootItem->objectName() == "rootsplit") {
        // Adjust splitter pos
        percent = (m_rootItem->property("splitterPos").toInt() - r.left()) / (double) r.width();
        // Store real frame percentage for resize events
        m_rootItem->setProperty("realpercent", percent);
    }
    if (m_splitEffect) m_splitEffect->set("Clip left", percent);
    render->refreshIfActive();
}

ProfileInfo Monitor::profileInfo() const
{
    ProfileInfo info;
    info.profileSize = QSize(render->frameRenderWidth(), render->renderHeight());
    info.profileFps = render->fps();
    return info;
}

Mlt::Profile *Monitor::profile()
{
    return m_glMonitor->profile();
}

void Monitor::slotSwitchRec(bool enable)
{
    if (!m_recManager) return;
    if (enable) {
        m_toolbar->setVisible(false);
        m_recManager->toolbar()->setVisible(true);
    }
    else if (m_recManager->toolbar()->isVisible()) {
        m_recManager->stop();
        m_toolbar->setVisible(true);
	emit refreshCurrentClip();
    }
}

<<<<<<< HEAD
bool Monitor::startCapture(const QString &params, const QString &path, Mlt::Producer *p, bool livePreview)
=======
bool Monitor::startCapture(const QString &params, const QString &path, Mlt::Producer *p)
>>>>>>> 428dbbb5
{
    m_controller = NULL;
    render->updateProducer(p);
    m_glMonitor->reconfigureMulti(params, path, p->profile());
    return true;
}

bool Monitor::stopCapture()
{
    m_glMonitor->stopCapture();
    slotOpenClip(NULL);
    m_glMonitor->reconfigure(m_monitorManager->profile());
    return true;
}<|MERGE_RESOLUTION|>--- conflicted
+++ resolved
@@ -263,7 +263,6 @@
 }
 
 QAction *Monitor::recAction()
-<<<<<<< HEAD
 {
     if (m_recManager) return m_recManager->switchAction();
     return NULL;
@@ -271,15 +270,6 @@
 
 void Monitor::setupMenu(QMenu *goMenu, QAction *playZone, QAction *loopZone, QMenu *markerMenu, QAction *loopClip)
 {
-=======
-{
-    if (m_recManager) return m_recManager->switchAction();
-    return NULL;
-}
-
-void Monitor::setupMenu(QMenu *goMenu, QAction *playZone, QAction *loopZone, QMenu *markerMenu, QAction *loopClip)
-{
->>>>>>> 428dbbb5
     m_contextMenu = new QMenu(this);
     m_contextMenu->addMenu(m_playMenu);
     if (goMenu)
@@ -1033,10 +1023,6 @@
 void Monitor::updateClipProducer(Mlt::Producer *prod)
 {
     if (render == NULL) return;
-<<<<<<< HEAD
-    m_controller == NULL;
-=======
->>>>>>> 428dbbb5
     render->setProducer(prod, -1, false);
     if (prod) prod->set_speed(1.0);
 }
@@ -1094,48 +1080,6 @@
 void Monitor::slotOpenDvdFile(const QString &file)
 {
     if (render == NULL) return;
-<<<<<<< HEAD
-    if (clip == NULL && m_currentClip != NULL) {
-	m_currentClip->lastSeekPosition = render->seekFramePosition();
-        m_currentClip = NULL;
-        m_length = -1;
-        render->setProducer(NULL, -1);
-        return;
-    }
-
-    if (clip != m_currentClip || forceUpdate) {
-	if (m_currentClip) m_currentClip->lastSeekPosition = render->seekFramePosition();
-        m_currentClip = clip;
-	if (position == -1) position = clip->lastSeekPosition;
-        updateMarkers(clip);
-  	if (render->setMonitorProducer(clip->getId(), position) == -1) {
-            // MLT CONSUMER is broken
-            qWarning() << "ERROR, Cannot start monitor";
-        } else start();
-    } else {
-        if (m_currentClip) {
-            slotActivateMonitor();
-            if (position == -1) position = render->seekFramePosition();
-            render->seek(position);
-	    if (zone.isNull()) {
-		zone = m_currentClip->zone();
-		m_ruler->setZone(zone.x(), zone.y());
-		return;
-	    }
-        }
-    }
-    if (!zone.isNull()) {
-        m_ruler->setZone(zone.x(), zone.y());
-        render->seek(zone.x());
-    }
-}
-*/
-
-void Monitor::slotOpenDvdFile(const QString &file)
-{
-    if (render == NULL) return;
-=======
->>>>>>> 428dbbb5
     m_glMonitor->initializeGL();
     render->loadUrl(file);
 }
@@ -1517,11 +1461,7 @@
     }
 }
 
-<<<<<<< HEAD
-bool Monitor::startCapture(const QString &params, const QString &path, Mlt::Producer *p, bool livePreview)
-=======
 bool Monitor::startCapture(const QString &params, const QString &path, Mlt::Producer *p)
->>>>>>> 428dbbb5
 {
     m_controller = NULL;
     render->updateProducer(p);
@@ -1535,4 +1475,4 @@
     slotOpenClip(NULL);
     m_glMonitor->reconfigure(m_monitorManager->profile());
     return true;
-}+}
