/***************************************************************************
 *   Copyright (C) 2007 by Jean-Baptiste Mardelle (jb@kdenlive.org)        *
 *                                                                         *
 *   This program is free software; you can redistribute it and/or modify  *
 *   it under the terms of the GNU General Public License as published by  *
 *   the Free Software Foundation; either version 2 of the License, or     *
 *   (at your option) any later version.                                   *
 *                                                                         *
 *   This program is distributed in the hope that it will be useful,       *
 *   but WITHOUT ANY WARRANTY; without even the implied warranty of        *
 *   MERCHANTABILITY or FITNESS FOR A PARTICULAR PURPOSE.  See the         *
 *   GNU General Public License for more details.                          *
 *                                                                         *
 *   You should have received a copy of the GNU General Public License     *
 *   along with this program; if not, write to the                         *
 *   Free Software Foundation, Inc.,                                       *
 *   51 Franklin Street, Fifth Floor, Boston, MA  02110-1301  USA          *
 ***************************************************************************/

#include "monitor.h"
#include "glwidget.h"
#include "qmlmanager.h"
#include "recmanager.h"
#include "smallruler.h"
#include "mltcontroller/clipcontroller.h"
#include "mltcontroller/bincontroller.h"
#include "scopes/monitoraudiolevel.h"
#include "lib/audio/audioStreamInfo.h"
#include "kdenlivesettings.h"
#include "timeline/abstractclipitem.h"
#include "timeline/clip.h"
#include "dialogs/profilesdialog.h"
#include "doc/kthumb.h"
#include "utils/KoIconUtils.h"
#include "timeline/transitionhandler.h"
#include "core.h"
#include "bin/bin.h"
#include "project/projectmanager.h"
#include "doc/kdenlivedoc.h"
#include "mainwindow.h"

#include "klocalizedstring.h"
#include <KRecentDirs>
#include <KDualAction>
#include <KSelectAction>
#include <KMessageWidget>
#include <KMessageBox>

#include "kdenlive_debug.h"
#include <QMouseEvent>
#include <QMenu>
#include <QToolButton>
#include <QToolBar>
#include <QDesktopWidget>
#include <QVBoxLayout>
#include <QSlider>
#include <QDrag>
#include <QFileDialog>
#include <QMimeData>
#include <QQuickItem>
#include <QScrollBar>
#include <QWidgetAction>

#define SEEK_INACTIVE (-1)

QuickEventEater::QuickEventEater(QObject *parent) : QObject(parent)
{
}

bool QuickEventEater::eventFilter(QObject *obj, QEvent *event)
{
    switch (event->type()) {
    case QEvent::DragEnter: {
        QDragEnterEvent *ev = reinterpret_cast< QDragEnterEvent * >(event);
        if (ev->mimeData()->hasFormat(QStringLiteral("kdenlive/effectslist"))) {
            ev->acceptProposedAction();
            return true;
        }
        break;
    }
    case QEvent::DragMove: {
        QDragEnterEvent *ev = reinterpret_cast< QDragEnterEvent * >(event);
        if (ev->mimeData()->hasFormat(QStringLiteral("kdenlive/effectslist"))) {
            ev->acceptProposedAction();
            return true;
        }
        break;
    }
    case QEvent::Drop: {
        QDropEvent *ev = static_cast< QDropEvent * >(event);
        if (ev) {
            const QString effects = QString::fromUtf8(ev->mimeData()->data(QStringLiteral("kdenlive/effectslist")));
            QDomDocument doc;
            doc.setContent(effects, true);
            emit addEffect(doc.documentElement());
            ev->accept();
            return true;
        }
        break;
    }
    default:
        break;
    }
    return QObject::eventFilter(obj, event);
}

QuickMonitorEventEater::QuickMonitorEventEater(QWidget *parent) : QObject(parent)
{
}

bool QuickMonitorEventEater::eventFilter(QObject *obj, QEvent *event)
{
    if (event->type() == QEvent::KeyPress) {
        QKeyEvent *ev = static_cast< QKeyEvent * >(event);
        if (ev) {
            emit doKeyPressEvent(ev);
            return true;
        }
    }
    return QObject::eventFilter(obj, event);
}

Monitor::Monitor(Kdenlive::MonitorId id, MonitorManager *manager, QWidget *parent) :
    AbstractMonitor(id, manager, parent)
    , render(nullptr)
    , m_controller(nullptr)
    , m_glMonitor(nullptr)
    , m_splitEffect(nullptr)
    , m_splitProducer(nullptr)
    , m_length(2)
    , m_dragStarted(false)
    , m_recManager(nullptr)
    , m_loopClipAction(nullptr)
    , m_sceneVisibilityAction(nullptr)
    , m_multitrackView(nullptr)
    , m_contextMenu(nullptr)
    , m_selectedClip(nullptr)
    , m_loopClipTransition(true)
    , m_editMarker(nullptr)
    , m_forceSizeFactor(0)
    , m_lastMonitorSceneType(MonitorSceneDefault)
{
    QVBoxLayout *layout = new QVBoxLayout;
    layout->setContentsMargins(0, 0, 0, 0);
    layout->setSpacing(0);

    // Create container widget
    m_glWidget = new QWidget;
    QGridLayout *glayout = new QGridLayout(m_glWidget);
    glayout->setSpacing(0);
    glayout->setContentsMargins(0, 0, 0, 0);
    // Create QML OpenGL widget
    m_glMonitor = new GLWidget((int) id);
    connect(m_glMonitor, &GLWidget::passKeyEvent, this, &Monitor::doKeyPressEvent);
    connect(m_glMonitor, &GLWidget::panView, this, &Monitor::panView);
    m_videoWidget = QWidget::createWindowContainer(qobject_cast<QWindow *>(m_glMonitor));
    m_videoWidget->setAcceptDrops(true);
    QuickEventEater *leventEater = new QuickEventEater(this);
    m_videoWidget->installEventFilter(leventEater);
    connect(leventEater, &QuickEventEater::addEffect, this, &Monitor::slotAddEffect);

    m_qmlManager = new QmlManager(m_glMonitor);
    connect(m_qmlManager, &QmlManager::effectChanged, this, &Monitor::effectChanged);
    connect(m_qmlManager, &QmlManager::effectPointsChanged, this, &Monitor::effectPointsChanged);

    QuickMonitorEventEater *monitorEventEater = new QuickMonitorEventEater(this);
    m_glWidget->installEventFilter(monitorEventEater);
    connect(monitorEventEater, &QuickMonitorEventEater::doKeyPressEvent, this, &Monitor::doKeyPressEvent);

    glayout->addWidget(m_videoWidget, 0, 0);
    m_verticalScroll = new QScrollBar(Qt::Vertical);
    glayout->addWidget(m_verticalScroll, 0, 1);
    m_verticalScroll->hide();
    m_horizontalScroll = new QScrollBar(Qt::Horizontal);
    glayout->addWidget(m_horizontalScroll, 1, 0);
    m_horizontalScroll->hide();
    connect(m_horizontalScroll, &QAbstractSlider::valueChanged, this, &Monitor::setOffsetX);
    connect(m_verticalScroll, &QAbstractSlider::valueChanged, this, &Monitor::setOffsetY);
    connect(m_glMonitor, &GLWidget::frameDisplayed, this, &Monitor::onFrameDisplayed);
    connect(m_glMonitor, SIGNAL(mouseSeek(int, int)), this, SLOT(slotMouseSeek(int, int)));
    connect(m_glMonitor, SIGNAL(monitorPlay()), this, SLOT(slotPlay()));
    connect(m_glMonitor, &GLWidget::startDrag, this, &Monitor::slotStartDrag);
    connect(m_glMonitor, SIGNAL(switchFullScreen(bool)), this, SLOT(slotSwitchFullScreen(bool)));
    connect(m_glMonitor, &GLWidget::zoomChanged, this, &Monitor::setZoom);
    connect(m_glMonitor, SIGNAL(lockMonitor(bool)), this, SLOT(slotLockMonitor(bool)), Qt::DirectConnection);
    connect(m_glMonitor, &GLWidget::showContextMenu, this, &Monitor::slotShowMenu);
    connect(m_glMonitor, &GLWidget::gpuNotSupported, this, &Monitor::gpuError);

    m_glWidget->setMinimumSize(QSize(320, 180));
    layout->addWidget(m_glWidget, 10);
    layout->addStretch();

    // Tool bar buttons
    m_toolbar = new QToolBar(this);
    QWidget *sp1 = new QWidget(this);
    sp1->setSizePolicy(QSizePolicy::MinimumExpanding, QSizePolicy::Preferred);
    m_toolbar->addWidget(sp1);
    if (id == Kdenlive::ClipMonitor) {
        // Add options for recording
        m_recManager = new RecManager(this);
        connect(m_recManager, SIGNAL(warningMessage(QString, int, QList<QAction *>)), this, SLOT(warningMessage(QString, int, QList<QAction *>)));
        connect(m_recManager, &RecManager::addClipToProject, this, &Monitor::addClipToProject);
    }

    if (id != Kdenlive::DvdMonitor) {
        m_toolbar->addAction(manager->getAction(QStringLiteral("mark_in")));
        m_toolbar->addAction(manager->getAction(QStringLiteral("mark_out")));
    }
    m_toolbar->addAction(manager->getAction(QStringLiteral("monitor_seek_backward")));

    QToolButton *playButton = new QToolButton(m_toolbar);
    m_playMenu = new QMenu(i18n("Play..."), this);
    QAction *originalPlayAction = static_cast<KDualAction *>(manager->getAction(QStringLiteral("monitor_play")));
    m_playAction = new KDualAction(i18n("Play"), i18n("Pause"), this);
    m_playAction->setInactiveIcon(KoIconUtils::themedIcon(QStringLiteral("media-playback-start")));
    m_playAction->setActiveIcon(KoIconUtils::themedIcon(QStringLiteral("media-playback-pause")));

    QString strippedTooltip = m_playAction->toolTip().remove(QRegExp("\\s\\(.*\\)"));
    // append shortcut if it exists for action
    if (originalPlayAction->shortcut() == QKeySequence(0)) {
        m_playAction->setToolTip(strippedTooltip);
    } else {
        m_playAction->setToolTip(strippedTooltip + " (" + originalPlayAction->shortcut().toString() + ")");
    }
    m_playMenu->addAction(m_playAction);
    connect(m_playAction, &QAction::triggered, this, &Monitor::slotSwitchPlay);

    playButton->setMenu(m_playMenu);
    playButton->setPopupMode(QToolButton::MenuButtonPopup);
    m_toolbar->addWidget(playButton);
    m_toolbar->addAction(manager->getAction(QStringLiteral("monitor_seek_forward")));

    playButton->setDefaultAction(m_playAction);
    m_configMenu = new QMenu(i18n("Misc..."), this);

    if (id != Kdenlive::DvdMonitor) {
        if (id == Kdenlive::ClipMonitor) {
            m_markerMenu = new QMenu(i18n("Go to marker..."), this);
        } else {
            m_markerMenu = new QMenu(i18n("Go to guide..."), this);
        }
        m_markerMenu->setEnabled(false);
        m_configMenu->addMenu(m_markerMenu);
        connect(m_markerMenu, &QMenu::triggered, this, &Monitor::slotGoToMarker);
        m_forceSize = new KSelectAction(KoIconUtils::themedIcon(QStringLiteral("transform-scale")), i18n("Force Monitor Size"), this);
        QAction *fullAction = m_forceSize->addAction(QIcon(), i18n("Force 100%"));
        fullAction->setData(100);
        QAction *halfAction = m_forceSize->addAction(QIcon(), i18n("Force 50%"));
        halfAction->setData(50);
        QAction *freeAction = m_forceSize->addAction(QIcon(), i18n("Free Resize"));
        freeAction->setData(0);
        m_configMenu->addAction(m_forceSize);
        m_forceSize->setCurrentAction(freeAction);
        connect(m_forceSize, SIGNAL(triggered(QAction *)), this, SLOT(slotForceSize(QAction *)));
    }

    // Create Volume slider popup
    m_audioSlider = new QSlider(Qt::Vertical);
    m_audioSlider->setRange(0, 100);
    m_audioSlider->setValue(100);
    connect(m_audioSlider, &QSlider::valueChanged, this, &Monitor::slotSetVolume);
    QWidgetAction *widgetslider = new QWidgetAction(this);
    widgetslider->setText(i18n("Audio volume"));
    widgetslider->setDefaultWidget(m_audioSlider);
    QMenu *menu = new QMenu(this);
    menu->addAction(widgetslider);

    m_audioButton = new QToolButton(this);
    m_audioButton->setMenu(menu);
    m_audioButton->setToolTip(i18n("Volume"));
    m_audioButton->setPopupMode(QToolButton::InstantPopup);
    QIcon icon;
    if (KdenliveSettings::volume() == 0) {
        icon = KoIconUtils::themedIcon(QStringLiteral("audio-volume-muted"));
    } else {
        icon = KoIconUtils::themedIcon(QStringLiteral("audio-volume-medium"));
    }
    m_audioButton->setIcon(icon);
    m_toolbar->addWidget(m_audioButton);

    setSizePolicy(QSizePolicy::Expanding, QSizePolicy::Expanding);
    setLayout(layout);
    setMinimumHeight(200);

    render = new Render(m_id, m_monitorManager->binController(), m_glMonitor, this);

    // Monitor ruler
    m_ruler = new SmallRuler(this, render);
    if (id == Kdenlive::DvdMonitor) {
        m_ruler->setZone(-3, -2);
    }
    layout->addWidget(m_ruler);

    connect(render, &Render::durationChanged, this, &Monitor::adjustRulerSize);
    connect(render, &Render::rendererStopped, this, &Monitor::rendererStopped);
    connect(render, &AbstractRender::scopesClear, m_glMonitor, &GLWidget::releaseAnalyse, Qt::DirectConnection);
    connect(m_glMonitor, SIGNAL(analyseFrame(QImage)), render, SIGNAL(frameUpdated(QImage)));
    connect(m_glMonitor, &GLWidget::audioSamplesSignal, render, &AbstractRender::audioSamplesSignal);

    if (id != Kdenlive::ClipMonitor) {
        connect(render, &Render::durationChanged, this, &Monitor::durationChanged);
        connect(m_ruler, SIGNAL(zoneChanged(QPoint)), this, SIGNAL(zoneUpdated(QPoint)));
    } else {
        connect(m_ruler, SIGNAL(zoneChanged(QPoint)), this, SLOT(setClipZone(QPoint)));
    }

    m_sceneVisibilityAction = new QAction(KoIconUtils::themedIcon(QStringLiteral("transform-crop")), i18n("Show/Hide edit mode"), this);
    m_sceneVisibilityAction->setCheckable(true);
    m_sceneVisibilityAction->setChecked(KdenliveSettings::showOnMonitorScene());
    connect(m_sceneVisibilityAction, &QAction::triggered, this, &Monitor::slotEnableEffectScene);
    m_toolbar->addAction(m_sceneVisibilityAction);

    m_zoomVisibilityAction = new QAction(KoIconUtils::themedIcon(QStringLiteral("zoom-in")), i18n("Zoom"), this);
    m_zoomVisibilityAction->setCheckable(true);
    connect(m_zoomVisibilityAction, &QAction::triggered, this, &Monitor::slotEnableSceneZoom);

    m_toolbar->addSeparator();
    m_timePos = new TimecodeDisplay(m_monitorManager->timecode(), this);
    m_toolbar->addWidget(m_timePos);

    QToolButton *configButton = new QToolButton(m_toolbar);
    configButton->setIcon(KoIconUtils::themedIcon(QStringLiteral("kdenlive-menu")));
    configButton->setToolTip(i18n("Options"));
    configButton->setMenu(m_configMenu);
    configButton->setPopupMode(QToolButton::InstantPopup);
    m_toolbar->addWidget(configButton);
    if (m_recManager) {
        m_toolbar->addAction(m_recManager->switchAction());
    }
    /*QWidget *spacer = new QWidget(this);
    spacer->setSizePolicy(QSizePolicy::MinimumExpanding, QSizePolicy::Preferred);
    m_toolbar->addWidget(spacer);*/

    m_toolbar->addSeparator();
    int tm = 0;
    int bm = 0;
    m_toolbar->getContentsMargins(nullptr, &tm, nullptr, &bm);
    m_audioMeterWidget = new MonitorAudioLevel(m_glMonitor->profile(), m_toolbar->height() - tm - bm, this);
    m_toolbar->addWidget(m_audioMeterWidget);
    if (!m_audioMeterWidget->isValid) {
        KdenliveSettings::setMonitoraudio(0x01);
        m_audioMeterWidget->setVisibility(false);
    } else {
        m_audioMeterWidget->setVisibility((KdenliveSettings::monitoraudio() & m_id) != 0);
    }

    connect(m_timePos, SIGNAL(timeCodeEditingFinished()), this, SLOT(slotSeek()));
    layout->addWidget(m_toolbar);
    if (m_recManager) {
        layout->addWidget(m_recManager->toolbar());
    }

    // Load monitor overlay qml
    loadQmlScene(MonitorSceneDefault);

    // Info message widget
    m_infoMessage = new KMessageWidget(this);
    layout->addWidget(m_infoMessage);
    m_infoMessage->hide();
}

Monitor::~Monitor()
{
    render->stop();
    delete m_audioMeterWidget;
    delete m_glMonitor;
    delete m_videoWidget;
    delete m_glWidget;
    delete m_ruler;
    delete m_timePos;
    delete render;
}

void Monitor::setOffsetX(int x)
{
    m_glMonitor->setOffsetX(x, m_horizontalScroll->maximum());
}

void Monitor::setOffsetY(int y)
{
    m_glMonitor->setOffsetY(y, m_verticalScroll->maximum());
}

void Monitor::slotGetCurrentImage(bool request)
{
    m_glMonitor->sendFrameForAnalysis = request;
    if (request) {
        m_monitorManager->activateMonitor(m_id, true);
        refreshMonitorIfActive();
        // Update analysis state
        QTimer::singleShot(500, m_monitorManager, &MonitorManager::checkScopes);
    } else {
        m_glMonitor->releaseAnalyse();
    }
}

void Monitor::slotAddEffect(const QDomElement &effect)
{
    if (m_id == Kdenlive::ClipMonitor) {
        if (m_controller) {
            emit addMasterEffect(m_controller->clipId(), effect);
        }
    } else {
        emit addEffect(effect);
    }
}

void Monitor::refreshIcons()
{
    QList<QAction *> allMenus = this->findChildren<QAction *>();
    for (int i = 0; i < allMenus.count(); i++) {
        QAction *m = allMenus.at(i);
        QIcon ic = m->icon();
        if (ic.isNull() || ic.name().isEmpty()) {
            continue;
        }
        QIcon newIcon = KoIconUtils::themedIcon(ic.name());
        m->setIcon(newIcon);
    }
    QList<KDualAction *> allButtons = this->findChildren<KDualAction *>();
    for (int i = 0; i < allButtons.count(); i++) {
        KDualAction *m = allButtons.at(i);
        QIcon ic = m->activeIcon();
        if (ic.isNull() || ic.name().isEmpty()) {
            continue;
        }
        QIcon newIcon = KoIconUtils::themedIcon(ic.name());
        m->setActiveIcon(newIcon);
        ic = m->inactiveIcon();
        if (ic.isNull() || ic.name().isEmpty()) {
            continue;
        }
        newIcon = KoIconUtils::themedIcon(ic.name());
        m->setInactiveIcon(newIcon);
    }
}

QAction *Monitor::recAction()
{
    if (m_recManager) {
        return m_recManager->switchAction();
    }
    return nullptr;
}

void Monitor::slotLockMonitor(bool lock)
{
    m_monitorManager->lockMonitor(m_id, lock);
}

void Monitor::setupMenu(QMenu *goMenu, QMenu *overlayMenu, QAction *playZone, QAction *loopZone, QMenu *markerMenu, QAction *loopClip)
{
    delete m_contextMenu;
    m_contextMenu = new QMenu(this);
    m_contextMenu->addMenu(m_playMenu);
    if (goMenu) {
        m_contextMenu->addMenu(goMenu);
    }

    if (markerMenu) {
        m_contextMenu->addMenu(markerMenu);
        QList<QAction *>list = markerMenu->actions();
        for (int i = 0; i < list.count(); ++i) {
            if (list.at(i)->data().toString() == QLatin1String("edit_marker")) {
                m_editMarker = list.at(i);
                break;
            }
        }
    }

    m_playMenu->addAction(playZone);
    m_playMenu->addAction(loopZone);
    if (loopClip) {
        m_loopClipAction = loopClip;
        m_playMenu->addAction(loopClip);
    }

    //TODO: add save zone to timeline monitor when fixed
    m_contextMenu->addMenu(m_markerMenu);
    if (m_id == Kdenlive::ClipMonitor) {
        m_contextMenu->addAction(KoIconUtils::themedIcon(QStringLiteral("document-save")), i18n("Save zone"), this, SLOT(slotSaveZone()));
        QAction *extractZone = m_configMenu->addAction(KoIconUtils::themedIcon(QStringLiteral("document-new")), i18n("Extract Zone"), this, SLOT(slotExtractCurrentZone()));
        m_contextMenu->addAction(extractZone);
    }
    QAction *extractFrame = m_configMenu->addAction(KoIconUtils::themedIcon(QStringLiteral("document-new")), i18n("Extract frame..."), this, SLOT(slotExtractCurrentFrame()));
    m_contextMenu->addAction(extractFrame);

    QAction *extractFrameToProject = m_configMenu->addAction(KoIconUtils::themedIcon(QStringLiteral("document-new")), i18n("Extract frame to project..."), this, SLOT(slotExtractCurrentFrameToProject()));
    m_contextMenu->addAction(extractFrameToProject);

    if (m_id == Kdenlive::ProjectMonitor) {
        m_multitrackView = m_contextMenu->addAction(KoIconUtils::themedIcon(QStringLiteral("view-split-left-right")), i18n("Multitrack view"), this, SIGNAL(multitrackView(bool)));
        m_multitrackView->setCheckable(true);
        m_configMenu->addAction(m_multitrackView);
    } else if (m_id == Kdenlive::ClipMonitor) {
        QAction *setThumbFrame = m_contextMenu->addAction(KoIconUtils::themedIcon(QStringLiteral("document-new")), i18n("Set current image as thumbnail"), this, SLOT(slotSetThumbFrame()));
        m_configMenu->addAction(setThumbFrame);
    }

    if (overlayMenu) {
        m_contextMenu->addMenu(overlayMenu);
    }

    QAction *overlayAudio = m_contextMenu->addAction(QIcon(), i18n("Overlay audio waveform"));
    overlayAudio->setCheckable(true);
    connect(overlayAudio, &QAction::toggled, m_glMonitor, &GLWidget::slotSwitchAudioOverlay);
    overlayAudio->setChecked(KdenliveSettings::displayAudioOverlay());

    QAction *switchAudioMonitor = m_configMenu->addAction(i18n("Show Audio Levels"), this, SLOT(slotSwitchAudioMonitor()));
    switchAudioMonitor->setCheckable(true);
    switchAudioMonitor->setChecked(KdenliveSettings::monitoraudio() & m_id);
    m_configMenu->addAction(overlayAudio);
    m_configMenu->addAction(m_zoomVisibilityAction);
    m_contextMenu->addAction(m_zoomVisibilityAction);
    // For some reason, the frame in QAbstracSpinBox (base class of TimeCodeDisplay) needs to be displayed once, then hidden
    // or it will never appear (supposed to appear on hover).
    m_timePos->setFrame(false);
}

void Monitor::slotGoToMarker(QAction *action)
{
    int pos = action->data().toInt();
    slotSeek(pos);
}

void Monitor::slotForceSize(QAction *a)
{
    int resizeType = a->data().toInt();
    int profileWidth = 320;
    int profileHeight = 200;
    if (resizeType > 0) {
        // calculate size
        QRect r = QApplication::desktop()->screenGeometry();
        profileWidth = m_glMonitor->profileSize().width() * resizeType / 100;
        profileHeight = m_glMonitor->profileSize().height() * resizeType / 100;
        if (profileWidth > r.width() * 0.8 || profileHeight > r.height() * 0.7) {
            // reset action to free resize
            QList< QAction * > list = m_forceSize->actions();
            foreach (QAction *ac, list) {
                if (ac->data().toInt() == m_forceSizeFactor) {
                    m_forceSize->setCurrentAction(ac);
                    break;
                }
            }
            warningMessage(i18n("Your screen resolution is not sufficient for this action"));
            return;
        }
    }
    switch (resizeType) {
    case 100:
    case 50:
        // resize full size
        setSizePolicy(QSizePolicy::MinimumExpanding, QSizePolicy::MinimumExpanding);
        m_videoWidget->setMinimumSize(profileWidth, profileHeight);
        m_videoWidget->setMaximumSize(profileWidth, profileHeight);
        setMinimumSize(QSize(profileWidth, profileHeight + m_toolbar->height() + m_ruler->height()));
        break;
    default:
        // Free resize
        m_videoWidget->setMinimumSize(profileWidth, profileHeight);
        m_videoWidget->setMaximumSize(QWIDGETSIZE_MAX, QWIDGETSIZE_MAX);
        setMinimumSize(QSize(profileWidth, profileHeight + m_toolbar->height() + m_ruler->height()));
        setSizePolicy(QSizePolicy::Expanding, QSizePolicy::Expanding);
        break;
    }
    m_forceSizeFactor = resizeType;
    updateGeometry();
}

QString Monitor::getTimecodeFromFrames(int pos)
{
    return m_monitorManager->timecode().getTimecodeFromFrames(pos);
}

double Monitor::fps() const
{
    return m_monitorManager->timecode().fps();
}

Timecode Monitor::timecode() const
{
    return m_monitorManager->timecode();
}

void Monitor::updateMarkers()
{
    if (m_controller) {
        m_markerMenu->clear();
        QList<CommentedTime> markers = m_controller->commentedSnapMarkers();
        if (!markers.isEmpty()) {
            for (int i = 0; i < markers.count(); ++i) {
                int pos = (int) markers.at(i).time().frames(m_monitorManager->timecode().fps());
                QString position = m_monitorManager->timecode().getTimecode(markers.at(i).time()) + ' ' + markers.at(i).comment();
                QAction *go = m_markerMenu->addAction(position);
                go->setData(pos);
            }
        }
        m_ruler->setMarkers(markers);
        m_markerMenu->setEnabled(!m_markerMenu->isEmpty());
        checkOverlay();
    }
}

void Monitor::setGuides(const QMap<double, QString> &guides)
{
    m_markerMenu->clear();
    QMapIterator<double, QString> i(guides);
    QList<CommentedTime> guidesList;
    while (i.hasNext()) {
        i.next();
        CommentedTime timeGuide(GenTime(i.key()), i.value());
        guidesList << timeGuide;
        int pos = (int) timeGuide.time().frames(m_monitorManager->timecode().fps());
        QString position = m_monitorManager->timecode().getTimecode(timeGuide.time()) + ' ' + timeGuide.comment();
        QAction *go = m_markerMenu->addAction(position);
        go->setData(pos);
    }
    m_ruler->setMarkers(guidesList);
    m_markerMenu->setEnabled(!m_markerMenu->isEmpty());
    checkOverlay();
}

void Monitor::setMarkers(const QList<CommentedTime> &markers)
{
    m_ruler->setMarkers(markers);
}

void Monitor::slotSeekToPreviousSnap()
{
    if (m_controller) {
        slotSeek(getSnapForPos(true).frames(m_monitorManager->timecode().fps()));
    }
}

void Monitor::slotSeekToNextSnap()
{
    if (m_controller) {
        slotSeek(getSnapForPos(false).frames(m_monitorManager->timecode().fps()));
    }
}

GenTime Monitor::position()
{
    return render->seekPosition();
}

GenTime Monitor::getSnapForPos(bool previous)
{
    QList<GenTime> snaps;
    QList< GenTime > markers = m_controller->snapMarkers();
    snaps.reserve(markers.size());
    for (int i = 0; i < markers.size(); ++i) {
        GenTime t = markers.at(i);
        snaps.append(t);
    }
    QPoint zone = m_ruler->zone();
    snaps.append(GenTime(zone.x(), m_monitorManager->timecode().fps()));
    snaps.append(GenTime(zone.y(), m_monitorManager->timecode().fps()));
    snaps.append(GenTime());
    snaps.append(m_controller->getPlaytime());
    qSort(snaps);

    const GenTime pos = render->seekPosition();
    for (int i = 0; i < snaps.size(); ++i) {
        if (previous && snaps.at(i) >= pos) {
            if (i == 0) {
                i = 1;
            }
            return snaps.at(i - 1);
        } else if (!previous && snaps.at(i) > pos) {
            return snaps.at(i);
        }
    }
    return GenTime();
}

void Monitor::slotZoneMoved(int start, int end)
{
    m_ruler->setZone(start, end);
    setClipZone(m_ruler->zone());
    checkOverlay();
}

void Monitor::slotSetZoneStart()
{
    m_ruler->setZoneStart();
    emit zoneUpdated(m_ruler->zone());
    setClipZone(m_ruler->zone());
    checkOverlay();
}

void Monitor::slotSetZoneEnd(bool discardLastFrame)
{
    m_ruler->setZoneEnd(discardLastFrame);
    emit zoneUpdated(m_ruler->zone());
    setClipZone(m_ruler->zone());
    checkOverlay();
}

// virtual
void Monitor::mousePressEvent(QMouseEvent *event)
{
    m_monitorManager->activateMonitor(m_id);
    if (!(event->button() & Qt::RightButton)) {
        if (m_glWidget->geometry().contains(event->pos())) {
            m_DragStartPosition = event->pos();
            event->accept();
        }
    } else if (m_contextMenu) {
        slotActivateMonitor();
        m_contextMenu->popup(event->globalPos());
        event->accept();
    }
    QWidget::mousePressEvent(event);
}

void Monitor::slotShowMenu(const QPoint pos)
{
    slotActivateMonitor();
    if (m_contextMenu) {
        m_contextMenu->popup(pos);
    }
}

void Monitor::resizeEvent(QResizeEvent *event)
{
    Q_UNUSED(event)
    if (m_glMonitor->zoom() > 0.0f) {
        float horizontal = float(m_horizontalScroll->value()) / m_horizontalScroll->maximum();
        float vertical = float(m_verticalScroll->value()) / m_verticalScroll->maximum();
        adjustScrollBars(horizontal, vertical);
    } else {
        m_horizontalScroll->hide();
        m_verticalScroll->hide();
    }
}

void Monitor::adjustScrollBars(float horizontal, float vertical)
{
    if (m_glMonitor->zoom() > 1.0f) {
        m_horizontalScroll->setPageStep(m_glWidget->width());
        m_horizontalScroll->setMaximum(m_glMonitor->profileSize().width() * m_glMonitor->zoom()
                                       - m_horizontalScroll->pageStep());
        m_horizontalScroll->setValue(qRound(horizontal * m_horizontalScroll->maximum()));
        emit m_horizontalScroll->valueChanged(m_horizontalScroll->value());
        m_horizontalScroll->show();
    } else {
        int max = m_glMonitor->profileSize().width() * m_glMonitor->zoom() - m_glWidget->width();
        emit m_horizontalScroll->valueChanged(qRound(0.5 * max));
        m_horizontalScroll->hide();
    }

    if (m_glMonitor->zoom() > 1.0f) {
        m_verticalScroll->setPageStep(m_glWidget->height());
        m_verticalScroll->setMaximum(m_glMonitor->profileSize().height() * m_glMonitor->zoom()
                                     - m_verticalScroll->pageStep());
        m_verticalScroll->setValue(qRound(vertical * m_verticalScroll->maximum()));
        emit m_verticalScroll->valueChanged(m_verticalScroll->value());
        m_verticalScroll->show();
    } else {
        int max = m_glMonitor->profileSize().height() * m_glMonitor->zoom() - m_glWidget->height();
        emit m_verticalScroll->valueChanged(qRound(0.5 * max));
        m_verticalScroll->hide();
    }
}

void Monitor::setZoom()
{
    if (m_glMonitor->zoom() == 1.0f) {
        m_horizontalScroll->hide();
        m_verticalScroll->hide();
        m_glMonitor->setOffsetX(m_horizontalScroll->value(), m_horizontalScroll->maximum());
        m_glMonitor->setOffsetY(m_verticalScroll->value(), m_verticalScroll->maximum());
    } else {
        adjustScrollBars(0.5f, 0.5f);
    }
}

void Monitor::slotSwitchFullScreen(bool minimizeOnly)
{
    // TODO: disable screensaver?
    if (!m_glWidget->isFullScreen() && !minimizeOnly) {
        // Check if we have a multiple monitor setup
        int monitors = QApplication::desktop()->screenCount();
        int screen = -1;
        if (monitors > 1) {
            QRect screenres;
            // Move monitor widget to the second screen (one screen for Kdenlive, the other one for the Monitor widget
            //int currentScreen = QApplication::desktop()->screenNumber(this);
            for (int i = 0; screen == -1 && i < QApplication::desktop()->screenCount(); i++) {
                if (i != QApplication::desktop()->screenNumber(this->parentWidget()->parentWidget())) {
                    screen = i;
                }
            }
        }
        m_qmlManager->enableAudioThumbs(false);
        m_glWidget->setParent(QApplication::desktop()->screen(screen));
        m_glWidget->move(QApplication::desktop()->screenGeometry(screen).bottomLeft());
        m_glWidget->showFullScreen();
    } else {
        m_glWidget->showNormal();
        m_qmlManager->enableAudioThumbs(true);
        QVBoxLayout *lay = (QVBoxLayout *) layout();
        lay->insertWidget(0, m_glWidget, 10);
    }
}

void Monitor::reparent()
{
    m_glWidget->setParent(nullptr);
    m_glWidget->showMinimized();
    m_glWidget->showNormal();
    QVBoxLayout *lay = (QVBoxLayout *) layout();
    lay->insertWidget(0, m_glWidget, 10);
}

// virtual
void Monitor::mouseReleaseEvent(QMouseEvent *event)
{
    if (m_dragStarted) {
        event->ignore();
        return;
    }
    if (event->button() != Qt::RightButton) {
        if (m_glMonitor->geometry().contains(event->pos())) {
            if (isActive()) {
                slotPlay();
            } else {
                slotActivateMonitor();
            }
        } //else event->ignore(); //QWidget::mouseReleaseEvent(event);
    }
    m_dragStarted = false;
    event->accept();
    QWidget::mouseReleaseEvent(event);
}

void Monitor::slotStartDrag()
{
    if (m_id == Kdenlive::ProjectMonitor || m_controller == nullptr) {
        // dragging is only allowed for clip monitor
        return;
    }
    QDrag *drag = new QDrag(this);
    QMimeData *mimeData = new QMimeData;

    QStringList list;
    list.append(m_controller->clipId());
    QPoint p = m_ruler->zone();
    list.append(QString::number(p.x()));
    list.append(QString::number(p.y()));
    QByteArray data;
    data.append(list.join(QLatin1Char(';')).toUtf8());
    mimeData->setData(QStringLiteral("kdenlive/clip"), data);
    drag->setMimeData(mimeData);
    /*QPixmap pix = m_currentClip->thumbnail();
    drag->setPixmap(pix);
    drag->setHotSpot(QPoint(0, 50));*/
    drag->start(Qt::MoveAction);
}

void Monitor::enterEvent(QEvent *event)
{
    m_qmlManager->enableAudioThumbs(true);
    QWidget::enterEvent(event);
}

void Monitor::leaveEvent(QEvent *event)
{
    m_qmlManager->enableAudioThumbs(false);
    QWidget::leaveEvent(event);
}

// virtual
void Monitor::mouseMoveEvent(QMouseEvent *event)
{
    if (m_dragStarted || m_controller == nullptr) {
        return;
    }

    if ((event->pos() - m_DragStartPosition).manhattanLength()
            < QApplication::startDragDistance()) {
        return;
    }

    {
        QDrag *drag = new QDrag(this);
        QMimeData *mimeData = new QMimeData;
        m_dragStarted = true;
        QStringList list;
        list.append(m_controller->clipId());
        QPoint p = m_ruler->zone();
        list.append(QString::number(p.x()));
        list.append(QString::number(p.y()));
        QByteArray data;
        data.append(list.join(QLatin1Char(';')).toUtf8());
        mimeData->setData(QStringLiteral("kdenlive/clip"), data);
        drag->setMimeData(mimeData);
        drag->start(Qt::MoveAction);
    }
    event->accept();
}

/*void Monitor::dragMoveEvent(QDragMoveEvent * event) {
    event->setDropAction(Qt::IgnoreAction);
    event->setDropAction(Qt::MoveAction);
    if (event->mimeData()->hasText()) {
        event->acceptProposedAction();
    }
}

Qt::DropActions Monitor::supportedDropActions() const {
    // returns what actions are supported when dropping
    return Qt::MoveAction;
}*/

QStringList Monitor::mimeTypes() const
{
    QStringList qstrList;
    // list of accepted mime types for drop
    qstrList.append(QStringLiteral("kdenlive/clip"));
    return qstrList;
}

// virtual
void Monitor::wheelEvent(QWheelEvent *event)
{
    slotMouseSeek(event->delta(), (int) event->modifiers());
    event->accept();
}

void Monitor::mouseDoubleClickEvent(QMouseEvent *event)
{
    slotSwitchFullScreen();
    event->accept();
}

void Monitor::keyPressEvent(QKeyEvent *event)
{
    if (event->key() == Qt::Key_Escape) {
        slotSwitchFullScreen();
        event->accept();
        return;
    }
    if (m_glWidget->isFullScreen()) {
        event->ignore();
        emit passKeyPress(event);
        return;
    }
    QWidget::keyPressEvent(event);
}

void Monitor::slotMouseSeek(int eventDelta, int modifiers)
{
    if (modifiers & Qt::ControlModifier) {
        int delta = m_monitorManager->timecode().fps();
        if (eventDelta > 0) {
            delta = 0 - delta;
        }
        if (render->requestedSeekPosition != SEEK_INACTIVE) {
            slotSeek(render->requestedSeekPosition - delta);
        } else {
            slotSeek(render->seekFramePosition() - delta);
        }
    } else if (modifiers & Qt::AltModifier) {
        if (eventDelta >= 0) {
            emit seekToNextSnap();
        } else {
            emit seekToPreviousSnap();
        }
    } else {
        if (eventDelta >= 0) {
            slotForwardOneFrame();
        } else {
            slotRewindOneFrame();
        }
    }
}

void Monitor::slotSetThumbFrame()
{
    if (m_controller == nullptr) {
        return;
    }
    m_controller->setProperty(QStringLiteral("kdenlive:thumbnailFrame"), (int) render->seekFramePosition());
    emit refreshClipThumbnail(m_controller->clipId());
}

void Monitor::slotExtractCurrentZone()
{
    if (m_controller == nullptr) {
        return;
    }
    emit extractZone(m_controller->clipId());
}

ClipController *Monitor::currentController() const
{
    return m_controller;
}

void Monitor::slotExtractCurrentFrameToProject()
{
    slotExtractCurrentFrame(QString(), true);
}

void Monitor::slotExtractCurrentFrame(QString frameName, bool addToProject)
{
    if (addToProject && QFileInfo(frameName).fileName().isEmpty()) {
        // convenience: when extracting an image to be added to the project,
        // suggest a suitable image file name. In the project monitor, this
        // suggestion bases on the project file name; in the clip monitor,
        // the suggestion bases on the clip file name currently shown.
        // Finally, the frame number is added to this suggestion, prefixed
        // with "-f", so we get something like clip-f#.png.
        QString suggestedImageName = QFileInfo(currentController()
                                               ? currentController()->clipName()
                                               : pCore->projectManager()->current()->url().isValid()
                                               ? pCore->projectManager()->current()->url().fileName()
                                               : i18n("untitled")
                                              ).completeBaseName()
                                     + QStringLiteral("-f")
                                     + QString::number(render->seekFramePosition())
                                     + ".png";
        frameName = QFileInfo(frameName, suggestedImageName).fileName();
    }

    QString framesFolder = KRecentDirs::dir(QStringLiteral(":KdenliveFramesFolder"));
    if (framesFolder.isEmpty()) {
        framesFolder = QDir::homePath();
    }
    QPointer<QFileDialog> fs = new QFileDialog(this, addToProject ? i18n("Save Image") : i18n("Save Image to Project"), framesFolder);
    fs->setMimeTypeFilters(QStringList() << QStringLiteral("image/png"));
    fs->setAcceptMode(QFileDialog::AcceptSave);
    fs->setDefaultSuffix(QStringLiteral("png"));
    fs->selectFile(frameName);
    if (fs->exec()) {
        if (!fs->selectedFiles().isEmpty()) {
            QUrl savePath = fs->selectedUrls().first();
            if (QFile::exists(savePath.toLocalFile()) && KMessageBox::warningYesNo(this, i18n("File %1 already exists.\nDo you want to overwrite it?", savePath.toLocalFile())) == KMessageBox::No) {
                delete fs;
                slotExtractCurrentFrame(savePath.fileName(), addToProject);
                return;
            }
            // Create Qimage with frame
            QImage frame;
            // check if we are using a proxy
            if (m_controller && !m_controller->property(QStringLiteral("kdenlive:proxy")).isEmpty() && m_controller->property(QStringLiteral("kdenlive:proxy")) != QLatin1String("-")) {
                // using proxy, use original clip url to get frame
                frame = render->extractFrame(render->seekFramePosition(), m_controller->property(QStringLiteral("kdenlive:originalurl")));
            } else {
                frame = render->extractFrame(render->seekFramePosition());
            }
            frame.save(savePath.toLocalFile());
            KRecentDirs::add(QStringLiteral(":KdenliveFramesFolder"), savePath.adjusted(QUrl::RemoveFilename).toLocalFile());

            if (addToProject) {
                QStringList folderInfo = pCore->bin()->getFolderInfo();
                pCore->bin()->droppedUrls(QList<QUrl>() << savePath, folderInfo);
            }
        }
    }
    delete fs;
}

void Monitor::setTimePos(const QString &pos)
{
    m_timePos->setValue(pos);
    slotSeek();
}

void Monitor::slotSeek()
{
    slotSeek(m_timePos->getValue());
}

void Monitor::slotSeek(int pos)
{
    if (render == nullptr) {
        return;
    }
    slotActivateMonitor();
    render->seekToFrame(pos);
    m_ruler->update();
}

void Monitor::silentSeek(int pos)
{
    if (render == nullptr) {
        return;
    }
    if (m_ruler->slotNewValue(pos)) {
        m_timePos->setValue(pos);
        render->silentSeek(pos);
        render->rendererPosition(pos);
    }
}

void Monitor::checkOverlay(int pos)
{
    if (m_qmlManager->sceneType() != MonitorSceneDefault) {
        // we are not in main view, ignore
        return;
    }
    QString overlayText;
    if (pos == -1) {
        pos = m_timePos->getValue();
    }
    QPoint zone = m_ruler->zone();
    if (m_id == Kdenlive::ClipMonitor) {
        if (m_controller) {
            overlayText = m_controller->markerComment(GenTime(pos, m_monitorManager->timecode().fps()));
            if (overlayText.isEmpty()) {
                if (pos == zone.x()) {
                    overlayText = i18n("In Point");
                } else if (pos == zone.y()) {
                    overlayText = i18n("Out Point");
                }
            }
        }
    } else if (m_id == Kdenlive::ProjectMonitor) {
        // Check for timeline guides
        overlayText = m_ruler->markerAt(GenTime(pos, m_monitorManager->timecode().fps()));
        if (overlayText.isEmpty()) {
            if (pos == zone.x()) {
                overlayText = i18n("In Point");
            } else if (pos == zone.y()) {
                overlayText = i18n("Out Point");
            }
        }
    }
    m_glMonitor->rootObject()->setProperty("markerText", overlayText);
    //m_qmlManager->setProperty(QLatin1String("markerText"), overlayText);
}

void Monitor::slotStart()
{
    slotActivateMonitor();
    render->play(0);
    render->seekToFrame(0);
}

void Monitor::slotEnd()
{
    slotActivateMonitor();
    render->play(0);
    render->seekToFrame(render->getLength() - 1);
}

int Monitor::getZoneStart()
{
    return m_ruler->zone().x();
}

int Monitor::getZoneEnd()
{
    return m_ruler->zone().y();
}

void Monitor::slotZoneStart()
{
    slotActivateMonitor();
    render->play(0);
    render->seekToFrame(m_ruler->zone().x());
}

void Monitor::slotZoneEnd()
{
    slotActivateMonitor();
    render->play(0);
    render->seekToFrame(m_ruler->zone().y());
}

void Monitor::slotRewind(double speed)
{
    slotActivateMonitor();
    if (speed == 0) {
        double currentspeed = render->playSpeed();
        if (currentspeed >= 0) {
            speed = -1;
        } else switch ((int) currentspeed) {
            case -1:
                speed = -2;
                break;
            case -2:
                speed = -3;
                break;
            case -3:
                speed = -5;
                break;
            default:
                speed = -8;
            }
    }
    render->switchPlay(true, speed);
    m_playAction->setActive(true);
}

void Monitor::slotForward(double speed)
{
    slotActivateMonitor();
    if (speed == 0) {
        double currentspeed = render->playSpeed();
        if (currentspeed <= 0) {
            speed = 1;
        } else switch ((int) currentspeed) {
            case 1:
                speed = 2;
                break;
            case 2:
                speed = 3;
                break;
            case 3:
                speed = 5;
                break;
            default:
                speed = 8;
            }
    }
    render->switchPlay(true, speed);
    m_playAction->setActive(true);
}

void Monitor::slotRewindOneFrame(int diff)
{
    slotActivateMonitor();
    render->seekToFrameDiff(-diff);
    m_ruler->update();
}

void Monitor::slotForwardOneFrame(int diff)
{
    slotActivateMonitor();
    render->seekToFrameDiff(diff);
    m_ruler->update();
}

void Monitor::seekCursor(int pos)
{
    if (m_ruler->slotNewValue(pos)) {
        m_timePos->setValue(pos);
        checkOverlay(pos);
        if (m_id != Kdenlive::ClipMonitor) {
            emit renderPosition(pos);
        }
    }
}

void Monitor::rendererStopped(int pos)
{
    if (m_ruler->slotNewValue(pos)) {
        m_timePos->setValue(pos);
        checkOverlay(pos);
    }
    m_playAction->setActive(false);
}

void Monitor::adjustRulerSize(int length, int offset)
{
    if (length > 0) {
        m_length = length;
    }
    m_ruler->adjustScale(m_length, offset);
    m_timePos->setRange(offset, offset + length);
    if (m_controller != nullptr) {
        QPoint zone = m_controller->zone();
        m_ruler->setZone(zone.x(), zone.y());
    }
}

void Monitor::stop()
{
    m_playAction->setActive(false);
    if (render) {
        render->stop();
    }
}

void Monitor::mute(bool mute, bool updateIconOnly)
{
    if (render) {
        // TODO: we should set the "audio_off" property to 1 to mute the consumer instead of changing volume
        QIcon icon;
        if (mute || KdenliveSettings::volume() == 0) {
            icon = KoIconUtils::themedIcon(QStringLiteral("audio-volume-muted"));
        } else {
            icon = KoIconUtils::themedIcon(QStringLiteral("audio-volume-medium"));
        }
        m_audioButton->setIcon(icon);
        if (!updateIconOnly) {
            render->setVolume(mute ? 0 : (double)KdenliveSettings::volume() / 100.0);
        }
    }
}

void Monitor::start()
{
    if (!isVisible() || !isActive()) {
        return;
    }
    if (render) {
        render->startConsumer();
    }
}

void Monitor::slotRefreshMonitor(bool visible)
{
    if (visible) {
        parentWidget()->raise();
        slotActivateMonitor(true);
    }
}

void Monitor::refreshMonitorIfActive()
{
    if (isActive() && render) {
        render->doRefresh();
    }
}

void Monitor::pause()
{
    if (!m_playAction->isActive() || render == nullptr) {
        return;
    }
    slotActivateMonitor();
    render->switchPlay(false);
    m_playAction->setActive(false);
}

void Monitor::switchPlay(bool play)
{
    m_playAction->setActive(play);
    render->switchPlay(play);
}

void Monitor::slotSwitchPlay()
{
    if (render == nullptr) {
        return;
    }
    slotActivateMonitor();
    render->switchPlay(m_playAction->isActive());
}

void Monitor::slotPlay()
{
    if (render == nullptr) {
        return;
    }
    slotActivateMonitor();
    m_playAction->setActive(!m_playAction->isActive());
    render->switchPlay(m_playAction->isActive());
    m_ruler->refreshRuler();
}

void Monitor::slotPlayZone()
{
    if (render == nullptr) {
        return;
    }
    slotActivateMonitor();
    QPoint p = m_ruler->zone();
    bool ok = render->playZone(GenTime(p.x(), m_monitorManager->timecode().fps()), GenTime(p.y(), m_monitorManager->timecode().fps()));
    if (ok) {
        m_playAction->setActive(true);
    }
}

void Monitor::slotLoopZone()
{
    if (render == nullptr) {
        return;
    }
    slotActivateMonitor();
    QPoint p = m_ruler->zone();
    render->loopZone(GenTime(p.x(), m_monitorManager->timecode().fps()), GenTime(p.y(), m_monitorManager->timecode().fps()));
    m_playAction->setActive(true);
}

void Monitor::slotLoopClip()
{
    if (render == nullptr || m_selectedClip == nullptr) {
        return;
    }
    slotActivateMonitor();
    render->loopZone(m_selectedClip->startPos(), m_selectedClip->endPos());
    m_playAction->setActive(true);
}

void Monitor::updateClipProducer(Mlt::Producer *prod)
{
    if (render == nullptr) {
        return;
    }
    if (render->setProducer(prod, -1, false)) {
        prod->set_speed(1.0);
    }
}

void Monitor::updateClipProducer(const QString &playlist)
{
    if (render == nullptr) {
        return;
    }
    Mlt::Producer *prod = new Mlt::Producer(*m_glMonitor->profile(), playlist.toUtf8().constData());
    render->setProducer(prod, render->seekFramePosition(), true);
    render->play(1.0);
}

void Monitor::slotOpenClip(ClipController *controller, int in, int out)
{
    if (render == nullptr) {
        return;
    }
<<<<<<< HEAD
    bool sameClip = controller == m_controller && controller != nullptr;
=======
>>>>>>> 048a3d74
    m_controller = controller;
    if (!m_glMonitor->isVisible()) {
        // Don't load clip if monitor is not active (disabled)
        return;
    }
    if (controller) {
        if (m_recManager->toolbar()->isVisible()) {
            // we are in record mode, don't display clip
            return;
        }
        updateMarkers();
        // Loading new clip / zone, stop if playing
        if (m_playAction->isActive()) {
            m_playAction->setActive(false);
        }
        render->setProducer(m_controller->masterProducer(), in, isActive());
        if (out > -1) {
            m_ruler->setZone(in, out);
            setClipZone(QPoint(in, out));
        }
        m_audioMeterWidget->audioChannels = controller->audioInfo() ? controller->audioInfo()->channels() : 0;
        emit requestAudioThumb(controller->clipId());
        //hasEffects =  controller->hasEffects();
    } else {
        render->setProducer(nullptr, -1, isActive());
        m_glMonitor->setAudioThumb();
        m_audioMeterWidget->audioChannels = 0;
    }
    checkOverlay();
}

const QString Monitor::activeClipId()
{
    if (m_controller) {
        return m_controller->clipId();
    }
    return QString();
}

void Monitor::slotOpenDvdFile(const QString &file)
{
    if (render == nullptr) {
        return;
    }
    m_glMonitor->initializeGL();
    render->loadUrl(file);
}

void Monitor::slotSaveZone()
{
    render->saveZone(pCore->projectManager()->current()->projectDataFolder(), m_ruler->zone());
}

void Monitor::setCustomProfile(const QString &profile, const Timecode &tc)
{
    m_timePos->updateTimeCode(tc);
    if (render == nullptr) {
        return;
    }
    slotActivateMonitor();
    render->prepareProfileReset(tc.fps());
    if (m_multitrackView) {
        m_multitrackView->setChecked(false);
    }
    m_glMonitor->resetProfile(ProfilesDialog::getVideoProfile(profile));
}

void Monitor::resetProfile(const MltVideoProfile &profile)
{
    m_timePos->updateTimeCode(m_monitorManager->timecode());
    if (render == nullptr) {
        return;
    }
    render->prepareProfileReset(m_monitorManager->timecode().fps());
    m_glMonitor->resetProfile(profile);
    render->finishProfileReset();
    m_glMonitor->rootObject()->setProperty("framesize", QRect(0, 0, m_glMonitor->profileSize().width(), m_glMonitor->profileSize().height()));
    double fps = m_monitorManager->timecode().fps();
    // Update dro pframe info
    m_qmlManager->setProperty(QStringLiteral("dropped"), false);
    m_qmlManager->setProperty(QStringLiteral("fps"), QString::number(fps, 'g', 2));
}

/*void Monitor::saveSceneList(const QString &path, const QDomElement &info)
{
    if (render == nullptr) return;
    render->saveSceneList(path, info);
}*/

const QString Monitor::sceneList(const QString &root)
{
    if (render == nullptr) {
        return QString();
    }
    return render->sceneList(root);
}

void Monitor::setClipZone(const QPoint &pos)
{
    if (m_controller == nullptr) {
        return;
    }
    m_controller->setZone(pos);
}

void Monitor::switchDropFrames(bool drop)
{
    render->setDropFrames(drop);
}

void Monitor::switchMonitorInfo(int code)
{
    int currentOverlay;
    if (m_id == Kdenlive::ClipMonitor) {
        currentOverlay = KdenliveSettings::displayClipMonitorInfo();
        currentOverlay ^= code;
        KdenliveSettings::setDisplayClipMonitorInfo(currentOverlay);
    } else {
        currentOverlay = KdenliveSettings::displayProjectMonitorInfo();
        currentOverlay ^= code;
        KdenliveSettings::setDisplayProjectMonitorInfo(currentOverlay);
    }
    updateQmlDisplay(currentOverlay);
}

void Monitor::updateMonitorGamma()
{
    if (isActive()) {
        stop();
        m_glMonitor->updateGamma();
        start();
    } else {
        m_glMonitor->updateGamma();
    }
}

void Monitor::slotEditMarker()
{
    if (m_editMarker) {
        m_editMarker->trigger();
    }
}

void Monitor::updateTimecodeFormat()
{
    m_timePos->slotUpdateTimeCodeFormat();
    m_glMonitor->rootObject()->setProperty("timecode", m_timePos->displayText());
}

QPoint Monitor::getZoneInfo() const
{
    if (m_controller == nullptr) {
        return QPoint();
    }
    return m_ruler->zone();
}

void Monitor::slotSetSelectedClip(AbstractClipItem *item)
{
    if (item) {
        if (m_loopClipAction) {
            m_loopClipAction->setEnabled(true);
        }
        m_selectedClip = item;
    } else {
        if (m_loopClipAction) {
            m_loopClipAction->setEnabled(false);
        }
    }
}

void Monitor::slotSetSelectedClip(ClipItem *item)
{
    if (item || !m_loopClipTransition) {
        m_loopClipTransition = false;
        slotSetSelectedClip((AbstractClipItem *)item); //FIXME static_cast fails!
    }
}

void Monitor::slotSetSelectedClip(Transition *item)
{
    if (item || m_loopClipTransition) {
        m_loopClipTransition = true;
        slotSetSelectedClip((AbstractClipItem *)item); //FIXME static_cast fails!
    }
}

void Monitor::slotEnableSceneZoom(bool enable)
{
    m_qmlManager->setProperty(QStringLiteral("showToolbar"), enable);
}

void Monitor::slotEnableEffectScene(bool enable)
{
    KdenliveSettings::setShowOnMonitorScene(enable);
    MonitorSceneType sceneType = enable ? m_lastMonitorSceneType : MonitorSceneDefault;
    slotShowEffectScene(sceneType, true);
    if (enable) {
        emit renderPosition(render->seekFramePosition());
    }
}

void Monitor::slotShowEffectScene(MonitorSceneType sceneType, bool temporary)
{
    if (sceneType == MonitorSceneNone) {
        // We just want to revert to normal scene
        if (m_qmlManager->sceneType() == MonitorSceneSplit || m_qmlManager->sceneType() == MonitorSceneDefault) {
            // Ok, nothing to do
            return;
        }
        sceneType = MonitorSceneDefault;
    }
    if (!temporary) {
        m_lastMonitorSceneType = sceneType;
    }
    loadQmlScene(sceneType);
}

void Monitor::slotSeekToKeyFrame()
{
    if (m_qmlManager->sceneType() == MonitorSceneGeometry) {
        // Adjust splitter pos
        int kfr = m_glMonitor->rootObject()->property("requestedKeyFrame").toInt();
        emit seekToKeyframe(kfr);
    }
}

void Monitor::setUpEffectGeometry(const QRect &r, const QVariantList &list, const QVariantList &types)
{
    QQuickItem *root = m_glMonitor->rootObject();
    if (!root) {
        return;
    }
    if (!list.isEmpty()) {
        root->setProperty("centerPointsTypes", types);
        root->setProperty("centerPoints", list);
    }
    if (!r.isEmpty()) {
        root->setProperty("framesize", r);
    }
}

QRect Monitor::effectRect() const
{
    QQuickItem *root = m_glMonitor->rootObject();
    if (!root) {
        return QRect();
    }
    return root->property("framesize").toRect();
}

QVariantList Monitor::effectPolygon() const
{
    QQuickItem *root = m_glMonitor->rootObject();
    if (!root) {
        return QVariantList();
    }
    return root->property("centerPoints").toList();
}

QVariantList Monitor::effectRoto() const
{
    QQuickItem *root = m_glMonitor->rootObject();
    if (!root) {
        return QVariantList();
    }
    QVariantList points = root->property("centerPoints").toList();
    QVariantList controlPoints = root->property("centerPointsTypes").toList();
    // rotoscoping effect needs a list of
    QVariantList mix;
    mix.reserve(points.count() * 3);
    for (int i = 0; i < points.count(); i++) {
        mix << controlPoints.at(2 * i);
        mix << points.at(i);
        mix << controlPoints.at(2 * i + 1);
    }
    return mix;
}

void Monitor::setEffectKeyframe(bool enable)
{
    QQuickItem *root = m_glMonitor->rootObject();
    if (root) {
        root->setProperty("iskeyframe", enable);
    }
}

bool Monitor::effectSceneDisplayed(MonitorSceneType effectType)
{
    return m_qmlManager->sceneType() == effectType;
}

void Monitor::slotSetVolume(int volume)
{
    KdenliveSettings::setVolume(volume);
    QIcon icon;
    double renderVolume = render->volume();
    render->setVolume((double) volume / 100.0);
    if (renderVolume > 0 && volume > 0) {
        return;
    }
    if (volume == 0) {
        icon = KoIconUtils::themedIcon(QStringLiteral("audio-volume-muted"));
    } else {
        icon = KoIconUtils::themedIcon(QStringLiteral("audio-volume-medium"));
    }
    m_audioButton->setIcon(icon);
}

void Monitor::sendFrameForAnalysis(bool analyse)
{
    m_glMonitor->sendFrameForAnalysis = analyse;
}

void Monitor::updateAudioForAnalysis()
{
    m_glMonitor->updateAudioForAnalysis();
}

void Monitor::onFrameDisplayed(const SharedFrame &frame)
{
    m_monitorManager->frameDisplayed(frame);
    int position = frame.get_position();
    seekCursor(position);
    if (!render->checkFrameNumber(position)) {
        m_playAction->setActive(false);
    } else if (position >= m_length) {
        m_playAction->setActive(false);
    }
}

void Monitor::checkDrops(int dropped)
{
    if (m_droppedTimer.isValid()) {
        if (m_droppedTimer.hasExpired(1000)) {
            m_droppedTimer.invalidate();
            double fps = m_monitorManager->timecode().fps();
            if (dropped == 0) {
                // No dropped frames since last check
                m_qmlManager->setProperty(QStringLiteral("dropped"), false);
                m_qmlManager->setProperty(QStringLiteral("fps"), QString::number(fps, 'g', 2));
            } else {
                m_glMonitor->resetDrops();
                fps -= dropped;
                m_qmlManager->setProperty(QStringLiteral("dropped"), true);
                m_qmlManager->setProperty(QStringLiteral("fps"), QString::number(fps, 'g', 2));
                m_droppedTimer.start();
            }
        }
    } else if (dropped > 0) {
        // Start m_dropTimer
        m_glMonitor->resetDrops();
        m_droppedTimer.start();
    }
}

AbstractRender *Monitor::abstractRender()
{
    return render;
}

void Monitor::reloadProducer(const QString &id)
{
    if (!m_controller) {
        return;
    }
    if (m_controller->clipId() == id) {
        slotOpenClip(m_controller);
    }
}

QString Monitor::getMarkerThumb(GenTime pos)
{
    if (!m_controller) {
        return QString();
    }
    if (!m_controller->getClipHash().isEmpty()) {
        QString url = m_monitorManager->getCacheFolder(CacheThumbs).absoluteFilePath(m_controller->getClipHash() + '#' + QString::number((int) pos.frames(m_monitorManager->timecode().fps())) + ".png");
        if (QFile::exists(url)) {
            return url;
        }
    }
    return QString();
}

const QString Monitor::projectFolder() const
{
    return m_monitorManager->getProjectFolder();
}

void Monitor::setPalette(const QPalette &p)
{
    QWidget::setPalette(p);
    QList<QToolButton *> allButtons = this->findChildren<QToolButton *>();
    for (int i = 0; i < allButtons.count(); i++) {
        QToolButton *m = allButtons.at(i);
        QIcon ic = m->icon();
        if (ic.isNull() || ic.name().isEmpty()) {
            continue;
        }
        QIcon newIcon = KoIconUtils::themedIcon(ic.name());
        m->setIcon(newIcon);
    }
    if (m_ruler) {
        m_ruler->updatePalette();
    }
    m_audioMeterWidget->refreshPixmap();
}

void Monitor::gpuError()
{
    qCWarning(KDENLIVE_LOG) << " + + + + Error initializing Movit GLSL manager";
    warningMessage(i18n("Cannot initialize Movit's GLSL manager, please disable Movit"), -1);
}

void Monitor::warningMessage(const QString &text, int timeout, const QList<QAction *> &actions)
{
    m_infoMessage->setMessageType(KMessageWidget::Warning);
    m_infoMessage->setText(text);
    foreach (QAction *action, actions) {
        m_infoMessage->addAction(action);
    }
    m_infoMessage->setCloseButtonVisible(true);
    m_infoMessage->animatedShow();
    if (timeout > 0) {
        QTimer::singleShot(timeout, m_infoMessage, &KMessageWidget::animatedHide);
    }
}

void Monitor::activateSplit()
{
    loadQmlScene(MonitorSceneSplit);
    slotActivateMonitor(true);
}

void Monitor::slotSwitchCompare(bool enable, int pos)
{
    if (m_id == Kdenlive::ProjectMonitor) {
        if (enable) {
            if (m_qmlManager->sceneType() == MonitorSceneSplit) {
                // Split scene is already active
                return;
            }
            m_splitEffect = new Mlt::Filter(*profile(), "frei0r.alphagrad");
            if (m_splitEffect && m_splitEffect->is_valid()) {
                m_splitEffect->set("0", 0.5); // 0 is the Clip left parameter
                m_splitEffect->set("1", 0); // 1 is gradient width
                m_splitEffect->set("2", -0.747); // 2 is tilt
            } else {
                // frei0r.scal0tilt is not available
                warningMessage(i18n("The alphagrad filter is required for that feature, please install frei0r and restart Kdenlive"));
                return;
            }
            emit createSplitOverlay(m_splitEffect);
            return;
        } else {
            // Delete temp track
            emit removeSplitOverlay();
            delete m_splitEffect;
            m_splitEffect = nullptr;
            loadQmlScene(MonitorSceneDefault);
            slotActivateMonitor(true);
        }
        return;
    }
    if (m_controller == nullptr || !m_controller->hasEffects()) {
        // disable split effect
        if (m_controller) {
            //warningMessage(i18n("Clip has no effects"));
        } else {
            //warningMessage(i18n("Select a clip in project bin to compare effect"));
        }
        return;
    }
    if (enable) {
        if (m_qmlManager->sceneType() == MonitorSceneSplit) {
            // Split scene is already active
            return;
        }
        buildSplitEffect(m_controller->masterProducer(), pos);
    } else if (m_splitEffect) {
        render->setProducer(m_controller->masterProducer(), pos, isActive());
        delete m_splitEffect;
        m_splitProducer = nullptr;
        m_splitEffect = nullptr;
        loadQmlScene(MonitorSceneDefault);
    }
    slotActivateMonitor();
}

void Monitor::buildSplitEffect(Mlt::Producer *original, int pos)
{
    m_splitEffect = new Mlt::Filter(*profile(), "frei0r.alphagrad");
    if (m_splitEffect && m_splitEffect->is_valid()) {
        m_splitEffect->set("0", 0.5); // 0 is the Clip left parameter
        m_splitEffect->set("1", 0); // 1 is gradient width
        m_splitEffect->set("2", -0.747); // 2 is tilt        
    } else {
        // frei0r.scal0tilt is not available
        warningMessage(i18n("The alphagrad filter is required for that feature, please install frei0r and restart Kdenlive"));
        return;
    }
    QString splitTransition = TransitionHandler::compositeTransition();
    Mlt::Transition t(*profile(), splitTransition.toUtf8().constData());
    if (!t.is_valid()) {
        delete m_splitEffect;
        warningMessage(i18n("The cairoblend transition is required for that feature, please install frei0r and restart Kdenlive"));
        return;
    }
    Mlt::Tractor trac(*profile());
    Clip clp(*original);
    Mlt::Producer *clone = clp.clone();
    Clip clp2(*clone);
    clp2.deleteEffects();
    trac.set_track(*original, 0);
    trac.set_track(*clone, 1);
    clone->attach(*m_splitEffect);
    t.set("always_active", 1);
    trac.plant_transition(t, 0, 1);
    delete clone;
    delete original;
    m_splitProducer = new Mlt::Producer(trac.get_producer());
    render->setProducer(m_splitProducer, pos, isActive());
    loadQmlScene(MonitorSceneSplit);
}

QSize Monitor::profileSize() const
{
    return m_glMonitor->profileSize();
}

void Monitor::loadQmlScene(MonitorSceneType type)
{
    if (m_id == Kdenlive::DvdMonitor || type == m_qmlManager->sceneType()) {
        return;
    }
    bool sceneWithEdit = type == MonitorSceneGeometry || type == MonitorSceneCorners || type == MonitorSceneRoto;
    if (m_sceneVisibilityAction && !m_sceneVisibilityAction->isChecked() && sceneWithEdit) {
        // User doesn't want effect scenes
        type = MonitorSceneDefault;
    }
    m_qmlManager->setScene(m_id, type, m_glMonitor->profileSize(), (double) render->renderWidth() / render->frameRenderWidth(), m_glMonitor->displayRect(), m_glMonitor->zoom());
    QQuickItem *root = m_glMonitor->rootObject();
    root->setProperty("showToolbar", m_zoomVisibilityAction->isChecked());
    QFontInfo info(font());
    root->setProperty("displayFontSize", info.pixelSize() * 1.4);
    connectQmlToolbar(root);
    switch (type) {
    case MonitorSceneSplit:
        QObject::connect(root, SIGNAL(qmlMoveSplit()), this, SLOT(slotAdjustEffectCompare()), Qt::UniqueConnection);
        break;
    case MonitorSceneGeometry:
    case MonitorSceneCorners:
    case MonitorSceneRoto:
        QObject::connect(root, SIGNAL(addKeyframe()), this, SIGNAL(addKeyframe()), Qt::UniqueConnection);
        QObject::connect(root, SIGNAL(seekToKeyframe()), this, SLOT(slotSeekToKeyFrame()), Qt::UniqueConnection);
        QObject::connect(root, SIGNAL(toolBarChanged(bool)), m_zoomVisibilityAction, SLOT(setChecked(bool)), Qt::UniqueConnection);
        break;
    case MonitorSceneRipple:
        QObject::connect(root, SIGNAL(doAcceptRipple(bool)), this, SIGNAL(acceptRipple(bool)), Qt::UniqueConnection);
        QObject::connect(root, SIGNAL(switchTrimMode(int)), this, SIGNAL(switchTrimMode(int)), Qt::UniqueConnection);
        break;
    case MonitorSceneDefault:
        QObject::connect(root, SIGNAL(editCurrentMarker()), this, SLOT(slotEditInlineMarker()), Qt::UniqueConnection);
        m_qmlManager->setProperty(QStringLiteral("timecode"), m_timePos->displayText());
        if (m_id == Kdenlive::ClipMonitor) {
            updateQmlDisplay(KdenliveSettings::displayClipMonitorInfo());
        } else if (m_id == Kdenlive::ProjectMonitor) {
            updateQmlDisplay(KdenliveSettings::displayProjectMonitorInfo());
        }
        break;
    default:
        break;
    }
    m_qmlManager->setProperty(QStringLiteral("fps"), QString::number(m_monitorManager->timecode().fps(), 'g', 2));
}

void Monitor::connectQmlToolbar(QQuickItem *root)
{
    QObject *button = root->findChild<QObject *>(QStringLiteral("fullScreen"));
    if (button) {
        QObject::connect(button, SIGNAL(clicked()), this, SLOT(slotSwitchFullScreen()), Qt::UniqueConnection);
    }
    // Normal monitor toolbar
    button = root->findChild<QObject *>(QStringLiteral("nextSnap"));
    if (button) {
        QObject::connect(button, SIGNAL(clicked()), this, SIGNAL(seekToNextSnap()), Qt::UniqueConnection);
    }
    button = root->findChild<QObject *>(QStringLiteral("prevSnap"));
    if (button) {
        QObject::connect(button, SIGNAL(clicked()), this, SIGNAL(seekToPreviousSnap()), Qt::UniqueConnection);
    }
    button = root->findChild<QObject *>(QStringLiteral("addMarker"));
    if (button) {
        QObject::connect(button, SIGNAL(clicked()), this, SIGNAL(addMarker()), Qt::UniqueConnection);
    }
    button = root->findChild<QObject *>(QStringLiteral("removeMarker"));
    if (button) {
        QObject::connect(button, SIGNAL(clicked()), this, SIGNAL(deleteMarker()), Qt::UniqueConnection);
    }

    // Effect monitor toolbar
    button = root->findChild<QObject *>(QStringLiteral("nextKeyframe"));
    if (button) {
        QObject::connect(button, SIGNAL(clicked()), this, SIGNAL(seekToNextKeyframe()), Qt::UniqueConnection);
    }
    button = root->findChild<QObject *>(QStringLiteral("prevKeyframe"));
    if (button) {
        QObject::connect(button, SIGNAL(clicked()), this, SIGNAL(seekToPreviousKeyframe()), Qt::UniqueConnection);
    }
    button = root->findChild<QObject *>(QStringLiteral("addKeyframe"));
    if (button) {
        QObject::connect(button, SIGNAL(clicked()), this, SIGNAL(addKeyframe()), Qt::UniqueConnection);
    }
    button = root->findChild<QObject *>(QStringLiteral("removeKeyframe"));
    if (button) {
        QObject::connect(button, SIGNAL(clicked()), this, SIGNAL(deleteKeyframe()), Qt::UniqueConnection);
    }
    button = root->findChild<QObject *>(QStringLiteral("zoomSlider"));
    if (button) {
        QObject::connect(button, SIGNAL(zoomChanged(double)), m_glMonitor, SLOT(slotZoomScene(double)), Qt::UniqueConnection);
    }
}

void Monitor::setQmlProperty(const QString &name, const QVariant &value)
{
    m_qmlManager->setProperty(name, value);
}

void Monitor::slotAdjustEffectCompare()
{
    QRect r = m_glMonitor->rect();
    double percent = 0.5;
    if (m_qmlManager->sceneType() == MonitorSceneSplit) {
        // Adjust splitter pos
        QQuickItem *root = m_glMonitor->rootObject();
        percent = 0.5 - ((root->property("splitterPos").toInt() - r.left() - r.width() / 2.0) / (double) r.width() / 2.0) / 0.75;
        // Store real frame percentage for resize events
        root->setProperty("realpercent", percent);
    }
    if (m_splitEffect) {
        m_splitEffect->set("0", percent);
    }
    render->doRefresh();
}

ProfileInfo Monitor::profileInfo() const
{
    ProfileInfo info;
    info.profileSize = QSize(render->frameRenderWidth(), render->renderHeight());
    info.profileFps = render->fps();
    return info;
}

Mlt::Profile *Monitor::profile()
{
    return m_glMonitor->profile();
}

void Monitor::slotSwitchRec(bool enable)
{
    if (!m_recManager) {
        return;
    }
    if (enable) {
        m_toolbar->setVisible(false);
        m_recManager->toolbar()->setVisible(true);
    } else if (m_recManager->toolbar()->isVisible()) {
        m_recManager->stop();
        m_toolbar->setVisible(true);
        emit refreshCurrentClip();
    }
}

bool Monitor::startCapture(const QString &params, const QString &path, Mlt::Producer *p)
{
    m_controller = nullptr;
    if (render->updateProducer(p)) {
        m_glMonitor->reconfigureMulti(params, path, p->profile());
        return true;
    } else {
        return false;
    }
}

bool Monitor::stopCapture()
{
    m_glMonitor->stopCapture();
    slotOpenClip(nullptr);
    m_glMonitor->reconfigure(profile());
    return true;
}

void Monitor::doKeyPressEvent(QKeyEvent *ev)
{
    keyPressEvent(ev);
}

void Monitor::slotEditInlineMarker()
{
    QQuickItem *root = m_glMonitor->rootObject();
    if (root) {
        if (m_controller) {
            // We are editing a clip marker
            QString newComment = root->property("markerText").toString();
            CommentedTime oldMarker = m_controller->markerAt(render->seekPosition());
            if (newComment == oldMarker.comment()) {
                // No change
                return;
            }
            oldMarker.setComment(newComment);
            emit updateClipMarker(m_controller->clipId(), QList<CommentedTime> () << oldMarker);
        } else {
            // We are editing a timeline guide
            QString currentComment = m_ruler->markerAt(render->seekPosition());
            QString newComment = root->property("markerText").toString();
            if (newComment == currentComment) {
                // No change
                return;
            }
            emit updateGuide(render->seekFramePosition(), newComment);
        }
    }
}

void Monitor::prepareAudioThumb(int channels, QVariantList &audioCache)
{
    m_glMonitor->setAudioThumb(channels, audioCache);
}

void Monitor::slotUpdateQmlTimecode(const QString &tc)
{
    checkDrops(m_glMonitor->droppedFrames());
    m_glMonitor->rootObject()->setProperty("timecode", tc);
}

void Monitor::slotSwitchAudioMonitor()
{
    if (!m_audioMeterWidget->isValid) {
        KdenliveSettings::setMonitoraudio(0x01);
        m_audioMeterWidget->setVisibility(false);
        return;
    }
    int currentOverlay = KdenliveSettings::monitoraudio();
    currentOverlay ^= m_id;
    KdenliveSettings::setMonitoraudio(currentOverlay);
    if (KdenliveSettings::monitoraudio() & m_id) {
        // We want to enable this audio monitor, so make monitor active
        slotActivateMonitor();
    }
    displayAudioMonitor(isActive());
}

void Monitor::displayAudioMonitor(bool isActive)
{
    bool enable = isActive && (KdenliveSettings::monitoraudio() & m_id);
    if (enable) {
        connect(m_monitorManager, &MonitorManager::frameDisplayed, m_audioMeterWidget, &ScopeWidget::onNewFrame, Qt::UniqueConnection);
    } else {
        disconnect(m_monitorManager, &MonitorManager::frameDisplayed, m_audioMeterWidget, &ScopeWidget::onNewFrame);
    }
    m_audioMeterWidget->setVisibility((KdenliveSettings::monitoraudio() & m_id) != 0);
}

void Monitor::updateQmlDisplay(int currentOverlay)
{
    m_glMonitor->rootObject()->setVisible(currentOverlay & 0x01);
    m_glMonitor->rootObject()->setProperty("showMarkers", currentOverlay & 0x04);
    m_glMonitor->rootObject()->setProperty("showFps", currentOverlay & 0x20);
    m_glMonitor->rootObject()->setProperty("showTimecode", currentOverlay & 0x02);
    bool showTimecodeRelatedInfo = currentOverlay & 0x02 || currentOverlay & 0x20;
    m_timePos->sendTimecode(showTimecodeRelatedInfo);
    if (showTimecodeRelatedInfo) {
        connect(m_timePos, &TimecodeDisplay::emitTimeCode, this, &Monitor::slotUpdateQmlTimecode, Qt::UniqueConnection);
    } else {
        disconnect(m_timePos, &TimecodeDisplay::emitTimeCode, this, &Monitor::slotUpdateQmlTimecode);
    }
    m_glMonitor->rootObject()->setProperty("showSafezone", currentOverlay & 0x08);
    m_glMonitor->rootObject()->setProperty("showAudiothumb", currentOverlay & 0x10);
}

void Monitor::clearDisplay()
{
    m_glMonitor->clear();
}

void Monitor::panView(QPoint diff)
{
    // Only pan if scrollbars are visible
    if (m_horizontalScroll->isVisible()) {
        m_horizontalScroll->setValue(m_horizontalScroll->value() + diff.x());
    }
    if (m_verticalScroll->isVisible()) {
        m_verticalScroll->setValue(m_verticalScroll->value() + diff.y());
    }
}

<|MERGE_RESOLUTION|>--- conflicted
+++ resolved
@@ -1413,10 +1413,6 @@
     if (render == nullptr) {
         return;
     }
-<<<<<<< HEAD
-    bool sameClip = controller == m_controller && controller != nullptr;
-=======
->>>>>>> 048a3d74
     m_controller = controller;
     if (!m_glMonitor->isVisible()) {
         // Don't load clip if monitor is not active (disabled)
