/***************************************************************************
 *   Copyright (C) 2007 by Jean-Baptiste Mardelle (jb@kdenlive.org)        *
 *                                                                         *
 *   This program is free software; you can redistribute it and/or modify  *
 *   it under the terms of the GNU General Public License as published by  *
 *   the Free Software Foundation; either version 2 of the License, or     *
 *   (at your option) any later version.                                   *
 *                                                                         *
 *   This program is distributed in the hope that it will be useful,       *
 *   but WITHOUT ANY WARRANTY; without even the implied warranty of        *
 *   MERCHANTABILITY or FITNESS FOR A PARTICULAR PURPOSE.  See the         *
 *   GNU General Public License for more details.                          *
 *                                                                         *
 *   You should have received a copy of the GNU General Public License     *
 *   along with this program; if not, write to the                         *
 *   Free Software Foundation, Inc.,                                       *
 *   51 Franklin Street, Fifth Floor, Boston, MA  02110-1301  USA          *
 ***************************************************************************/

#include "monitor.h"
#include "bin/bin.h"
#include "core.h"
#include "dialogs/profilesdialog.h"
#include "doc/kdenlivedoc.h"
#include "doc/kthumb.h"
#include "glwidget.h"
#include "kdenlivesettings.h"
#include "lib/audio/audioStreamInfo.h"
#include "mainwindow.h"
#include "mltcontroller/bincontroller.h"
#include "mltcontroller/clipcontroller.h"
#include "project/projectmanager.h"
#include "qmlmanager.h"
#include "recmanager.h"
#include "scopes/monitoraudiolevel.h"
#include "smallruler.h"
#include "timeline/abstractclipitem.h"
#include "timeline/clip.h"
#include "timeline/transitionhandler.h"
#include "utils/KoIconUtils.h"

#include "klocalizedstring.h"
#include <KDualAction>
#include <KMessageBox>
#include <KMessageWidget>
#include <KRecentDirs>
#include <KSelectAction>

#include "kdenlive_debug.h"
#include <QDesktopWidget>
#include <QDrag>
#include <QFileDialog>
#include <QMenu>
#include <QMimeData>
#include <QMouseEvent>
#include <QQuickItem>
#include <QScrollBar>
#include <QSlider>
#include <QToolBar>
#include <QToolButton>
#include <QVBoxLayout>
#include <QWidgetAction>

#define SEEK_INACTIVE (-1)

QuickEventEater::QuickEventEater(QObject *parent)
    : QObject(parent)
{
}

bool QuickEventEater::eventFilter(QObject *obj, QEvent *event)
{
    switch (event->type()) {
    case QEvent::DragEnter: {
        QDragEnterEvent *ev = reinterpret_cast<QDragEnterEvent *>(event);
        if (ev->mimeData()->hasFormat(QStringLiteral("kdenlive/effectslist"))) {
            ev->acceptProposedAction();
            return true;
        }
        break;
    }
    case QEvent::DragMove: {
        QDragEnterEvent *ev = reinterpret_cast<QDragEnterEvent *>(event);
        if (ev->mimeData()->hasFormat(QStringLiteral("kdenlive/effectslist"))) {
            ev->acceptProposedAction();
            return true;
        }
        break;
    }
    case QEvent::Drop: {
        QDropEvent *ev = static_cast<QDropEvent *>(event);
        if (ev) {
            const QString effects = QString::fromUtf8(ev->mimeData()->data(QStringLiteral("kdenlive/effectslist")));
            QDomDocument doc;
            doc.setContent(effects, true);
            emit addEffect(doc.documentElement());
            ev->accept();
            return true;
        }
        break;
    }
    default:
        break;
    }
    return QObject::eventFilter(obj, event);
}

QuickMonitorEventEater::QuickMonitorEventEater(QWidget *parent)
    : QObject(parent)
{
}

bool QuickMonitorEventEater::eventFilter(QObject *obj, QEvent *event)
{
    if (event->type() == QEvent::KeyPress) {
        QKeyEvent *ev = static_cast<QKeyEvent *>(event);
        if (ev) {
            emit doKeyPressEvent(ev);
            return true;
        }
    }
    return QObject::eventFilter(obj, event);
}

Monitor::Monitor(Kdenlive::MonitorId id, MonitorManager *manager, QWidget *parent)
    : AbstractMonitor(id, manager, parent)
    , render(nullptr)
    , m_controller(nullptr)
    , m_glMonitor(nullptr)
    , m_splitEffect(nullptr)
    , m_splitProducer(nullptr)
    , m_length(2)
    , m_dragStarted(false)
    , m_recManager(nullptr)
    , m_loopClipAction(nullptr)
    , m_sceneVisibilityAction(nullptr)
    , m_multitrackView(nullptr)
    , m_contextMenu(nullptr)
    , m_selectedClip(nullptr)
    , m_loopClipTransition(true)
    , m_editMarker(nullptr)
    , m_forceSizeFactor(0)
    , m_lastMonitorSceneType(MonitorSceneDefault)
{
    auto *layout = new QVBoxLayout;
    layout->setContentsMargins(0, 0, 0, 0);
    layout->setSpacing(0);

    // Create container widget
    m_glWidget = new QWidget;
    auto *glayout = new QGridLayout(m_glWidget);
    glayout->setSpacing(0);
    glayout->setContentsMargins(0, 0, 0, 0);
    // Create QML OpenGL widget
    m_glMonitor = new GLWidget((int)id);
    connect(m_glMonitor, &GLWidget::passKeyEvent, this, &Monitor::doKeyPressEvent);
    connect(m_glMonitor, &GLWidget::panView, this, &Monitor::panView);
    connect(m_glMonitor, &GLWidget::seekPosition, this, &Monitor::seekPosition, Qt::DirectConnection);
    m_videoWidget = QWidget::createWindowContainer(qobject_cast<QWindow *>(m_glMonitor));
    m_videoWidget->setAcceptDrops(true);
    auto *leventEater = new QuickEventEater(this);
    m_videoWidget->installEventFilter(leventEater);
    connect(leventEater, &QuickEventEater::addEffect, this, &Monitor::slotAddEffect);

    m_qmlManager = new QmlManager(m_glMonitor);
    connect(m_qmlManager, &QmlManager::effectChanged, this, &Monitor::effectChanged);
    connect(m_qmlManager, &QmlManager::effectPointsChanged, this, &Monitor::effectPointsChanged);

    auto *monitorEventEater = new QuickMonitorEventEater(this);
    m_glWidget->installEventFilter(monitorEventEater);
    connect(monitorEventEater, &QuickMonitorEventEater::doKeyPressEvent, this, &Monitor::doKeyPressEvent);

    glayout->addWidget(m_videoWidget, 0, 0);
    m_verticalScroll = new QScrollBar(Qt::Vertical);
    glayout->addWidget(m_verticalScroll, 0, 1);
    m_verticalScroll->hide();
    m_horizontalScroll = new QScrollBar(Qt::Horizontal);
    glayout->addWidget(m_horizontalScroll, 1, 0);
    m_horizontalScroll->hide();
    connect(m_horizontalScroll, &QAbstractSlider::valueChanged, this, &Monitor::setOffsetX);
    connect(m_verticalScroll, &QAbstractSlider::valueChanged, this, &Monitor::setOffsetY);
    connect(m_glMonitor, &GLWidget::frameDisplayed, this, &Monitor::onFrameDisplayed);
    connect(m_glMonitor, SIGNAL(mouseSeek(int, int)), this, SLOT(slotMouseSeek(int, int)));
    connect(m_glMonitor, SIGNAL(monitorPlay()), this, SLOT(slotPlay()));
    connect(m_glMonitor, &GLWidget::startDrag, this, &Monitor::slotStartDrag);
    connect(m_glMonitor, SIGNAL(switchFullScreen(bool)), this, SLOT(slotSwitchFullScreen(bool)));
    connect(m_glMonitor, &GLWidget::zoomChanged, this, &Monitor::setZoom);
    connect(m_glMonitor, SIGNAL(lockMonitor(bool)), this, SLOT(slotLockMonitor(bool)), Qt::DirectConnection);
    connect(m_glMonitor, &GLWidget::showContextMenu, this, &Monitor::slotShowMenu);
    connect(m_glMonitor, &GLWidget::gpuNotSupported, this, &Monitor::gpuError);

    m_glWidget->setMinimumSize(QSize(320, 180));
    layout->addWidget(m_glWidget, 10);
    layout->addStretch();

    // Tool bar buttons
    m_toolbar = new QToolBar(this);
    QWidget *sp1 = new QWidget(this);
    sp1->setSizePolicy(QSizePolicy::MinimumExpanding, QSizePolicy::Preferred);
    m_toolbar->addWidget(sp1);
    if (id == Kdenlive::ClipMonitor) {
        // Add options for recording
        m_recManager = new RecManager(this);
        connect(m_recManager, SIGNAL(warningMessage(QString, int, QList<QAction *>)), this, SLOT(warningMessage(QString, int, QList<QAction *>)));
        connect(m_recManager, &RecManager::addClipToProject, this, &Monitor::addClipToProject);
    }

    if (id != Kdenlive::DvdMonitor) {
        m_toolbar->addAction(manager->getAction(QStringLiteral("mark_in")));
        m_toolbar->addAction(manager->getAction(QStringLiteral("mark_out")));
    }
    m_toolbar->addAction(manager->getAction(QStringLiteral("monitor_seek_backward")));

    auto *playButton = new QToolButton(m_toolbar);
    m_playMenu = new QMenu(i18n("Play..."), this);
    QAction *originalPlayAction = static_cast<KDualAction *>(manager->getAction(QStringLiteral("monitor_play")));
    m_playAction = new KDualAction(i18n("Play"), i18n("Pause"), this);
    m_playAction->setInactiveIcon(KoIconUtils::themedIcon(QStringLiteral("media-playback-start")));
    m_playAction->setActiveIcon(KoIconUtils::themedIcon(QStringLiteral("media-playback-pause")));

    QString strippedTooltip = m_playAction->toolTip().remove(QRegExp(QStringLiteral("\\s\\(.*\\)")));
    // append shortcut if it exists for action
    if (originalPlayAction->shortcut() == QKeySequence(0)) {
        m_playAction->setToolTip(strippedTooltip);
    } else {
        m_playAction->setToolTip(strippedTooltip + QStringLiteral(" (") + originalPlayAction->shortcut().toString() + QLatin1Char(')'));
    }
    m_playMenu->addAction(m_playAction);
    connect(m_playAction, &QAction::triggered, this, &Monitor::slotSwitchPlay);

    playButton->setMenu(m_playMenu);
    playButton->setPopupMode(QToolButton::MenuButtonPopup);
    m_toolbar->addWidget(playButton);
    m_toolbar->addAction(manager->getAction(QStringLiteral("monitor_seek_forward")));

    playButton->setDefaultAction(m_playAction);
    m_configMenu = new QMenu(i18n("Misc..."), this);

    if (id != Kdenlive::DvdMonitor) {
        if (id == Kdenlive::ClipMonitor) {
            m_markerMenu = new QMenu(i18n("Go to marker..."), this);
        } else {
            m_markerMenu = new QMenu(i18n("Go to guide..."), this);
        }
        m_markerMenu->setEnabled(false);
        m_configMenu->addMenu(m_markerMenu);
        connect(m_markerMenu, &QMenu::triggered, this, &Monitor::slotGoToMarker);
        m_forceSize = new KSelectAction(KoIconUtils::themedIcon(QStringLiteral("transform-scale")), i18n("Force Monitor Size"), this);
        QAction *fullAction = m_forceSize->addAction(QIcon(), i18n("Force 100%"));
        fullAction->setData(100);
        QAction *halfAction = m_forceSize->addAction(QIcon(), i18n("Force 50%"));
        halfAction->setData(50);
        QAction *freeAction = m_forceSize->addAction(QIcon(), i18n("Free Resize"));
        freeAction->setData(0);
        m_configMenu->addAction(m_forceSize);
        m_forceSize->setCurrentAction(freeAction);
        connect(m_forceSize, SIGNAL(triggered(QAction *)), this, SLOT(slotForceSize(QAction *)));
    }

    // Create Volume slider popup
    m_audioSlider = new QSlider(Qt::Vertical);
    m_audioSlider->setRange(0, 100);
    m_audioSlider->setValue(100);
    connect(m_audioSlider, &QSlider::valueChanged, this, &Monitor::slotSetVolume);
    auto *widgetslider = new QWidgetAction(this);
    widgetslider->setText(i18n("Audio volume"));
    widgetslider->setDefaultWidget(m_audioSlider);
    auto *menu = new QMenu(this);
    menu->addAction(widgetslider);

    m_audioButton = new QToolButton(this);
    m_audioButton->setMenu(menu);
    m_audioButton->setToolTip(i18n("Volume"));
    m_audioButton->setPopupMode(QToolButton::InstantPopup);
    QIcon icon;
    if (KdenliveSettings::volume() == 0) {
        icon = KoIconUtils::themedIcon(QStringLiteral("audio-volume-muted"));
    } else {
        icon = KoIconUtils::themedIcon(QStringLiteral("audio-volume-medium"));
    }
    m_audioButton->setIcon(icon);
    m_toolbar->addWidget(m_audioButton);

    setSizePolicy(QSizePolicy::Expanding, QSizePolicy::Expanding);
    setLayout(layout);
    setMinimumHeight(200);

    render = new Render(m_id, m_monitorManager->binController(), m_glMonitor, this);

    // Monitor ruler
    m_ruler = new SmallRuler(this, render);
    if (id == Kdenlive::DvdMonitor) {
        m_ruler->setZone(-3, -2);
    }
    layout->addWidget(m_ruler);

    connect(render, &Render::durationChanged, this, &Monitor::adjustRulerSize);
    connect(render, &Render::rendererStopped, this, &Monitor::rendererStopped);
    connect(render, &AbstractRender::scopesClear, m_glMonitor, &GLWidget::releaseAnalyse, Qt::DirectConnection);
    connect(m_glMonitor, SIGNAL(analyseFrame(QImage)), render, SIGNAL(frameUpdated(QImage)));
    connect(m_glMonitor, &GLWidget::audioSamplesSignal, render, &AbstractRender::audioSamplesSignal);

    if (id != Kdenlive::ClipMonitor) {
        connect(render, &Render::durationChanged, this, &Monitor::durationChanged);
        connect(m_ruler, SIGNAL(zoneChanged(QPoint)), this, SIGNAL(zoneUpdated(QPoint)));
    } else {
        connect(m_ruler, SIGNAL(zoneChanged(QPoint)), this, SLOT(setClipZone(QPoint)));
    }

    m_sceneVisibilityAction = new QAction(KoIconUtils::themedIcon(QStringLiteral("transform-crop")), i18n("Show/Hide edit mode"), this);
    m_sceneVisibilityAction->setCheckable(true);
    m_sceneVisibilityAction->setChecked(KdenliveSettings::showOnMonitorScene());
    connect(m_sceneVisibilityAction, &QAction::triggered, this, &Monitor::slotEnableEffectScene);
    m_toolbar->addAction(m_sceneVisibilityAction);

    m_zoomVisibilityAction = new QAction(KoIconUtils::themedIcon(QStringLiteral("zoom-in")), i18n("Zoom"), this);
    m_zoomVisibilityAction->setCheckable(true);
    connect(m_zoomVisibilityAction, &QAction::triggered, this, &Monitor::slotEnableSceneZoom);

    m_toolbar->addSeparator();
    m_timePos = new TimecodeDisplay(m_monitorManager->timecode(), this);
    m_toolbar->addWidget(m_timePos);

    auto *configButton = new QToolButton(m_toolbar);
    configButton->setIcon(KoIconUtils::themedIcon(QStringLiteral("kdenlive-menu")));
    configButton->setToolTip(i18n("Options"));
    configButton->setMenu(m_configMenu);
    configButton->setPopupMode(QToolButton::InstantPopup);
    m_toolbar->addWidget(configButton);
    if (m_recManager) {
        m_toolbar->addAction(m_recManager->switchAction());
    }
    /*QWidget *spacer = new QWidget(this);
    spacer->setSizePolicy(QSizePolicy::MinimumExpanding, QSizePolicy::Preferred);
    m_toolbar->addWidget(spacer);*/

    m_toolbar->addSeparator();
    int tm = 0;
    int bm = 0;
    m_toolbar->getContentsMargins(nullptr, &tm, nullptr, &bm);
    m_audioMeterWidget = new MonitorAudioLevel(m_glMonitor->profile(), m_toolbar->height() - tm - bm, this);
    m_toolbar->addWidget(m_audioMeterWidget);
    if (!m_audioMeterWidget->isValid) {
        KdenliveSettings::setMonitoraudio(0x01);
        m_audioMeterWidget->setVisibility(false);
    } else {
        m_audioMeterWidget->setVisibility((KdenliveSettings::monitoraudio() & m_id) != 0);
    }

    connect(m_timePos, SIGNAL(timeCodeEditingFinished()), this, SLOT(slotSeek()));
    layout->addWidget(m_toolbar);
    if (m_recManager) {
        layout->addWidget(m_recManager->toolbar());
    }

    // Load monitor overlay qml
    loadQmlScene(MonitorSceneDefault);

    // Info message widget
    m_infoMessage = new KMessageWidget(this);
    layout->addWidget(m_infoMessage);
    m_infoMessage->hide();
}

Monitor::~Monitor()
{
    render->stop();
    delete m_audioMeterWidget;
    delete m_glMonitor;
    delete m_videoWidget;
    delete m_glWidget;
    delete m_ruler;
    delete m_timePos;
    delete render;
}

void Monitor::setOffsetX(int x)
{
    m_glMonitor->setOffsetX(x, m_horizontalScroll->maximum());
}

void Monitor::setOffsetY(int y)
{
    m_glMonitor->setOffsetY(y, m_verticalScroll->maximum());
}

void Monitor::slotGetCurrentImage(bool request)
{
    m_glMonitor->sendFrameForAnalysis = request;
    m_monitorManager->activateMonitor(m_id, false);
    refreshMonitorIfActive();
    if (request) {
        // Update analysis state
        QTimer::singleShot(500, m_monitorManager, &MonitorManager::checkScopes);
    } else {
        m_glMonitor->releaseAnalyse();
    }
}

void Monitor::slotAddEffect(const QDomElement &effect)
{
    if (m_id == Kdenlive::ClipMonitor) {
        if (m_controller) {
            emit addMasterEffect(m_controller->clipId(), effect);
        }
    } else {
        emit addEffect(effect);
    }
}

void Monitor::refreshIcons()
{
    QList<QAction *> allMenus = this->findChildren<QAction *>();
    for (int i = 0; i < allMenus.count(); i++) {
        QAction *m = allMenus.at(i);
        QIcon ic = m->icon();
        if (ic.isNull() || ic.name().isEmpty()) {
            continue;
        }
        QIcon newIcon = KoIconUtils::themedIcon(ic.name());
        m->setIcon(newIcon);
    }
    QList<KDualAction *> allButtons = this->findChildren<KDualAction *>();
    for (int i = 0; i < allButtons.count(); i++) {
        KDualAction *m = allButtons.at(i);
        QIcon ic = m->activeIcon();
        if (ic.isNull() || ic.name().isEmpty()) {
            continue;
        }
        QIcon newIcon = KoIconUtils::themedIcon(ic.name());
        m->setActiveIcon(newIcon);
        ic = m->inactiveIcon();
        if (ic.isNull() || ic.name().isEmpty()) {
            continue;
        }
        newIcon = KoIconUtils::themedIcon(ic.name());
        m->setInactiveIcon(newIcon);
    }
}

QAction *Monitor::recAction()
{
    if (m_recManager) {
        return m_recManager->switchAction();
    }
    return nullptr;
}

void Monitor::slotLockMonitor(bool lock)
{
    m_monitorManager->lockMonitor(m_id, lock);
}

void Monitor::setupMenu(QMenu *goMenu, QMenu *overlayMenu, QAction *playZone, QAction *loopZone, QMenu *markerMenu, QAction *loopClip)
{
    delete m_contextMenu;
    m_contextMenu = new QMenu(this);
    m_contextMenu->addMenu(m_playMenu);
    if (goMenu) {
        m_contextMenu->addMenu(goMenu);
    }

    if (markerMenu) {
        m_contextMenu->addMenu(markerMenu);
        QList<QAction *> list = markerMenu->actions();
        for (int i = 0; i < list.count(); ++i) {
            if (list.at(i)->data().toString() == QLatin1String("edit_marker")) {
                m_editMarker = list.at(i);
                break;
            }
        }
    }

    m_playMenu->addAction(playZone);
    m_playMenu->addAction(loopZone);
    if (loopClip) {
        m_loopClipAction = loopClip;
        m_playMenu->addAction(loopClip);
    }

    // TODO: add save zone to timeline monitor when fixed
    m_contextMenu->addMenu(m_markerMenu);
    if (m_id == Kdenlive::ClipMonitor) {
        m_contextMenu->addAction(KoIconUtils::themedIcon(QStringLiteral("document-save")), i18n("Save zone"), this, SLOT(slotSaveZone()));
        QAction *extractZone =
            m_configMenu->addAction(KoIconUtils::themedIcon(QStringLiteral("document-new")), i18n("Extract Zone"), this, SLOT(slotExtractCurrentZone()));
        m_contextMenu->addAction(extractZone);
    }
    QAction *extractFrame =
        m_configMenu->addAction(KoIconUtils::themedIcon(QStringLiteral("document-new")), i18n("Extract frame..."), this, SLOT(slotExtractCurrentFrame()));
    m_contextMenu->addAction(extractFrame);

    QAction *extractFrameToProject = m_configMenu->addAction(KoIconUtils::themedIcon(QStringLiteral("document-new")), i18n("Extract frame to project..."), this,
                                                             SLOT(slotExtractCurrentFrameToProject()));
    m_contextMenu->addAction(extractFrameToProject);

    if (m_id == Kdenlive::ProjectMonitor) {
        m_multitrackView = m_contextMenu->addAction(KoIconUtils::themedIcon(QStringLiteral("view-split-left-right")), i18n("Multitrack view"), this,
                                                    SIGNAL(multitrackView(bool)));
        m_multitrackView->setCheckable(true);
        m_configMenu->addAction(m_multitrackView);
    } else if (m_id == Kdenlive::ClipMonitor) {
        QAction *setThumbFrame = m_contextMenu->addAction(KoIconUtils::themedIcon(QStringLiteral("document-new")), i18n("Set current image as thumbnail"), this,
                                                          SLOT(slotSetThumbFrame()));
        m_configMenu->addAction(setThumbFrame);
    }

    if (overlayMenu) {
        m_contextMenu->addMenu(overlayMenu);
    }

    QAction *overlayAudio = m_contextMenu->addAction(QIcon(), i18n("Overlay audio waveform"));
    overlayAudio->setCheckable(true);
    connect(overlayAudio, &QAction::toggled, m_glMonitor, &GLWidget::slotSwitchAudioOverlay);
    overlayAudio->setChecked(KdenliveSettings::displayAudioOverlay());

    QAction *switchAudioMonitor = m_configMenu->addAction(i18n("Show Audio Levels"), this, SLOT(slotSwitchAudioMonitor()));
    switchAudioMonitor->setCheckable(true);
    switchAudioMonitor->setChecked((KdenliveSettings::monitoraudio() & m_id) != 0);
    m_configMenu->addAction(overlayAudio);
    m_configMenu->addAction(m_zoomVisibilityAction);
    m_contextMenu->addAction(m_zoomVisibilityAction);
    // For some reason, the frame in QAbstracSpinBox (base class of TimeCodeDisplay) needs to be displayed once, then hidden
    // or it will never appear (supposed to appear on hover).
    m_timePos->setFrame(false);
}

void Monitor::slotGoToMarker(QAction *action)
{
    int pos = action->data().toInt();
    slotSeek(pos);
}

void Monitor::slotForceSize(QAction *a)
{
    int resizeType = a->data().toInt();
    int profileWidth = 320;
    int profileHeight = 200;
    if (resizeType > 0) {
        // calculate size
        QRect r = QApplication::desktop()->screenGeometry();
        profileHeight = m_glMonitor->profileSize().height() * resizeType / 100;
        profileWidth = m_glMonitor->profile()->dar() * profileHeight;
        if (profileWidth > r.width() * 0.8 || profileHeight > r.height() * 0.7) {
            // reset action to free resize
<<<<<<< HEAD
            QList<QAction *> list = m_forceSize->actions();
            foreach (QAction *ac, list) {
=======
            const QList< QAction * > list = m_forceSize->actions();
            for (QAction *ac : list) {
>>>>>>> 209e4fcc
                if (ac->data().toInt() == m_forceSizeFactor) {
                    m_forceSize->setCurrentAction(ac);
                    break;
                }
            }
            warningMessage(i18n("Your screen resolution is not sufficient for this action"));
            return;
        }
    }
    switch (resizeType) {
    case 100:
    case 50:
        // resize full size
        setSizePolicy(QSizePolicy::MinimumExpanding, QSizePolicy::MinimumExpanding);
        m_videoWidget->setMinimumSize(profileWidth, profileHeight);
        m_videoWidget->setMaximumSize(profileWidth, profileHeight);
        setMinimumSize(QSize(profileWidth, profileHeight + m_toolbar->height() + m_ruler->height()));
        break;
    default:
        // Free resize
        m_videoWidget->setMinimumSize(profileWidth, profileHeight);
        m_videoWidget->setMaximumSize(QWIDGETSIZE_MAX, QWIDGETSIZE_MAX);
        setMinimumSize(QSize(profileWidth, profileHeight + m_toolbar->height() + m_ruler->height()));
        setSizePolicy(QSizePolicy::Expanding, QSizePolicy::Expanding);
        break;
    }
    m_forceSizeFactor = resizeType;
    updateGeometry();
}

QString Monitor::getTimecodeFromFrames(int pos)
{
    return m_monitorManager->timecode().getTimecodeFromFrames(pos);
}

double Monitor::fps() const
{
    return m_monitorManager->timecode().fps();
}

Timecode Monitor::timecode() const
{
    return m_monitorManager->timecode();
}

void Monitor::updateMarkers()
{
    if (m_controller) {
        m_markerMenu->clear();
        QList<CommentedTime> markers = m_controller->commentedSnapMarkers();
        if (!markers.isEmpty()) {
            for (int i = 0; i < markers.count(); ++i) {
                int pos = (int)markers.at(i).time().frames(m_monitorManager->timecode().fps());
                QString position = m_monitorManager->timecode().getTimecode(markers.at(i).time()) + QLatin1Char(' ') + markers.at(i).comment();
                QAction *go = m_markerMenu->addAction(position);
                go->setData(pos);
            }
        }
        m_ruler->setMarkers(markers);
        m_markerMenu->setEnabled(!m_markerMenu->isEmpty());
        checkOverlay();
    }
}

void Monitor::setGuides(const QMap<double, QString> &guides)
{
    m_markerMenu->clear();
    QMapIterator<double, QString> i(guides);
    QList<CommentedTime> guidesList;
    while (i.hasNext()) {
        i.next();
        CommentedTime timeGuide(GenTime(i.key()), i.value());
        guidesList << timeGuide;
        int pos = (int)timeGuide.time().frames(m_monitorManager->timecode().fps());
        QString position = m_monitorManager->timecode().getTimecode(timeGuide.time()) + QLatin1Char(' ') + timeGuide.comment();
        QAction *go = m_markerMenu->addAction(position);
        go->setData(pos);
    }
    m_ruler->setMarkers(guidesList);
    m_markerMenu->setEnabled(!m_markerMenu->isEmpty());
    checkOverlay();
}

void Monitor::setMarkers(const QList<CommentedTime> &markers)
{
    m_ruler->setMarkers(markers);
}

void Monitor::slotSeekToPreviousSnap()
{
    if (m_controller) {
        slotSeek(getSnapForPos(true).frames(m_monitorManager->timecode().fps()));
    }
}

void Monitor::slotSeekToNextSnap()
{
    if (m_controller) {
        slotSeek(getSnapForPos(false).frames(m_monitorManager->timecode().fps()));
    }
}

GenTime Monitor::position()
{
    return render->seekPosition();
}

GenTime Monitor::getSnapForPos(bool previous)
{
    QList<GenTime> snaps;
    QList<GenTime> markers = m_controller->snapMarkers();
    snaps.reserve(markers.size());
    for (int i = 0; i < markers.size(); ++i) {
        GenTime t = markers.at(i);
        snaps.append(t);
    }
    QPoint zone = m_ruler->zone();
    snaps.append(GenTime(zone.x(), m_monitorManager->timecode().fps()));
    snaps.append(GenTime(zone.y(), m_monitorManager->timecode().fps()));
    snaps.append(GenTime());
    snaps.append(m_controller->getPlaytime());
    qSort(snaps);

    const GenTime pos = render->seekPosition();
    for (int i = 0; i < snaps.size(); ++i) {
        if (previous && snaps.at(i) >= pos) {
            if (i == 0) {
                i = 1;
            }
            return snaps.at(i - 1);
        }
        if (!previous && snaps.at(i) > pos) {
            return snaps.at(i);
        }
    }
    return GenTime();
}

void Monitor::slotZoneMoved(int start, int end)
{
    m_ruler->setZone(start, end);
    setClipZone(m_ruler->zone());
    checkOverlay();
}

void Monitor::slotSetZoneStart()
{
    m_ruler->setZoneStart();
    emit zoneUpdated(m_ruler->zone());
    setClipZone(m_ruler->zone());
    checkOverlay();
}

void Monitor::slotSetZoneEnd(bool discardLastFrame)
{
    m_ruler->setZoneEnd(discardLastFrame);
    emit zoneUpdated(m_ruler->zone());
    setClipZone(m_ruler->zone());
    checkOverlay();
}

// virtual
void Monitor::mousePressEvent(QMouseEvent *event)
{
    m_monitorManager->activateMonitor(m_id);
    if ((event->button() & Qt::RightButton) == 0u) {
        if (m_glWidget->geometry().contains(event->pos())) {
            m_DragStartPosition = event->pos();
            event->accept();
        }
    } else if (m_contextMenu) {
        slotActivateMonitor();
        m_contextMenu->popup(event->globalPos());
        event->accept();
    }
    QWidget::mousePressEvent(event);
}

void Monitor::slotShowMenu(const QPoint pos)
{
    slotActivateMonitor();
    if (m_contextMenu) {
        m_contextMenu->popup(pos);
    }
}

void Monitor::resizeEvent(QResizeEvent *event)
{
    Q_UNUSED(event)
    if (m_glMonitor->zoom() > 0.0f) {
        float horizontal = float(m_horizontalScroll->value()) / m_horizontalScroll->maximum();
        float vertical = float(m_verticalScroll->value()) / m_verticalScroll->maximum();
        adjustScrollBars(horizontal, vertical);
    } else {
        m_horizontalScroll->hide();
        m_verticalScroll->hide();
    }
}

void Monitor::adjustScrollBars(float horizontal, float vertical)
{
    if (m_glMonitor->zoom() > 1.0f) {
        m_horizontalScroll->setPageStep(m_glWidget->width());
        m_horizontalScroll->setMaximum(m_glMonitor->profileSize().width() * m_glMonitor->zoom() - m_horizontalScroll->pageStep());
        m_horizontalScroll->setValue(qRound(horizontal * m_horizontalScroll->maximum()));
        emit m_horizontalScroll->valueChanged(m_horizontalScroll->value());
        m_horizontalScroll->show();
    } else {
        int max = m_glMonitor->profileSize().width() * m_glMonitor->zoom() - m_glWidget->width();
        emit m_horizontalScroll->valueChanged(qRound(0.5 * max));
        m_horizontalScroll->hide();
    }

    if (m_glMonitor->zoom() > 1.0f) {
        m_verticalScroll->setPageStep(m_glWidget->height());
        m_verticalScroll->setMaximum(m_glMonitor->profileSize().height() * m_glMonitor->zoom() - m_verticalScroll->pageStep());
        m_verticalScroll->setValue(qRound(vertical * m_verticalScroll->maximum()));
        emit m_verticalScroll->valueChanged(m_verticalScroll->value());
        m_verticalScroll->show();
    } else {
        int max = m_glMonitor->profileSize().height() * m_glMonitor->zoom() - m_glWidget->height();
        emit m_verticalScroll->valueChanged(qRound(0.5 * max));
        m_verticalScroll->hide();
    }
}

void Monitor::setZoom()
{
    if (m_glMonitor->zoom() == 1.0f) {
        m_horizontalScroll->hide();
        m_verticalScroll->hide();
        m_glMonitor->setOffsetX(m_horizontalScroll->value(), m_horizontalScroll->maximum());
        m_glMonitor->setOffsetY(m_verticalScroll->value(), m_verticalScroll->maximum());
    } else {
        adjustScrollBars(0.5f, 0.5f);
    }
}

void Monitor::slotSwitchFullScreen(bool minimizeOnly)
{
    // TODO: disable screensaver?
    if (!m_glWidget->isFullScreen() && !minimizeOnly) {
        // Check if we have a multiple monitor setup
        int monitors = QApplication::desktop()->screenCount();
        int screen = -1;
        if (monitors > 1) {
            QRect screenres;
            // Move monitor widget to the second screen (one screen for Kdenlive, the other one for the Monitor widget
            // int currentScreen = QApplication::desktop()->screenNumber(this);
            for (int i = 0; screen == -1 && i < QApplication::desktop()->screenCount(); i++) {
                if (i != QApplication::desktop()->screenNumber(this->parentWidget()->parentWidget())) {
                    screen = i;
                }
            }
        }
        m_qmlManager->enableAudioThumbs(false);
        m_glWidget->setParent(QApplication::desktop()->screen(screen));
        m_glWidget->move(QApplication::desktop()->screenGeometry(screen).bottomLeft());
        m_glWidget->showFullScreen();
    } else {
        m_glWidget->showNormal();
        m_qmlManager->enableAudioThumbs(true);
        QVBoxLayout *lay = (QVBoxLayout *)layout();
        lay->insertWidget(0, m_glWidget, 10);
    }
}

void Monitor::reparent()
{
    m_glWidget->setParent(nullptr);
    m_glWidget->showMinimized();
    m_glWidget->showNormal();
    QVBoxLayout *lay = (QVBoxLayout *)layout();
    lay->insertWidget(0, m_glWidget, 10);
}

// virtual
void Monitor::mouseReleaseEvent(QMouseEvent *event)
{
    if (m_dragStarted) {
        event->ignore();
        return;
    }
    if (event->button() != Qt::RightButton) {
        if (m_glMonitor->geometry().contains(event->pos())) {
            if (isActive()) {
                slotPlay();
            } else {
                slotActivateMonitor();
            }
        } // else event->ignore(); //QWidget::mouseReleaseEvent(event);
    }
    m_dragStarted = false;
    event->accept();
    QWidget::mouseReleaseEvent(event);
}

void Monitor::slotStartDrag()
{
    if (m_id == Kdenlive::ProjectMonitor || m_controller == nullptr) {
        // dragging is only allowed for clip monitor
        return;
    }
    auto *drag = new QDrag(this);
    auto *mimeData = new QMimeData;

    QStringList list;
    list.append(m_controller->clipId());
    QPoint p = m_ruler->zone();
    list.append(QString::number(p.x()));
    list.append(QString::number(p.y()));
    QByteArray data;
    data.append(list.join(QLatin1Char(';')).toUtf8());
    mimeData->setData(QStringLiteral("kdenlive/clip"), data);
    drag->setMimeData(mimeData);
    /*QPixmap pix = m_currentClip->thumbnail();
    drag->setPixmap(pix);
    drag->setHotSpot(QPoint(0, 50));*/
    drag->start(Qt::MoveAction);
}

void Monitor::enterEvent(QEvent *event)
{
    m_qmlManager->enableAudioThumbs(true);
    QWidget::enterEvent(event);
}

void Monitor::leaveEvent(QEvent *event)
{
    m_qmlManager->enableAudioThumbs(false);
    QWidget::leaveEvent(event);
}

// virtual
void Monitor::mouseMoveEvent(QMouseEvent *event)
{
    if (m_dragStarted || m_controller == nullptr) {
        return;
    }

    if ((event->pos() - m_DragStartPosition).manhattanLength() < QApplication::startDragDistance()) {
        return;
    }

    {
        auto *drag = new QDrag(this);
        auto *mimeData = new QMimeData;
        m_dragStarted = true;
        QStringList list;
        list.append(m_controller->clipId());
        QPoint p = m_ruler->zone();
        list.append(QString::number(p.x()));
        list.append(QString::number(p.y()));
        QByteArray data;
        data.append(list.join(QLatin1Char(';')).toUtf8());
        mimeData->setData(QStringLiteral("kdenlive/clip"), data);
        drag->setMimeData(mimeData);
        drag->start(Qt::MoveAction);
    }
    event->accept();
}

/*void Monitor::dragMoveEvent(QDragMoveEvent * event) {
    event->setDropAction(Qt::IgnoreAction);
    event->setDropAction(Qt::MoveAction);
    if (event->mimeData()->hasText()) {
        event->acceptProposedAction();
    }
}

Qt::DropActions Monitor::supportedDropActions() const {
    // returns what actions are supported when dropping
    return Qt::MoveAction;
}*/

QStringList Monitor::mimeTypes() const
{
    QStringList qstrList;
    // list of accepted mime types for drop
    qstrList.append(QStringLiteral("kdenlive/clip"));
    return qstrList;
}

// virtual
void Monitor::wheelEvent(QWheelEvent *event)
{
    slotMouseSeek(event->delta(), (int)event->modifiers());
    event->accept();
}

void Monitor::mouseDoubleClickEvent(QMouseEvent *event)
{
    slotSwitchFullScreen();
    event->accept();
}

void Monitor::keyPressEvent(QKeyEvent *event)
{
    if (event->key() == Qt::Key_Escape) {
        slotSwitchFullScreen();
        event->accept();
        return;
    }
    if (m_glWidget->isFullScreen()) {
        event->ignore();
        emit passKeyPress(event);
        return;
    }
    QWidget::keyPressEvent(event);
}

void Monitor::slotMouseSeek(int eventDelta, int modifiers)
{
    if ((modifiers & Qt::ControlModifier) != 0u) {
        int delta = m_monitorManager->timecode().fps();
        if (eventDelta > 0) {
            delta = 0 - delta;
        }
        if (render->requestedSeekPosition != SEEK_INACTIVE) {
            slotSeek(render->requestedSeekPosition - delta);
        } else {
            slotSeek(render->seekFramePosition() - delta);
        }
    } else if ((modifiers & Qt::AltModifier) != 0u) {
        if (eventDelta >= 0) {
            emit seekToNextSnap();
        } else {
            emit seekToPreviousSnap();
        }
    } else {
        if (eventDelta >= 0) {
            slotForwardOneFrame();
        } else {
            slotRewindOneFrame();
        }
    }
}

void Monitor::slotSetThumbFrame()
{
    if (m_controller == nullptr) {
        return;
    }
    m_controller->setProducerProperty(QStringLiteral("kdenlive:thumbnailFrame"), (int)render->seekFramePosition());
    emit refreshClipThumbnail(m_controller->clipId());
}

void Monitor::slotExtractCurrentZone()
{
    if (m_controller == nullptr) {
        return;
    }
    emit extractZone(m_controller->clipId());
}

ClipController *Monitor::currentController() const
{
    return m_controller;
}

void Monitor::slotExtractCurrentFrameToProject()
{
    slotExtractCurrentFrame(QString(), true);
}

void Monitor::slotExtractCurrentFrame(QString frameName, bool addToProject)
{
    if (addToProject && QFileInfo(frameName).fileName().isEmpty()) {
        // convenience: when extracting an image to be added to the project,
        // suggest a suitable image file name. In the project monitor, this
        // suggestion bases on the project file name; in the clip monitor,
        // the suggestion bases on the clip file name currently shown.
        // Finally, the frame number is added to this suggestion, prefixed
        // with "-f", so we get something like clip-f#.png.
        QString suggestedImageName =
            QFileInfo(currentController()
                          ? currentController()->clipName()
                          : pCore->projectManager()->current()->url().isValid() ? pCore->projectManager()->current()->url().fileName() : i18n("untitled"))
                .completeBaseName() +
            QStringLiteral("-f") + QString::number(render->seekFramePosition()) + QStringLiteral(".png");
        frameName = QFileInfo(frameName, suggestedImageName).fileName();
    }

    QString framesFolder = KRecentDirs::dir(QStringLiteral(":KdenliveFramesFolder"));
    if (framesFolder.isEmpty()) {
        framesFolder = QDir::homePath();
    }
    QPointer<QFileDialog> fs = new QFileDialog(this, addToProject ? i18n("Save Image") : i18n("Save Image to Project"), framesFolder);
    fs->setMimeTypeFilters(QStringList() << QStringLiteral("image/png"));
    fs->setAcceptMode(QFileDialog::AcceptSave);
    fs->setDefaultSuffix(QStringLiteral("png"));
    fs->selectFile(frameName);
    if (fs->exec() != 0) {
        if (!fs->selectedFiles().isEmpty()) {
            QUrl savePath = fs->selectedUrls().first();
            if (QFile::exists(savePath.toLocalFile()) &&
                KMessageBox::warningYesNo(this, i18n("File %1 already exists.\nDo you want to overwrite it?", savePath.toLocalFile())) == KMessageBox::No) {
                delete fs;
                slotExtractCurrentFrame(savePath.fileName(), addToProject);
                return;
            }
            // Create Qimage with frame
            QImage frame;
            // check if we are using a proxy
            if ((m_controller != nullptr) && !m_controller->getProducerProperty(QStringLiteral("kdenlive:proxy")).isEmpty() &&
                m_controller->getProducerProperty(QStringLiteral("kdenlive:proxy")) != QLatin1String("-")) {
                // using proxy, use original clip url to get frame
                frame = render->extractFrame(render->seekFramePosition(), m_controller->getProducerProperty(QStringLiteral("kdenlive:originalurl")));
            } else {
                frame = render->extractFrame(render->seekFramePosition());
            }
            frame.save(savePath.toLocalFile());
            KRecentDirs::add(QStringLiteral(":KdenliveFramesFolder"), savePath.adjusted(QUrl::RemoveFilename).toLocalFile());

            if (addToProject) {
                QStringList folderInfo = pCore->bin()->getFolderInfo();
                pCore->bin()->droppedUrls(QList<QUrl>() << savePath, folderInfo);
            }
        }
    }
    delete fs;
}

void Monitor::setTimePos(const QString &pos)
{
    m_timePos->setValue(pos);
    slotSeek();
}

void Monitor::slotSeek()
{
    slotSeek(m_timePos->getValue());
}

void Monitor::slotSeek(int pos)
{
    if (render == nullptr) {
        return;
    }
    slotActivateMonitor();
    render->seekToFrame(pos);
    m_ruler->update();
}

void Monitor::silentSeek(int pos)
{
    if (render == nullptr) {
        return;
    }
    if (m_ruler->slotNewValue(pos)) {
        m_timePos->setValue(pos);
        render->silentSeek(pos);
        render->rendererPosition(pos);
    }
}

void Monitor::checkOverlay(int pos)
{
    if (m_qmlManager->sceneType() != MonitorSceneDefault) {
        // we are not in main view, ignore
        return;
    }
    QString overlayText;
    if (pos == -1) {
        pos = m_timePos->getValue();
    }
    QPoint zone = m_ruler->zone();
    if (m_id == Kdenlive::ClipMonitor) {
        if (m_controller) {
            overlayText = m_controller->markerComment(GenTime(pos, m_monitorManager->timecode().fps()));
            if (overlayText.isEmpty()) {
                if (pos == zone.x()) {
                    overlayText = i18n("In Point");
                } else if (pos == zone.y()) {
                    overlayText = i18n("Out Point");
                }
            }
        }
    } else if (m_id == Kdenlive::ProjectMonitor) {
        // Check for timeline guides
        overlayText = m_ruler->markerAt(GenTime(pos, m_monitorManager->timecode().fps()));
        if (overlayText.isEmpty()) {
            if (pos == zone.x()) {
                overlayText = i18n("In Point");
            } else if (pos == zone.y()) {
                overlayText = i18n("Out Point");
            }
        }
    }
    m_glMonitor->rootObject()->setProperty("markerText", overlayText);
    // m_qmlManager->setProperty(QLatin1String("markerText"), overlayText);
}

void Monitor::slotStart()
{
    slotActivateMonitor();
    render->play(0);
    render->seekToFrame(0);
}

void Monitor::slotEnd()
{
    slotActivateMonitor();
    render->play(0);
    render->seekToFrame(render->getLength() - 1);
}

int Monitor::getZoneStart()
{
    return m_ruler->zone().x();
}

int Monitor::getZoneEnd()
{
    return m_ruler->zone().y();
}

void Monitor::slotZoneStart()
{
    slotActivateMonitor();
    render->play(0);
    render->seekToFrame(m_ruler->zone().x());
}

void Monitor::slotZoneEnd()
{
    slotActivateMonitor();
    render->play(0);
    render->seekToFrame(m_ruler->zone().y());
}

void Monitor::slotRewind(double speed)
{
    slotActivateMonitor();
    if (speed == 0) {
        double currentspeed = render->playSpeed();
        if (currentspeed >= 0) {
            speed = -1;
        } else
            switch ((int)currentspeed) {
            case -1:
                speed = -2;
                break;
            case -2:
                speed = -3;
                break;
            case -3:
                speed = -5;
                break;
            default:
                speed = -8;
            }
    }
    m_glMonitor->switchPlay(true, speed);
    m_playAction->setActive(true);
}

void Monitor::slotForward(double speed)
{
    slotActivateMonitor();
    if (speed == 0) {
        double currentspeed = render->playSpeed();
        if (currentspeed <= 0) {
            speed = 1;
        } else
            switch ((int)currentspeed) {
            case 1:
                speed = 2;
                break;
            case 2:
                speed = 3;
                break;
            case 3:
                speed = 5;
                break;
            default:
                speed = 8;
            }
    }
    m_glMonitor->switchPlay(true, speed);
    m_playAction->setActive(true);
}

void Monitor::slotRewindOneFrame(int diff)
{
    slotActivateMonitor();
    emit seekTimeline(m_glMonitor->getCurrentPos() - diff);
    m_ruler->update();
}

void Monitor::slotForwardOneFrame(int diff)
{
    slotActivateMonitor();
    emit seekTimeline(m_glMonitor->getCurrentPos() + diff);
    m_ruler->update();
}

void Monitor::seekCursor(int pos)
{
    if (m_ruler->slotNewValue(pos)) {
        m_timePos->setValue(pos);
        checkOverlay(pos);
        if (m_id != Kdenlive::ClipMonitor) {
            emit renderPosition(pos);
        }
    }
}

void Monitor::rendererStopped(int pos)
{
    if (m_ruler->slotNewValue(pos)) {
        m_timePos->setValue(pos);
        checkOverlay(pos);
    }
    m_playAction->setActive(false);
}

void Monitor::adjustRulerSize(int length, int offset)
{
    if (length > 0) {
        m_length = length;
    }
    m_ruler->adjustScale(m_length, offset);
    m_timePos->setRange(offset, offset + length);
    if (m_controller != nullptr) {
        QPoint zone = m_controller->zone();
        m_ruler->setZone(zone.x(), zone.y());
    }
}

void Monitor::stop()
{
    m_playAction->setActive(false);
    if (render) {
        render->stop();
    }
}

void Monitor::mute(bool mute, bool updateIconOnly)
{
    if (render) {
        // TODO: we should set the "audio_off" property to 1 to mute the consumer instead of changing volume
        QIcon icon;
        if (mute || KdenliveSettings::volume() == 0) {
            icon = KoIconUtils::themedIcon(QStringLiteral("audio-volume-muted"));
        } else {
            icon = KoIconUtils::themedIcon(QStringLiteral("audio-volume-medium"));
        }
        m_audioButton->setIcon(icon);
        if (!updateIconOnly) {
            render->setVolume(mute ? 0 : (double)KdenliveSettings::volume() / 100.0);
        }
    }
}

void Monitor::start()
{
    if (!isVisible() || !isActive()) {
        return;
    }
    if (render) {
        render->startConsumer();
    }
}

void Monitor::slotRefreshMonitor(bool visible)
{
    if (visible) {
        parentWidget()->raise();
        slotActivateMonitor(true);
    }
}

void Monitor::refreshMonitorIfActive()
{
    if (isActive() && (render != nullptr)) {
        render->doRefresh();
    }
}

void Monitor::pause()
{
    if (!m_playAction->isActive()) {
        return;
    }
    slotActivateMonitor();
    m_glMonitor->switchPlay(false);
    m_playAction->setActive(false);
}

void Monitor::switchPlay(bool play)
{
    m_playAction->setActive(play);
    m_glMonitor->switchPlay(play);
}

void Monitor::slotSwitchPlay()
{
    slotActivateMonitor();
    m_glMonitor->switchPlay(m_playAction->isActive());
}

void Monitor::slotPlay()
{
    slotActivateMonitor();
    m_playAction->setActive(!m_playAction->isActive());
    m_glMonitor->switchPlay(m_playAction->isActive());
    m_ruler->refreshRuler();
}

void Monitor::slotPlayZone()
{
    if (render == nullptr) {
        return;
    }
    slotActivateMonitor();
    QPoint p = m_ruler->zone();
    bool ok = render->playZone(GenTime(p.x(), m_monitorManager->timecode().fps()), GenTime(p.y(), m_monitorManager->timecode().fps()));
    if (ok) {
        m_playAction->setActive(true);
    }
}

void Monitor::slotLoopZone()
{
    if (render == nullptr) {
        return;
    }
    slotActivateMonitor();
    QPoint p = m_ruler->zone();
    render->loopZone(GenTime(p.x(), m_monitorManager->timecode().fps()), GenTime(p.y(), m_monitorManager->timecode().fps()));
    m_playAction->setActive(true);
}

void Monitor::slotLoopClip()
{
    if (render == nullptr || m_selectedClip == nullptr) {
        return;
    }
    slotActivateMonitor();
    render->loopZone(m_selectedClip->startPos(), m_selectedClip->endPos());
    m_playAction->setActive(true);
}

void Monitor::updateClipProducer(Mlt::Producer *prod)
{
    if (render == nullptr) {
        return;
    }
    if (render->setProducer(prod, -1, false)) {
        prod->set_speed(1.0);
    }
}

void Monitor::updateClipProducer(const QString &playlist)
{
    if (render == nullptr) {
        return;
    }
    Mlt::Producer *prod = new Mlt::Producer(*m_glMonitor->profile(), playlist.toUtf8().constData());
    render->setProducer(prod, render->seekFramePosition(), true);
    render->play(1.0);
}

void Monitor::slotOpenClip(ClipController *controller, int in, int out)
{
    if (render == nullptr) {
        return;
    }
    m_controller = controller;
    if (!m_glMonitor->isVisible()) {
        // Don't load clip if monitor is not active (disabled)
        return;
    }
    if (controller) {
        if (m_recManager->toolbar()->isVisible()) {
            // we are in record mode, don't display clip
            return;
        }
        updateMarkers();
        // Loading new clip / zone, stop if playing
        if (m_playAction->isActive()) {
            m_playAction->setActive(false);
        }
        render->setProducer(m_controller->masterProducer(), in, isActive());
        if (out > -1) {
            m_ruler->setZone(in, out);
            setClipZone(QPoint(in, out));
        }
        m_audioMeterWidget->audioChannels = controller->audioInfo() ? controller->audioInfo()->channels() : 0;
        emit requestAudioThumb(controller->clipId());
        // hasEffects =  controller->hasEffects();
    } else {
        render->setProducer(nullptr, -1, isActive());
        m_glMonitor->setAudioThumb();
        m_audioMeterWidget->audioChannels = 0;
    }
    checkOverlay();
}

const QString Monitor::activeClipId()
{
    if (m_controller) {
        return m_controller->clipId();
    }
    return QString();
}

void Monitor::slotOpenDvdFile(const QString &file)
{
    if (render == nullptr) {
        return;
    }
    m_glMonitor->initializeGL();
    render->loadUrl(file);
}

void Monitor::slotSaveZone()
{
    render->saveZone(pCore->projectManager()->current()->projectDataFolder(), m_ruler->zone());
}

void Monitor::setCustomProfile(const QString &profile, const Timecode &tc)
{
    m_timePos->updateTimeCode(tc);
    if (render == nullptr) {
        return;
    }
    slotActivateMonitor();
    render->prepareProfileReset(tc.fps());
    if (m_multitrackView) {
        m_multitrackView->setChecked(false);
    }
    m_glMonitor->resetProfile(ProfilesDialog::getVideoProfile(profile));
}

void Monitor::resetProfile(const MltVideoProfile &profile)
{
    m_timePos->updateTimeCode(m_monitorManager->timecode());
    if (render == nullptr) {
        return;
    }
    render->prepareProfileReset(m_monitorManager->timecode().fps());
    m_glMonitor->resetProfile(profile);
    render->finishProfileReset();
    m_glMonitor->rootObject()->setProperty("framesize", QRect(0, 0, m_glMonitor->profileSize().width(), m_glMonitor->profileSize().height()));
    double fps = m_monitorManager->timecode().fps();
    // Update dro pframe info
    m_qmlManager->setProperty(QStringLiteral("dropped"), false);
    m_qmlManager->setProperty(QStringLiteral("fps"), QString::number(fps, 'g', 2));
}

/*void Monitor::saveSceneList(const QString &path, const QDomElement &info)
{
    if (render == nullptr) return;
    render->saveSceneList(path, info);
}*/

const QString Monitor::sceneList(const QString &root)
{
    return m_glMonitor->sceneList(root);
}

void Monitor::setClipZone(const QPoint &pos)
{
    if (m_controller == nullptr) {
        return;
    }
    m_controller->setZone(pos);
}

void Monitor::switchDropFrames(bool drop)
{
    render->setDropFrames(drop);
}

void Monitor::switchMonitorInfo(int code)
{
    int currentOverlay;
    if (m_id == Kdenlive::ClipMonitor) {
        currentOverlay = KdenliveSettings::displayClipMonitorInfo();
        currentOverlay ^= code;
        KdenliveSettings::setDisplayClipMonitorInfo(currentOverlay);
    } else {
        currentOverlay = KdenliveSettings::displayProjectMonitorInfo();
        currentOverlay ^= code;
        KdenliveSettings::setDisplayProjectMonitorInfo(currentOverlay);
    }
    updateQmlDisplay(currentOverlay);
}

void Monitor::updateMonitorGamma()
{
    if (isActive()) {
        stop();
        m_glMonitor->updateGamma();
        start();
    } else {
        m_glMonitor->updateGamma();
    }
}

void Monitor::slotEditMarker()
{
    if (m_editMarker) {
        m_editMarker->trigger();
    }
}

void Monitor::updateTimecodeFormat()
{
    m_timePos->slotUpdateTimeCodeFormat();
    m_glMonitor->rootObject()->setProperty("timecode", m_timePos->displayText());
}

QPoint Monitor::getZoneInfo() const
{
    if (m_controller == nullptr) {
        return QPoint();
    }
    return m_ruler->zone();
}

void Monitor::slotSetSelectedClip(AbstractClipItem *item)
{
    if (item) {
        if (m_loopClipAction) {
            m_loopClipAction->setEnabled(true);
        }
        m_selectedClip = item;
    } else {
        if (m_loopClipAction) {
            m_loopClipAction->setEnabled(false);
        }
    }
}

void Monitor::slotSetSelectedClip(ClipItem *item)
{
    if ((item != nullptr) || !m_loopClipTransition) {
        m_loopClipTransition = false;
        slotSetSelectedClip((AbstractClipItem *)item); // FIXME static_cast fails!
    }
}

void Monitor::slotSetSelectedClip(Transition *item)
{
    if ((item != nullptr) || m_loopClipTransition) {
        m_loopClipTransition = true;
        slotSetSelectedClip((AbstractClipItem *)item); // FIXME static_cast fails!
    }
}

void Monitor::slotEnableSceneZoom(bool enable)
{
    m_qmlManager->setProperty(QStringLiteral("showToolbar"), enable);
}

void Monitor::slotEnableEffectScene(bool enable)
{
    KdenliveSettings::setShowOnMonitorScene(enable);
    MonitorSceneType sceneType = enable ? m_lastMonitorSceneType : MonitorSceneDefault;
    slotShowEffectScene(sceneType, true);
    if (enable) {
        emit renderPosition(render->seekFramePosition());
    }
}

void Monitor::slotShowEffectScene(MonitorSceneType sceneType, bool temporary)
{
    if (sceneType == MonitorSceneNone) {
        // We just want to revert to normal scene
        if (m_qmlManager->sceneType() == MonitorSceneSplit || m_qmlManager->sceneType() == MonitorSceneDefault) {
            // Ok, nothing to do
            return;
        }
        sceneType = MonitorSceneDefault;
    }
    if (!temporary) {
        m_lastMonitorSceneType = sceneType;
    }
    loadQmlScene(sceneType);
}

void Monitor::slotSeekToKeyFrame()
{
    if (m_qmlManager->sceneType() == MonitorSceneGeometry) {
        // Adjust splitter pos
        int kfr = m_glMonitor->rootObject()->property("requestedKeyFrame").toInt();
        emit seekToKeyframe(kfr);
    }
}

void Monitor::setUpEffectGeometry(const QRect &r, const QVariantList &list, const QVariantList &types)
{
    QQuickItem *root = m_glMonitor->rootObject();
    if (!root) {
        return;
    }
    if (!list.isEmpty()) {
        root->setProperty("centerPointsTypes", types);
        root->setProperty("centerPoints", list);
    }
    if (!r.isEmpty()) {
        root->setProperty("framesize", r);
    }
}

void Monitor::setEffectSceneProperty(const QString &name, const QVariant &value)
{
    QQuickItem *root = m_glMonitor->rootObject();
    if (!root) {
        return;
    }
    root->setProperty(name.toUtf8().constData(), value);
}

QRect Monitor::effectRect() const
{
    QQuickItem *root = m_glMonitor->rootObject();
    if (!root) {
        return QRect();
    }
    return root->property("framesize").toRect();
}

QVariantList Monitor::effectPolygon() const
{
    QQuickItem *root = m_glMonitor->rootObject();
    if (!root) {
        return QVariantList();
    }
    return root->property("centerPoints").toList();
}

QVariantList Monitor::effectRoto() const
{
    QQuickItem *root = m_glMonitor->rootObject();
    if (!root) {
        return QVariantList();
    }
    QVariantList points = root->property("centerPoints").toList();
    QVariantList controlPoints = root->property("centerPointsTypes").toList();
    // rotoscoping effect needs a list of
    QVariantList mix;
    mix.reserve(points.count() * 3);
    for (int i = 0; i < points.count(); i++) {
        mix << controlPoints.at(2 * i);
        mix << points.at(i);
        mix << controlPoints.at(2 * i + 1);
    }
    return mix;
}

void Monitor::setEffectKeyframe(bool enable)
{
    QQuickItem *root = m_glMonitor->rootObject();
    if (root) {
        root->setProperty("iskeyframe", enable);
    }
}

bool Monitor::effectSceneDisplayed(MonitorSceneType effectType)
{
    return m_qmlManager->sceneType() == effectType;
}

void Monitor::slotSetVolume(int volume)
{
    KdenliveSettings::setVolume(volume);
    QIcon icon;
    double renderVolume = render->volume();
    render->setVolume((double)volume / 100.0);
    if (renderVolume > 0 && volume > 0) {
        return;
    }
    if (volume == 0) {
        icon = KoIconUtils::themedIcon(QStringLiteral("audio-volume-muted"));
    } else {
        icon = KoIconUtils::themedIcon(QStringLiteral("audio-volume-medium"));
    }
    m_audioButton->setIcon(icon);
}

void Monitor::sendFrameForAnalysis(bool analyse)
{
    m_glMonitor->sendFrameForAnalysis = analyse;
}

void Monitor::updateAudioForAnalysis()
{
    m_glMonitor->updateAudioForAnalysis();
}

void Monitor::onFrameDisplayed(const SharedFrame &frame)
{
    m_monitorManager->frameDisplayed(frame);
    int position = frame.get_position();
    seekCursor(position);
    if (!m_glMonitor->checkFrameNumber(position)) {
        m_playAction->setActive(false);
    } else if (position >= m_length) {
        m_playAction->setActive(false);
    }
}

void Monitor::checkDrops(int dropped)
{
    if (m_droppedTimer.isValid()) {
        if (m_droppedTimer.hasExpired(1000)) {
            m_droppedTimer.invalidate();
            double fps = m_monitorManager->timecode().fps();
            if (dropped == 0) {
                // No dropped frames since last check
                m_qmlManager->setProperty(QStringLiteral("dropped"), false);
                m_qmlManager->setProperty(QStringLiteral("fps"), QString::number(fps, 'g', 2));
            } else {
                m_glMonitor->resetDrops();
                fps -= dropped;
                m_qmlManager->setProperty(QStringLiteral("dropped"), true);
                m_qmlManager->setProperty(QStringLiteral("fps"), QString::number(fps, 'g', 2));
                m_droppedTimer.start();
            }
        }
    } else if (dropped > 0) {
        // Start m_dropTimer
        m_glMonitor->resetDrops();
        m_droppedTimer.start();
    }
}

AbstractRender *Monitor::abstractRender()
{
    return render;
}

void Monitor::reloadProducer(const QString &id)
{
    if (!m_controller) {
        return;
    }
    if (m_controller->clipId() == id) {
        slotOpenClip(m_controller);
    }
}

QString Monitor::getMarkerThumb(GenTime pos)
{
    if (!m_controller) {
        return QString();
    }
    if (!m_controller->getClipHash().isEmpty()) {
        QString url = m_monitorManager->getCacheFolder(CacheThumbs)
                          .absoluteFilePath(m_controller->getClipHash() + QLatin1Char('#') +
                                            QString::number((int)pos.frames(m_monitorManager->timecode().fps())) + QStringLiteral(".png"));
        if (QFile::exists(url)) {
            return url;
        }
    }
    return QString();
}

const QString Monitor::projectFolder() const
{
    return m_monitorManager->getProjectFolder();
}

void Monitor::setPalette(const QPalette &p)
{
    QWidget::setPalette(p);
    QList<QToolButton *> allButtons = this->findChildren<QToolButton *>();
    for (int i = 0; i < allButtons.count(); i++) {
        QToolButton *m = allButtons.at(i);
        QIcon ic = m->icon();
        if (ic.isNull() || ic.name().isEmpty()) {
            continue;
        }
        QIcon newIcon = KoIconUtils::themedIcon(ic.name());
        m->setIcon(newIcon);
    }
    if (m_ruler) {
        m_ruler->updatePalette();
    }
    m_audioMeterWidget->refreshPixmap();
}

void Monitor::gpuError()
{
    qCWarning(KDENLIVE_LOG) << " + + + + Error initializing Movit GLSL manager";
    warningMessage(i18n("Cannot initialize Movit's GLSL manager, please disable Movit"), -1);
}

void Monitor::warningMessage(const QString &text, int timeout, const QList<QAction *> &actions)
{
    m_infoMessage->setMessageType(KMessageWidget::Warning);
    m_infoMessage->setText(text);
    for (QAction *action : actions) {
        m_infoMessage->addAction(action);
    }
    m_infoMessage->setCloseButtonVisible(true);
    m_infoMessage->animatedShow();
    if (timeout > 0) {
        QTimer::singleShot(timeout, m_infoMessage, &KMessageWidget::animatedHide);
    }
}

void Monitor::activateSplit()
{
    loadQmlScene(MonitorSceneSplit);
    slotActivateMonitor(true);
}

void Monitor::slotSwitchCompare(bool enable, int pos)
{
    if (m_id == Kdenlive::ProjectMonitor) {
        if (enable) {
            if (m_qmlManager->sceneType() == MonitorSceneSplit) {
                // Split scene is already active
                return;
            }
            m_splitEffect = new Mlt::Filter(*profile(), "frei0r.alphagrad");
            if ((m_splitEffect != nullptr) && m_splitEffect->is_valid()) {
                m_splitEffect->set("0", 0.5);    // 0 is the Clip left parameter
                m_splitEffect->set("1", 0);      // 1 is gradient width
                m_splitEffect->set("2", -0.747); // 2 is tilt
            } else {
                // frei0r.scal0tilt is not available
                warningMessage(i18n("The alphagrad filter is required for that feature, please install frei0r and restart Kdenlive"));
                return;
            }
            emit createSplitOverlay(m_splitEffect);
            return;
        }
        // Delete temp track
        emit removeSplitOverlay();
        delete m_splitEffect;
        m_splitEffect = nullptr;
        loadQmlScene(MonitorSceneDefault);
        slotActivateMonitor(true);

        return;
    }
    if (m_controller == nullptr || !m_controller->hasEffects()) {
        // disable split effect
        if (m_controller) {
            // warningMessage(i18n("Clip has no effects"));
        } else {
            // warningMessage(i18n("Select a clip in project bin to compare effect"));
        }
        return;
    }
    if (enable) {
        if (m_qmlManager->sceneType() == MonitorSceneSplit) {
            // Split scene is already active
            return;
        }
        buildSplitEffect(m_controller->masterProducer(), pos);
    } else if (m_splitEffect) {
        render->setProducer(m_controller->masterProducer(), pos, isActive());
        delete m_splitEffect;
        m_splitProducer = nullptr;
        m_splitEffect = nullptr;
        loadQmlScene(MonitorSceneDefault);
    }
    slotActivateMonitor();
}

void Monitor::buildSplitEffect(Mlt::Producer *original, int pos)
{
    m_splitEffect = new Mlt::Filter(*profile(), "frei0r.alphagrad");
    if ((m_splitEffect != nullptr) && m_splitEffect->is_valid()) {
        m_splitEffect->set("0", 0.5);    // 0 is the Clip left parameter
        m_splitEffect->set("1", 0);      // 1 is gradient width
        m_splitEffect->set("2", -0.747); // 2 is tilt
    } else {
        // frei0r.scal0tilt is not available
        warningMessage(i18n("The alphagrad filter is required for that feature, please install frei0r and restart Kdenlive"));
        return;
    }
    QString splitTransition = TransitionHandler::compositeTransition();
    Mlt::Transition t(*profile(), splitTransition.toUtf8().constData());
    if (!t.is_valid()) {
        delete m_splitEffect;
        warningMessage(i18n("The cairoblend transition is required for that feature, please install frei0r and restart Kdenlive"));
        return;
    }
    Mlt::Tractor trac(*profile());
    Clip clp(*original);
    Mlt::Producer *clone = clp.clone();
    Clip clp2(*clone);
    clp2.deleteEffects();
    trac.set_track(*original, 0);
    trac.set_track(*clone, 1);
    clone->attach(*m_splitEffect);
    t.set("always_active", 1);
    trac.plant_transition(t, 0, 1);
    delete clone;
    delete original;
    m_splitProducer = new Mlt::Producer(trac.get_producer());
    render->setProducer(m_splitProducer, pos, isActive());
    loadQmlScene(MonitorSceneSplit);
}

QSize Monitor::profileSize() const
{
    return m_glMonitor->profileSize();
}

void Monitor::loadQmlScene(MonitorSceneType type)
{
    if (m_id == Kdenlive::DvdMonitor || type == m_qmlManager->sceneType()) {
        return;
    }
    bool sceneWithEdit = type == MonitorSceneGeometry || type == MonitorSceneCorners || type == MonitorSceneRoto;
    if ((m_sceneVisibilityAction != nullptr) && !m_sceneVisibilityAction->isChecked() && sceneWithEdit) {
        // User doesn't want effect scenes
        type = MonitorSceneDefault;
    }
    m_qmlManager->setScene(m_id, type, m_glMonitor->profileSize(), (double)render->renderWidth() / render->frameRenderWidth(), m_glMonitor->displayRect(),
                           m_glMonitor->zoom());
    QQuickItem *root = m_glMonitor->rootObject();
    root->setProperty("showToolbar", m_zoomVisibilityAction->isChecked());
    QFontInfo info(font());
    root->setProperty("displayFontSize", info.pixelSize() * 1.4);
    connectQmlToolbar(root);
    switch (type) {
    case MonitorSceneSplit:
        QObject::connect(root, SIGNAL(qmlMoveSplit()), this, SLOT(slotAdjustEffectCompare()), Qt::UniqueConnection);
        break;
    case MonitorSceneGeometry:
    case MonitorSceneCorners:
    case MonitorSceneRoto:
        QObject::connect(root, SIGNAL(addKeyframe()), this, SIGNAL(addKeyframe()), Qt::UniqueConnection);
        QObject::connect(root, SIGNAL(seekToKeyframe()), this, SLOT(slotSeekToKeyFrame()), Qt::UniqueConnection);
        QObject::connect(root, SIGNAL(toolBarChanged(bool)), m_zoomVisibilityAction, SLOT(setChecked(bool)), Qt::UniqueConnection);
        break;
    case MonitorSceneRipple:
        QObject::connect(root, SIGNAL(doAcceptRipple(bool)), this, SIGNAL(acceptRipple(bool)), Qt::UniqueConnection);
        QObject::connect(root, SIGNAL(switchTrimMode(int)), this, SIGNAL(switchTrimMode(int)), Qt::UniqueConnection);
        break;
    case MonitorSceneDefault:
        QObject::connect(root, SIGNAL(editCurrentMarker()), this, SLOT(slotEditInlineMarker()), Qt::UniqueConnection);
        m_qmlManager->setProperty(QStringLiteral("timecode"), m_timePos->displayText());
        if (m_id == Kdenlive::ClipMonitor) {
            updateQmlDisplay(KdenliveSettings::displayClipMonitorInfo());
        } else if (m_id == Kdenlive::ProjectMonitor) {
            updateQmlDisplay(KdenliveSettings::displayProjectMonitorInfo());
        }
        break;
    default:
        break;
    }
    m_qmlManager->setProperty(QStringLiteral("fps"), QString::number(m_monitorManager->timecode().fps(), 'g', 2));
}

void Monitor::connectQmlToolbar(QQuickItem *root)
{
    QObject *button = root->findChild<QObject *>(QStringLiteral("fullScreen"));
    if (button) {
        QObject::connect(button, SIGNAL(clicked()), this, SLOT(slotSwitchFullScreen()), Qt::UniqueConnection);
    }
    // Normal monitor toolbar
    button = root->findChild<QObject *>(QStringLiteral("nextSnap"));
    if (button) {
        QObject::connect(button, SIGNAL(clicked()), this, SIGNAL(seekToNextSnap()), Qt::UniqueConnection);
    }
    button = root->findChild<QObject *>(QStringLiteral("prevSnap"));
    if (button) {
        QObject::connect(button, SIGNAL(clicked()), this, SIGNAL(seekToPreviousSnap()), Qt::UniqueConnection);
    }
    button = root->findChild<QObject *>(QStringLiteral("addMarker"));
    if (button) {
        QObject::connect(button, SIGNAL(clicked()), this, SIGNAL(addMarker()), Qt::UniqueConnection);
    }
    button = root->findChild<QObject *>(QStringLiteral("removeMarker"));
    if (button) {
        QObject::connect(button, SIGNAL(clicked()), this, SIGNAL(deleteMarker()), Qt::UniqueConnection);
    }

    // Effect monitor toolbar
    button = root->findChild<QObject *>(QStringLiteral("nextKeyframe"));
    if (button) {
        QObject::connect(button, SIGNAL(clicked()), this, SIGNAL(seekToNextKeyframe()), Qt::UniqueConnection);
    }
    button = root->findChild<QObject *>(QStringLiteral("prevKeyframe"));
    if (button) {
        QObject::connect(button, SIGNAL(clicked()), this, SIGNAL(seekToPreviousKeyframe()), Qt::UniqueConnection);
    }
    button = root->findChild<QObject *>(QStringLiteral("addKeyframe"));
    if (button) {
        QObject::connect(button, SIGNAL(clicked()), this, SIGNAL(addKeyframe()), Qt::UniqueConnection);
    }
    button = root->findChild<QObject *>(QStringLiteral("removeKeyframe"));
    if (button) {
        QObject::connect(button, SIGNAL(clicked()), this, SIGNAL(deleteKeyframe()), Qt::UniqueConnection);
    }
    button = root->findChild<QObject *>(QStringLiteral("zoomSlider"));
    if (button) {
        QObject::connect(button, SIGNAL(zoomChanged(double)), m_glMonitor, SLOT(slotZoomScene(double)), Qt::UniqueConnection);
    }
}

void Monitor::setQmlProperty(const QString &name, const QVariant &value)
{
    m_qmlManager->setProperty(name, value);
}

void Monitor::slotAdjustEffectCompare()
{
    QRect r = m_glMonitor->rect();
    double percent = 0.5;
    if (m_qmlManager->sceneType() == MonitorSceneSplit) {
        // Adjust splitter pos
        QQuickItem *root = m_glMonitor->rootObject();
        percent = 0.5 - ((root->property("splitterPos").toInt() - r.left() - r.width() / 2.0) / (double)r.width() / 2.0) / 0.75;
        // Store real frame percentage for resize events
        root->setProperty("realpercent", percent);
    }
    if (m_splitEffect) {
        m_splitEffect->set("0", percent);
    }
    render->doRefresh();
}

ProfileInfo Monitor::profileInfo() const
{
    ProfileInfo info;
    info.profileSize = QSize(render->frameRenderWidth(), render->renderHeight());
    info.profileFps = render->fps();
    return info;
}

Mlt::Profile *Monitor::profile()
{
    return m_glMonitor->profile();
}

void Monitor::slotSwitchRec(bool enable)
{
    if (!m_recManager) {
        return;
    }
    if (enable) {
        m_toolbar->setVisible(false);
        m_recManager->toolbar()->setVisible(true);
    } else if (m_recManager->toolbar()->isVisible()) {
        m_recManager->stop();
        m_toolbar->setVisible(true);
        emit refreshCurrentClip();
    }
}

bool Monitor::startCapture(const QString &params, const QString &path, Mlt::Producer *p)
{
    m_controller = nullptr;
    if (render->updateProducer(p)) {
        m_glMonitor->reconfigureMulti(params, path, p->profile());
        return true;
    }
    return false;
}

bool Monitor::stopCapture()
{
    m_glMonitor->stopCapture();
    slotOpenClip(nullptr);
    m_glMonitor->reconfigure(profile());
    return true;
}

void Monitor::doKeyPressEvent(QKeyEvent *ev)
{
    keyPressEvent(ev);
}

void Monitor::slotEditInlineMarker()
{
    QQuickItem *root = m_glMonitor->rootObject();
    if (root) {
        if (m_controller) {
            // We are editing a clip marker
            QString newComment = root->property("markerText").toString();
            CommentedTime oldMarker = m_controller->markerAt(render->seekPosition());
            if (newComment == oldMarker.comment()) {
                // No change
                return;
            }
            oldMarker.setComment(newComment);
            emit updateClipMarker(m_controller->clipId(), QList<CommentedTime>() << oldMarker);
        } else {
            // We are editing a timeline guide
            QString currentComment = m_ruler->markerAt(render->seekPosition());
            QString newComment = root->property("markerText").toString();
            if (newComment == currentComment) {
                // No change
                return;
            }
            emit updateGuide(render->seekFramePosition(), newComment);
        }
    }
}

void Monitor::prepareAudioThumb(int channels, QVariantList &audioCache)
{
    m_glMonitor->setAudioThumb(channels, audioCache);
}

void Monitor::slotUpdateQmlTimecode(const QString &tc)
{
    checkDrops(m_glMonitor->droppedFrames());
    m_glMonitor->rootObject()->setProperty("timecode", tc);
}

void Monitor::slotSwitchAudioMonitor()
{
    if (!m_audioMeterWidget->isValid) {
        KdenliveSettings::setMonitoraudio(0x01);
        m_audioMeterWidget->setVisibility(false);
        return;
    }
    int currentOverlay = KdenliveSettings::monitoraudio();
    currentOverlay ^= m_id;
    KdenliveSettings::setMonitoraudio(currentOverlay);
    if ((KdenliveSettings::monitoraudio() & m_id) != 0) {
        // We want to enable this audio monitor, so make monitor active
        slotActivateMonitor();
    }
    displayAudioMonitor(isActive());
}

void Monitor::displayAudioMonitor(bool isActive)
{
    bool enable = isActive && ((KdenliveSettings::monitoraudio() & m_id) != 0);
    if (enable) {
        connect(m_monitorManager, &MonitorManager::frameDisplayed, m_audioMeterWidget, &ScopeWidget::onNewFrame, Qt::UniqueConnection);
    } else {
        disconnect(m_monitorManager, &MonitorManager::frameDisplayed, m_audioMeterWidget, &ScopeWidget::onNewFrame);
    }
    m_audioMeterWidget->setVisibility((KdenliveSettings::monitoraudio() & m_id) != 0);
}

void Monitor::updateQmlDisplay(int currentOverlay)
{
    m_glMonitor->rootObject()->setVisible((currentOverlay & 0x01) != 0);
    m_glMonitor->rootObject()->setProperty("showMarkers", currentOverlay & 0x04);
    m_glMonitor->rootObject()->setProperty("showFps", currentOverlay & 0x20);
    m_glMonitor->rootObject()->setProperty("showTimecode", currentOverlay & 0x02);
    bool showTimecodeRelatedInfo = ((currentOverlay & 0x02) != 0) || ((currentOverlay & 0x20) != 0);
    m_timePos->sendTimecode(showTimecodeRelatedInfo);
    if (showTimecodeRelatedInfo) {
        connect(m_timePos, &TimecodeDisplay::emitTimeCode, this, &Monitor::slotUpdateQmlTimecode, Qt::UniqueConnection);
    } else {
        disconnect(m_timePos, &TimecodeDisplay::emitTimeCode, this, &Monitor::slotUpdateQmlTimecode);
    }
    m_glMonitor->rootObject()->setProperty("showSafezone", currentOverlay & 0x08);
    m_glMonitor->rootObject()->setProperty("showAudiothumb", currentOverlay & 0x10);
}

void Monitor::clearDisplay()
{
    m_glMonitor->clear();
}

void Monitor::panView(QPoint diff)
{
    // Only pan if scrollbars are visible
    if (m_horizontalScroll->isVisible()) {
        m_horizontalScroll->setValue(m_horizontalScroll->value() + diff.x());
    }
    if (m_verticalScroll->isVisible()) {
        m_verticalScroll->setValue(m_verticalScroll->value() + diff.y());
    }
}

void Monitor::requestSeek(int pos)
{
    m_glMonitor->seek(pos);
}

void Monitor::setProducer(Mlt::Producer *producer)
{
    m_glMonitor->setProducer(producer);
}<|MERGE_RESOLUTION|>--- conflicted
+++ resolved
@@ -543,13 +543,8 @@
         profileWidth = m_glMonitor->profile()->dar() * profileHeight;
         if (profileWidth > r.width() * 0.8 || profileHeight > r.height() * 0.7) {
             // reset action to free resize
-<<<<<<< HEAD
-            QList<QAction *> list = m_forceSize->actions();
-            foreach (QAction *ac, list) {
-=======
             const QList< QAction * > list = m_forceSize->actions();
             for (QAction *ac : list) {
->>>>>>> 209e4fcc
                 if (ac->data().toInt() == m_forceSizeFactor) {
                     m_forceSize->setCurrentAction(ac);
                     break;
