--- conflicted
+++ resolved
@@ -1006,14 +1006,8 @@
     fs->selectFile(frameName);
     if (fs->exec() != 0) {
         if (!fs->selectedFiles().isEmpty()) {
-<<<<<<< HEAD
-            QUrl savePath = fs->selectedUrls().first();
-            if (QFile::exists(savePath.toLocalFile()) &&
-                KMessageBox::warningYesNo(this, i18n("File %1 already exists.\nDo you want to overwrite it?", savePath.toLocalFile())) == KMessageBox::No) {
-=======
             QUrl savePath = fs->selectedUrls().constFirst();
             if (QFile::exists(savePath.toLocalFile()) && KMessageBox::warningYesNo(this, i18n("File %1 already exists.\nDo you want to overwrite it?", savePath.toLocalFile())) == KMessageBox::No) {
->>>>>>> 02f86a87
                 delete fs;
                 slotExtractCurrentFrame(savePath.fileName(), addToProject);
                 return;
