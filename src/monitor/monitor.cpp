
/***************************************************************************
 *   Copyright (C) 2007 by Jean-Baptiste Mardelle (jb@kdenlive.org)        *
 *                                                                         *
 *   This program is free software; you can redistribute it and/or modify  *
 *   it under the terms of the GNU General Public License as published by  *
 *   the Free Software Foundation; either version 2 of the License, or     *
 *   (at your option) any later version.                                   *
 *                                                                         *
 *   This program is distributed in the hope that it will be useful,       *
 *   but WITHOUT ANY WARRANTY; without even the implied warranty of        *
 *   MERCHANTABILITY or FITNESS FOR A PARTICULAR PURPOSE.  See the         *
 *   GNU General Public License for more details.                          *
 *                                                                         *
 *   You should have received a copy of the GNU General Public License     *
 *   along with this program; if not, write to the                         *
 *   Free Software Foundation, Inc.,                                       *
 *   51 Franklin Street, Fifth Floor, Boston, MA  02110-1301  USA          *
 ***************************************************************************/


#include "monitor.h"
#include "glwidget.h"
#include "recmanager.h"
#include "smallruler.h"
#include "mltcontroller/clipcontroller.h"
#include "mltcontroller/bincontroller.h"
#include "kdenlivesettings.h"
#include "timeline/abstractclipitem.h"
#include "timeline/clip.h"
#include "dialogs/profilesdialog.h"
#include "doc/kthumb.h"
#include "utils/KoIconUtils.h"

#include "klocalizedstring.h"
#include <KRecentDirs>
#include <KDualAction>
#include <KSelectAction>
#include <KMessageWidget>
#include <KMessageBox>

#include <QDebug>
#include <QMouseEvent>
#include <QMenu>
#include <QToolButton>
#include <QToolBar>
#include <QDesktopWidget>
#include <QLabel>
#include <QVBoxLayout>
#include <QSlider>
#include <QDrag>
#include <QFileDialog>
#include <QMimeData>
#include <QQuickItem>
#include <QScrollBar>
#include <QWidgetAction>

#define SEEK_INACTIVE (-1)

QuickEventEater::QuickEventEater(QObject *parent) : QObject(parent)
{
}

bool QuickEventEater::eventFilter(QObject *obj, QEvent *event)
{
    if (event->type() == QEvent::DragEnter) {
        QDragEnterEvent *ev = reinterpret_cast< QDragEnterEvent* >(event);
        if (ev->mimeData()->hasFormat(QStringLiteral("kdenlive/effectslist"))) {
            ev->acceptProposedAction();
            return true;
        }
    }
    else if (event->type() == QEvent::DragMove) {
        QDragEnterEvent *ev = reinterpret_cast< QDragEnterEvent* >(event);
        if (ev->mimeData()->hasFormat(QStringLiteral("kdenlive/effectslist"))) {
            ev->acceptProposedAction();
            return true;
        }
    }
    else if (event->type() == QEvent::Drop) {
        QDropEvent *ev = static_cast< QDropEvent* >(event);
        if (ev) {
          const QString effects = QString::fromUtf8(ev->mimeData()->data(QStringLiteral("kdenlive/effectslist")));
          QDomDocument doc;
          doc.setContent(effects, true);
          emit addEffect(doc.documentElement());
          ev->accept();
          return true;
        }
    }
    return QObject::eventFilter(obj, event);
}



Monitor::Monitor(Kdenlive::MonitorId id, MonitorManager *manager, QWidget *parent) :
    AbstractMonitor(id, manager, parent)
    , render(NULL)
    , m_controller(NULL)
    , m_glMonitor(NULL)
    , m_splitEffect(NULL)
    , m_splitProducer(NULL)
    , m_length(2)
    , m_dragStarted(false)
    , m_recManager(NULL)
    , m_loopClipAction(NULL)
    , m_effectCompare(NULL)
    , m_sceneVisibilityAction(NULL)
    , m_contextMenu(NULL)
    , m_selectedClip(NULL)
    , m_loopClipTransition(true)
    , m_editMarker(NULL)
    , m_forceSizeFactor(0)
    , m_rootItem(NULL)
    , m_lastMonitorSceneType(MonitorSceneNone)
{
    QVBoxLayout *layout = new QVBoxLayout;
    layout->setContentsMargins(0, 0, 0, 0);
    layout->setSpacing(0);

    // Create container widget
    m_glWidget = new QWidget;
    QGridLayout* glayout = new QGridLayout(m_glWidget);
    glayout->setSpacing(0);
    glayout->setContentsMargins(0, 0, 0, 0);
    // Create QML OpenGL widget
    m_glMonitor = new GLWidget();
    m_videoWidget = QWidget::createWindowContainer(qobject_cast<QWindow*>(m_glMonitor));
    m_videoWidget->setAcceptDrops(true);
    QuickEventEater *leventEater = new QuickEventEater(this);
    m_videoWidget->installEventFilter(leventEater);
    connect(leventEater, &QuickEventEater::addEffect, this, &Monitor::slotAddEffect);

    glayout->addWidget(m_videoWidget, 0, 0);
    m_verticalScroll = new QScrollBar(Qt::Vertical);
    glayout->addWidget(m_verticalScroll, 0, 1);
    m_verticalScroll->hide();
    m_horizontalScroll = new QScrollBar(Qt::Horizontal);
    glayout->addWidget(m_horizontalScroll, 1, 0);
    m_horizontalScroll->hide();
    connect(m_horizontalScroll, SIGNAL(valueChanged(int)), m_glMonitor, SLOT(setOffsetX(int)));
    connect(m_verticalScroll, SIGNAL(valueChanged(int)), m_glMonitor, SLOT(setOffsetY(int)));
    connect(m_glMonitor, SIGNAL(frameDisplayed(const SharedFrame&)), this, SLOT(onFrameDisplayed(const SharedFrame&)));
    connect(m_glMonitor, SIGNAL(mouseSeek(int,bool)), this, SLOT(slotMouseSeek(int,bool)));
    connect(m_glMonitor, SIGNAL(monitorPlay()), this, SLOT(slotPlay()));
    connect(m_glMonitor, SIGNAL(startDrag()), this, SLOT(slotStartDrag()));
    connect(m_glMonitor, SIGNAL(switchFullScreen(bool)), this, SLOT(slotSwitchFullScreen(bool)));
    connect(m_glMonitor, SIGNAL(zoomChanged()), this, SLOT(setZoom()));
    connect(m_glMonitor, SIGNAL(effectChanged(QRect)), this, SIGNAL(effectChanged(QRect)));
    connect(m_glMonitor, SIGNAL(effectChanged(QVariantList)), this, SIGNAL(effectChanged(QVariantList)));
    connect(m_glMonitor, SIGNAL(lockMonitor(bool)), this, SLOT(slotLockMonitor(bool)), Qt::DirectConnection);

    if (KdenliveSettings::displayMonitorInfo()) {
        // Load monitor overlay qml
        m_glMonitor->setSource(QUrl::fromLocalFile(QStandardPaths::locate(QStandardPaths::DataLocation, QStringLiteral("kdenlivemonitor.qml"))));
        m_rootItem = m_glMonitor->rootObject();
    }
    connect(m_glMonitor, SIGNAL(showContextMenu(QPoint)), this, SLOT(slotShowMenu(QPoint)));

    m_glWidget->setMinimumSize(QSize(320, 180));
    layout->addWidget(m_glWidget, 10);
    layout->addStretch();

    // Tool bar buttons
    m_toolbar = new QToolBar(this);
    QWidget *sp1 = new QWidget(this);
    sp1->setSizePolicy(QSizePolicy::MinimumExpanding, QSizePolicy::Preferred);
    m_toolbar->addWidget(sp1);
    if (id == Kdenlive::ClipMonitor) {
        // Add options for recording
        m_recManager = new RecManager(this);
        connect(m_recManager, &RecManager::warningMessage, this, &Monitor::warningMessage);
        connect(m_recManager, &RecManager::addClipToProject, this, &Monitor::addClipToProject);
    }

    if (id != Kdenlive::DvdMonitor) {
        m_toolbar->addAction(manager->getAction(QStringLiteral("mark_in")));
        m_toolbar->addAction(manager->getAction(QStringLiteral("mark_out")));
    }
    m_toolbar->addAction(manager->getAction(QStringLiteral("monitor_seek_backward")));

    QToolButton *playButton = new QToolButton(m_toolbar);
    m_playMenu = new QMenu(i18n("Play..."), this);
    QAction *originalPlayAction = static_cast<KDualAction*> (manager->getAction(QStringLiteral("monitor_play")));
    m_playAction = new KDualAction(i18n("Play"), i18n("Pause"), this);
    m_playAction->setInactiveIcon(KoIconUtils::themedIcon(QStringLiteral("media-playback-start")));
    m_playAction->setActiveIcon(KoIconUtils::themedIcon(QStringLiteral("media-playback-pause")));

    QString strippedTooltip = m_playAction->toolTip().remove(QRegExp("\\s\\(.*\\)"));
    // append shortcut if it exists for action
    if (originalPlayAction->shortcut() == QKeySequence(0)) {
        m_playAction->setToolTip( strippedTooltip);
    }
    else {
        m_playAction->setToolTip( strippedTooltip + " (" + originalPlayAction->shortcut().toString() + ")");
    }
    m_playMenu->addAction(m_playAction);
    connect(m_playAction, &QAction::triggered, this, &Monitor::slotPlay);

    playButton->setMenu(m_playMenu);
    playButton->setPopupMode(QToolButton::MenuButtonPopup);
    m_toolbar->addWidget(playButton);
    m_toolbar->addAction(manager->getAction(QStringLiteral("monitor_seek_forward")));

    playButton->setDefaultAction(m_playAction);
    m_configMenu = new QMenu(i18n("Misc..."), this);

    if (id != Kdenlive::DvdMonitor) {
        if (id == Kdenlive::ClipMonitor) {
            m_markerMenu = new QMenu(i18n("Go to marker..."), this);
            m_markerMenu->setEnabled(false);
            m_configMenu->addMenu(m_markerMenu);
            connect(m_markerMenu, SIGNAL(triggered(QAction*)), this, SLOT(slotGoToMarker(QAction*)));
        }
        m_forceSize = new KSelectAction(KoIconUtils::themedIcon(QStringLiteral("transform-scale")), i18n("Force Monitor Size"), this);
        QAction *fullAction = m_forceSize->addAction(QIcon(), i18n("Force 100%"));
        fullAction->setData(100);
        QAction *halfAction = m_forceSize->addAction(QIcon(), i18n("Force 50%"));
        halfAction->setData(50);
        QAction *freeAction = m_forceSize->addAction(QIcon(), i18n("Free Resize"));
        freeAction->setData(0);
        m_configMenu->addAction(m_forceSize);
        m_forceSize->setCurrentAction(freeAction);
        connect(m_forceSize, SIGNAL(triggered(QAction*)), this, SLOT(slotForceSize(QAction*)));
    }

    // Create Volume slider popup
    m_audioSlider = new QSlider(Qt::Vertical);
    m_audioSlider->setRange(0, 100);
    m_audioSlider->setValue(100);
    connect(m_audioSlider, &QSlider::valueChanged, this, &Monitor::slotSetVolume);
    QWidgetAction *widgetslider = new QWidgetAction(this);
    widgetslider->setText(i18n("Audio volume"));
    widgetslider->setDefaultWidget(m_audioSlider);
    QMenu *menu = new QMenu(this);
    menu->addAction(widgetslider);

    m_audioButton = new QToolButton(this);
    m_audioButton->setMenu(menu);
    m_audioButton->setPopupMode(QToolButton::InstantPopup);
    QIcon icon;
    if (KdenliveSettings::volume() == 0) icon = KoIconUtils::themedIcon(QStringLiteral("audio-volume-muted"));
    else icon = KoIconUtils::themedIcon(QStringLiteral("audio-volume-medium"));
    m_audioButton->setIcon(icon);
    m_toolbar->addWidget(m_audioButton);

    if (id == Kdenlive::ClipMonitor) {
	m_toolbar->addSeparator();
	m_effectCompare = m_toolbar->addAction(KoIconUtils::themedIcon(QStringLiteral("view-split-left-right")), i18n("Compare effect"));
	m_effectCompare->setCheckable(true);
        connect(m_effectCompare, &QAction::toggled, this, &Monitor::slotSwitchCompare);
    }
    setSizePolicy(QSizePolicy::Expanding, QSizePolicy::Expanding);
    setLayout(layout);
    setMinimumHeight(200);

    render = new Render(m_id, m_monitorManager->binController(), m_glMonitor, this);

    // Monitor ruler
    m_ruler = new SmallRuler(this, render);
    if (id == Kdenlive::DvdMonitor) m_ruler->setZone(-3, -2);
    layout->addWidget(m_ruler);

    connect(render, SIGNAL(durationChanged(int,int)), this, SLOT(adjustRulerSize(int,int)));
    connect(render, SIGNAL(rendererStopped(int)), this, SLOT(rendererStopped(int)));
    connect(m_glMonitor, SIGNAL(analyseFrame(QImage)), render, SLOT(emitFrameUpdated(QImage)));
    connect(m_glMonitor, SIGNAL(audioSamplesSignal(const audioShortVector&,int,int,int)), render, SIGNAL(audioSamplesSignal(const audioShortVector&,int,int,int)));

    if (id != Kdenlive::ClipMonitor) {
        connect(render, SIGNAL(durationChanged(int)), this, SIGNAL(durationChanged(int)));
        connect(m_ruler, SIGNAL(zoneChanged(QPoint)), this, SIGNAL(zoneUpdated(QPoint)));
    } else {
        connect(m_ruler, SIGNAL(zoneChanged(QPoint)), this, SLOT(setClipZone(QPoint)));
    }


    if (id == Kdenlive::ProjectMonitor) {
        m_sceneVisibilityAction = new QAction(KoIconUtils::themedIcon(QStringLiteral("transform-crop")), i18n("Show/Hide edit mode"), this);
        m_sceneVisibilityAction->setCheckable(true);
        m_sceneVisibilityAction->setChecked(KdenliveSettings::showOnMonitorScene());
        connect(m_sceneVisibilityAction, SIGNAL(triggered(bool)), this, SLOT(slotEnableEffectScene(bool)));
        m_toolbar->addAction(m_sceneVisibilityAction);
    }

    m_toolbar->addSeparator();
    m_timePos = new TimecodeDisplay(m_monitorManager->timecode(), this);
    m_toolbar->addWidget(m_timePos);

    QToolButton *configButton = new QToolButton(m_toolbar);
    configButton->setIcon(KoIconUtils::themedIcon(QStringLiteral("system-run")));
    configButton->setMenu(m_configMenu);
    configButton->setPopupMode(QToolButton::QToolButton::InstantPopup);
    m_toolbar->addWidget(configButton);
    if (m_recManager) m_toolbar->addAction(m_recManager->switchAction());
    QWidget *spacer = new QWidget(this);
    spacer->setSizePolicy(QSizePolicy::MinimumExpanding, QSizePolicy::Preferred);
    m_toolbar->addWidget(spacer);
    connect(m_timePos, SIGNAL(timeCodeEditingFinished()), this, SLOT(slotSeek()));
    layout->addWidget(m_toolbar);
    if (m_recManager) layout->addWidget(m_recManager->toolbar());
    // Info message widget
    m_infoMessage = new KMessageWidget(this);
    layout->addWidget(m_infoMessage);
    m_infoMessage->hide();
}

Monitor::~Monitor()
{
    render->stop();
    delete m_glMonitor;
    delete m_videoWidget;
    delete m_glWidget;
    delete m_ruler;
    delete m_timePos;
    delete render;
}

void Monitor::slotGetCurrentImage()
{
    m_monitorManager->activateMonitor(m_id, true);
    m_glMonitor->sendFrameForAnalysis = true;
    refreshMonitor();
    // Update analysis state
    QTimer::singleShot(500, m_monitorManager, SIGNAL(checkScopes()));
}

void Monitor::slotAddEffect(QDomElement effect)
{
    if (m_id == Kdenlive::ClipMonitor) {
        if (m_controller) emit addMasterEffect(m_controller->clipId(), effect);
    }
    else emit addEffect(effect);
}

void Monitor::refreshIcons()
{
    QList<QAction *> allMenus = this->findChildren<QAction *>();
    for (int i = 0; i < allMenus.count(); i++) {
        QAction *m = allMenus.at(i);
        QIcon ic = m->icon();
        if (ic.isNull()) continue;
        QIcon newIcon = KoIconUtils::themedIcon(ic.name());
        m->setIcon(newIcon);
    }
    QList<KDualAction *> allButtons = this->findChildren<KDualAction *>();
    for (int i = 0; i < allButtons.count(); i++) {
        KDualAction *m = allButtons.at(i);
        QIcon ic = m->activeIcon();
        if (ic.isNull()) continue;
        QIcon newIcon = KoIconUtils::themedIcon(ic.name());
        m->setActiveIcon(newIcon);
        ic = m->inactiveIcon();
        if (ic.isNull()) continue;
        newIcon = KoIconUtils::themedIcon(ic.name());
        m->setInactiveIcon(newIcon);
    }
}

QAction *Monitor::recAction()
{
    if (m_recManager) return m_recManager->switchAction();
    return NULL;
}

void Monitor::slotLockMonitor(bool lock)
{
    m_monitorManager->lockMonitor(m_id, lock);
}

void Monitor::setupMenu(QMenu *goMenu, QAction *playZone, QAction *loopZone, QMenu *markerMenu, QAction *loopClip)
{
    m_contextMenu = new QMenu(this);
    m_contextMenu->addMenu(m_playMenu);
    if (goMenu)
        m_contextMenu->addMenu(goMenu);
    if (markerMenu) {
        m_contextMenu->addMenu(markerMenu);
        QList <QAction *>list = markerMenu->actions();
        for (int i = 0; i < list.count(); ++i) {
            if (list.at(i)->data().toString() == QLatin1String("edit_marker")) {
                m_editMarker = list.at(i);
                break;
            }
        }
    }

    m_playMenu->addAction(playZone);
    m_playMenu->addAction(loopZone);
    if (loopClip) {
        m_loopClipAction = loopClip;
        m_playMenu->addAction(loopClip);
    }

    //TODO: add save zone to timeline monitor when fixed
    if (m_id == Kdenlive::ClipMonitor) {
        m_contextMenu->addMenu(m_markerMenu);
	m_contextMenu->addAction(KoIconUtils::themedIcon(QStringLiteral("document-save")), i18n("Save zone"), this, SLOT(slotSaveZone()));
        QAction *extractZone = m_configMenu->addAction(KoIconUtils::themedIcon(QStringLiteral("document-new")), i18n("Extract Zone"), this, SLOT(slotExtractCurrentZone()));
        m_contextMenu->addAction(extractZone);
    }
    QAction *extractFrame = m_configMenu->addAction(KoIconUtils::themedIcon(QStringLiteral("document-new")), i18n("Extract frame"), this, SLOT(slotExtractCurrentFrame()));
    m_contextMenu->addAction(extractFrame);

    if (m_id == Kdenlive::ProjectMonitor) {
        QAction *splitView = m_contextMenu->addAction(KoIconUtils::themedIcon(QStringLiteral("view-split-left-right")), i18n("Split view"), render, SLOT(slotSplitView(bool)));
        splitView->setCheckable(true);
        m_configMenu->addAction(splitView);
    } else if (m_id == Kdenlive::ClipMonitor) {
        QAction *setThumbFrame = m_contextMenu->addAction(KoIconUtils::themedIcon(QStringLiteral("document-new")), i18n("Set current image as thumbnail"), this, SLOT(slotSetThumbFrame()));
        m_configMenu->addAction(setThumbFrame);
    }

    QAction *overlayAudio = m_contextMenu->addAction(QIcon(), i18n("Overlay audio waveform"));
    overlayAudio->setCheckable(true);
    connect(overlayAudio, SIGNAL(toggled(bool)), m_glMonitor, SLOT(slotSwitchAudioOverlay(bool)));
    overlayAudio->setChecked(KdenliveSettings::displayAudioOverlay());

    if (m_effectCompare) {
        m_configMenu->addSeparator();
        m_configMenu->addAction(m_effectCompare);
    }
    m_configMenu->addAction(overlayAudio);
}

void Monitor::slotGoToMarker(QAction *action)
{
    int pos = action->data().toInt();
    slotSeek(pos);
}

void Monitor::slotForceSize(QAction *a)
{
    int resizeType = a->data().toInt();
    int profileWidth = 320;
    int profileHeight = 200;
    if (resizeType > 0) {
        // calculate size
        QRect r = QApplication::desktop()->screenGeometry();
        profileWidth = m_glMonitor->profileSize().width() * resizeType / 100;
        profileHeight = m_glMonitor->profileSize().height() * resizeType / 100;
        if (profileWidth > r.width() * 0.8 || profileHeight > r.height() * 0.7) {
            // reset action to free resize
            QList< QAction * > list = m_forceSize->actions ();
            foreach(QAction *ac, list) {
                if (ac->data().toInt() == m_forceSizeFactor) {
                    m_forceSize->setCurrentAction(ac);
                    break;
                }
            }
            warningMessage(i18n("Your screen resolution is not sufficient for this action"));
            return;
        }
    }
    switch (resizeType) {
      case 100:
      case 50:
          // resize full size
          setSizePolicy(QSizePolicy::MinimumExpanding, QSizePolicy::MinimumExpanding);
          m_videoWidget->setMinimumSize(profileWidth, profileHeight);
          m_videoWidget->setMaximumSize(profileWidth, profileHeight);
          setMinimumSize(QSize(profileWidth, profileHeight + m_toolbar->height() + m_ruler->height()));
          break;
      default:
        // Free resize
        m_videoWidget->setMinimumSize(profileWidth, profileHeight);
        setMinimumSize(QSize(profileWidth, profileHeight + m_toolbar->height() + m_ruler->height()));
        setSizePolicy(QSizePolicy::Expanding, QSizePolicy::Expanding);
        break;
    }
    m_forceSizeFactor = resizeType;
    updateGeometry();
}

QString Monitor::getTimecodeFromFrames(int pos)
{
    return m_monitorManager->timecode().getTimecodeFromFrames(pos);
}

double Monitor::fps() const
{
    return m_monitorManager->timecode().fps();
}

void Monitor::updateMarkers()
{
    if (m_controller) {
        m_markerMenu->clear();
        QList <CommentedTime> markers = m_controller->commentedSnapMarkers();
        if (!markers.isEmpty()) {
            QList <int> marks;
            for (int i = 0; i < markers.count(); ++i) {
                int pos = (int) markers.at(i).time().frames(m_monitorManager->timecode().fps());
                marks.append(pos);
                QString position = m_monitorManager->timecode().getTimecode(markers.at(i).time()) + ' ' + markers.at(i).comment();
                QAction *go = m_markerMenu->addAction(position);
                go->setData(pos);
            }
        }
	m_ruler->setMarkers(markers);
        m_markerMenu->setEnabled(!m_markerMenu->isEmpty());
        checkOverlay();
    }
}

void Monitor::setMarkers(const QList<CommentedTime> &markers)
{
    m_ruler->setMarkers(markers);
}

void Monitor::slotSeekToPreviousSnap()
{
    if (m_controller) slotSeek(getSnapForPos(true).frames(m_monitorManager->timecode().fps()));
}

void Monitor::slotSeekToNextSnap()
{
    if (m_controller) slotSeek(getSnapForPos(false).frames(m_monitorManager->timecode().fps()));
}

GenTime Monitor::position()
{
    return render->seekPosition();
}

GenTime Monitor::getSnapForPos(bool previous)
{
    QList <GenTime> snaps;
    QList < GenTime > markers = m_controller->snapMarkers();
    for (int i = 0; i < markers.size(); ++i) {
        GenTime t = markers.at(i);
        snaps.append(t);
    }
    QPoint zone = m_ruler->zone();
    snaps.append(GenTime(zone.x(), m_monitorManager->timecode().fps()));
    snaps.append(GenTime(zone.y(), m_monitorManager->timecode().fps()));
    snaps.append(GenTime());
    snaps.append(m_controller->getPlaytime());
    qSort(snaps);

    const GenTime pos = render->seekPosition();
    for (int i = 0; i < snaps.size(); ++i) {
        if (previous && snaps.at(i) >= pos) {
            if (i == 0) i = 1;
            return snaps.at(i - 1);
        } else if (!previous && snaps.at(i) > pos) {
            return snaps.at(i);
        }
    }
    return GenTime();
}

void Monitor::slotZoneMoved(int start, int end)
{
    m_ruler->setZone(start, end);
    setClipZone(m_ruler->zone());
    checkOverlay();
}

void Monitor::slotSetZoneStart()
{
    m_ruler->setZoneStart();
    emit zoneUpdated(m_ruler->zone());
    setClipZone(m_ruler->zone());
    checkOverlay();
}

void Monitor::slotSetZoneEnd()
{
    m_ruler->setZoneEnd();
    emit zoneUpdated(m_ruler->zone());
    setClipZone(m_ruler->zone());
    checkOverlay();
}

// virtual
void Monitor::mousePressEvent(QMouseEvent * event)
{
    m_monitorManager->activateMonitor(m_id);
    if (!(event->button() & Qt::RightButton)) {
        if (m_glWidget->geometry().contains(event->pos())) {
            m_dragStarted = true;
            m_DragStartPosition = event->pos();
            event->accept();
        }
    } else if (m_contextMenu) {
        m_contextMenu->popup(event->globalPos());
        event->accept();
    }
}

void Monitor::slotShowMenu(const QPoint pos)
{
    m_contextMenu->popup(pos);
}

void Monitor::resizeEvent(QResizeEvent *event)
{
    Q_UNUSED(event)
    if (m_glMonitor->zoom() > 0.0f) {
        float horizontal = float(m_horizontalScroll->value()) / m_horizontalScroll->maximum();
        float vertical = float(m_verticalScroll->value()) / m_verticalScroll->maximum();
        adjustScrollBars(horizontal, vertical);
    } else {
        m_horizontalScroll->hide();
        m_verticalScroll->hide();
    }
}

void Monitor::adjustScrollBars(float horizontal, float vertical)
{
    if (m_glMonitor->zoom() > 1.0f) {
        m_horizontalScroll->setPageStep(m_glWidget->width());
        m_horizontalScroll->setMaximum(m_glMonitor->profileSize().width() * m_glMonitor->zoom()
                                       - m_horizontalScroll->pageStep());
        m_horizontalScroll->setValue(qRound(horizontal * m_horizontalScroll->maximum()));
        emit m_horizontalScroll->valueChanged(m_horizontalScroll->value());
        m_horizontalScroll->show();
    } else {
        int max = m_glMonitor->profileSize().width() * m_glMonitor->zoom() - m_glWidget->width();
        emit m_horizontalScroll->valueChanged(qRound(0.5 * max));
        m_horizontalScroll->hide();
    }

    if (m_glMonitor->zoom() > 1.0f) {
        m_verticalScroll->setPageStep(m_glWidget->height());
        m_verticalScroll->setMaximum(m_glMonitor->profileSize().height() * m_glMonitor->zoom()
                                     - m_verticalScroll->pageStep());
        m_verticalScroll->setValue(qRound(vertical * m_verticalScroll->maximum()));
        emit m_verticalScroll->valueChanged(m_verticalScroll->value());
        m_verticalScroll->show();
    } else {
        int max = m_glMonitor->profileSize().height() * m_glMonitor->zoom() - m_glWidget->height();
        emit m_verticalScroll->valueChanged(qRound(0.5 * max));
        m_verticalScroll->hide();
    }
}

void Monitor::setZoom()
{
    if (m_glMonitor->zoom() == 1.0f) {
       /* m_zoomButton->setIcon(icon);
        m_zoomButton->setChecked(false);*/
        m_horizontalScroll->hide();
        m_verticalScroll->hide();
    } else {
        adjustScrollBars(0.5f, 0.5f);
    }
}

void Monitor::slotSwitchFullScreen(bool minimizeOnly)
{
    // TODO: disable screensaver?
    if (!m_glWidget->isFullScreen() && !minimizeOnly) {
        // Check if we have a multiple monitor setup
        int monitors = QApplication::desktop()->screenCount();
        int screen = -1;
        if (monitors > 1) {
            QRect screenres;
            // Move monitor widget to the second screen (one screen for Kdenlive, the other one for the Monitor widget
            //int currentScreen = QApplication::desktop()->screenNumber(this);
            for (int i = 0; screen == -1 && i < QApplication::desktop()->screenCount(); i++) {
            if (i != QApplication::desktop()->screenNumber(this))
                screen = i;
            }
        }
        m_glWidget->setParent(QApplication::desktop()->screen(screen));
        m_glWidget->move(QApplication::desktop()->screenGeometry(screen).bottomLeft());
        m_glWidget->showFullScreen();
    } else {
        m_glWidget->showNormal();
        QVBoxLayout *lay = (QVBoxLayout *) layout();
        lay->insertWidget(0, m_glWidget, 10);
    }
}

void Monitor::reparent()
{
    m_glWidget->setParent(NULL);
    m_glWidget->showMinimized();
    m_glWidget->showNormal();
    QVBoxLayout *lay = (QVBoxLayout *) layout();
    lay->insertWidget(0, m_glWidget, 10);
}


// virtual
void Monitor::mouseReleaseEvent(QMouseEvent * event)
{
    if (m_dragStarted && event->button() != Qt::RightButton) {
        if (m_glMonitor->geometry().contains(event->pos())) {
            if (isActive()) slotPlay();
            else {
              slotActivateMonitor();
            }
        } //else event->ignore(); //QWidget::mouseReleaseEvent(event);
    }
    m_dragStarted = false;
    event->accept();
}


void Monitor::slotStartDrag()
{
    if (m_id == Kdenlive::ProjectMonitor || m_controller == NULL) {
        // dragging is only allowed for clip monitor
        return;
    }
    QDrag *drag = new QDrag(this);
    QMimeData *mimeData = new QMimeData;

    QStringList list;
    list.append(m_controller->clipId());
    QPoint p = m_ruler->zone();
    list.append(QString::number(p.x()));
    list.append(QString::number(p.y()));
    QByteArray data;
    data.append(list.join(QStringLiteral(";")).toUtf8());
    mimeData->setData(QStringLiteral("kdenlive/clip"), data);
    drag->setMimeData(mimeData);
    /*QPixmap pix = m_currentClip->thumbnail();
    drag->setPixmap(pix);
    drag->setHotSpot(QPoint(0, 50));*/
    drag->start(Qt::MoveAction);
}

// virtual
void Monitor::mouseMoveEvent(QMouseEvent *event)
{
    if (!m_dragStarted || m_controller == NULL) return;

    if ((event->pos() - m_DragStartPosition).manhattanLength()
            < QApplication::startDragDistance())
        return;

    {
        QDrag *drag = new QDrag(this);
        QMimeData *mimeData = new QMimeData;

        QStringList list;
        list.append(m_controller->clipId());
        QPoint p = m_ruler->zone();
        list.append(QString::number(p.x()));
        list.append(QString::number(p.y()));
        QByteArray data;
        data.append(list.join(QStringLiteral(";")).toUtf8());
        mimeData->setData(QStringLiteral("kdenlive/clip"), data);
        drag->setMimeData(mimeData);
        /*QPixmap pix = m_currentClip->thumbnail();
        drag->setPixmap(pix);
        drag->setHotSpot(QPoint(0, 50));*/
        drag->start(Qt::MoveAction);
	/*Qt::DropAction dropAction = drag->exec(Qt::CopyAction | Qt::MoveAction);
        Qt::DropAction dropAction;
        dropAction = drag->start(Qt::CopyAction | Qt::MoveAction);*/

        //Qt::DropAction dropAction = drag->exec();

    }
    event->accept();
}


/*void Monitor::dragMoveEvent(QDragMoveEvent * event) {
    event->setDropAction(Qt::IgnoreAction);
    event->setDropAction(Qt::MoveAction);
    if (event->mimeData()->hasText()) {
        event->acceptProposedAction();
    }
}

Qt::DropActions Monitor::supportedDropActions() const {
    // returns what actions are supported when dropping
    return Qt::MoveAction;
}*/

QStringList Monitor::mimeTypes() const
{
    QStringList qstrList;
    // list of accepted mime types for drop
    qstrList.append(QStringLiteral("kdenlive/clip"));
    return qstrList;
}

// virtual
void Monitor::wheelEvent(QWheelEvent * event)
{
    slotMouseSeek(event->delta(), event->modifiers() == Qt::ControlModifier);
    event->accept();
}

void Monitor::mouseDoubleClickEvent(QMouseEvent * event)
{
    slotSwitchFullScreen();
    event->accept();
}

void Monitor::slotMouseSeek(int eventDelta, bool fast)
{
    if (fast) {
        int delta = m_monitorManager->timecode().fps();
        if (eventDelta > 0) delta = 0 - delta;
	if (render->requestedSeekPosition != SEEK_INACTIVE)
	    slotSeek(render->requestedSeekPosition - delta);
	else slotSeek(render->seekFramePosition() - delta);
    } else {
        if (eventDelta >= 0) slotForwardOneFrame();
        else slotRewindOneFrame();
    }
}

void Monitor::slotSetThumbFrame()
{
    if (m_controller == NULL) {
        return;
    }
    m_controller->setProperty(QStringLiteral("kdenlive:thumbnailFrame"), (int) render->seekFramePosition());
    emit refreshClipThumbnail(m_controller->clipId());
}

void Monitor::slotExtractCurrentZone()
{
    if (m_controller == NULL) return;
    emit extractZone(m_controller->clipId());
}

ClipController *Monitor::currentController() const
{
    return m_controller;
}

void Monitor::slotExtractCurrentFrame(QString path)
{
<<<<<<< HEAD
    QImage frame;
    // check if we are using a proxy
    if (m_controller && !m_controller->property(QStringLiteral("kdenlive:proxy")).isEmpty() && m_controller->property(QStringLiteral("kdenlive:proxy")) != QLatin1String("-")) {
        // using proxy, use original clip url to get frame
        frame = render->extractFrame(render->seekFramePosition(), m_controller->property(QStringLiteral("resource")));
    }
    else frame = render->extractFrame(render->seekFramePosition());
    QString framesFolder = KRecentDirs::dir(QStringLiteral(":KdenliveFramesFolder"));
=======
    QString framesFolder = KRecentDirs::dir(":KdenliveFramesFolder");
>>>>>>> 8c44cb59
    if (framesFolder.isEmpty()) framesFolder = QDir::homePath();
    QPointer<QFileDialog> fs = new QFileDialog(this, i18n("Save Image"), framesFolder);
    fs->setMimeTypeFilters(QStringList() << QStringLiteral("image/png"));
    fs->setAcceptMode(QFileDialog::AcceptSave);
    fs->selectFile(path);
    if (fs->exec()) {
<<<<<<< HEAD
        QStringList path = fs->selectedFiles();
        if (!path.isEmpty()) {
            KRecentDirs::add(QStringLiteral(":KdenliveFramesFolder"), fs->selectedUrls().first().adjusted(QUrl::RemoveFilename).path());
            frame.save(path.first());
=======
        if (!fs->selectedFiles().isEmpty()) {
            QUrl savePath = fs->selectedUrls().first();
            if (QFile::exists(savePath.toLocalFile()) && KMessageBox::warningYesNo(this, i18n("File %1 already exists.\nDo you want to overwrite it?", savePath.toLocalFile())) == KMessageBox::No) {
                delete fs;
                slotExtractCurrentFrame(savePath.fileName());
                return;
            }
            // Create Qimage with frame
            QImage frame;
            // check if we are using a proxy
            if (m_controller && !m_controller->property("kdenlive:proxy").isEmpty() && m_controller->property("kdenlive:proxy") != "-") {
                // using proxy, use original clip url to get frame
                frame = render->extractFrame(render->seekFramePosition(), m_controller->property("resource"));
            }
            else frame = render->extractFrame(render->seekFramePosition());
            frame.save(savePath.toLocalFile());
            KRecentDirs::add(":KdenliveFramesFolder", savePath.adjusted(QUrl::RemoveFilename).path());
>>>>>>> 8c44cb59
        }
    }
    delete fs;
}

void Monitor::setTimePos(const QString &pos)
{
    m_timePos->setValue(pos);
    slotSeek();
}

void Monitor::slotSeek()
{
    slotSeek(m_timePos->getValue());
}

void Monitor::slotSeek(int pos)
{
    if (render == NULL) return;
    slotActivateMonitor();
    render->seekToFrame(pos);
    m_ruler->update();
}

void Monitor::checkOverlay()
{
    if (!m_rootItem || m_rootItem->objectName() != QLatin1String("root")) {
        // we are not in main view, ignore
        return;
    }
    QString overlayText;
    int pos = m_timePos->getValue();
    QPoint zone = m_ruler->zone();
    if (pos == zone.x())
        overlayText = i18n("In Point");
    else if (pos == zone.y())
        overlayText = i18n("Out Point");
    else if (m_controller) {
        overlayText = m_controller->markerComment(GenTime(pos, m_monitorManager->timecode().fps()));
    }
    if (overlayText != m_rootItem->property("comment")) m_rootItem->setProperty("comment", overlayText);
}

void Monitor::slotStart()
{
    slotActivateMonitor();
    render->play(0);
    render->seekToFrame(0);
}

void Monitor::slotEnd()
{
    slotActivateMonitor();
    render->play(0);
    render->seekToFrame(render->getLength());
}

int Monitor::getZoneStart()
{
  return m_ruler->zone().x();
}

int Monitor::getZoneEnd()
{
  return m_ruler->zone().y();
}

void Monitor::slotZoneStart()
{
    slotActivateMonitor();
    render->play(0);
    render->seekToFrame(m_ruler->zone().x());
}

void Monitor::slotZoneEnd()
{
    slotActivateMonitor();
    render->play(0);
    render->seekToFrame(m_ruler->zone().y());
}

void Monitor::slotRewind(double speed)
{
    slotActivateMonitor();
    if (speed == 0) {
        double currentspeed = render->playSpeed();
	if (currentspeed >= 0) render->play(-1);
	else switch((int) currentspeed) {
	    case -1:
		render->play(-2);
		break;
	    case -2:
		render->play(-3);
		break;
	    case -3:
		render->play(-5);
		break;
	    default:
		render->play(-8);
	}
    } else render->play(speed);
    m_playAction->setActive(true);
}

void Monitor::slotForward(double speed)
{
    slotActivateMonitor();
    if (speed == 0) {
        double currentspeed = render->playSpeed();
        if (currentspeed <= 0) render->play(1);
        else switch((int) currentspeed) {
        case 1:
            render->play(2);
            break;
        case 2:
            render->play(3);
            break;
        case 3:
            render->play(5);
            break;
        default:
            render->play(8);
        }
    } else {
        render->play(speed);
    }
    m_playAction->setActive(true);
}

void Monitor::slotRewindOneFrame(int diff)
{
    slotActivateMonitor();
    render->seekToFrameDiff(-diff);
    m_ruler->update();
}

void Monitor::slotForwardOneFrame(int diff)
{
    slotActivateMonitor();
    render->seekToFrameDiff(diff);
    m_ruler->update();
}

void Monitor::seekCursor(int pos)
{
    if (m_ruler->slotNewValue(pos)) {
        m_timePos->setValue(pos);
	checkOverlay();
        if (m_id != Kdenlive::ClipMonitor) {
            emit renderPosition(pos);
        }
    }
}

void Monitor::rendererStopped(int pos)
{
    if (m_ruler->slotNewValue(pos)) {
        m_timePos->setValue(pos);
        checkOverlay();
    }
    m_playAction->setActive(false);
}

void Monitor::adjustRulerSize(int length, int offset)
{
    if (length > 0) m_length = length;
    m_ruler->adjustScale(m_length, offset);
    m_timePos->setRange(offset, offset + length);
    if (m_controller != NULL) {
        QPoint zone = m_controller->zone();
        m_ruler->setZone(zone.x(), zone.y());
    }
}

void Monitor::stop()
{
    m_playAction->setActive(false);
    if (render) {
        render->stop();
    }
}

void Monitor::mute(bool mute, bool updateIconOnly)
{
    if (render) {
        // TODO: we should set the "audio_off" property to 1 to mute the consumer instead of changing volume
        QIcon icon;
        if (mute || KdenliveSettings::volume() == 0) icon = KoIconUtils::themedIcon(QStringLiteral("audio-volume-muted"));
        else icon = KoIconUtils::themedIcon(QStringLiteral("audio-volume-medium"));
        m_audioButton->setIcon(icon);
        if (!updateIconOnly) render->setVolume(mute ? 0 : (double)KdenliveSettings::volume() / 100.0 );
    }
}

void Monitor::start()
{
    if (!isVisible() || !isActive()) return;
    if (render) {
        render->startConsumer();
    }
}

void Monitor::refreshMonitor(bool visible)
{
    if (visible && render) {
        if (!slotActivateMonitor()) {
            // the monitor was already active, simply refreshClipThumbnail
            render->refreshIfActive();
        }
    }
}

void Monitor::refreshMonitor()
{
    if (isActive()) {
        render->refreshIfActive();
    }
}

void Monitor::pause()
{
    if (render == NULL) return;
    slotActivateMonitor();
    render->pause();
    m_playAction->setActive(false);
}

void Monitor::switchPlay(bool play)
{
    m_playAction->setActive(play);
    render->switchPlay(play);
}

void Monitor::slotPlay()
{
    if (render == NULL) return;
    slotActivateMonitor();
    if (render->isPlaying()) {
        m_playAction->setActive(false);
        render->switchPlay(false);
    }
    else {
        m_playAction->setActive(true);
        render->switchPlay(true);
    }
    m_ruler->refreshRuler();
}

void Monitor::slotPlayZone()
{
    if (render == NULL) return;
    slotActivateMonitor();
    QPoint p = m_ruler->zone();
    bool ok = render->playZone(GenTime(p.x(), m_monitorManager->timecode().fps()), GenTime(p.y(), m_monitorManager->timecode().fps()));
    if (ok) {
        m_playAction->setActive(true);
    }
}

void Monitor::slotLoopZone()
{
    if (render == NULL) return;
    slotActivateMonitor();
    QPoint p = m_ruler->zone();
    render->loopZone(GenTime(p.x(), m_monitorManager->timecode().fps()), GenTime(p.y(), m_monitorManager->timecode().fps()));
    m_playAction->setActive(true);
}

void Monitor::slotLoopClip()
{
    if (render == NULL || m_selectedClip == NULL)
        return;
    slotActivateMonitor();
    render->loopZone(m_selectedClip->startPos(), m_selectedClip->endPos());
    m_playAction->setActive(true);
}

void Monitor::updateClipProducer(Mlt::Producer *prod)
{
    if (render == NULL) return;
    if (render->setProducer(prod, -1, false))
        prod->set_speed(1.0);
}

void Monitor::updateClipProducer(const QString &playlist)
{
    if (render == NULL) return;
    Mlt::Producer *prod = new Mlt::Producer(*m_glMonitor->profile(), playlist.toUtf8().constData());
    render->setProducer(prod, render->seekFramePosition(), true);
    render->play(1.0);
}

void Monitor::slotOpenClip(ClipController *controller, int in, int out)
{
    if (render == NULL) return;
    bool sameClip = controller == m_controller && controller != NULL;
    m_controller = controller;
    if (m_rootItem && m_rootItem->objectName() != QLatin1String("root") && !sameClip) {
        loadMasterQml();
    }
    if (controller) {
	if (m_recManager->toolbar()->isVisible()) {
	      // we are in record mode, don't display clip
	      return;
	}
        updateMarkers();
        render->setProducer(m_controller->masterProducer(), in, isActive());
	if (out > -1) {
	    m_ruler->setZone(in, out);
	    setClipZone(QPoint(in, out));
	}
    }
    else {
        render->setProducer(NULL, -1, isActive());
    }
    if (m_splitProducer) {
        m_effectCompare->blockSignals(true);
        m_effectCompare->setChecked(false);
        m_effectCompare->blockSignals(false);
        delete m_splitEffect;
        m_splitProducer = NULL;
        m_splitEffect = NULL;
        loadMasterQml();
    }
}

const QString Monitor::activeClipId()
{
    if (m_controller) {
        return m_controller->clipId();
    }
    return QString();
}

void Monitor::slotOpenDvdFile(const QString &file)
{
    if (render == NULL) return;
    m_glMonitor->initializeGL();
    render->loadUrl(file);
}

void Monitor::slotSaveZone()
{
    render->saveZone(m_ruler->zone());
}

void Monitor::setCustomProfile(const QString &profile, const Timecode &tc)
{
    m_timePos->updateTimeCode(tc);
    if (render == NULL) return;
    slotActivateMonitor();
    render->prepareProfileReset();
    m_glMonitor->resetProfile(ProfilesDialog::getVideoProfile(profile));
}

void Monitor::resetProfile(MltVideoProfile profile)
{
    m_timePos->updateTimeCode(m_monitorManager->timecode());
    if (render == NULL) return;

    render->prepareProfileReset();
    m_glMonitor->resetProfile(profile);

    if (m_rootItem && m_rootItem->objectName() == QLatin1String("rooteffectscene")) {
        // we are not in main view, ignore
        m_rootItem->setProperty("framesize", QRect(0, 0, m_glMonitor->profileSize().width(), m_glMonitor->profileSize().height()));
    }
}

void Monitor::saveSceneList(const QString &path, const QDomElement &info)
{
    if (render == NULL) return;
    render->saveSceneList(path, info);
}

const QString Monitor::sceneList()
{
    if (render == NULL) return QString();
    return render->sceneList();
}

void Monitor::setClipZone(const QPoint &pos)
{
    if (m_controller == NULL) return;
    m_controller->setZone(pos);
}

void Monitor::switchDropFrames(bool drop)
{
    render->setDropFrames(drop);
}

void Monitor::switchMonitorInfo(bool show)
{
    KdenliveSettings::setDisplayMonitorInfo(show);
    if (m_rootItem && m_rootItem->objectName() != QLatin1String("root")) {
        // we are not in main view, ignore
        return;
    }
    loadMasterQml();
}

void Monitor::updateMonitorGamma()
{
    if (isActive()) {
        stop();
        m_glMonitor->updateGamma();
        start();
    }
    else {
        m_glMonitor->updateGamma();
    }
}

void Monitor::slotEditMarker()
{
    if (m_editMarker) m_editMarker->trigger();
}

void Monitor::updateTimecodeFormat()
{
    m_timePos->slotUpdateTimeCodeFormat();
}

QStringList Monitor::getZoneInfo() const
{
    QStringList result;
    if (m_controller == NULL) return result;
    result << m_controller->clipId();
    QPoint zone = m_ruler->zone();
    result << QString::number(zone.x()) << QString::number(zone.y());
    return result;
}

void Monitor::slotSetSelectedClip(AbstractClipItem* item)
{
    if (item) {
        if (m_loopClipAction) m_loopClipAction->setEnabled(true);
        m_selectedClip = item;
    } else {
        if (m_loopClipAction) m_loopClipAction->setEnabled(false);
    }
}

void Monitor::slotSetSelectedClip(ClipItem* item)
{
    if (item || (!item && !m_loopClipTransition)) {
        m_loopClipTransition = false;
        slotSetSelectedClip((AbstractClipItem*)item); //FIXME static_cast fails!
    }
}

void Monitor::slotSetSelectedClip(Transition* item)
{
    if (item || (!item && m_loopClipTransition)) {
        m_loopClipTransition = true;
        slotSetSelectedClip((AbstractClipItem*)item); //FIXME static_cast fails!
    }
}


void Monitor::slotEnableEffectScene(bool enable)
{
    KdenliveSettings::setShowOnMonitorScene(enable);
    MonitorSceneType sceneType = enable ? m_lastMonitorSceneType : MonitorSceneNone;
    slotShowEffectScene(sceneType, true);
    if (enable) {
        emit renderPosition(render->seekFramePosition());
    }
}

void Monitor::slotShowEffectScene(MonitorSceneType sceneType, bool temporary)
{
    if (!temporary) m_lastMonitorSceneType = sceneType;
    if (sceneType == MonitorSceneGeometry) {
        if (!m_rootItem || m_rootItem->objectName() != "rooteffectscene") {
            m_glMonitor->setSource(QUrl::fromLocalFile(QStandardPaths::locate(QStandardPaths::DataLocation, QStringLiteral("kdenlivemonitoreffectscene.qml"))));
            m_rootItem = m_glMonitor->rootObject();
            QObject::connect(m_rootItem, SIGNAL(addKeyframe()), this, SIGNAL(addKeyframe()), Qt::UniqueConnection);
            QObject::connect(m_rootItem, SIGNAL(seekToKeyframe()), this, SLOT(slotSeekToKeyFrame()), Qt::UniqueConnection);
            m_glMonitor->slotShowEffectScene(sceneType);
        }
    }
    else if (sceneType == MonitorSceneCorners) {
        if (!m_rootItem || m_rootItem->objectName() != "rootcornerscene") {
            m_glMonitor->setSource(QUrl::fromLocalFile(QStandardPaths::locate(QStandardPaths::DataLocation, QStringLiteral("kdenlivemonitorcornerscene.qml"))));
            m_rootItem = m_glMonitor->rootObject();
            QObject::connect(m_rootItem, SIGNAL(addKeyframe()), this, SIGNAL(addKeyframe()), Qt::UniqueConnection);
            QObject::connect(m_rootItem, SIGNAL(seekToKeyframe()), this, SLOT(slotSeekToKeyFrame()), Qt::UniqueConnection);
            m_glMonitor->slotShowEffectScene(sceneType);
        }
    }
    else if (sceneType == MonitorSceneRoto) {
        // TODO
        if (!m_rootItem || m_rootItem->objectName() != "rootcornerscene") {
            m_glMonitor->setSource(QUrl::fromLocalFile(QStandardPaths::locate(QStandardPaths::DataLocation, QStringLiteral("kdenlivemonitorcornerscene.qml"))));
            m_rootItem = m_glMonitor->rootObject();
            QObject::connect(m_rootItem, SIGNAL(addKeyframe()), this, SIGNAL(addKeyframe()), Qt::UniqueConnection);
            QObject::connect(m_rootItem, SIGNAL(seekToKeyframe()), this, SLOT(slotSeekToKeyFrame()), Qt::UniqueConnection);
            m_glMonitor->slotShowEffectScene(sceneType);
        }
    }
    else if (m_rootItem && m_rootItem->objectName() != "root")  {
        loadMasterQml();
    }
    if (m_sceneVisibilityAction) m_sceneVisibilityAction->setChecked(sceneType != MonitorSceneNone);
}


void Monitor::slotSeekToKeyFrame()
{
    if (m_rootItem && m_rootItem->objectName() == QLatin1String("rooteffectscene")) {
        // Adjust splitter pos
        int kfr = m_rootItem->property("requestedKeyFrame").toInt();
        emit seekToKeyframe(kfr);
    }
}

void Monitor::setUpEffectGeometry(QRect r, QVariantList list)
{
    if (!m_rootItem) return;
    if (!list.isEmpty()) {
        m_rootItem->setProperty("centerPoints", list);
    }
    if (!r.isEmpty()) m_rootItem->setProperty("framesize", r);
}

QRect Monitor::effectRect() const
{
    if (!m_rootItem) {
	return QRect();
    }
    return m_rootItem->property("framesize").toRect();
}

QVariantList Monitor::effectPolygon() const
{
    if (!m_rootItem) {
	return QVariantList();
    }
    return m_rootItem->property("centerPoints").toList();
}

void Monitor::setEffectKeyframe(bool enable)
{
    if (m_rootItem) {
	m_rootItem->setProperty("iskeyframe", enable);
    }
}

bool Monitor::effectSceneDisplayed(MonitorSceneType effectType)
{
    if (!m_rootItem) return false;
    switch (effectType) {
      case MonitorSceneGeometry:
          return m_rootItem->objectName() == "rooteffectscene";
          break;
      case MonitorSceneCorners:
          return m_rootItem->objectName() == "rootcornerscene";
          break;
      case MonitorSceneRoto:
          return m_rootItem->objectName() == "rootrotoscene";
          break;
      default:
          return m_rootItem->objectName() == "root";
          break;
    }
}

void Monitor::slotSetVolume(int volume)
{
    KdenliveSettings::setVolume(volume);
    QIcon icon;
    double renderVolume = render->volume();
    render->setVolume((double) volume / 100.0);
    if (renderVolume > 0 && volume > 0) return;
    if (volume == 0) icon = KoIconUtils::themedIcon(QStringLiteral("audio-volume-muted"));
    else icon = KoIconUtils::themedIcon(QStringLiteral("audio-volume-medium"));
    m_audioButton->setIcon(icon);
}

void Monitor::sendFrameForAnalysis(bool analyse)
{
    m_glMonitor->sendFrameForAnalysis = analyse;
}

void Monitor::updateAudioForAnalysis()
{
    m_glMonitor->updateAudioForAnalysis();
}

void Monitor::onFrameDisplayed(const SharedFrame& frame)
{
    int position = frame.get_position();
    seekCursor(position);
    render->checkFrameNumber(position);
    if (m_rootItem && m_rootItem->objectName() == QLatin1String("root")) {
        // we are in main view, show frame
        m_rootItem->setProperty("framenum", QString::number(position));
    }
    if (position >= m_length) {
        m_playAction->setActive(false);
    }
}

AbstractRender *Monitor::abstractRender()
{
    return render;
}

void Monitor::reloadProducer(const QString &id)
{
    if (!m_controller) return;
    if (m_controller->clipId() == id)
        slotOpenClip(m_controller);
}

QString Monitor::getMarkerThumb(GenTime pos)
{
    if (!m_controller) return QString();
    if (!m_controller->getClipHash().isEmpty()) {
	QString url = m_monitorManager->getProjectFolder() + "thumbs/" + m_controller->getClipHash() + '#' + QString::number((int) pos.frames(m_monitorManager->timecode().fps())) + ".png";
        if (QFile::exists(url)) return url;
    }
    return QString();
}

const QString Monitor::projectFolder() const
{
      return m_monitorManager->getProjectFolder();
}

void Monitor::setPalette ( const QPalette & p)
{
    QWidget::setPalette(p);
    if (m_ruler) m_ruler->updatePalette();
}


void Monitor::warningMessage(const QString &text)
{
    m_infoMessage->setMessageType(KMessageWidget::Warning);
    m_infoMessage->setText(text);
    m_infoMessage->setCloseButtonVisible(true);
    m_infoMessage->animatedShow();
    QTimer::singleShot(5000, m_infoMessage, SLOT(animatedHide()));
 
}

void Monitor::slotSwitchCompare(bool enable)
{
    if (m_controller == NULL) {
        m_effectCompare->blockSignals(true);
        m_effectCompare->setChecked(false);
        m_effectCompare->blockSignals(false);
        warningMessage(i18n("Select a clip in project bin to compare effect"));
        return;
    }
    if (!m_controller->hasEffects()) {
        warningMessage(i18n("Clip has no effects"));
    }
    int pos = position().frames(m_monitorManager->timecode().fps());
    if (enable) {
        m_splitEffect = new Mlt::Filter(*profile(), "frei0r.scale0tilt");
        if (m_splitEffect && m_splitEffect->is_valid()) {
            m_splitEffect->set("Clip left", 0.5);
        } else {
            // frei0r.scal0tilt is not available
            warningMessage(i18n("The scal0tilt filter is required for that feature, please install frei0r and restart Kdenlive"));
            return;
        }
        QString splitTransition = KdenliveSettings::gpu_accel() ? "movit.overlay" : "frei0r.cairoblend";
        Mlt::Transition t(*profile(), splitTransition.toUtf8().constData());
        if (!t.is_valid()) {
            delete m_splitEffect;
            warningMessage(i18n("The cairoblend transition is required for that feature, please install frei0r and restart Kdenlive"));
            return;
        }
        Mlt::Producer *original = m_controller->masterProducer();
        Mlt::Tractor trac(*profile());
	Clip clp(*original);
        Mlt::Producer *clone = clp.clone();
	Clip clp2(*clone);
	clp2.deleteEffects();
        trac.set_track(*original, 0);
        trac.set_track(*clone, 1);
        clone->attach(*m_splitEffect);
        trac.plant_transition(t, 0, 1);
	delete clone;
	delete original;
        m_splitProducer = new Mlt::Producer(trac.get_producer());
        render->setProducer(m_splitProducer, pos, isActive());
        m_glMonitor->setSource(QUrl::fromLocalFile(QStandardPaths::locate(QStandardPaths::DataLocation, QStringLiteral("kdenlivemonitorsplit.qml"))));
        m_rootItem = m_glMonitor->rootObject();
        QObject::connect(m_rootItem, SIGNAL(qmlMoveSplit()), this, SLOT(slotAdjustEffectCompare()), Qt::UniqueConnection);
    }
    else if (m_splitEffect) {
        render->setProducer(m_controller->masterProducer(), pos, isActive());
        delete m_splitEffect;
        m_splitProducer = NULL;
        m_splitEffect = NULL;
        loadMasterQml();
    }
    //refreshMonitor();
}

void Monitor::loadMasterQml()
{
    if (!KdenliveSettings::displayMonitorInfo()) {
        // We don't want info overlay
        if (m_rootItem) {
            m_glMonitor->setSource(QUrl());
            m_rootItem = NULL;
        }
        return;
    }
    if ((m_rootItem && m_rootItem->objectName() == QLatin1String("root"))) {
        // Root scene is already active
        return;
    }
    m_glMonitor->setSource(QUrl::fromLocalFile(QStandardPaths::locate(QStandardPaths::DataLocation, QStringLiteral("kdenlivemonitor.qml"))));
    m_glMonitor->slotShowEffectScene(MonitorSceneNone);
    m_rootItem = m_glMonitor->rootObject();
}

void Monitor::slotAdjustEffectCompare()
{
    QRect r = m_glMonitor->rect();
    double percent = 0.5;
    if (m_rootItem && m_rootItem->objectName() == QLatin1String("rootsplit")) {
        // Adjust splitter pos
        percent = (m_rootItem->property("splitterPos").toInt() - r.left()) / (double) r.width();
        // Store real frame percentage for resize events
        m_rootItem->setProperty("realpercent", percent);
    }
    if (m_splitEffect) m_splitEffect->set("Clip left", percent);
    render->refreshIfActive();
}

ProfileInfo Monitor::profileInfo() const
{
    ProfileInfo info;
    info.profileSize = QSize(render->frameRenderWidth(), render->renderHeight());
    info.profileFps = render->fps();
    return info;
}

Mlt::Profile *Monitor::profile()
{
    return m_glMonitor->profile();
}

void Monitor::slotSwitchRec(bool enable)
{
    if (!m_recManager) return;
    if (enable) {
        m_toolbar->setVisible(false);
        m_recManager->toolbar()->setVisible(true);
    }
    else if (m_recManager->toolbar()->isVisible()) {
        m_recManager->stop();
        m_toolbar->setVisible(true);
	emit refreshCurrentClip();
    }
}

bool Monitor::startCapture(const QString &params, const QString &path, Mlt::Producer *p)
{
    m_controller = NULL;
    if (render->updateProducer(p)) {
        m_glMonitor->reconfigureMulti(params, path, p->profile());
        return true;
    } else return false;
}

bool Monitor::stopCapture()
{
    m_glMonitor->stopCapture();
    slotOpenClip(NULL);
    m_glMonitor->reconfigure(profile());
    return true;
}

<|MERGE_RESOLUTION|>--- conflicted
+++ resolved
@@ -830,30 +830,13 @@
 
 void Monitor::slotExtractCurrentFrame(QString path)
 {
-<<<<<<< HEAD
-    QImage frame;
-    // check if we are using a proxy
-    if (m_controller && !m_controller->property(QStringLiteral("kdenlive:proxy")).isEmpty() && m_controller->property(QStringLiteral("kdenlive:proxy")) != QLatin1String("-")) {
-        // using proxy, use original clip url to get frame
-        frame = render->extractFrame(render->seekFramePosition(), m_controller->property(QStringLiteral("resource")));
-    }
-    else frame = render->extractFrame(render->seekFramePosition());
-    QString framesFolder = KRecentDirs::dir(QStringLiteral(":KdenliveFramesFolder"));
-=======
     QString framesFolder = KRecentDirs::dir(":KdenliveFramesFolder");
->>>>>>> 8c44cb59
     if (framesFolder.isEmpty()) framesFolder = QDir::homePath();
     QPointer<QFileDialog> fs = new QFileDialog(this, i18n("Save Image"), framesFolder);
     fs->setMimeTypeFilters(QStringList() << QStringLiteral("image/png"));
     fs->setAcceptMode(QFileDialog::AcceptSave);
     fs->selectFile(path);
     if (fs->exec()) {
-<<<<<<< HEAD
-        QStringList path = fs->selectedFiles();
-        if (!path.isEmpty()) {
-            KRecentDirs::add(QStringLiteral(":KdenliveFramesFolder"), fs->selectedUrls().first().adjusted(QUrl::RemoveFilename).path());
-            frame.save(path.first());
-=======
         if (!fs->selectedFiles().isEmpty()) {
             QUrl savePath = fs->selectedUrls().first();
             if (QFile::exists(savePath.toLocalFile()) && KMessageBox::warningYesNo(this, i18n("File %1 already exists.\nDo you want to overwrite it?", savePath.toLocalFile())) == KMessageBox::No) {
@@ -864,14 +847,13 @@
             // Create Qimage with frame
             QImage frame;
             // check if we are using a proxy
-            if (m_controller && !m_controller->property("kdenlive:proxy").isEmpty() && m_controller->property("kdenlive:proxy") != "-") {
+            if (m_controller && !m_controller->property(QStringLiteral("kdenlive:proxy")).isEmpty() && m_controller->property(QStringLiteral("kdenlive:proxy")) != QLatin1String("-")) {
                 // using proxy, use original clip url to get frame
-                frame = render->extractFrame(render->seekFramePosition(), m_controller->property("resource"));
+                frame = render->extractFrame(render->seekFramePosition(), m_controller->property(QStringLiteral("resource")));
             }
             else frame = render->extractFrame(render->seekFramePosition());
             frame.save(savePath.toLocalFile());
-            KRecentDirs::add(":KdenliveFramesFolder", savePath.adjusted(QUrl::RemoveFilename).path());
->>>>>>> 8c44cb59
+            KRecentDirs::add(QStringLiteral(":KdenliveFramesFolder"), savePath.adjusted(QUrl::RemoveFilename).path());
         }
     }
     delete fs;
