
/***************************************************************************
 *   Copyright (C) 2007 by Jean-Baptiste Mardelle (jb@kdenlive.org)        *
 *                                                                         *
 *   This program is free software; you can redistribute it and/or modify  *
 *   it under the terms of the GNU General Public License as published by  *
 *   the Free Software Foundation; either version 2 of the License, or     *
 *   (at your option) any later version.                                   *
 *                                                                         *
 *   This program is distributed in the hope that it will be useful,       *
 *   but WITHOUT ANY WARRANTY; without even the implied warranty of        *
 *   MERCHANTABILITY or FITNESS FOR A PARTICULAR PURPOSE.  See the         *
 *   GNU General Public License for more details.                          *
 *                                                                         *
 *   You should have received a copy of the GNU General Public License     *
 *   along with this program; if not, write to the                         *
 *   Free Software Foundation, Inc.,                                       *
 *   51 Franklin Street, Fifth Floor, Boston, MA  02110-1301  USA          *
 ***************************************************************************/


#include "monitor.h"
#include "glwidget.h"
#include "recmanager.h"
#include "smallruler.h"
#include "mltcontroller/clipcontroller.h"
#include "mltcontroller/bincontroller.h"
#include "kdenlivesettings.h"
#include "timeline/abstractclipitem.h"
#include "timeline/clip.h"
#include "dialogs/profilesdialog.h"
#include "doc/kthumb.h"
#include "utils/KoIconUtils.h"

#include "klocalizedstring.h"
#include <KRecentDirs>
#include <KDualAction>
#include <KSelectAction>
#include <KMessageWidget>

#include <QDebug>
#include <QMouseEvent>
#include <QMenu>
#include <QToolButton>
#include <QToolBar>
#include <QDesktopWidget>
#include <QLabel>
#include <QVBoxLayout>
#include <QSlider>
#include <QDrag>
#include <QFileDialog>
#include <QMimeData>
#include <QQuickItem>
#include <QScrollBar>
#include <QWidgetAction>

#define SEEK_INACTIVE (-1)

QuickEventEater::QuickEventEater(QObject *parent) : QObject(parent)
{
}

bool QuickEventEater::eventFilter(QObject *obj, QEvent *event)
{
    if (event->type() == QEvent::DragEnter) {
        QDragEnterEvent *ev = reinterpret_cast< QDragEnterEvent* >(event);
        if (ev->mimeData()->hasFormat(QStringLiteral("kdenlive/effectslist"))) {
            ev->acceptProposedAction();
            return true;
        }
    }
    else if (event->type() == QEvent::DragMove) {
        QDragEnterEvent *ev = reinterpret_cast< QDragEnterEvent* >(event);
        if (ev->mimeData()->hasFormat(QStringLiteral("kdenlive/effectslist"))) {
            ev->acceptProposedAction();
            return true;
        }
    }
    else if (event->type() == QEvent::Drop) {
        QDropEvent *ev = static_cast< QDropEvent* >(event);
        if (ev) {
          const QString effects = QString::fromUtf8(ev->mimeData()->data(QStringLiteral("kdenlive/effectslist")));
          QDomDocument doc;
          doc.setContent(effects, true);
          emit addEffect(doc.documentElement());
          ev->accept();
          return true;
        }
    }
    return QObject::eventFilter(obj, event);
}



Monitor::Monitor(Kdenlive::MonitorId id, MonitorManager *manager, QWidget *parent) :
    AbstractMonitor(id, manager, parent)
    , render(NULL)
    , m_controller(NULL)
    , m_glMonitor(NULL)
    , m_splitEffect(NULL)
    , m_splitProducer(NULL)
    , m_length(2)
    , m_dragStarted(false)
    , m_recManager(NULL)
    , m_loopClipAction(NULL)
    , m_effectCompare(NULL)
    , m_sceneVisibilityAction(NULL)
    , m_contextMenu(NULL)
    , m_selectedClip(NULL)
    , m_loopClipTransition(true)
    , m_editMarker(NULL)
    , m_forceSizeFactor(0)
    , m_rootItem(NULL)
    , m_lastMonitorSceneType(MonitorSceneNone)
{
    QVBoxLayout *layout = new QVBoxLayout;
    layout->setContentsMargins(0, 0, 0, 0);
    layout->setSpacing(0);

    // Create container widget
    m_glWidget = new QWidget;
    QGridLayout* glayout = new QGridLayout(m_glWidget);
    glayout->setSpacing(0);
    glayout->setContentsMargins(0, 0, 0, 0);
    // Create QML OpenGL widget
    m_glMonitor = new GLWidget();
    m_videoWidget = QWidget::createWindowContainer(qobject_cast<QWindow*>(m_glMonitor));
    m_videoWidget->setAcceptDrops(true);
    QuickEventEater *leventEater = new QuickEventEater(this);
    m_videoWidget->installEventFilter(leventEater);
    connect(leventEater, &QuickEventEater::addEffect, this, &Monitor::slotAddEffect);

    glayout->addWidget(m_videoWidget, 0, 0);
    m_verticalScroll = new QScrollBar(Qt::Vertical);
    glayout->addWidget(m_verticalScroll, 0, 1);
    m_verticalScroll->hide();
    m_horizontalScroll = new QScrollBar(Qt::Horizontal);
    glayout->addWidget(m_horizontalScroll, 1, 0);
    m_horizontalScroll->hide();
    connect(m_horizontalScroll, SIGNAL(valueChanged(int)), m_glMonitor, SLOT(setOffsetX(int)));
    connect(m_verticalScroll, SIGNAL(valueChanged(int)), m_glMonitor, SLOT(setOffsetY(int)));
    connect(m_glMonitor, SIGNAL(frameDisplayed(const SharedFrame&)), this, SLOT(onFrameDisplayed(const SharedFrame&)));
    connect(m_glMonitor, SIGNAL(mouseSeek(int,bool)), this, SLOT(slotMouseSeek(int,bool)));
    connect(m_glMonitor, SIGNAL(monitorPlay()), this, SLOT(slotPlay()));
    connect(m_glMonitor, SIGNAL(startDrag()), this, SLOT(slotStartDrag()));
    connect(m_glMonitor, SIGNAL(switchFullScreen(bool)), this, SLOT(slotSwitchFullScreen(bool)));
    connect(m_glMonitor, SIGNAL(zoomChanged()), this, SLOT(setZoom()));
    connect(m_glMonitor, SIGNAL(effectChanged(QRect)), this, SIGNAL(effectChanged(QRect)));
    connect(m_glMonitor, SIGNAL(effectChanged(QVariantList)), this, SIGNAL(effectChanged(QVariantList)));
    connect(m_glMonitor, SIGNAL(lockMonitor(bool)), this, SLOT(slotLockMonitor(bool)), Qt::DirectConnection);

    if (KdenliveSettings::displayMonitorInfo()) {
        // Load monitor overlay qml
        m_glMonitor->setSource(QUrl::fromLocalFile(QStandardPaths::locate(QStandardPaths::DataLocation, QStringLiteral("kdenlivemonitor.qml"))));
        m_rootItem = m_glMonitor->rootObject();
    }
    connect(m_glMonitor, SIGNAL(showContextMenu(QPoint)), this, SLOT(slotShowMenu(QPoint)));

    m_glWidget->setMinimumSize(QSize(320, 180));
    layout->addWidget(m_glWidget, 10);
    layout->addStretch();

    // Tool bar buttons
    m_toolbar = new QToolBar(this);
    QWidget *sp1 = new QWidget(this);
    sp1->setSizePolicy(QSizePolicy::MinimumExpanding, QSizePolicy::Preferred);
    m_toolbar->addWidget(sp1);
    if (id == Kdenlive::ClipMonitor) {
        // Add options for recording
        m_recManager = new RecManager(this);
        connect(m_recManager, &RecManager::warningMessage, this, &Monitor::warningMessage);
        connect(m_recManager, &RecManager::addClipToProject, this, &Monitor::addClipToProject);
    }

    if (id != Kdenlive::DvdMonitor) {
        m_toolbar->addAction(manager->getAction(QStringLiteral("mark_in")));
        m_toolbar->addAction(manager->getAction(QStringLiteral("mark_out")));
    }
    m_toolbar->addAction(manager->getAction(QStringLiteral("monitor_seek_backward")));

    QToolButton *playButton = new QToolButton(m_toolbar);
    m_playMenu = new QMenu(i18n("Play..."), this);
    QAction *originalPlayAction = static_cast<KDualAction*> (manager->getAction(QStringLiteral("monitor_play")));
    m_playAction = new KDualAction(i18n("Play"), i18n("Pause"), this);
    m_playAction->setInactiveIcon(KoIconUtils::themedIcon(QStringLiteral("media-playback-start")));
    m_playAction->setActiveIcon(KoIconUtils::themedIcon(QStringLiteral("media-playback-pause")));

    QString strippedTooltip = m_playAction->toolTip().remove(QRegExp("\\s\\(.*\\)"));
    // append shortcut if it exists for action
    if (originalPlayAction->shortcut() == QKeySequence(0)) {
        m_playAction->setToolTip( strippedTooltip);
    }
    else {
        m_playAction->setToolTip( strippedTooltip + " (" + originalPlayAction->shortcut().toString() + ")");
    }
    m_playMenu->addAction(m_playAction);
    connect(m_playAction, &QAction::triggered, this, &Monitor::slotPlay);

    playButton->setMenu(m_playMenu);
    playButton->setPopupMode(QToolButton::MenuButtonPopup);
    m_toolbar->addWidget(playButton);
    m_toolbar->addAction(manager->getAction(QStringLiteral("monitor_seek_forward")));

    playButton->setDefaultAction(m_playAction);
    m_configMenu = new QMenu(i18n("Misc..."), this);

    if (id != Kdenlive::DvdMonitor) {
        if (id == Kdenlive::ClipMonitor) {
            m_markerMenu = new QMenu(i18n("Go to marker..."), this);
            m_markerMenu->setEnabled(false);
            m_configMenu->addMenu(m_markerMenu);
            connect(m_markerMenu, SIGNAL(triggered(QAction*)), this, SLOT(slotGoToMarker(QAction*)));
        }
        m_forceSize = new KSelectAction(KoIconUtils::themedIcon(QStringLiteral("transform-scale")), i18n("Force Monitor Size"), this);
        QAction *fullAction = m_forceSize->addAction(QIcon(), i18n("Force 100%"));
        fullAction->setData(100);
        QAction *halfAction = m_forceSize->addAction(QIcon(), i18n("Force 50%"));
        halfAction->setData(50);
        QAction *freeAction = m_forceSize->addAction(QIcon(), i18n("Free Resize"));
        freeAction->setData(0);
        m_configMenu->addAction(m_forceSize);
        m_forceSize->setCurrentAction(freeAction);
        connect(m_forceSize, SIGNAL(triggered(QAction*)), this, SLOT(slotForceSize(QAction*)));
    }

    // Create Volume slider popup
    m_audioSlider = new QSlider(Qt::Vertical);
    m_audioSlider->setRange(0, 100);
    m_audioSlider->setValue(100);
    connect(m_audioSlider, &QSlider::valueChanged, this, &Monitor::slotSetVolume);
    QWidgetAction *widgetslider = new QWidgetAction(this);
    widgetslider->setText(i18n("Audio volume"));
    widgetslider->setDefaultWidget(m_audioSlider);
    QMenu *menu = new QMenu(this);
    menu->addAction(widgetslider);

    m_audioButton = new QToolButton(this);
    m_audioButton->setMenu(menu);
    m_audioButton->setPopupMode(QToolButton::InstantPopup);
    QIcon icon;
    if (KdenliveSettings::volume() == 0) icon = KoIconUtils::themedIcon(QStringLiteral("audio-volume-muted"));
    else icon = KoIconUtils::themedIcon(QStringLiteral("audio-volume-medium"));
    m_audioButton->setIcon(icon);
    m_toolbar->addWidget(m_audioButton);

    if (id == Kdenlive::ClipMonitor) {
	m_toolbar->addSeparator();
	m_effectCompare = m_toolbar->addAction(KoIconUtils::themedIcon(QStringLiteral("view-split-left-right")), i18n("Compare effect"));
	m_effectCompare->setCheckable(true);
        connect(m_effectCompare, &QAction::toggled, this, &Monitor::slotSwitchCompare);
    }
    setSizePolicy(QSizePolicy::Expanding, QSizePolicy::Expanding);
    setLayout(layout);
    setMinimumHeight(200);

    render = new Render(m_id, m_monitorManager->binController(), m_glMonitor, this);

    // Monitor ruler
    m_ruler = new SmallRuler(this, render);
    if (id == Kdenlive::DvdMonitor) m_ruler->setZone(-3, -2);
    layout->addWidget(m_ruler);

    connect(render, SIGNAL(durationChanged(int,int)), this, SLOT(adjustRulerSize(int,int)));
    connect(render, SIGNAL(rendererStopped(int)), this, SLOT(rendererStopped(int)));
    connect(m_glMonitor, SIGNAL(analyseFrame(QImage)), render, SLOT(emitFrameUpdated(QImage)));
    connect(m_glMonitor, SIGNAL(audioSamplesSignal(const audioShortVector&,int,int,int)), render, SIGNAL(audioSamplesSignal(const audioShortVector&,int,int,int)));

    if (id != Kdenlive::ClipMonitor) {
        connect(render, SIGNAL(durationChanged(int)), this, SIGNAL(durationChanged(int)));
        connect(m_ruler, SIGNAL(zoneChanged(QPoint)), this, SIGNAL(zoneUpdated(QPoint)));
    } else {
        connect(m_ruler, SIGNAL(zoneChanged(QPoint)), this, SLOT(setClipZone(QPoint)));
    }


    if (id == Kdenlive::ProjectMonitor) {
        m_sceneVisibilityAction = new QAction(KoIconUtils::themedIcon(QStringLiteral("transform-crop")), i18n("Show/Hide edit mode"), this);
        m_sceneVisibilityAction->setCheckable(true);
        m_sceneVisibilityAction->setChecked(KdenliveSettings::showOnMonitorScene());
        connect(m_sceneVisibilityAction, SIGNAL(triggered(bool)), this, SLOT(slotEnableEffectScene(bool)));
        m_toolbar->addAction(m_sceneVisibilityAction);
    }

    m_toolbar->addSeparator();
    m_timePos = new TimecodeDisplay(m_monitorManager->timecode(), this);
    m_toolbar->addWidget(m_timePos);

    QToolButton *configButton = new QToolButton(m_toolbar);
    configButton->setIcon(KoIconUtils::themedIcon(QStringLiteral("system-run")));
    configButton->setMenu(m_configMenu);
    configButton->setPopupMode(QToolButton::QToolButton::InstantPopup);
    m_toolbar->addWidget(configButton);
    if (m_recManager) m_toolbar->addAction(m_recManager->switchAction());
    QWidget *spacer = new QWidget(this);
    spacer->setSizePolicy(QSizePolicy::MinimumExpanding, QSizePolicy::Preferred);
    m_toolbar->addWidget(spacer);
    connect(m_timePos, SIGNAL(timeCodeEditingFinished()), this, SLOT(slotSeek()));
    layout->addWidget(m_toolbar);
    if (m_recManager) layout->addWidget(m_recManager->toolbar());
    // Info message widget
    m_infoMessage = new KMessageWidget(this);
    layout->addWidget(m_infoMessage);
    m_infoMessage->hide();
}

Monitor::~Monitor()
{
    render->stop();
    delete m_glMonitor;
    delete m_videoWidget;
    delete m_glWidget;
    delete m_ruler;
    delete m_timePos;
    delete render;
}

void Monitor::slotGetCurrentImage()
{
    m_monitorManager->activateMonitor(m_id, true);
    m_glMonitor->sendFrameForAnalysis = true;
    refreshMonitor();
    // Update analysis state
    QTimer::singleShot(500, m_monitorManager, SIGNAL(checkScopes()));
}

void Monitor::slotAddEffect(QDomElement effect)
{
    if (m_id == Kdenlive::ClipMonitor) {
        if (m_controller) emit addMasterEffect(m_controller->clipId(), effect);
    }
    else emit addEffect(effect);
}

void Monitor::refreshIcons()
{
    QList<QAction *> allMenus = this->findChildren<QAction *>();
    for (int i = 0; i < allMenus.count(); i++) {
        QAction *m = allMenus.at(i);
        QIcon ic = m->icon();
        if (ic.isNull()) continue;
        QIcon newIcon = KoIconUtils::themedIcon(ic.name());
        m->setIcon(newIcon);
    }
    QList<KDualAction *> allButtons = this->findChildren<KDualAction *>();
    for (int i = 0; i < allButtons.count(); i++) {
        KDualAction *m = allButtons.at(i);
        QIcon ic = m->activeIcon();
        if (ic.isNull()) continue;
        QIcon newIcon = KoIconUtils::themedIcon(ic.name());
        m->setActiveIcon(newIcon);
        ic = m->inactiveIcon();
        if (ic.isNull()) continue;
        newIcon = KoIconUtils::themedIcon(ic.name());
        m->setInactiveIcon(newIcon);
    }
}

QAction *Monitor::recAction()
{
    if (m_recManager) return m_recManager->switchAction();
    return NULL;
}

void Monitor::slotLockMonitor(bool lock)
{
    m_monitorManager->lockMonitor(m_id, lock);
}

void Monitor::setupMenu(QMenu *goMenu, QAction *playZone, QAction *loopZone, QMenu *markerMenu, QAction *loopClip)
{
    m_contextMenu = new QMenu(this);
    m_contextMenu->addMenu(m_playMenu);
    if (goMenu)
        m_contextMenu->addMenu(goMenu);
    if (markerMenu) {
        m_contextMenu->addMenu(markerMenu);
        QList <QAction *>list = markerMenu->actions();
        for (int i = 0; i < list.count(); ++i) {
            if (list.at(i)->data().toString() == QLatin1String("edit_marker")) {
                m_editMarker = list.at(i);
                break;
            }
        }
    }

    m_playMenu->addAction(playZone);
    m_playMenu->addAction(loopZone);
    if (loopClip) {
        m_loopClipAction = loopClip;
        m_playMenu->addAction(loopClip);
    }

    //TODO: add save zone to timeline monitor when fixed
    if (m_id == Kdenlive::ClipMonitor) {
        m_contextMenu->addMenu(m_markerMenu);
	m_contextMenu->addAction(KoIconUtils::themedIcon(QStringLiteral("document-save")), i18n("Save zone"), this, SLOT(slotSaveZone()));
        QAction *extractZone = m_configMenu->addAction(KoIconUtils::themedIcon(QStringLiteral("document-new")), i18n("Extract Zone"), this, SLOT(slotExtractCurrentZone()));
        m_contextMenu->addAction(extractZone);
    }
    QAction *extractFrame = m_configMenu->addAction(KoIconUtils::themedIcon(QStringLiteral("document-new")), i18n("Extract frame"), this, SLOT(slotExtractCurrentFrame()));
    m_contextMenu->addAction(extractFrame);

    if (m_id == Kdenlive::ProjectMonitor) {
        QAction *splitView = m_contextMenu->addAction(KoIconUtils::themedIcon(QStringLiteral("view-split-left-right")), i18n("Split view"), render, SLOT(slotSplitView(bool)));
        splitView->setCheckable(true);
        m_configMenu->addAction(splitView);
    } else if (m_id == Kdenlive::ClipMonitor) {
        QAction *setThumbFrame = m_contextMenu->addAction(KoIconUtils::themedIcon(QStringLiteral("document-new")), i18n("Set current image as thumbnail"), this, SLOT(slotSetThumbFrame()));
        m_configMenu->addAction(setThumbFrame);
    }

    QAction *overlayAudio = m_contextMenu->addAction(QIcon(), i18n("Overlay audio waveform"));
    overlayAudio->setCheckable(true);
    connect(overlayAudio, SIGNAL(toggled(bool)), m_glMonitor, SLOT(slotSwitchAudioOverlay(bool)));
    overlayAudio->setChecked(KdenliveSettings::displayAudioOverlay());

    if (m_effectCompare) {
        m_configMenu->addSeparator();
        m_configMenu->addAction(m_effectCompare);
    }
    m_configMenu->addAction(overlayAudio);
}

void Monitor::slotGoToMarker(QAction *action)
{
    int pos = action->data().toInt();
    slotSeek(pos);
}

void Monitor::slotForceSize(QAction *a)
{
    int resizeType = a->data().toInt();
    int profileWidth = 320;
    int profileHeight = 200;
    if (resizeType > 0) {
        // calculate size
        QRect r = QApplication::desktop()->screenGeometry();
        profileWidth = m_glMonitor->profileSize().width() * resizeType / 100;
        profileHeight = m_glMonitor->profileSize().height() * resizeType / 100;
        if (profileWidth > r.width() * 0.8 || profileHeight > r.height() * 0.7) {
            // reset action to free resize
            QList< QAction * > list = m_forceSize->actions ();
            foreach(QAction *ac, list) {
                if (ac->data().toInt() == m_forceSizeFactor) {
                    m_forceSize->setCurrentAction(ac);
                    break;
                }
            }
            warningMessage(i18n("Your screen resolution is not sufficient for this action"));
            return;
        }
        
    }
    switch (resizeType) {
      case 100:
      case 50:
          // resize full size
          setSizePolicy(QSizePolicy::MinimumExpanding, QSizePolicy::MinimumExpanding);
          m_videoWidget->setMinimumSize(profileWidth, profileHeight);
          m_videoWidget->setMaximumSize(profileWidth, profileHeight);
          setMinimumSize(QSize(profileWidth, profileHeight + m_toolbar->height() + m_ruler->height()));
          break;
      default:
        // Free resize
        m_videoWidget->setMinimumSize(profileWidth, profileHeight);
        setMinimumSize(QSize(profileWidth, profileHeight + m_toolbar->height() + m_ruler->height()));
        setSizePolicy(QSizePolicy::Expanding, QSizePolicy::Expanding);
        break;
    }
    m_forceSizeFactor = resizeType;
    updateGeometry();
}

QString Monitor::getTimecodeFromFrames(int pos)
{
    return m_monitorManager->timecode().getTimecodeFromFrames(pos);
}

double Monitor::fps() const
{
    return m_monitorManager->timecode().fps();
}

void Monitor::updateMarkers()
{
    if (m_controller) {
        m_markerMenu->clear();
        QList <CommentedTime> markers = m_controller->commentedSnapMarkers();
        if (!markers.isEmpty()) {
            QList <int> marks;
            for (int i = 0; i < markers.count(); ++i) {
                int pos = (int) markers.at(i).time().frames(m_monitorManager->timecode().fps());
                marks.append(pos);
                QString position = m_monitorManager->timecode().getTimecode(markers.at(i).time()) + ' ' + markers.at(i).comment();
                QAction *go = m_markerMenu->addAction(position);
                go->setData(pos);
            }
        }
	m_ruler->setMarkers(markers);
        m_markerMenu->setEnabled(!m_markerMenu->isEmpty());
        checkOverlay();
    }
}

void Monitor::setMarkers(const QList<CommentedTime> &markers)
{
    m_ruler->setMarkers(markers);
}

void Monitor::slotSeekToPreviousSnap()
{
    if (m_controller) slotSeek(getSnapForPos(true).frames(m_monitorManager->timecode().fps()));
}

void Monitor::slotSeekToNextSnap()
{
    if (m_controller) slotSeek(getSnapForPos(false).frames(m_monitorManager->timecode().fps()));
}

GenTime Monitor::position()
{
    return render->seekPosition();
}

GenTime Monitor::getSnapForPos(bool previous)
{
    QList <GenTime> snaps;
    QList < GenTime > markers = m_controller->snapMarkers();
    for (int i = 0; i < markers.size(); ++i) {
        GenTime t = markers.at(i);
        snaps.append(t);
    }
    QPoint zone = m_ruler->zone();
    snaps.append(GenTime(zone.x(), m_monitorManager->timecode().fps()));
    snaps.append(GenTime(zone.y(), m_monitorManager->timecode().fps()));
    snaps.append(GenTime());
    snaps.append(m_controller->getPlaytime());
    qSort(snaps);

    const GenTime pos = render->seekPosition();
    for (int i = 0; i < snaps.size(); ++i) {
        if (previous && snaps.at(i) >= pos) {
            if (i == 0) i = 1;
            return snaps.at(i - 1);
        } else if (!previous && snaps.at(i) > pos) {
            return snaps.at(i);
        }
    }
    return GenTime();
}

void Monitor::slotZoneMoved(int start, int end)
{
    m_ruler->setZone(start, end);
    setClipZone(m_ruler->zone());
    checkOverlay();
}

void Monitor::slotSetZoneStart()
{
    m_ruler->setZoneStart();
    emit zoneUpdated(m_ruler->zone());
    setClipZone(m_ruler->zone());
    checkOverlay();
}

void Monitor::slotSetZoneEnd()
{
    m_ruler->setZoneEnd();
    emit zoneUpdated(m_ruler->zone());
    setClipZone(m_ruler->zone());
    checkOverlay();
}

// virtual
void Monitor::mousePressEvent(QMouseEvent * event)
{
    m_monitorManager->activateMonitor(m_id);
    if (!(event->button() & Qt::RightButton)) {
        if (m_glWidget->geometry().contains(event->pos())) {
            m_dragStarted = true;
            m_DragStartPosition = event->pos();
            event->accept();
        }
    } else if (m_contextMenu) {
        m_contextMenu->popup(event->globalPos());
        event->accept();
    }
}

void Monitor::slotShowMenu(const QPoint pos)
{
    m_contextMenu->popup(pos);
}

void Monitor::resizeEvent(QResizeEvent *event)
{
    Q_UNUSED(event)
    if (m_glMonitor->zoom() > 0.0f) {
        float horizontal = float(m_horizontalScroll->value()) / m_horizontalScroll->maximum();
        float vertical = float(m_verticalScroll->value()) / m_verticalScroll->maximum();
        adjustScrollBars(horizontal, vertical);
    } else {
        m_horizontalScroll->hide();
        m_verticalScroll->hide();
    }
}

void Monitor::adjustScrollBars(float horizontal, float vertical)
{
    if (m_glMonitor->zoom() > 1.0f) {
        m_horizontalScroll->setPageStep(m_glWidget->width());
        m_horizontalScroll->setMaximum(m_glMonitor->profileSize().width() * m_glMonitor->zoom()
                                       - m_horizontalScroll->pageStep());
        m_horizontalScroll->setValue(qRound(horizontal * m_horizontalScroll->maximum()));
        emit m_horizontalScroll->valueChanged(m_horizontalScroll->value());
        m_horizontalScroll->show();
    } else {
        int max = m_glMonitor->profileSize().width() * m_glMonitor->zoom() - m_glWidget->width();
        emit m_horizontalScroll->valueChanged(qRound(0.5 * max));
        m_horizontalScroll->hide();
    }

    if (m_glMonitor->zoom() > 1.0f) {
        m_verticalScroll->setPageStep(m_glWidget->height());
        m_verticalScroll->setMaximum(m_glMonitor->profileSize().height() * m_glMonitor->zoom()
                                     - m_verticalScroll->pageStep());
        m_verticalScroll->setValue(qRound(vertical * m_verticalScroll->maximum()));
        emit m_verticalScroll->valueChanged(m_verticalScroll->value());
        m_verticalScroll->show();
    } else {
        int max = m_glMonitor->profileSize().height() * m_glMonitor->zoom() - m_glWidget->height();
        emit m_verticalScroll->valueChanged(qRound(0.5 * max));
        m_verticalScroll->hide();
    }
}

void Monitor::setZoom()
{
    if (m_glMonitor->zoom() == 1.0f) {
       /* m_zoomButton->setIcon(icon);
        m_zoomButton->setChecked(false);*/
        m_horizontalScroll->hide();
        m_verticalScroll->hide();
    } else {
        adjustScrollBars(0.5f, 0.5f);
    }
}

void Monitor::slotSwitchFullScreen(bool minimizeOnly)
{
    // TODO: disable screensaver?
    if (!m_glWidget->isFullScreen() && !minimizeOnly) {
        // Check if we have a multiple monitor setup
        int monitors = QApplication::desktop()->screenCount();
        int screen = -1;
        if (monitors > 1) {
            QRect screenres;
            // Move monitor widget to the second screen (one screen for Kdenlive, the other one for the Monitor widget
            //int currentScreen = QApplication::desktop()->screenNumber(this);
            for (int i = 0; screen == -1 && i < QApplication::desktop()->screenCount(); i++) {
            if (i != QApplication::desktop()->screenNumber(this))
                screen = i;
            }
        }
        m_glWidget->setParent(QApplication::desktop()->screen(screen));
        m_glWidget->move(QApplication::desktop()->screenGeometry(screen).bottomLeft());
        m_glWidget->showFullScreen();
    } else {
        m_glWidget->showNormal();
        QVBoxLayout *lay = (QVBoxLayout *) layout();
        lay->insertWidget(0, m_glWidget, 10);
    }
}

void Monitor::reparent()
{
    m_glWidget->setParent(NULL);
    m_glWidget->showMinimized();
    m_glWidget->showNormal();
    QVBoxLayout *lay = (QVBoxLayout *) layout();
    lay->insertWidget(0, m_glWidget, 10);
}


// virtual
void Monitor::mouseReleaseEvent(QMouseEvent * event)
{
    if (m_dragStarted && event->button() != Qt::RightButton) {
        if (m_glMonitor->geometry().contains(event->pos())) {
            if (isActive()) slotPlay();
            else {
              slotActivateMonitor();
            }
        } //else event->ignore(); //QWidget::mouseReleaseEvent(event);
    }
    m_dragStarted = false;
    event->accept();
}


void Monitor::slotStartDrag()
{
    if (m_id == Kdenlive::ProjectMonitor || m_controller == NULL) {
        // dragging is only allowed for clip monitor
        return;
    }
    QDrag *drag = new QDrag(this);
    QMimeData *mimeData = new QMimeData;

    QStringList list;
    list.append(m_controller->clipId());
    QPoint p = m_ruler->zone();
    list.append(QString::number(p.x()));
    list.append(QString::number(p.y()));
    QByteArray data;
    data.append(list.join(QStringLiteral(";")).toUtf8());
    mimeData->setData(QStringLiteral("kdenlive/clip"), data);
    drag->setMimeData(mimeData);
    /*QPixmap pix = m_currentClip->thumbnail();
    drag->setPixmap(pix);
    drag->setHotSpot(QPoint(0, 50));*/
    drag->start(Qt::MoveAction);
}

// virtual
void Monitor::mouseMoveEvent(QMouseEvent *event)
{
    if (!m_dragStarted || m_controller == NULL) return;

    if ((event->pos() - m_DragStartPosition).manhattanLength()
            < QApplication::startDragDistance())
        return;

    {
        QDrag *drag = new QDrag(this);
        QMimeData *mimeData = new QMimeData;

        QStringList list;
        list.append(m_controller->clipId());
        QPoint p = m_ruler->zone();
        list.append(QString::number(p.x()));
        list.append(QString::number(p.y()));
        QByteArray data;
        data.append(list.join(QStringLiteral(";")).toUtf8());
        mimeData->setData(QStringLiteral("kdenlive/clip"), data);
        drag->setMimeData(mimeData);
        /*QPixmap pix = m_currentClip->thumbnail();
        drag->setPixmap(pix);
        drag->setHotSpot(QPoint(0, 50));*/
        drag->start(Qt::MoveAction);
	/*Qt::DropAction dropAction = drag->exec(Qt::CopyAction | Qt::MoveAction);
        Qt::DropAction dropAction;
        dropAction = drag->start(Qt::CopyAction | Qt::MoveAction);*/

        //Qt::DropAction dropAction = drag->exec();

    }
    event->accept();
}


/*void Monitor::dragMoveEvent(QDragMoveEvent * event) {
    event->setDropAction(Qt::IgnoreAction);
    event->setDropAction(Qt::MoveAction);
    if (event->mimeData()->hasText()) {
        event->acceptProposedAction();
    }
}

Qt::DropActions Monitor::supportedDropActions() const {
    // returns what actions are supported when dropping
    return Qt::MoveAction;
}*/

QStringList Monitor::mimeTypes() const
{
    QStringList qstrList;
    // list of accepted mime types for drop
    qstrList.append(QStringLiteral("kdenlive/clip"));
    return qstrList;
}

// virtual
void Monitor::wheelEvent(QWheelEvent * event)
{
    slotMouseSeek(event->delta(), event->modifiers() == Qt::ControlModifier);
    event->accept();
}

void Monitor::mouseDoubleClickEvent(QMouseEvent * event)
{
    slotSwitchFullScreen();
    event->accept();
}

void Monitor::slotMouseSeek(int eventDelta, bool fast)
{
    if (fast) {
        int delta = m_monitorManager->timecode().fps();
        if (eventDelta > 0) delta = 0 - delta;
	if (render->requestedSeekPosition != SEEK_INACTIVE)
	    slotSeek(render->requestedSeekPosition - delta);
	else slotSeek(render->seekFramePosition() - delta);
    } else {
        if (eventDelta >= 0) slotForwardOneFrame();
        else slotRewindOneFrame();
    }
}

void Monitor::slotSetThumbFrame()
{
    if (m_controller == NULL) {
        return;
    }
    m_controller->setProperty(QStringLiteral("kdenlive:thumbnailFrame"), (int) render->seekFramePosition());
    emit refreshClipThumbnail(m_controller->clipId());
}

void Monitor::slotExtractCurrentZone()
{
    if (m_controller == NULL) return;
    emit extractZone(m_controller->clipId());
}

ClipController *Monitor::currentController() const
{
    return m_controller;
}

void Monitor::slotExtractCurrentFrame()
{
    QImage frame;
    // check if we are using a proxy
    if (m_controller && !m_controller->property(QStringLiteral("kdenlive:proxy")).isEmpty() && m_controller->property(QStringLiteral("kdenlive:proxy")) != QLatin1String("-")) {
        // using proxy, use original clip url to get frame
        frame = render->extractFrame(render->seekFramePosition(), m_controller->property(QStringLiteral("resource")));
    }
    else frame = render->extractFrame(render->seekFramePosition());
    QString framesFolder = KRecentDirs::dir(QStringLiteral(":KdenliveFramesFolder"));
    if (framesFolder.isEmpty()) framesFolder = QDir::homePath();
    
    QPointer<QFileDialog> fs = new QFileDialog(this, i18n("Save Image"), framesFolder);
    fs->setMimeTypeFilters(QStringList() << QStringLiteral("image/png"));
    fs->setAcceptMode(QFileDialog::AcceptSave);
    if (fs->exec()) {
        QStringList path = fs->selectedFiles();
        if (!path.isEmpty()) {
            KRecentDirs::add(QStringLiteral(":KdenliveFramesFolder"), fs->selectedUrls().first().adjusted(QUrl::RemoveFilename).path());
            frame.save(path.first());
        }
    }
    delete fs;
}

void Monitor::setTimePos(const QString &pos)
{
    m_timePos->setValue(pos);
    slotSeek();
}

void Monitor::slotSeek()
{
    slotSeek(m_timePos->getValue());
}

void Monitor::slotSeek(int pos)
{
    if (render == NULL) return;
    slotActivateMonitor();
    render->seekToFrame(pos);
    m_ruler->update();
}

void Monitor::checkOverlay()
{
    if (!m_rootItem || m_rootItem->objectName() != QLatin1String("root")) {
        // we are not in main view, ignore
        return;
    }
    QString overlayText;
    int pos = m_timePos->getValue();
    QPoint zone = m_ruler->zone();
    if (pos == zone.x())
        overlayText = i18n("In Point");
    else if (pos == zone.y())
        overlayText = i18n("Out Point");
    else if (m_controller) {
        overlayText = m_controller->markerComment(GenTime(pos, m_monitorManager->timecode().fps()));
    }
    if (overlayText != m_rootItem->property("comment")) m_rootItem->setProperty("comment", overlayText);
}

void Monitor::slotStart()
{
    slotActivateMonitor();
    render->play(0);
    render->seekToFrame(0);
}

void Monitor::slotEnd()
{
    slotActivateMonitor();
    render->play(0);
    render->seekToFrame(render->getLength());
}

int Monitor::getZoneStart()
{
  return m_ruler->zone().x();
}

int Monitor::getZoneEnd()
{
  return m_ruler->zone().y();
}

void Monitor::slotZoneStart()
{
    slotActivateMonitor();
    render->play(0);
    render->seekToFrame(m_ruler->zone().x());
}

void Monitor::slotZoneEnd()
{
    slotActivateMonitor();
    render->play(0);
    render->seekToFrame(m_ruler->zone().y());
}

void Monitor::slotRewind(double speed)
{
    slotActivateMonitor();
    if (speed == 0) {
        double currentspeed = render->playSpeed();
	if (currentspeed >= 0) render->play(-1);
	else switch((int) currentspeed) {
	    case -1:
		render->play(-2);
		break;
	    case -2:
		render->play(-3);
		break;
	    case -3:
		render->play(-5);
		break;
	    default:
		render->play(-8);
	}
    } else render->play(speed);
    m_playAction->setActive(true);
}

void Monitor::slotForward(double speed)
{
    slotActivateMonitor();
    if (speed == 0) {
        double currentspeed = render->playSpeed();
        if (currentspeed <= 0) render->play(1);
        else switch((int) currentspeed) {
        case 1:
            render->play(2);
            break;
        case 2:
            render->play(3);
            break;
        case 3:
            render->play(5);
            break;
        default:
            render->play(8);
        }
    } else {
        render->play(speed);
    }
    m_playAction->setActive(true);
}

void Monitor::slotRewindOneFrame(int diff)
{
    slotActivateMonitor();
    render->seekToFrameDiff(-diff);
    m_ruler->update();
}

void Monitor::slotForwardOneFrame(int diff)
{
    slotActivateMonitor();
    render->seekToFrameDiff(diff);
    m_ruler->update();
}

void Monitor::seekCursor(int pos)
{
    if (m_ruler->slotNewValue(pos)) {
        m_timePos->setValue(pos);
	checkOverlay();
        if (m_id != Kdenlive::ClipMonitor) {
            emit renderPosition(pos);
        }
    }
}

void Monitor::rendererStopped(int pos)
{
    if (m_ruler->slotNewValue(pos)) {
        m_timePos->setValue(pos);
        checkOverlay();
    }
    m_playAction->setActive(false);
}

void Monitor::adjustRulerSize(int length, int offset)
{
    if (length > 0) m_length = length;
    m_ruler->adjustScale(m_length, offset);
    m_timePos->setRange(offset, offset + length);
    if (m_controller != NULL) {
        QPoint zone = m_controller->zone();
        m_ruler->setZone(zone.x(), zone.y());
    }
}

void Monitor::stop()
{
    m_playAction->setActive(false);
    if (render) {
        render->stop();
    }
}

void Monitor::mute(bool mute, bool updateIconOnly)
{
    if (render) {
        // TODO: we should set the "audio_off" property to 1 to mute the consumer instead of changing volume
        QIcon icon;
        if (mute || KdenliveSettings::volume() == 0) icon = KoIconUtils::themedIcon(QStringLiteral("audio-volume-muted"));
        else icon = KoIconUtils::themedIcon(QStringLiteral("audio-volume-medium"));
        m_audioButton->setIcon(icon);
        if (!updateIconOnly) render->setVolume(mute ? 0 : (double)KdenliveSettings::volume() / 100.0 );
    }
}

void Monitor::start()
{
    if (!isVisible() || !isActive()) return;
    if (render) {
        render->startConsumer();
    }
}

void Monitor::refreshMonitor(bool visible)
{
    if (visible && render) {
        if (!slotActivateMonitor()) {
            // the monitor was already active, simply refreshClipThumbnail
            render->refreshIfActive();
        }
    }
}

void Monitor::refreshMonitor()
{
    if (isActive()) {
        render->refreshIfActive();
    }
}

void Monitor::pause()
{
    if (render == NULL) return;
    slotActivateMonitor();
    render->pause();
    m_playAction->setActive(false);
}

void Monitor::switchPlay(bool play)
{
    m_playAction->setActive(play);
    render->switchPlay(play);
}

void Monitor::slotPlay()
{
    if (render == NULL) return;
    slotActivateMonitor();
    if (render->isPlaying()) {
        m_playAction->setActive(false);
        render->switchPlay(false);
    }
    else {
        m_playAction->setActive(true);
        render->switchPlay(true);
    }
    m_ruler->refreshRuler();
}

void Monitor::slotPlayZone()
{
    if (render == NULL) return;
    slotActivateMonitor();
    QPoint p = m_ruler->zone();
    bool ok = render->playZone(GenTime(p.x(), m_monitorManager->timecode().fps()), GenTime(p.y(), m_monitorManager->timecode().fps()));
    if (ok) {
        m_playAction->setActive(true);
    }
}

void Monitor::slotLoopZone()
{
    if (render == NULL) return;
    slotActivateMonitor();
    QPoint p = m_ruler->zone();
    render->loopZone(GenTime(p.x(), m_monitorManager->timecode().fps()), GenTime(p.y(), m_monitorManager->timecode().fps()));
    m_playAction->setActive(true);
}

void Monitor::slotLoopClip()
{
    if (render == NULL || m_selectedClip == NULL)
        return;
    slotActivateMonitor();
    render->loopZone(m_selectedClip->startPos(), m_selectedClip->endPos());
    m_playAction->setActive(true);
}

void Monitor::updateClipProducer(Mlt::Producer *prod)
{
    if (render == NULL) return;
    if (render->setProducer(prod, -1, false))
        prod->set_speed(1.0);
}

void Monitor::updateClipProducer(const QString &playlist)
{
    if (render == NULL) return;
    Mlt::Producer *prod = new Mlt::Producer(*m_glMonitor->profile(), playlist.toUtf8().constData());
    render->setProducer(prod, render->seekFramePosition(), true);
    render->play(1.0);
}

void Monitor::slotOpenClip(ClipController *controller, int in, int out)
{
    if (render == NULL) return;
    bool sameClip = controller == m_controller && controller != NULL;
    m_controller = controller;
    if (m_rootItem && m_rootItem->objectName() != QLatin1String("root") && !sameClip) {
        loadMasterQml();
    }
    if (controller) {
	if (m_recManager->toolbar()->isVisible()) {
	      // we are in record mode, don't display clip
	      return;
	}
        updateMarkers();
        render->setProducer(m_controller->masterProducer(), in, isActive());
	if (out > -1) {
	    m_ruler->setZone(in, out);
	    setClipZone(QPoint(in, out));
	}
    }
    else {
        render->setProducer(NULL, -1, isActive());
    }
    if (m_splitProducer) {
        m_effectCompare->blockSignals(true);
        m_effectCompare->setChecked(false);
        m_effectCompare->blockSignals(false);
        delete m_splitEffect;
        m_splitProducer = NULL;
        m_splitEffect = NULL;
        loadMasterQml();
    }
}

const QString Monitor::activeClipId()
{
    if (m_controller) {
        return m_controller->clipId();
    }
    return QString();
}

void Monitor::slotOpenDvdFile(const QString &file)
{
    if (render == NULL) return;
    m_glMonitor->initializeGL();
    render->loadUrl(file);
}

void Monitor::slotSaveZone()
{
    render->saveZone(m_ruler->zone());
}

void Monitor::setCustomProfile(const QString &profile, const Timecode &tc)
{
    m_timePos->updateTimeCode(tc);
    if (render == NULL) return;
    slotActivateMonitor();
    render->prepareProfileReset();
    m_glMonitor->resetProfile(ProfilesDialog::getVideoProfile(profile));
}

void Monitor::resetProfile(MltVideoProfile profile)
{
    m_timePos->updateTimeCode(m_monitorManager->timecode());
    if (render == NULL) return;

    render->prepareProfileReset();
    m_glMonitor->resetProfile(profile);

    if (m_rootItem && m_rootItem->objectName() == QLatin1String("rooteffectscene")) {
        // we are not in main view, ignore
        m_rootItem->setProperty("framesize", QRect(0, 0, m_glMonitor->profileSize().width(), m_glMonitor->profileSize().height()));
    }
}

void Monitor::saveSceneList(const QString &path, const QDomElement &info)
{
    if (render == NULL) return;
    render->saveSceneList(path, info);
}

const QString Monitor::sceneList()
{
    if (render == NULL) return QString();
    return render->sceneList();
}

void Monitor::setClipZone(const QPoint &pos)
{
    if (m_controller == NULL) return;
    m_controller->setZone(pos);
}

void Monitor::switchDropFrames(bool drop)
{
    render->setDropFrames(drop);
}

void Monitor::switchMonitorInfo(bool show)
{
    KdenliveSettings::setDisplayMonitorInfo(show);
    if (m_rootItem && m_rootItem->objectName() != QLatin1String("root")) {
        // we are not in main view, ignore
        return;
    }
    loadMasterQml();
}

void Monitor::updateMonitorGamma()
{
    if (isActive()) {
        stop();
        m_glMonitor->updateGamma();
        start();
    }
    else {
        m_glMonitor->updateGamma();
    }
}

void Monitor::slotEditMarker()
{
    if (m_editMarker) m_editMarker->trigger();
}

void Monitor::updateTimecodeFormat()
{
    m_timePos->slotUpdateTimeCodeFormat();
}

QStringList Monitor::getZoneInfo() const
{
    QStringList result;
    if (m_controller == NULL) return result;
    result << m_controller->clipId();
    QPoint zone = m_ruler->zone();
    result << QString::number(zone.x()) << QString::number(zone.y());
    return result;
}

void Monitor::slotSetSelectedClip(AbstractClipItem* item)
{
    if (item) {
        if (m_loopClipAction) m_loopClipAction->setEnabled(true);
        m_selectedClip = item;
    } else {
        if (m_loopClipAction) m_loopClipAction->setEnabled(false);
    }
}

void Monitor::slotSetSelectedClip(ClipItem* item)
{
    if (item || (!item && !m_loopClipTransition)) {
        m_loopClipTransition = false;
        slotSetSelectedClip((AbstractClipItem*)item); //FIXME static_cast fails!
    }
}

void Monitor::slotSetSelectedClip(Transition* item)
{
    if (item || (!item && m_loopClipTransition)) {
        m_loopClipTransition = true;
        slotSetSelectedClip((AbstractClipItem*)item); //FIXME static_cast fails!
    }
}


void Monitor::slotEnableEffectScene(bool enable)
{
    KdenliveSettings::setShowOnMonitorScene(enable);
<<<<<<< HEAD
    bool isDisplayed = m_rootItem && m_rootItem->objectName() == QLatin1String("rooteffectscene");
    if (enable == isDisplayed) return;
    slotShowEffectScene(enable);
=======
    MonitorSceneType sceneType = enable ? m_lastMonitorSceneType : MonitorSceneNone;
    slotShowEffectScene(sceneType, true);
    if (enable) {
        emit renderPosition(render->seekFramePosition());
    }
>>>>>>> fb0a6ffd
}

void Monitor::slotShowEffectScene(MonitorSceneType sceneType, bool temporary)
{
<<<<<<< HEAD
    if (show && (!m_rootItem || m_rootItem->objectName() != QLatin1String("rooteffectscene"))) {
        m_glMonitor->setSource(QUrl::fromLocalFile(QStandardPaths::locate(QStandardPaths::DataLocation, QStringLiteral("kdenlivemonitoreffectscene.qml"))));
        m_rootItem = m_glMonitor->rootObject();
        QObject::connect(m_rootItem, SIGNAL(addKeyframe()), this, SIGNAL(addKeyframe()), Qt::UniqueConnection);
        QObject::connect(m_rootItem, SIGNAL(seekToKeyframe()), this, SLOT(slotSeekToKeyFrame()), Qt::UniqueConnection);
        m_glMonitor->slotShowEffectScene();
    }
    else if (m_rootItem && m_rootItem->objectName() == QLatin1String("rooteffectscene"))  {
=======
    if (!temporary) m_lastMonitorSceneType = sceneType;
    if (sceneType == MonitorSceneGeometry) {
        if (!m_rootItem || m_rootItem->objectName() != "rooteffectscene") {
            m_glMonitor->setSource(QUrl::fromLocalFile(QStandardPaths::locate(QStandardPaths::DataLocation, QStringLiteral("kdenlivemonitoreffectscene.qml"))));
            m_rootItem = m_glMonitor->rootObject();
            QObject::connect(m_rootItem, SIGNAL(addKeyframe()), this, SIGNAL(addKeyframe()), Qt::UniqueConnection);
            QObject::connect(m_rootItem, SIGNAL(seekToKeyframe()), this, SLOT(slotSeekToKeyFrame()), Qt::UniqueConnection);
            m_glMonitor->slotShowEffectScene(sceneType);
        }
    }
    else if (sceneType == MonitorSceneCorners) {
        if (!m_rootItem || m_rootItem->objectName() != "rootcornerscene") {
            m_glMonitor->setSource(QUrl::fromLocalFile(QStandardPaths::locate(QStandardPaths::DataLocation, QStringLiteral("kdenlivemonitorcornerscene.qml"))));
            m_rootItem = m_glMonitor->rootObject();
            QObject::connect(m_rootItem, SIGNAL(addKeyframe()), this, SIGNAL(addKeyframe()), Qt::UniqueConnection);
            QObject::connect(m_rootItem, SIGNAL(seekToKeyframe()), this, SLOT(slotSeekToKeyFrame()), Qt::UniqueConnection);
            m_glMonitor->slotShowEffectScene(sceneType);
        }
    }
    else if (sceneType == MonitorSceneRoto) {
        // TODO
        if (!m_rootItem || m_rootItem->objectName() != "rootcornerscene") {
            m_glMonitor->setSource(QUrl::fromLocalFile(QStandardPaths::locate(QStandardPaths::DataLocation, QStringLiteral("kdenlivemonitorcornerscene.qml"))));
            m_rootItem = m_glMonitor->rootObject();
            QObject::connect(m_rootItem, SIGNAL(addKeyframe()), this, SIGNAL(addKeyframe()), Qt::UniqueConnection);
            QObject::connect(m_rootItem, SIGNAL(seekToKeyframe()), this, SLOT(slotSeekToKeyFrame()), Qt::UniqueConnection);
            m_glMonitor->slotShowEffectScene(sceneType);
        }
    }
    else if (m_rootItem && m_rootItem->objectName() != "root")  {
>>>>>>> fb0a6ffd
        loadMasterQml();
    }
    if (m_sceneVisibilityAction) m_sceneVisibilityAction->setChecked(sceneType != MonitorSceneNone);
}


void Monitor::slotSeekToKeyFrame()
{
    if (m_rootItem && m_rootItem->objectName() == QLatin1String("rooteffectscene")) {
        // Adjust splitter pos
        int kfr = m_rootItem->property("requestedKeyFrame").toInt();
        emit seekToKeyframe(kfr);
    }
}

void Monitor::setUpEffectGeometry(QRect r, QVariantList list)
{
    if (!list.isEmpty()) {
        m_rootItem->setProperty("centerPoints", list);
    }
    if (!r.isEmpty()) m_rootItem->setProperty("framesize", r);
}

QRect Monitor::effectRect() const
{
    return m_rootItem->property("framesize").toRect();
}

QVariantList Monitor::effectPolygon() const
{
    return m_rootItem->property("centerPoints").toList();
}

void Monitor::setEffectKeyframe(bool enable)
{
    m_rootItem->setProperty("iskeyframe", enable);
}

bool Monitor::effectSceneDisplayed(MonitorSceneType effectType)
{
<<<<<<< HEAD
    return m_rootItem->objectName() == QLatin1String("rooteffectscene");
=======
    switch (effectType) {
      case MonitorSceneGeometry:
          return m_rootItem->objectName() == "rooteffectscene";
          break;
      case MonitorSceneCorners:
          return m_rootItem->objectName() == "rootcornerscene";
          break;
      case MonitorSceneRoto:
          return m_rootItem->objectName() == "rootrotoscene";
          break;
      default:
          return m_rootItem->objectName() == "root";
          break;
    }
>>>>>>> fb0a6ffd
}

void Monitor::slotSetVolume(int volume)
{
    KdenliveSettings::setVolume(volume);
    QIcon icon;
    double renderVolume = render->volume();
    render->setVolume((double) volume / 100.0);
    if (renderVolume > 0 && volume > 0) return;
    if (volume == 0) icon = KoIconUtils::themedIcon(QStringLiteral("audio-volume-muted"));
    else icon = KoIconUtils::themedIcon(QStringLiteral("audio-volume-medium"));
    m_audioButton->setIcon(icon);
}

void Monitor::sendFrameForAnalysis(bool analyse)
{
    m_glMonitor->sendFrameForAnalysis = analyse;
}

void Monitor::updateAudioForAnalysis()
{
    m_glMonitor->updateAudioForAnalysis();
}

void Monitor::onFrameDisplayed(const SharedFrame& frame)
{
    int position = frame.get_position();
    seekCursor(position);
    render->checkFrameNumber(position);
    if (m_rootItem && m_rootItem->objectName() == QLatin1String("root")) {
        // we are in main view, show frame
        m_rootItem->setProperty("framenum", QString::number(position));
    }
    if (position >= m_length) {
        m_playAction->setActive(false);
    }
}

AbstractRender *Monitor::abstractRender()
{
    return render;
}

void Monitor::reloadProducer(const QString &id)
{
    if (!m_controller) return;
    if (m_controller->clipId() == id)
        slotOpenClip(m_controller);
}

QString Monitor::getMarkerThumb(GenTime pos)
{
    if (!m_controller) return QString();
    if (!m_controller->getClipHash().isEmpty()) {
	QString url = m_monitorManager->getProjectFolder() + "thumbs/" + m_controller->getClipHash() + '#' + QString::number((int) pos.frames(m_monitorManager->timecode().fps())) + ".png";
        if (QFile::exists(url)) return url;
    }
    return QString();
}

const QString Monitor::projectFolder() const
{
      return m_monitorManager->getProjectFolder();
}

void Monitor::setPalette ( const QPalette & p)
{
    QWidget::setPalette(p);
    if (m_ruler) m_ruler->updatePalette();
}


void Monitor::warningMessage(const QString &text)
{
    m_infoMessage->setMessageType(KMessageWidget::Warning);
    m_infoMessage->setText(text);
    m_infoMessage->setCloseButtonVisible(true);
    m_infoMessage->animatedShow();
    QTimer::singleShot(5000, m_infoMessage, SLOT(animatedHide()));
 
}

void Monitor::slotSwitchCompare(bool enable)
{
    if (m_controller == NULL) {
        m_effectCompare->blockSignals(true);
        m_effectCompare->setChecked(false);
        m_effectCompare->blockSignals(false);
        warningMessage(i18n("Select a clip in project bin to compare effect"));
        return;
    }
    if (!m_controller->hasEffects()) {
        warningMessage(i18n("Clip has no effects"));
    }
    int pos = position().frames(m_monitorManager->timecode().fps());
    if (enable) {
        m_splitEffect = new Mlt::Filter(*profile(), "frei0r.scale0tilt");
        if (m_splitEffect && m_splitEffect->is_valid()) {
            m_splitEffect->set("Clip left", 0.5);
        } else {
            // frei0r.scal0tilt is not available
            warningMessage(i18n("The scal0tilt filter is required for that feature, please install frei0r and restart Kdenlive"));
            return;
        }
        QString splitTransition = KdenliveSettings::gpu_accel() ? "movit.overlay" : "frei0r.cairoblend";
        Mlt::Transition t(*profile(), splitTransition.toUtf8().constData());
        if (!t.is_valid()) {
            delete m_splitEffect;
            warningMessage(i18n("The cairoblend transition is required for that feature, please install frei0r and restart Kdenlive"));
            return;
        }
        Mlt::Producer *original = m_controller->masterProducer();
        Mlt::Tractor trac(*profile());
	Clip clp(*original);
        Mlt::Producer *clone = clp.clone();
	Clip clp2(*clone);
	clp2.deleteEffects();
        trac.set_track(*original, 0);
        trac.set_track(*clone, 1);
        clone->attach(*m_splitEffect);
        trac.plant_transition(t, 0, 1);
	delete clone;
	delete original;
        m_splitProducer = new Mlt::Producer(trac.get_producer());
        render->setProducer(m_splitProducer, pos, isActive());
        m_glMonitor->setSource(QUrl::fromLocalFile(QStandardPaths::locate(QStandardPaths::DataLocation, QStringLiteral("kdenlivemonitorsplit.qml"))));
        m_rootItem = m_glMonitor->rootObject();
        QObject::connect(m_rootItem, SIGNAL(qmlMoveSplit()), this, SLOT(slotAdjustEffectCompare()), Qt::UniqueConnection);
    }
    else if (m_splitEffect) {
        render->setProducer(m_controller->masterProducer(), pos, isActive());
        delete m_splitEffect;
        m_splitProducer = NULL;
        m_splitEffect = NULL;
        loadMasterQml();
    }
    //refreshMonitor();
}

void Monitor::loadMasterQml()
{
    if (!KdenliveSettings::displayMonitorInfo()) {
        // We don't want info overlay
        if (m_rootItem) {
            m_glMonitor->setSource(QUrl());
            m_rootItem = NULL;
        }
        return;
    }
    if ((m_rootItem && m_rootItem->objectName() == QLatin1String("root"))) {
        // Root scene is already active
        return;
    }
    m_glMonitor->setSource(QUrl::fromLocalFile(QStandardPaths::locate(QStandardPaths::DataLocation, QStringLiteral("kdenlivemonitor.qml"))));
    m_glMonitor->slotShowEffectScene(MonitorSceneNone);
    m_rootItem = m_glMonitor->rootObject();
}

void Monitor::slotAdjustEffectCompare()
{
    QRect r = m_glMonitor->rect();
    double percent = 0.5;
    if (m_rootItem && m_rootItem->objectName() == QLatin1String("rootsplit")) {
        // Adjust splitter pos
        percent = (m_rootItem->property("splitterPos").toInt() - r.left()) / (double) r.width();
        // Store real frame percentage for resize events
        m_rootItem->setProperty("realpercent", percent);
    }
    if (m_splitEffect) m_splitEffect->set("Clip left", percent);
    render->refreshIfActive();
}

ProfileInfo Monitor::profileInfo() const
{
    ProfileInfo info;
    info.profileSize = QSize(render->frameRenderWidth(), render->renderHeight());
    info.profileFps = render->fps();
    return info;
}

Mlt::Profile *Monitor::profile()
{
    return m_glMonitor->profile();
}

void Monitor::slotSwitchRec(bool enable)
{
    if (!m_recManager) return;
    if (enable) {
        m_toolbar->setVisible(false);
        m_recManager->toolbar()->setVisible(true);
    }
    else if (m_recManager->toolbar()->isVisible()) {
        m_recManager->stop();
        m_toolbar->setVisible(true);
	emit refreshCurrentClip();
    }
}

bool Monitor::startCapture(const QString &params, const QString &path, Mlt::Producer *p)
{
    m_controller = NULL;
    if (render->updateProducer(p)) {
        m_glMonitor->reconfigureMulti(params, path, p->profile());
        return true;
    } else return false;
}

bool Monitor::stopCapture()
{
    m_glMonitor->stopCapture();
    slotOpenClip(NULL);
    m_glMonitor->reconfigure(profile());
    return true;
}

<|MERGE_RESOLUTION|>--- conflicted
+++ resolved
@@ -1312,31 +1312,15 @@
 void Monitor::slotEnableEffectScene(bool enable)
 {
     KdenliveSettings::setShowOnMonitorScene(enable);
-<<<<<<< HEAD
-    bool isDisplayed = m_rootItem && m_rootItem->objectName() == QLatin1String("rooteffectscene");
-    if (enable == isDisplayed) return;
-    slotShowEffectScene(enable);
-=======
     MonitorSceneType sceneType = enable ? m_lastMonitorSceneType : MonitorSceneNone;
     slotShowEffectScene(sceneType, true);
     if (enable) {
         emit renderPosition(render->seekFramePosition());
     }
->>>>>>> fb0a6ffd
 }
 
 void Monitor::slotShowEffectScene(MonitorSceneType sceneType, bool temporary)
 {
-<<<<<<< HEAD
-    if (show && (!m_rootItem || m_rootItem->objectName() != QLatin1String("rooteffectscene"))) {
-        m_glMonitor->setSource(QUrl::fromLocalFile(QStandardPaths::locate(QStandardPaths::DataLocation, QStringLiteral("kdenlivemonitoreffectscene.qml"))));
-        m_rootItem = m_glMonitor->rootObject();
-        QObject::connect(m_rootItem, SIGNAL(addKeyframe()), this, SIGNAL(addKeyframe()), Qt::UniqueConnection);
-        QObject::connect(m_rootItem, SIGNAL(seekToKeyframe()), this, SLOT(slotSeekToKeyFrame()), Qt::UniqueConnection);
-        m_glMonitor->slotShowEffectScene();
-    }
-    else if (m_rootItem && m_rootItem->objectName() == QLatin1String("rooteffectscene"))  {
-=======
     if (!temporary) m_lastMonitorSceneType = sceneType;
     if (sceneType == MonitorSceneGeometry) {
         if (!m_rootItem || m_rootItem->objectName() != "rooteffectscene") {
@@ -1367,7 +1351,6 @@
         }
     }
     else if (m_rootItem && m_rootItem->objectName() != "root")  {
->>>>>>> fb0a6ffd
         loadMasterQml();
     }
     if (m_sceneVisibilityAction) m_sceneVisibilityAction->setChecked(sceneType != MonitorSceneNone);
@@ -1408,9 +1391,6 @@
 
 bool Monitor::effectSceneDisplayed(MonitorSceneType effectType)
 {
-<<<<<<< HEAD
-    return m_rootItem->objectName() == QLatin1String("rooteffectscene");
-=======
     switch (effectType) {
       case MonitorSceneGeometry:
           return m_rootItem->objectName() == "rooteffectscene";
@@ -1425,7 +1405,6 @@
           return m_rootItem->objectName() == "root";
           break;
     }
->>>>>>> fb0a6ffd
 }
 
 void Monitor::slotSetVolume(int volume)
