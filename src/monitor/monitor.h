--- conflicted
+++ resolved
@@ -154,17 +154,12 @@
     void activateSplit();
     /** @brief Clear monitor display **/
     void clearDisplay();
-<<<<<<< HEAD
     void setProducer(Mlt::Producer *producer);
     /** @brief Returns current monitor's duration in frames **/
     int duration() const;
     void reconfigure();
-=======
-    /** @brief Seeks timeline without refreshing if monitor is not active **/
-    void silentSeek(int pos);
-    /** @brief Save monitor frame as image, and add image to current project if addToProject is set to true*/
+    /** @brief Saves current monitor frame to an image file, and add it to project if addToProject is set to true **/
     void slotExtractCurrentFrame(QString frameName = QString(), bool addToProject = false);
->>>>>>> f863490f
 
 protected:
     void mousePressEvent(QMouseEvent *event) override;
@@ -246,14 +241,7 @@
     void buildSplitEffect(Mlt::Producer *original, int pos);
 
 private slots:
-<<<<<<< HEAD
     Q_DECL_DEPRECATED void seekCursor(int pos);
-    void slotExtractCurrentFrame(QString frameName = QString(), bool addToProject = false);
-    void slotExtractCurrentFrameToProject();
-=======
-    void seekCursor(int pos);
-    void rendererStopped(int pos);
->>>>>>> f863490f
     void slotSetThumbFrame();
     void slotSaveZone();
     void slotSeek();
