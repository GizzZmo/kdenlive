--- conflicted
+++ resolved
@@ -223,12 +223,7 @@
                 anchors {
                     right: parent.right
                     bottom: parent.bottom
-<<<<<<< HEAD
-                    bottomMargin: (audioThumb.stateVisible && !audioThumb.isAudioClip) ? audioThumb.height : 0
-                    rightMargin: 4
-=======
                     bottomMargin: (audioThumb.stateVisible && !audioThumb.isAudioClip && audioThumb.visible) ? audioThumb.height : 0
->>>>>>> 4cc8006f
                 }
             }
             Label {
@@ -239,24 +234,14 @@
                 color: "#ffffff"
                 padding: 2
                 background: Rectangle {
-<<<<<<< HEAD
-                    color: root.dropped ? "#99ff0000" : "#66000000"
-                }
-                text: i18n("%1 fps", root.fps)
-=======
                     color: root.dropped ? "#99ff0000" : "#66004400"
                 }
                 text: i18n("%1fps", root.fps)
->>>>>>> 4cc8006f
                 visible: root.showFps
                 anchors {
                     right: timecode.visible ? timecode.left : parent.right
                     bottom: parent.bottom
                     bottomMargin: (audioThumb.stateVisible && !audioThumb.isAudioClip) ? audioThumb.height : 0
-<<<<<<< HEAD
-                    rightMargin: timecode.visible ? 0 : 4
-=======
->>>>>>> 4cc8006f
                 }
             }
             Label {
