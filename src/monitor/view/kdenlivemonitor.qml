import QtQuick.Controls 2.4
import QtQuick.Window 2.2
import Kdenlive.Controls 1.0
import QtQuick 2.11

Item {
    id: root
    objectName: "root"

    SystemPalette { id: activePalette }

    // default size, but scalable by user
    height: 300; width: 400
    property string markerText
    property point profile: controller.profile
    property double zoom
    property double scalex
    property double scaley
    property bool dropped: false
    property string fps: '-'
    property bool showMarkers: false
    property bool showTimecode: false
    property bool showFps: false
    property bool showSafezone: false
    property bool showAudiothumb: false
    property real baseUnit: fontMetrics.font.pixelSize * 0.8
    property int duration: 300
    property int mouseRulerPos: 0
    property double frameSize: 10
    property double timeScale: 1
    property int overlayType: controller.overlayType
    property color overlayColor: 'cyan'
    property bool isClipMonitor: false

    FontMetrics {
        id: fontMetrics
        font: fixedFont
    }

    signal editCurrentMarker()
    signal toolBarChanged(bool doAccept)

    onDurationChanged: {
        clipMonitorRuler.updateRuler()
    }

    onWidthChanged: {
        clipMonitorRuler.updateRuler()
    }
    function updatePalette() {
        clipMonitorRuler.forceRepaint()
    }

    function switchOverlay() {
        if (controller.overlayType >= 5) {
            controller.overlayType = 0
        } else {
            controller.overlayType = controller.overlayType + 1;
        }
        root.overlayType = controller.overlayType
    }
    MouseArea {
        id: barOverArea
        hoverEnabled: true
        acceptedButtons: Qt.NoButton
        anchors.fill: parent
    }
    SceneToolBar {
        id: sceneToolBar
        barContainsMouse: sceneToolBar.rightSide ? barOverArea.mouseX >= x - 10 : barOverArea.mouseX < x + width + 10
        onBarContainsMouseChanged: {
            sceneToolBar.opacity = 1
            sceneToolBar.visible = sceneToolBar.barContainsMouse
        }
        anchors {
            right: parent.right
            top: parent.top
            topMargin: 4
            rightMargin: 4
            leftMargin: 4
        }
    }

    Item {
        height: root.height - controller.rulerHeight
        width: root.width
        Item {
            id: frame
            objectName: "referenceframe"
            width: root.profile.x * root.scalex
            height: root.profile.y * root.scaley
            anchors.centerIn: parent

            Loader {
                anchors.fill: parent
                source: {
                    switch(root.overlayType)
                    {
                        case 0:
                            return '';
                        case 1:
                            return "OverlayStandard.qml";
                        case 2:
                            return "OverlayMinimal.qml";
                        case 3:
                            return "OverlayCenter.qml";
                        case 4:
                            return "OverlayCenterDiagonal.qml";
                        case 5:
                            return "OverlayThirds.qml";
                    }
                }
            }
        }
        Item {
            id: monitorOverlay
            anchors.fill: parent

            Label {
                id: timecode
                font.family: fontMetrics.font.family
                font.pointSize: 1.5 * fontMetrics.font.pointSize
                objectName: "timecode"
                color: "#ffffff"
                padding: 2
                background: Rectangle {
                    color: "#66000000"
                }
                text: controller.toTimecode(controller.position)
                visible: root.showTimecode
                anchors {
                    right: parent.right
                    bottom: parent.bottom
                }
            }
            Label {
                id: fpsdropped
                font.family: fontMetrics.font.family
                font.pointSize: 1.5 * fontMetrics.font.pointSize
                objectName: "fpsdropped"
                color: "#ffffff"
                padding: 2
                background: Rectangle {
<<<<<<< HEAD
                    color: root.dropped ? "#99ff0000" : "#66000000"
                }
                text: i18n("%1 fps", root.fps)
=======
                    color: root.dropped ? "#99ff0000" : "#66004400"
                }
                text: i18n("%1fps", root.fps)
>>>>>>> 4cc8006f
                visible: root.showFps
                anchors {
                    right: timecode.visible ? timecode.left : parent.right
                    bottom: parent.bottom
<<<<<<< HEAD
                    rightMargin: timecode.visible ? 0 : 4
=======
>>>>>>> 4cc8006f
                }
            }
            Label {
                id: inPoint
                font: fixedFont
                anchors {
                    left: parent.left
                    bottom: parent.bottom
                }
                visible: root.showMarkers && controller.position == controller.zoneIn
                text: i18n("In Point")
                color: "white"
                background: Rectangle {
                    color: "#228b22"
                }
                padding: 5
                horizontalAlignment: TextInput.AlignHCenter
            }
            Label {
                id: outPoint
                font: fixedFont
                anchors {
                    left: inPoint.visible ? inPoint.right : parent.left
                    bottom: parent.bottom
                }
                visible: root.showMarkers && controller.position + 1 == controller.zoneOut
                text: i18n("Out Point")
                color: "white"
                background: Rectangle {
                    color: "#ff4500"
                }
                padding: 5
                horizontalAlignment: TextInput.AlignHCenter
            }
            TextField {
                id: marker
                font: fixedFont
                objectName: "markertext"
                activeFocusOnPress: true
                onEditingFinished: {
                    root.markerText = marker.displayText
                    marker.focus = false
                    root.editCurrentMarker()
                }
                anchors {
                    left: outPoint.visible ? outPoint.right : inPoint.visible ? inPoint.right : parent.left
                    bottom: parent.bottom
                }
                visible: root.showMarkers && text != ""
                text: controller.markerComment
                height: inPoint.height
                width: fontMetrics.boundingRect(displayText).width + 10
                horizontalAlignment: displayText == text ? TextInput.AlignHCenter : TextInput.AlignLeft
                background: Rectangle {
                        color: "#990000ff"
                }
                color: "#ffffff"
                padding: 0
                maximumLength: 25
            }
        }
    }
    MonitorRuler {
        id: clipMonitorRuler
        anchors {
            left: root.left
            right: root.right
            bottom: root.bottom
        }
        height: controller.rulerHeight
    }
}<|MERGE_RESOLUTION|>--- conflicted
+++ resolved
@@ -141,23 +141,13 @@
                 color: "#ffffff"
                 padding: 2
                 background: Rectangle {
-<<<<<<< HEAD
-                    color: root.dropped ? "#99ff0000" : "#66000000"
-                }
-                text: i18n("%1 fps", root.fps)
-=======
                     color: root.dropped ? "#99ff0000" : "#66004400"
                 }
                 text: i18n("%1fps", root.fps)
->>>>>>> 4cc8006f
                 visible: root.showFps
                 anchors {
                     right: timecode.visible ? timecode.left : parent.right
                     bottom: parent.bottom
-<<<<<<< HEAD
-                    rightMargin: timecode.visible ? 0 : 4
-=======
->>>>>>> 4cc8006f
                 }
             }
             Label {
