/***************************************************************************
 *   Copyright (C) 2015 by Jean-Baptiste Mardelle (jb@kdenlive.org)        *
 *   This file is part of Kdenlive. See www.kdenlive.org.                  *
 *                                                                         *
 *   This program is free software; you can redistribute it and/or         *
 *   modify it under the terms of the GNU General Public License as        *
 *   published by the Free Software Foundation; either version 2 of        *
 *   the License or (at your option) version 3 or any later version        *
 *   accepted by the membership of KDE e.V. (or its successor approved     *
 *   by the membership of KDE e.V.), which shall act as a proxy            *
 *   defined in Section 14 of version 3 of the license.                    *
 *                                                                         *
 *   This program is distributed in the hope that it will be useful,       *
 *   but WITHOUT ANY WARRANTY; without even the implied warranty of        *
 *   MERCHANTABILITY or FITNESS FOR A PARTICULAR PURPOSE.  See the         *
 *   GNU General Public License for more details.                          *
 *                                                                         *
 *   You should have received a copy of the GNU General Public License     *
 *   along with this program.  If not, see <http://www.gnu.org/licenses/>. *
 ***************************************************************************/

#include "recmanager.h"
#include "monitor.h"
#include "kdenlivesettings.h"
#include "capture/mltdevicecapture.h"
#include "capture/managecapturesdialog.h"
#include "dialogs/profilesdialog.h"
#include "utils/KoIconUtils.h"

#include <QDebug>
#include "klocalizedstring.h"

#include <QComboBox>
#include <QToolBar>
#include <QDesktopWidget>
#include <QStandardPaths>
#include <QIcon>
#include <QDir>
#include <QFile>

RecManager::RecManager(Monitor *parent) :
    QObject(parent)
    , m_monitor(parent)
    , m_captureProcess(NULL)
    , m_recToolbar(new QToolBar(parent))
    , m_screenCombo(NULL)
{
<<<<<<< HEAD
    m_playAction = m_recToolbar->addAction(KoIconUtils::themedIcon("media-playback-start"), i18n("Preview"));
=======
    Q_UNUSED(iconSize)
    //m_recToolbar->setIconSize(QSize(iconSize, iconSize));
    m_playAction = m_recToolbar->addAction(QIcon::fromTheme("media-playback-start"), i18n("Preview"));
>>>>>>> 558e9998
    m_playAction->setCheckable(true);
    connect(m_playAction, &QAction::toggled, this, &RecManager::slotPreview);

    m_recAction = m_recToolbar->addAction(KoIconUtils::themedIcon("media-record"), i18n("Record"));
    m_recAction->setCheckable(true);
    connect(m_recAction, &QAction::toggled, this, &RecManager::slotRecord);
    
    m_recVideo = new QCheckBox(i18n("Video"));
    m_recAudio = new QCheckBox(i18n("Audio"));
    m_recToolbar->addWidget(m_recVideo);
    m_recToolbar->addWidget(m_recAudio);
    m_recAudio->setChecked(KdenliveSettings::v4l_captureaudio());
    m_recVideo->setChecked(KdenliveSettings::v4l_capturevideo());

    // Check number of monitors for FFmpeg screen capture
    int screens = QApplication::desktop()->screenCount();
    if (screens > 1) {
        m_screenCombo = new QComboBox(parent);
        for (int ix = 0; ix < screens; ix++) {
            m_screenCombo->addItem(i18n("Monitor %1", ix));
        }
        m_recToolbar->addWidget(m_screenCombo);
        // Update screen grab monitor choice in case we changed from fullscreen
        m_screenCombo->setEnabled(KdenliveSettings::grab_capture_type() == 0);
    }
    QWidget *spacer = new QWidget(parent);
    spacer->setSizePolicy(QSizePolicy::MinimumExpanding, QSizePolicy::Preferred);
    m_recToolbar->addWidget(spacer);
    m_device_selector = new QComboBox(parent);
    //TODO: re-implement firewire / decklink capture
    //m_device_selector->addItems(QStringList() << i18n("Firewire") << i18n("Webcam") << i18n("Screen Grab") << i18n("Blackmagic Decklink"));
    m_device_selector->addItem(i18n("Webcam"), Video4Linux); 
    m_device_selector->addItem(i18n("Screen Grab"), ScreenGrab);
    int selectedCapture = m_device_selector->findData(KdenliveSettings::defaultcapture());
    if (selectedCapture > -1) m_device_selector->setCurrentIndex(selectedCapture);
    connect(m_device_selector, SIGNAL(currentIndexChanged(int)), this, SLOT(slotVideoDeviceChanged(int)));
    m_recToolbar->addWidget(m_device_selector);
    QAction *configureRec = m_recToolbar->addAction(KoIconUtils::themedIcon("configure"), i18n("Configure Recording"));
    connect(configureRec, &QAction::triggered, this, &RecManager::showRecConfig);
    m_recToolbar->addSeparator();
    m_switchRec = m_recToolbar->addAction(KoIconUtils::themedIcon("list-add"), i18n("Show Record Control"));
    m_switchRec->setCheckable(true);
    connect(m_switchRec, &QAction::toggled, m_monitor, &Monitor::slotSwitchRec);
    m_recToolbar->setVisible(false);
    slotVideoDeviceChanged();
}

RecManager::~RecManager()
{
}

void RecManager::showRecConfig()
{
    m_monitor->showConfigDialog(4, m_device_selector->currentData().toInt());
}

QToolBar *RecManager::toolbar() const
{
    return m_recToolbar;
}

QAction *RecManager::switchAction() const
{
    return m_switchRec;
}

void RecManager::stopCapture()
{
    if (m_captureProcess) {
        slotRecord(false);
    }
}

void RecManager::stop()
{
    if (m_captureProcess) {
        // Don't stop screen rec when hiding rec toolbar
    }
    else {
        stopCapture();
        m_switchRec->setChecked(false);
    }
    toolbar()->setVisible(false); 
}


void RecManager::slotRecord(bool record)
{
    if (m_device_selector->currentData().toInt() == Video4Linux) {
	if (record) {
	    QDir captureFolder;
 	    if (KdenliveSettings::capturetoprojectfolder()) captureFolder = QDir(m_monitor->projectFolder());
	    else captureFolder = QDir(KdenliveSettings::capturefolder());
	    QString extension;
	    if (!m_recVideo->isChecked()) extension = "wav";
            else extension = KdenliveSettings::v4l_extension();
	    QString path = captureFolder.absoluteFilePath("capture0000." + extension);
	    int i = 1;
	    while (QFile::exists(path)) {
		QString num = QString::number(i).rightJustified(4, '0', false);
		path = captureFolder.absoluteFilePath("capture" + num + '.' + extension);
		++i;
	    }
	     
	    QString v4lparameters = KdenliveSettings::v4l_parameters();

            // TODO: when recording audio only, allow param configuration?
            if (!m_recVideo->isChecked()) {
		  v4lparameters.clear();
		  
	    }

            // Add alsa audio capture
            if (!m_recAudio->isChecked()) {
                // if we do not want audio, make sure that we don't have audio encoding parameters
                // this is required otherwise the MLT avformat consumer will not close properly
                if (v4lparameters.contains("acodec")) {
                    QString endParam = v4lparameters.section("acodec", 1);
                    int vcodec = endParam.indexOf(" vcodec");
                    int format = endParam.indexOf(" f=");
                    int cutPosition = -1;
                    if (vcodec > -1) {
                        if (format  > -1) {
                            cutPosition = qMin(vcodec, format);
                        }
                        else cutPosition = vcodec;
                    }
                    else if (format  > -1) {
                        cutPosition = format;
                    }
                    else {
                        // nothing interesting in end params
                        endParam.clear();
                    }
                    if (cutPosition > -1) {
                        endParam.remove(0, cutPosition);
                    }
                    v4lparameters = QString(v4lparameters.section("acodec", 0, 0) + "an=1 " + endParam).simplified();
                }
            }
            Mlt::Producer *prod = createV4lProducer();
            if (prod && prod->is_valid()) {
                m_monitor->startCapture(v4lparameters, path, prod);
                m_captureFile = QUrl::fromLocalFile(path);
            }
            else {
                m_recAction->blockSignals(true);
                m_recAction->setChecked(false);
                m_recAction->blockSignals(false);
                emit warningMessage(i18n("Capture crashed, please check your parameters"));
            }
	}
	else {
	    m_monitor->stopCapture();
	    emit addClipToProject(m_captureFile);
	}
	return;
    }
     if (!record) {
        if (!m_captureProcess) return;
        m_captureProcess->terminate();
        QTimer::singleShot(1500, m_captureProcess, SLOT(kill()));
        return;
    }   
    if (m_captureProcess) return;
    m_recError.clear();
    m_captureProcess = new QProcess;
    connect(m_captureProcess, &QProcess::stateChanged, this, &RecManager::slotProcessStatus);
    connect(m_captureProcess, &QProcess::readyReadStandardError, this, &RecManager::slotReadProcessInfo);

    QString extension = KdenliveSettings::grab_extension();
    QDir captureFolder;
    if (KdenliveSettings::capturetoprojectfolder()) captureFolder = QDir(m_monitor->projectFolder());
    else captureFolder = QDir(KdenliveSettings::capturefolder());

    QString path = captureFolder.absoluteFilePath("capture0000." + extension);
    int i = 1;
    while (QFile::exists(path)) {
        QString num = QString::number(i).rightJustified(4, '0', false);
        path = captureFolder.absoluteFilePath("capture" + num + '.' + extension);
        ++i;
    }
    m_captureFile = QUrl(path);
    QString args;
    QString captureSize;
    int screen = -1;
    if (m_screenCombo) {
        // Multi monitor setup, capture monitor selected by user
        screen = m_screenCombo->currentIndex();
    }
    QRect screenSize = QApplication::desktop()->screenGeometry(screen);
    QStringList captureArgs;
    captureArgs << "-f" << "x11grab";
    if (KdenliveSettings::grab_follow_mouse()) captureArgs << "-follow_mouse" << "centered";
    if (!KdenliveSettings::grab_hide_frame()) captureArgs << "-show_region" << "1";
    captureSize = ":0.0";
    if (KdenliveSettings::grab_capture_type() == 0) {
        // Full screen capture
        captureArgs << "-s" << QString::number(screenSize.width()) + 'x' + QString::number(screenSize.height());
        captureSize.append('+' + QString::number(screenSize.left()) + '.' + QString::number(screenSize.top()));
    } else {
        // Region capture
        captureArgs << "-s" << QString::number(KdenliveSettings::grab_width()) + 'x' + QString::number(KdenliveSettings::grab_height());
        captureSize.append('+' + QString::number(KdenliveSettings::grab_offsetx()) + '.' + QString::number(KdenliveSettings::grab_offsetx()));
    }
    // fps
    captureArgs << "-r" << QString::number(KdenliveSettings::grab_fps());
    if (KdenliveSettings::grab_hide_mouse()) captureSize.append("+nomouse");
    captureArgs << "-i" << captureSize;
    if (!KdenliveSettings::grab_parameters().simplified().isEmpty())
    captureArgs << KdenliveSettings::grab_parameters().simplified().split(' ');
    captureArgs << path;

    m_captureProcess->start(KdenliveSettings::ffmpegpath(), captureArgs);
    if (!m_captureProcess->waitForStarted()) {
        // Problem launching capture app
        emit warningMessage(i18n("Failed to start the capture application:\n%1", KdenliveSettings::ffmpegpath()));
        //delete m_captureProcess;
    }
}


void RecManager::slotProcessStatus(QProcess::ProcessState status)
{
    if (status == QProcess::NotRunning) {
        m_recAction->setEnabled(true);
        m_recAction->setChecked(false);
        m_device_selector->setEnabled(true);
        if (m_captureProcess) {
            if (m_captureProcess->exitStatus() == QProcess::CrashExit) {
                emit warningMessage(i18n("Capture crashed, please check your parameters"));
            } else {
                if (true) {
                    int code = m_captureProcess->exitCode();
                    if (code != 0 && code != 255) {
                        emit warningMessage(i18n("Capture crashed, please check your parameters"));
                    }
                    else {
                        // Capture successfull, add clip to project
                        emit addClipToProject(m_captureFile);
                    }
                }
            }
        }
        delete m_captureProcess;
        m_captureProcess = NULL;
    }
}

void RecManager::slotReadProcessInfo()
{
    QString data = m_captureProcess->readAllStandardError().simplified();
    m_recError.append(data + '\n');
}


void RecManager::slotVideoDeviceChanged(int)
{
    int currentItem = m_device_selector->currentData().toInt();
    KdenliveSettings::setDefaultcapture(currentItem);
    switch (currentItem) {
      case Video4Linux:
        m_playAction->setEnabled(true);
        break;
      case BlackMagic:
        m_playAction->setEnabled(false);
        break;
      default:
        m_playAction->setEnabled(false);
        break;
    }
    /*
    m_previewSettings->setEnabled(ix == Video4Linux || ix == BlackMagic);
    control_frame->setVisible(ix == Video4Linux);
    monitor_box->setVisible(ix == ScreenBag && monitor_box->count() > 0);
    m_playAction->setVisible(ix != ScreenBag);
    m_fwdAction->setVisible(ix == Firewire);
    m_discAction->setVisible(ix == Firewire);
    m_rewAction->setVisible(ix == Firewire);
    m_recAction->setEnabled(ix != Firewire);
    m_logger.setVisible(ix == BlackMagic);
    if (m_captureDevice) {
        // MLT capture still running, abort
        m_monitorManager->clearScopeSource();
        m_captureDevice->stop();
        delete m_captureDevice;
        m_captureDevice = NULL;
    }

    // The m_videoBox container has to be shown once before the MLT consumer is build, or preview will fail
    switch (ix) {
    case ScreenBag:
    }
    */
}

Mlt::Producer *RecManager::createV4lProducer()
{
    QString profilePath = QStandardPaths::writableLocation(QStandardPaths::DataLocation) + "/profiles/video4linux";
    Mlt::Profile *vidProfile = new Mlt::Profile(profilePath.toUtf8().constData());
    Mlt::Producer *prod = NULL;
    if (m_recVideo->isChecked()) {
	prod = new Mlt::Producer(*vidProfile, QString("video4linux2:%1").arg(KdenliveSettings::video4vdevice()).toUtf8().constData());
        if (!prod || !prod->is_valid()) return NULL;
	prod->set("width", vidProfile->width());
	prod->set("height", vidProfile->height());
	prod->set("framerate", vidProfile->fps());
	/*p->set("standard", ui->v4lStandardCombo->currentText().toLatin1().constData());
	p->set("channel", ui->v4lChannelSpinBox->value());
	p->set("audio_ix", ui->v4lAudioComboBox->currentIndex());*/
	prod->set("force_seekable", 0);
    }
    if (m_recAudio->isChecked()) {
	// Add audio track
	Mlt::Producer* audio = new Mlt::Producer(*vidProfile, QString("alsa:%1?channels=%2").arg(KdenliveSettings::v4l_alsadevicename()).arg(KdenliveSettings::alsachannels()).toUtf8().constData());
        if (!prod || !prod->is_valid()) return NULL;
	audio->set("mlt_service", "avformat-novalidate");
	audio->set("audio_index", 0);
	audio->set("video_index", -1);
	if (prod) {
	    Mlt::Tractor* tractor = new Mlt::Tractor(*vidProfile);
	    tractor->set_track(*prod, 0);
	    delete prod;
	    tractor->set_track(*audio, 1);
	    delete audio;
	    prod = new Mlt::Producer(tractor->get_producer());
	    delete tractor;
	}
    }
    return prod;
}


void RecManager::slotPreview(bool preview)
{
    if (m_device_selector->currentData().toInt() == Video4Linux) {
	if (preview) {
	    Mlt::Producer *prod = createV4lProducer();
            if (prod && prod->is_valid()) {
                m_monitor->updateClipProducer(prod);
            }
            else emit warningMessage(i18n("Capture crashed, please check your parameters"));
	}
	else {
	    m_monitor->slotOpenClip(NULL);
	}
    }

     /*   
        buildMltDevice(path);
        
        bool isXml;
        producer = getV4lXmlPlaylist(profile, &isXml);

        //producer = QString("avformat-novalidate:video4linux2:%1?width:%2&height:%3&frame_rate:%4").arg(KdenliveSettings::video4vdevice()).arg(profile.width).arg(profile.height).arg((double) profile.frame_rate_num / profile.frame_rate_den);
        if (!m_captureDevice->slotStartPreview(producer, isXml)) {
            // v4l capture failed to start
            video_frame->setText(i18n("Failed to start Video4Linux,\ncheck your parameters..."));

        } else {
            m_playAction->setEnabled(false);
            m_stopAction->setEnabled(true);
            m_isPlaying = true;
        }
    }*/
}
<|MERGE_RESOLUTION|>--- conflicted
+++ resolved
@@ -45,13 +45,7 @@
     , m_recToolbar(new QToolBar(parent))
     , m_screenCombo(NULL)
 {
-<<<<<<< HEAD
     m_playAction = m_recToolbar->addAction(KoIconUtils::themedIcon("media-playback-start"), i18n("Preview"));
-=======
-    Q_UNUSED(iconSize)
-    //m_recToolbar->setIconSize(QSize(iconSize, iconSize));
-    m_playAction = m_recToolbar->addAction(QIcon::fromTheme("media-playback-start"), i18n("Preview"));
->>>>>>> 558e9998
     m_playAction->setCheckable(true);
     connect(m_playAction, &QAction::toggled, this, &RecManager::slotPreview);
 
