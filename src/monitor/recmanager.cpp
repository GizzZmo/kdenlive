/***************************************************************************
 *   Copyright (C) 2015 by Jean-Baptiste Mardelle (jb@kdenlive.org)        *
 *   This file is part of Kdenlive. See www.kdenlive.org.                  *
 *                                                                         *
 *   This program is free software; you can redistribute it and/or         *
 *   modify it under the terms of the GNU General Public License as        *
 *   published by the Free Software Foundation; either version 2 of        *
 *   the License or (at your option) version 3 or any later version        *
 *   accepted by the membership of KDE e.V. (or its successor approved     *
 *   by the membership of KDE e.V.), which shall act as a proxy            *
 *   defined in Section 14 of version 3 of the license.                    *
 *                                                                         *
 *   This program is distributed in the hope that it will be useful,       *
 *   but WITHOUT ANY WARRANTY; without even the implied warranty of        *
 *   MERCHANTABILITY or FITNESS FOR A PARTICULAR PURPOSE.  See the         *
 *   GNU General Public License for more details.                          *
 *                                                                         *
 *   You should have received a copy of the GNU General Public License     *
 *   along with this program.  If not, see <http://www.gnu.org/licenses/>. *
 ***************************************************************************/

#include "recmanager.h"
#include "monitor.h"
#include "kdenlivesettings.h"
#include "capture/mltdevicecapture.h"
#include "capture/managecapturesdialog.h"
#include "dialogs/profilesdialog.h"

#include <QDebug>
#include "klocalizedstring.h"

#include <QComboBox>
#include <QToolBar>
#include <QDesktopWidget>
#include <QStandardPaths>
#include <QIcon>
#include <QDir>
#include <QFile>

RecManager::RecManager(int iconSize, Monitor *parent) :
    QObject(parent)
    , m_monitor(parent)
    , m_captureProcess(NULL)
    , m_recToolbar(new QToolBar(parent))
    , m_screenCombo(NULL)
{
    m_recToolbar->setIconSize(QSize(iconSize, iconSize));
    m_playAction = m_recToolbar->addAction(QIcon::fromTheme("media-playback-start"), i18n("Preview"));
    m_playAction->setCheckable(true);
    connect(m_playAction, &QAction::toggled, this, &RecManager::slotPreview);

    m_recAction = m_recToolbar->addAction(QIcon::fromTheme("media-record"), i18n("Record"));
    m_recAction->setCheckable(true);
    connect(m_recAction, &QAction::toggled, this, &RecManager::slotRecord);
    
    m_recVideo = new QCheckBox(i18n("Video"));
    m_recAudio = new QCheckBox(i18n("Audio"));
    m_recToolbar->addWidget(m_recVideo);
    m_recToolbar->addWidget(m_recAudio);
    m_recAudio->setChecked(KdenliveSettings::v4l_captureaudio());
    m_recVideo->setChecked(KdenliveSettings::v4l_capturevideo());

    // Check number of monitors for FFmpeg screen capture
    int screens = QApplication::desktop()->screenCount();
    if (screens > 1) {
        m_screenCombo = new QComboBox(parent);
        for (int ix = 0; ix < screens; ix++) {
            m_screenCombo->addItem(i18n("Monitor %1", ix));
        }
        m_recToolbar->addWidget(m_screenCombo);
        // Update screen grab monitor choice in case we changed from fullscreen
        m_screenCombo->setEnabled(KdenliveSettings::grab_capture_type() == 0);
    }
    QWidget *spacer = new QWidget(parent);
    spacer->setSizePolicy(QSizePolicy::MinimumExpanding, QSizePolicy::Preferred);
    m_recToolbar->addWidget(spacer);
    m_device_selector = new QComboBox(parent);
    //TODO: re-implement firewire / decklink capture
    //m_device_selector->addItems(QStringList() << i18n("Firewire") << i18n("Webcam") << i18n("Screen Grab") << i18n("Blackmagic Decklink"));
    m_device_selector->addItem(i18n("Webcam"), Video4Linux); 
    m_device_selector->addItem(i18n("Screen Grab"), ScreenGrab);
<<<<<<< HEAD
    m_device_selector->setCurrentIndex(m_device_selector->findData(KdenliveSettings::defaultcapture()));
=======
    int selectedCapture = m_device_selector->findData(KdenliveSettings::defaultcapture());
    if (selectedCapture > -1) m_device_selector->setCurrentIndex(selectedCapture);
>>>>>>> 428dbbb5
    connect(m_device_selector, SIGNAL(currentIndexChanged(int)), this, SLOT(slotVideoDeviceChanged(int)));
    m_recToolbar->addWidget(m_device_selector);
    QAction *configureRec = m_recToolbar->addAction(QIcon::fromTheme("configure"), i18n("Configure Recording"));
    connect(configureRec, &QAction::triggered, this, &RecManager::showRecConfig);
    m_recToolbar->addSeparator();
    m_switchRec = m_recToolbar->addAction(QIcon::fromTheme("list-add"), i18n("Show Record Control"));
    m_switchRec->setCheckable(true);
    connect(m_switchRec, &QAction::toggled, m_monitor, &Monitor::slotSwitchRec);
    m_recToolbar->setVisible(false);
    slotVideoDeviceChanged();
}

RecManager::~RecManager()
{
}

void RecManager::showRecConfig()
{
    m_monitor->showConfigDialog(4, m_device_selector->currentData().toInt());
}

QToolBar *RecManager::toolbar() const
{
    return m_recToolbar;
}

QAction *RecManager::switchAction() const
{
    return m_switchRec;
}

void RecManager::stopCapture()
{
    if (m_captureProcess) {
        slotRecord(false);
    }
}

void RecManager::stop()
{
<<<<<<< HEAD
      stopCapture();
      toolbar()->setVisible(false); 
      m_switchRec->setChecked(false);
=======
    if (m_captureProcess) {
        // Don't stop screen rec when hiding rec toolbar
    }
    else {
        stopCapture();
        m_switchRec->setChecked(false);
    }
    toolbar()->setVisible(false); 
>>>>>>> 428dbbb5
}


void RecManager::slotRecord(bool record)
{
    if (m_device_selector->currentData().toInt() == Video4Linux) {
	if (record) {
	    QDir captureFolder;
	    if (KdenliveSettings::capturetoprojectfolder()) captureFolder = QDir(m_monitor->projectFolder());
	    else captureFolder = QDir(KdenliveSettings::capturefolder());
	    QString extension;
	    if (!m_recVideo->isChecked()) extension = "wav";
            else extension = KdenliveSettings::v4l_extension();
	    QString path = captureFolder.absoluteFilePath("capture0000." + extension);
	    int i = 1;
	    while (QFile::exists(path)) {
		QString num = QString::number(i).rightJustified(4, '0', false);
		path = captureFolder.absoluteFilePath("capture" + num + '.' + extension);
		++i;
	    }
	     
	    QString v4lparameters = KdenliveSettings::v4l_parameters();

            // TODO: when recording audio only, allow param configuration?
            if (!m_recVideo->isChecked()) {
		  v4lparameters.clear();
		  
	    }

            // Add alsa audio capture
            if (!m_recAudio->isChecked()) {
                // if we do not want audio, make sure that we don't have audio encoding parameters
                // this is required otherwise the MLT avformat consumer will not close properly
                if (v4lparameters.contains("acodec")) {
                    QString endParam = v4lparameters.section("acodec", 1);
                    int vcodec = endParam.indexOf(" vcodec");
                    int format = endParam.indexOf(" f=");
                    int cutPosition = -1;
                    if (vcodec > -1) {
                        if (format  > -1) {
                            cutPosition = qMin(vcodec, format);
                        }
                        else cutPosition = vcodec;
                    }
                    else if (format  > -1) {
                        cutPosition = format;
                    }
                    else {
                        // nothing interesting in end params
                        endParam.clear();
                    }
                    if (cutPosition > -1) {
                        endParam.remove(0, cutPosition);
                    }
                    v4lparameters = QString(v4lparameters.section("acodec", 0, 0) + "an=1 " + endParam).simplified();
                }
            }
<<<<<<< HEAD
	    m_monitor->startCapture(v4lparameters, path, createV4lProducer(), true);
	    m_captureFile = QUrl::fromLocalFile(path);
=======
            Mlt::Producer *prod = createV4lProducer();
	    if (prod && prod->is_valid()) {
                m_monitor->startCapture(v4lparameters, path, prod);
                m_captureFile = QUrl::fromLocalFile(path);
            }
            else {
                m_recAction->blockSignals(true);
                m_recAction->setChecked(false);
                m_recAction->blockSignals(false);
                emit warningMessage(i18n("Capture crashed, please check your parameters"));
            }
>>>>>>> 428dbbb5
	}
	else {
	    m_monitor->stopCapture();
	    emit addClipToProject(m_captureFile);
	}
	return;
    }
     if (!record) {
        if (!m_captureProcess) return;
        m_captureProcess->terminate();
        QTimer::singleShot(1500, m_captureProcess, SLOT(kill()));
        return;
    }   
    if (m_captureProcess) return;
    m_recError.clear();
    m_captureProcess = new QProcess;
    connect(m_captureProcess, &QProcess::stateChanged, this, &RecManager::slotProcessStatus);
    connect(m_captureProcess, &QProcess::readyReadStandardError, this, &RecManager::slotReadProcessInfo);

    QString extension = KdenliveSettings::grab_extension();
    QString capturePath = KdenliveSettings::capturefolder();
    QString path = QUrl(capturePath).path() + QDir::separator() + "capture0000." + extension;
    int i = 1;
    while (QFile::exists(path)) {
        QString num = QString::number(i).rightJustified(4, '0', false);
        path = QUrl(capturePath).path() + QDir::separator() + "capture" + num + '.' + extension;
        ++i;
    }
    m_captureFile = QUrl(path);
    QString args;
    QString captureSize;
    int screen = -1;
    if (m_screenCombo) {
        // Multi monitor setup, capture monitor selected by user
        screen = m_screenCombo->currentIndex();
    }
    QRect screenSize = QApplication::desktop()->screenGeometry(screen);
    QStringList captureArgs;
    captureArgs << "-f" << "x11grab";
    if (KdenliveSettings::grab_follow_mouse()) captureArgs << "-follow_mouse" << "centered";
    if (!KdenliveSettings::grab_hide_frame()) captureArgs << "-show_region" << "1";
    captureSize = ":0.0";
    if (KdenliveSettings::grab_capture_type() == 0) {
        // Full screen capture
        captureArgs << "-s" << QString::number(screenSize.width()) + 'x' + QString::number(screenSize.height());
        captureSize.append('+' + QString::number(screenSize.left()) + '.' + QString::number(screenSize.top()));
    } else {
        // Region capture
        captureArgs << "-s" << QString::number(KdenliveSettings::grab_width()) + 'x' + QString::number(KdenliveSettings::grab_height());
        captureSize.append('+' + QString::number(KdenliveSettings::grab_offsetx()) + '.' + QString::number(KdenliveSettings::grab_offsetx()));
    }
    // fps
    captureArgs << "-r" << QString::number(KdenliveSettings::grab_fps());
    if (KdenliveSettings::grab_hide_mouse()) captureSize.append("+nomouse");
    captureArgs << "-i" << captureSize;
    if (!KdenliveSettings::grab_parameters().simplified().isEmpty())
    captureArgs << KdenliveSettings::grab_parameters().simplified().split(' ');
    captureArgs << path;

    m_captureProcess->start(KdenliveSettings::ffmpegpath(), captureArgs);
    if (!m_captureProcess->waitForStarted()) {
        // Problem launching capture app
        emit warningMessage(i18n("Failed to start the capture application:\n%1", KdenliveSettings::ffmpegpath()));
        //delete m_captureProcess;
    }
}


void RecManager::slotProcessStatus(QProcess::ProcessState status)
{
    if (status == QProcess::NotRunning) {
        m_recAction->setEnabled(true);
        m_recAction->setChecked(false);
        m_device_selector->setEnabled(true);
        if (m_captureProcess) {
            if (m_captureProcess->exitStatus() == QProcess::CrashExit) {
                emit warningMessage(i18n("Capture crashed, please check your parameters"));
            } else {
                if (true) {
                    int code = m_captureProcess->exitCode();
                    if (code != 0 && code != 255) {
                        emit warningMessage(i18n("Capture crashed, please check your parameters"));
                    }
                    else {
                        // Capture successfull, add clip to project
                        emit addClipToProject(m_captureFile);
                    }
                }
            }
        }
        delete m_captureProcess;
        m_captureProcess = NULL;
    }
}

void RecManager::slotReadProcessInfo()
{
    QString data = m_captureProcess->readAllStandardError().simplified();
    m_recError.append(data + '\n');
}


void RecManager::slotVideoDeviceChanged(int)
{
    int currentItem = m_device_selector->currentData().toInt();
    qDebug()<<"// changed to: "<<currentItem;
    KdenliveSettings::setDefaultcapture(currentItem);
    switch (currentItem) {
      case Video4Linux:
        m_playAction->setEnabled(true);
        break;
      case BlackMagic:
        m_playAction->setEnabled(false);
        break;
      default:
        m_playAction->setEnabled(false);
        break;
    }
    /*
    m_previewSettings->setEnabled(ix == Video4Linux || ix == BlackMagic);
    control_frame->setVisible(ix == Video4Linux);
    monitor_box->setVisible(ix == ScreenBag && monitor_box->count() > 0);
    m_playAction->setVisible(ix != ScreenBag);
    m_fwdAction->setVisible(ix == Firewire);
    m_discAction->setVisible(ix == Firewire);
    m_rewAction->setVisible(ix == Firewire);
    m_recAction->setEnabled(ix != Firewire);
    m_logger.setVisible(ix == BlackMagic);
    if (m_captureDevice) {
        // MLT capture still running, abort
        m_monitorManager->clearScopeSource();
        m_captureDevice->stop();
        delete m_captureDevice;
        m_captureDevice = NULL;
    }

    // The m_videoBox container has to be shown once before the MLT consumer is build, or preview will fail
    switch (ix) {
    case ScreenBag:
    }
    */
}

Mlt::Producer *RecManager::createV4lProducer()
<<<<<<< HEAD
{
    QString profilePath = QStandardPaths::writableLocation(QStandardPaths::DataLocation) + "/profiles/video4linux";
    Mlt::Profile *vidProfile = new Mlt::Profile(profilePath.toUtf8().constData());
    Mlt::Producer *prod = NULL;
    if (m_recVideo->isChecked()) {
	prod = new Mlt::Producer(*vidProfile, QString("video4linux2:%1").arg(KdenliveSettings::video4vdevice()).toUtf8().constData());
	prod->set("width", vidProfile->width());
	prod->set("height", vidProfile->height());
	prod->set("framerate", vidProfile->fps());
	/*p->set("standard", ui->v4lStandardCombo->currentText().toLatin1().constData());
	p->set("channel", ui->v4lChannelSpinBox->value());
	p->set("audio_ix", ui->v4lAudioComboBox->currentIndex());*/
	prod->set("force_seekable", 0);
    }
    if (m_recAudio->isChecked()) {
	// Add audio track
	Mlt::Producer* audio = new Mlt::Producer(*vidProfile, QString("alsa:%1?channels=%2").arg(KdenliveSettings::v4l_alsadevicename()).arg(KdenliveSettings::alsachannels()).toUtf8().constData());
	audio->set("mlt_service", "avformat-novalidate");
	audio->set("audio_index", 0);
	audio->set("video_index", -1);
	if (prod) {
	    Mlt::Tractor* tractor = new Mlt::Tractor(*vidProfile);
	    tractor->set_track(*prod, 0);
	    delete prod;
	    tractor->set_track(*audio, 1);
	    delete audio;
	    prod = new Mlt::Producer(tractor->get_producer());
	    delete tractor;
	}
	else prod = audio;
    }
    return prod;
}


void RecManager::slotPreview(bool preview)
{
    if (m_device_selector->currentData().toInt() == Video4Linux) {
	if (preview) {
	    Mlt::Producer *prod = createV4lProducer();
	    m_monitor->updateClipProducer(prod);
	}
	else {
	    m_monitor->slotOpenClip(NULL);
	}        
=======
{
    QString profilePath = QStandardPaths::writableLocation(QStandardPaths::DataLocation) + "/profiles/video4linux";
    Mlt::Profile *vidProfile = new Mlt::Profile(profilePath.toUtf8().constData());
    Mlt::Producer *prod = NULL;
    if (m_recVideo->isChecked()) {
	prod = new Mlt::Producer(*vidProfile, QString("video4linux2:%1").arg(KdenliveSettings::video4vdevice()).toUtf8().constData());
        if (!prod || !prod->is_valid()) return NULL;
	prod->set("width", vidProfile->width());
	prod->set("height", vidProfile->height());
	prod->set("framerate", vidProfile->fps());
	/*p->set("standard", ui->v4lStandardCombo->currentText().toLatin1().constData());
	p->set("channel", ui->v4lChannelSpinBox->value());
	p->set("audio_ix", ui->v4lAudioComboBox->currentIndex());*/
	prod->set("force_seekable", 0);
    }
    if (m_recAudio->isChecked()) {
	// Add audio track
	Mlt::Producer* audio = new Mlt::Producer(*vidProfile, QString("alsa:%1?channels=%2").arg(KdenliveSettings::v4l_alsadevicename()).arg(KdenliveSettings::alsachannels()).toUtf8().constData());
        if (!prod || !prod->is_valid()) return NULL;
	audio->set("mlt_service", "avformat-novalidate");
	audio->set("audio_index", 0);
	audio->set("video_index", -1);
	if (prod) {
	    Mlt::Tractor* tractor = new Mlt::Tractor(*vidProfile);
	    tractor->set_track(*prod, 0);
	    delete prod;
	    tractor->set_track(*audio, 1);
	    delete audio;
	    prod = new Mlt::Producer(tractor->get_producer());
	    delete tractor;
	}
	else prod = audio;
>>>>>>> 428dbbb5
    }
    return prod;
}


void RecManager::slotPreview(bool preview)
{
    if (m_device_selector->currentData().toInt() == Video4Linux) {
	if (preview) {
	    Mlt::Producer *prod = createV4lProducer();
            if (prod && prod->is_valid()) {
                m_monitor->updateClipProducer(prod);
            }
            else emit warningMessage(i18n("Capture crashed, please check your parameters"));
	}
	else {
	    m_monitor->slotOpenClip(NULL);
	}
    }

     /*   
        buildMltDevice(path);
        
        bool isXml;
        producer = getV4lXmlPlaylist(profile, &isXml);

        //producer = QString("avformat-novalidate:video4linux2:%1?width:%2&height:%3&frame_rate:%4").arg(KdenliveSettings::video4vdevice()).arg(profile.width).arg(profile.height).arg((double) profile.frame_rate_num / profile.frame_rate_den);
        if (!m_captureDevice->slotStartPreview(producer, isXml)) {
            // v4l capture failed to start
            video_frame->setText(i18n("Failed to start Video4Linux,\ncheck your parameters..."));

        } else {
            m_playAction->setEnabled(false);
            m_stopAction->setEnabled(true);
            m_isPlaying = true;
        }
    }*/
}
<|MERGE_RESOLUTION|>--- conflicted
+++ resolved
@@ -79,12 +79,8 @@
     //m_device_selector->addItems(QStringList() << i18n("Firewire") << i18n("Webcam") << i18n("Screen Grab") << i18n("Blackmagic Decklink"));
     m_device_selector->addItem(i18n("Webcam"), Video4Linux); 
     m_device_selector->addItem(i18n("Screen Grab"), ScreenGrab);
-<<<<<<< HEAD
-    m_device_selector->setCurrentIndex(m_device_selector->findData(KdenliveSettings::defaultcapture()));
-=======
     int selectedCapture = m_device_selector->findData(KdenliveSettings::defaultcapture());
     if (selectedCapture > -1) m_device_selector->setCurrentIndex(selectedCapture);
->>>>>>> 428dbbb5
     connect(m_device_selector, SIGNAL(currentIndexChanged(int)), this, SLOT(slotVideoDeviceChanged(int)));
     m_recToolbar->addWidget(m_device_selector);
     QAction *configureRec = m_recToolbar->addAction(QIcon::fromTheme("configure"), i18n("Configure Recording"));
@@ -125,11 +121,6 @@
 
 void RecManager::stop()
 {
-<<<<<<< HEAD
-      stopCapture();
-      toolbar()->setVisible(false); 
-      m_switchRec->setChecked(false);
-=======
     if (m_captureProcess) {
         // Don't stop screen rec when hiding rec toolbar
     }
@@ -138,7 +129,6 @@
         m_switchRec->setChecked(false);
     }
     toolbar()->setVisible(false); 
->>>>>>> 428dbbb5
 }
 
 
@@ -196,12 +186,8 @@
                     v4lparameters = QString(v4lparameters.section("acodec", 0, 0) + "an=1 " + endParam).simplified();
                 }
             }
-<<<<<<< HEAD
-	    m_monitor->startCapture(v4lparameters, path, createV4lProducer(), true);
-	    m_captureFile = QUrl::fromLocalFile(path);
-=======
             Mlt::Producer *prod = createV4lProducer();
-	    if (prod && prod->is_valid()) {
+            if (prod && prod->is_valid()) {
                 m_monitor->startCapture(v4lparameters, path, prod);
                 m_captureFile = QUrl::fromLocalFile(path);
             }
@@ -211,7 +197,6 @@
                 m_recAction->blockSignals(false);
                 emit warningMessage(i18n("Capture crashed, please check your parameters"));
             }
->>>>>>> 428dbbb5
 	}
 	else {
 	    m_monitor->stopCapture();
@@ -356,53 +341,6 @@
 }
 
 Mlt::Producer *RecManager::createV4lProducer()
-<<<<<<< HEAD
-{
-    QString profilePath = QStandardPaths::writableLocation(QStandardPaths::DataLocation) + "/profiles/video4linux";
-    Mlt::Profile *vidProfile = new Mlt::Profile(profilePath.toUtf8().constData());
-    Mlt::Producer *prod = NULL;
-    if (m_recVideo->isChecked()) {
-	prod = new Mlt::Producer(*vidProfile, QString("video4linux2:%1").arg(KdenliveSettings::video4vdevice()).toUtf8().constData());
-	prod->set("width", vidProfile->width());
-	prod->set("height", vidProfile->height());
-	prod->set("framerate", vidProfile->fps());
-	/*p->set("standard", ui->v4lStandardCombo->currentText().toLatin1().constData());
-	p->set("channel", ui->v4lChannelSpinBox->value());
-	p->set("audio_ix", ui->v4lAudioComboBox->currentIndex());*/
-	prod->set("force_seekable", 0);
-    }
-    if (m_recAudio->isChecked()) {
-	// Add audio track
-	Mlt::Producer* audio = new Mlt::Producer(*vidProfile, QString("alsa:%1?channels=%2").arg(KdenliveSettings::v4l_alsadevicename()).arg(KdenliveSettings::alsachannels()).toUtf8().constData());
-	audio->set("mlt_service", "avformat-novalidate");
-	audio->set("audio_index", 0);
-	audio->set("video_index", -1);
-	if (prod) {
-	    Mlt::Tractor* tractor = new Mlt::Tractor(*vidProfile);
-	    tractor->set_track(*prod, 0);
-	    delete prod;
-	    tractor->set_track(*audio, 1);
-	    delete audio;
-	    prod = new Mlt::Producer(tractor->get_producer());
-	    delete tractor;
-	}
-	else prod = audio;
-    }
-    return prod;
-}
-
-
-void RecManager::slotPreview(bool preview)
-{
-    if (m_device_selector->currentData().toInt() == Video4Linux) {
-	if (preview) {
-	    Mlt::Producer *prod = createV4lProducer();
-	    m_monitor->updateClipProducer(prod);
-	}
-	else {
-	    m_monitor->slotOpenClip(NULL);
-	}        
-=======
 {
     QString profilePath = QStandardPaths::writableLocation(QStandardPaths::DataLocation) + "/profiles/video4linux";
     Mlt::Profile *vidProfile = new Mlt::Profile(profilePath.toUtf8().constData());
@@ -435,7 +373,6 @@
 	    delete tractor;
 	}
 	else prod = audio;
->>>>>>> 428dbbb5
     }
     return prod;
 }
