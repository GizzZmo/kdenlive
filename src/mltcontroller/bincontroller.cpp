/***************************************************************************
 *   Copyright (C) 2014 by Jean-Baptiste Mardelle (jb@kdenlive.org)        *
 *                                                                         *
 *   This program is free software; you can redistribute it and/or modify  *
 *   it under the terms of the GNU General Public License as published by  *
 *   the Free Software Foundation; either version 2 of the License, or     *
 *   (at your option) any later version.                                   *
 *                                                                         *
 *   This program is distributed in the hope that it will be useful,       *
 *   but WITHOUT ANY WARRANTY; without even the implied warranty of        *
 *   MERCHANTABILITY or FITNESS FOR A PARTICULAR PURPOSE.  See the         *
 *   GNU General Public License for more details.                          *
 *                                                                         *
 *   You should have received a copy of the GNU General Public License     *
 *   along with this program; if not, write to the                         *
 *   Free Software Foundation, Inc.,                                       *
 *   51 Franklin Street, Fifth Floor, Boston, MA  02110-1301  USA          *
 ***************************************************************************/


#include "bincontroller.h"
#include "clipcontroller.h"
#include "kdenlivesettings.h"


static const char* kPlaylistTrackId = "main bin";

BinController::BinController(QString profileName) :
  QObject()
{
    m_binPlaylist = Q_NULLPTR;
    // Disable VDPAU that crashes in multithread environment.
    //TODO: make configurable
    setenv("MLT_NO_VDPAU", "1", 1);
    m_repository = Mlt::Factory::init();
    if (profileName.isEmpty()) {
        profileName = KdenliveSettings::current_profile();
    }
    //resetProfile(profileName);
}

BinController::~BinController()
{
    destroyBin();
}

Mlt::Repository *BinController::mltRepository()
{
      return m_repository;
}

Mlt::Profile *BinController::profile()
{
    return m_binPlaylist->profile();
}

void BinController::destroyBin()
{
    if (m_binPlaylist) {
        m_binPlaylist->clear();
        delete m_binPlaylist;
        m_binPlaylist = Q_NULLPTR;
    }
    qDeleteAll(m_extraClipList);
    m_extraClipList.clear();

    qDeleteAll(m_clipList);
    m_clipList.clear();
}

void BinController::setDocumentRoot(const QString &root)
{
    if (root.isEmpty())
        m_documentRoot.clear();
    else
        m_documentRoot = root + QStringLiteral("/");
}

const QString BinController::documentRoot() const
{
    return m_documentRoot;
}

void BinController::loadExtraProducer(const QString &id, Mlt::Producer *prod)
{
    if (m_extraClipList.contains(id)) return;
    m_extraClipList.insert(id, prod);
}

QStringList BinController::getProjectHashes()
{
    QStringList hashes;
    QMapIterator<QString, ClipController *> i(m_clipList);
    while (i.hasNext()) {
        i.next();
        hashes << i.value()->getClipHash();
    }
    hashes.removeDuplicates();
    return hashes;
}


void BinController::initializeBin(Mlt::Playlist playlist)
{
    // Load folders
    Mlt::Properties folderProperties;
    Mlt::Properties playlistProps(playlist.get_properties());
    folderProperties.pass_values(playlistProps, "kdenlive:folder.");
    QMap <QString,QString> foldersData;
    for (int i = 0; i < folderProperties.count(); i++) {
        foldersData.insert(folderProperties.get_name(i), folderProperties.get(i));
    }
    emit loadFolders(foldersData);

    // Read notes
    QString notes = playlistProps.get("kdenlive:documentnotes");
    emit setDocumentNotes(notes);

    // Fill Controller's list
    m_binPlaylist = new Mlt::Playlist(playlist);
    m_binPlaylist->set("id", kPlaylistTrackId);
    int max = m_binPlaylist->count();
    for (int i = 0; i < max; i++) {
        Mlt::Producer *producer = m_binPlaylist->get_clip(i);
        if (producer->is_blank() || !producer->is_valid()) continue;
        QString id = producer->parent().get("id");
        if (id.contains(QStringLiteral("_"))) {
            // This is a track producer
            QString mainId = id.section(QStringLiteral("_"), 0, 0);
            QString track = id.section(QStringLiteral("_"), 1, 1);
            if (m_clipList.contains(mainId)) {
                // The controller for this track producer already exists
            }
            else {
                // Create empty controller for this track
                ClipController *controller = new ClipController(this);
                m_clipList.insert(mainId, controller);
            }
            delete producer;
        }
        else {
            //Controller was already added by a track producer, add master now
            if (m_clipList.contains(id)) {
                ClipController *master = m_clipList.value(id);
                if (master) master->addMasterProducer(producer->parent());
            }
            else {
                // Controller has not been created yet
                ClipController *controller = new ClipController(this, producer->parent());
		// fix MLT somehow adding root to color producer's resource (report upstream)
		if (strcmp(producer->parent().get("mlt_service"), "color") == 0) {
		    QString color = producer->parent().get("resource");
		    if (color.contains(QStringLiteral("/"))) {
			color = color.section(QStringLiteral("/"), -1, -1);
			producer->parent().set("resource", color.toUtf8().constData());
		    }
		}
                m_clipList.insert(id, controller);
            }
        }
        emit loadingBin(i + 1);
    }
    // Load markers
    Mlt::Properties markerProperties;
    markerProperties.pass_values(playlistProps, "kdenlive:marker.");
    QMap <QString,QString> markersData;
    for (int i = 0; i < markerProperties.count(); i++) {
        QString markerId = markerProperties.get_name(i);
        QString controllerId = markerId.section(QStringLiteral(":"), 0, 0);
        ClipController *ctrl = m_clipList.value(controllerId);
        if (!ctrl) continue;
        ctrl->loadSnapMarker(markerId.section(QStringLiteral(":"), 1), markerProperties.get(i));
    }
}

QMap<double,QString> BinController::takeGuidesData()
{
    QLocale locale;
    // Load guides
    Mlt::Properties guidesProperties;
    Mlt::Properties playlistProps(m_binPlaylist->get_properties());
    guidesProperties.pass_values(playlistProps, "kdenlive:guide.");
<<<<<<< HEAD
    
    qCDebug(KDENLIVE_LOG)<<"***********\nFOUND GUIDES: "<<guidesProperties.count()<<"\n**********";
=======

    qDebug()<<"***********\nFOUND GUIDES: "<<guidesProperties.count()<<"\n**********";
>>>>>>> 42701f39
    QMap <double,QString> guidesData;
    for (int i = 0; i < guidesProperties.count(); i++) {
        double time = locale.toDouble(guidesProperties.get_name(i));
        guidesData.insert(time, guidesProperties.get(i));
        // Clear bin data
        QString propertyName = "kdenlive:guide." + QString(guidesProperties.get_name(i));
        m_binPlaylist->set(propertyName.toUtf8().constData(), (char *) Q_NULLPTR);
    }
    return guidesData;
}

void BinController::createIfNeeded(Mlt::Profile *profile)
{
    if (m_binPlaylist) return;
    m_binPlaylist = new Mlt::Playlist(*profile);
    m_binPlaylist->set("id", kPlaylistTrackId);
}

void BinController::slotStoreFolder(const QString &folderId, const QString &parentId, const QString &oldParentId, const QString &folderName)
{
    if (!oldParentId.isEmpty()) {
        // Folder was moved, remove old reference
        QString oldPropertyName = "kdenlive:folder." + oldParentId + "." + folderId;
        m_binPlaylist->set(oldPropertyName.toUtf8().constData(), (char *) Q_NULLPTR);
    }
    QString propertyName = "kdenlive:folder." + parentId + "." + folderId;
    if (folderName.isEmpty()) {
        // Remove this folder info
        m_binPlaylist->set(propertyName.toUtf8().constData(), (char *) Q_NULLPTR);
    }
    else {
        m_binPlaylist->set(propertyName.toUtf8().constData(), folderName.toUtf8().constData());
    }
}

void BinController::storeMarker(const QString &markerId, const QString &markerHash)
{
    QString propertyName = "kdenlive:marker." + markerId;
    if (markerHash.isEmpty()) {
        // Remove this marker
        m_binPlaylist->set(propertyName.toUtf8().constData(), (char *) Q_NULLPTR);
    }
    else {
        m_binPlaylist->set(propertyName.toUtf8().constData(), markerHash.toUtf8().constData());
    }
}

mlt_service BinController::service()
{
    return m_binPlaylist->get_service();
}

const QString BinController::binPlaylistId()
{
    return kPlaylistTrackId;
}

int BinController::clipCount() const
{
    return m_clipList.size();
}

void BinController::replaceProducer(const QString &id, Mlt::Producer &producer)
{
    ClipController *ctrl = m_clipList.value(id);
    if (!ctrl) {
        qCDebug(KDENLIVE_LOG)<<" / // error controller not found, crashing";
        return;
    }
    pasteEffects(id, producer);
    ctrl->updateProducer(id, &producer);
    replaceBinPlaylistClip(id, producer);
    emit prepareTimelineReplacement(id);
    producer.set("id", id.toUtf8().constData());
    // Remove video only producer
    QString videoId = id + "_video";
    if (m_extraClipList.contains(videoId)) {
        m_extraClipList.remove(videoId);
    }
    removeBinPlaylistClip("#" + id);
    emit replaceTimelineProducer(id);
}

void BinController::addClipToBin(const QString &id, ClipController *controller) // Mlt::Producer &producer)
{
    /** Test: we can use filters on clips in the bin this way
    Mlt::Filter f(*m_mltProfile, "sepia");
    producer.attach(f);
    */
    // append or replace clip in MLT's retain playlist
    replaceBinPlaylistClip(id, controller->originalProducer());

    if (m_clipList.contains(id)) {
        // There is something wrong, we should not be recreating an existing controller!
        // we are replacing a producer
        //TODO: replace it in timeline
        /*ClipController *c2 = m_clipList.value(id);
        c2->updateProducer(id, &controller->originalProducer());
        controller->originalProducer().set("id", id.toUtf8().constData());*/
        //removeBinClip(id);
    }
    else m_clipList.insert(id, controller);
}

void BinController::replaceBinPlaylistClip(const QString &id, Mlt::Producer &producer)
{
    removeBinPlaylistClip(id);
    m_binPlaylist->append(producer);
}

void BinController::pasteEffects(const QString &id, Mlt::Producer &producer)
{
    int size = m_binPlaylist->count();
    for (int i = 0; i < size; i++) {
        QScopedPointer<Mlt::Producer> prod(m_binPlaylist->get_clip(i));
        QString prodId = prod->parent().get("id");
        if (prodId == id) {
	    duplicateFilters(prod->parent(), producer);
            break;
        }
    }
}

void BinController::removeBinPlaylistClip(const QString &id)
{
    int size = m_binPlaylist->count();
    for (int i = 0; i < size; i++) {
        QScopedPointer<Mlt::Producer>prod(m_binPlaylist->get_clip(i));
        QString prodId = prod->parent().get("id");
        if (prodId == id) {
            m_binPlaylist->remove(i);
            break;
        }
    }
}

bool BinController::hasClip(const QString &id)
{
    return m_clipList.contains(id);
}


bool BinController::removeBinClip(const QString &id)
{
    if (!m_clipList.contains(id)) return false;
    removeBinPlaylistClip(id);
    ClipController *controller = m_clipList.take(id);
    delete controller;
    return true;
}


Mlt::Producer *BinController::cloneProducer(Mlt::Producer &original)
{
    QString xml = getProducerXML(original);
    Mlt::Producer *clone = new Mlt::Producer(*original.profile(), "xml-string", xml.toUtf8().constData());
    return clone;
}

Mlt::Producer *BinController::getBinProducer(const QString &id)
{
    // TODO: framebuffer speed clips
    if (!m_clipList.contains(id)) return Q_NULLPTR;
    ClipController *controller = m_clipList.value(id);
    if (controller) 
        return &controller->originalProducer();
    else
        return Q_NULLPTR;
}

Mlt::Producer *BinController::getBinVideoProducer(const QString &id)
{
    QString videoId = id + "_video";
    if (!m_extraClipList.contains(videoId)) {
        // create clone
        QString originalId = id.section(QStringLiteral("_"), 0, 0);
        Mlt::Producer *original = getBinProducer(originalId);
        Mlt::Producer *videoOnly = cloneProducer(*original);
        videoOnly->set("audio_index", -1);
        videoOnly->set("id", videoId.toUtf8().constData());
        m_extraClipList.insert(videoId, videoOnly);
        return videoOnly;
    }
    return m_extraClipList.value(videoId);
}

double BinController::fps() const
{
    return m_binPlaylist->profile()->fps();
}

double BinController::dar() const
{
    return m_binPlaylist->profile()->dar();
}

void BinController::duplicateFilters(Mlt::Producer original, Mlt::Producer clone)
{
    Mlt::Service clipService(original.get_service());
    Mlt::Service dupService(clone.get_service());
    for (int ix = 0; ix < clipService.filter_count(); ++ix) {
        QScopedPointer<Mlt::Filter> filter(clipService.filter(ix));
        // Only duplicate Kdenlive filters
        if (filter->is_valid()) {
            QString effectId = filter->get("kdenlive_id");
            if (effectId.isEmpty()) continue;
            // looks like there is no easy way to duplicate a filter,
            // so we will create a new one and duplicate its properties
            Mlt::Filter *dup = new Mlt::Filter(*original.profile(), filter->get("mlt_service"));
            if (dup && dup->is_valid()) {
                for (int i = 0; i < filter->count(); ++i) {
                    QString paramName = filter->get_name(i);
                    if (paramName.at(0) != '_')
                        dup->set(filter->get_name(i), filter->get(i));
                }
                dupService.attach(*dup);
            }
            delete dup;
        }
    }
}

QStringList BinController::getClipIds() const
{
    return m_clipList.keys();
}

QString BinController::xmlFromId(const QString & id)
{
    ClipController *controller = m_clipList.value(id);
    if (!controller) return Q_NULLPTR;
    Mlt::Producer original = controller->originalProducer();
    QString xml = getProducerXML(original);
    QDomDocument mltData;
    mltData.setContent(xml);
    QDomElement producer = mltData.documentElement().firstChildElement(QStringLiteral("producer"));
    QString str;
    QTextStream stream(&str);
    producer.save(stream, 4);
    return str;
}

QString BinController::getProducerXML(Mlt::Producer &producer, bool includeMeta)
{
    Mlt::Consumer c(*producer.profile(), "xml", "string");
    Mlt::Service s(producer.get_service());
    if (!s.is_valid())
        return QLatin1String("");
    int ignore = s.get_int("ignore_points");
    if (ignore)
        s.set("ignore_points", 0);
    c.set("time_format", "frames");
    if (!includeMeta) c.set("no_meta", 1);
    c.set("store", "kdenlive");
    c.set("no_root", 1);
    c.set("root", "/");
    c.connect(s);
    c.start();
    if (ignore)
        s.set("ignore_points", ignore);
    return QString::fromUtf8(c.get("string"));
}

ClipController *BinController::getController(const QString &id)
{
    return m_clipList.value(id);
}

const QList <ClipController *> BinController::getControllerList() const
{
    return m_clipList.values();
}

const QStringList BinController::getBinIdsByResource(const QUrl &url) const
{
    QStringList controllers;
    QMapIterator<QString, ClipController *> i(m_clipList);
    while (i.hasNext()) {
        i.next();
        ClipController *ctrl = i.value();
        if (ctrl->clipUrl() == url) {
            controllers << i.key();
        }
    }
    return controllers;
}

void BinController::updateTrackProducer(const QString &id)
{
    emit updateTimelineProducer(id);
}

void BinController::checkThumbnails(const QDir &thumbFolder)
{
    // Parse all controllers and load thumbnails
    QMapIterator<QString, ClipController *> i(m_clipList);
    while (i.hasNext()) {
        i.next();
        ClipController *ctrl = i.value();
        if (ctrl->clipType() == Audio) {
            //no thumbnails for audio clip
            continue;
        }
        bool foundFile = false;
        if (!ctrl->getClipHash().isEmpty()) {
            QImage img(thumbFolder.absoluteFilePath(ctrl->getClipHash() + ".png"));
            if (!img.isNull()) {
                emit loadThumb(ctrl->clipId(), img, true);
                foundFile = true;
            }
        }
        if (!foundFile) {
            // Add clip id to thumbnail generation thread
            QDomDocument doc;
            ctrl->getProducerXML(doc);
            QDomElement xml = doc.documentElement().firstChildElement(QStringLiteral("producer"));
            if (!xml.isNull()) {
                xml.setAttribute(QStringLiteral("thumbnailOnly"), 1);
                emit createThumb(xml, ctrl->clipId(), 150);
            }
        }
    }
}

void BinController::checkAudioThumbs()
{
    QMapIterator<QString, ClipController *> i(m_clipList);
    while (i.hasNext()) {
        i.next();
        ClipController *ctrl = i.value();
        if (!ctrl->audioThumbCreated) {
            if (KdenliveSettings::audiothumbnails()) {
                // We want audio thumbnails
                emit requestAudioThumb(ctrl->clipId());
            } else {
                // Abort all pending thumb creation
                emit abortAudioThumbs();
                break;
            }
        }
    }
}

void BinController::saveDocumentProperties(const QMap <QString, QString> &props, const QMap <QString, QString> &metadata, const QMap <double, QString> &guidesData)
{
    // Clear previous properites
    Mlt::Properties playlistProps(m_binPlaylist->get_properties());
    Mlt::Properties docProperties;
    docProperties.pass_values(playlistProps, "kdenlive:docproperties.");
    for (int i = 0; i < docProperties.count(); i++) {
        QString propName = QStringLiteral("kdenlive:docproperties.") + docProperties.get_name(i);
        playlistProps.set(propName.toUtf8().constData(), (char *)Q_NULLPTR);
    }

    // Clear previous metadata
    Mlt::Properties docMetadata;
    docMetadata.pass_values(playlistProps, "kdenlive:docmetadata.");
    for (int i = 0; i < docMetadata.count(); i++) {
        QString propName = QStringLiteral("kdenlive:docmetadata.") + docMetadata.get_name(i);
        playlistProps.set(propName.toUtf8().constData(), (char *)Q_NULLPTR);
    }

    // Clear previous guides
    Mlt::Properties guideProperties;
    guideProperties.pass_values(playlistProps, "kdenlive:guide.");
    for (int i = 0; i < guideProperties.count(); i++) {
        QString propName = QStringLiteral("kdenlive:guide.") + guideProperties.get_name(i);
        playlistProps.set(propName.toUtf8().constData(), (char *)Q_NULLPTR);
    }

    QMapIterator<QString, QString> i(props);
    while (i.hasNext()) {
        i.next();
        playlistProps.set(("kdenlive:docproperties." + i.key()).toUtf8().constData(), i.value().toUtf8().constData());
    }

    QMapIterator<QString, QString> j(metadata);
    while (j.hasNext()) {
        j.next();
        playlistProps.set(("kdenlive:docmetadata." + j.key()).toUtf8().constData(), j.value().toUtf8().constData());
    }

    // Append guides
    QMapIterator<double, QString> g(guidesData);
    QLocale locale;
    while (g.hasNext()) {
        g.next();
        QString propertyName = "kdenlive:guide." + locale.toString(g.key());
        playlistProps.set(propertyName.toUtf8().constData(), g.value().toUtf8().constData());
    }
}

void BinController::saveProperty(const QString &name, const QString & value)
{
    m_binPlaylist->set(name.toUtf8().constData(), value.toUtf8().constData());
}

const QString BinController::getProperty(const QString &name)
{
    return QString(m_binPlaylist->get(name.toUtf8().constData()));
}

QMap <QString, QString> BinController::getProxies()
{
    QMap <QString, QString> proxies;
    int size = m_binPlaylist->count();
    for (int i = 0; i < size; i++) {
        QScopedPointer<Mlt::Producer> prod(m_binPlaylist->get_clip(i));
	if (!prod->is_valid() || prod->is_blank()) continue;
        QString proxy = prod->parent().get("kdenlive:proxy");
	if (proxy.length() > 2) {
            if (!proxy.startsWith(QLatin1Char('/'))) {
                proxy.prepend(m_documentRoot);
            }
            QString sourceUrl(prod->parent().get("kdenlive:originalurl"));
            if (!sourceUrl.startsWith(QLatin1Char('/'))) {
                sourceUrl.prepend(m_documentRoot);
            }
	    proxies.insert(proxy, sourceUrl);
	}
    }
    return proxies;
}
<|MERGE_RESOLUTION|>--- conflicted
+++ resolved
@@ -180,13 +180,7 @@
     Mlt::Properties guidesProperties;
     Mlt::Properties playlistProps(m_binPlaylist->get_properties());
     guidesProperties.pass_values(playlistProps, "kdenlive:guide.");
-<<<<<<< HEAD
-    
     qCDebug(KDENLIVE_LOG)<<"***********\nFOUND GUIDES: "<<guidesProperties.count()<<"\n**********";
-=======
-
-    qDebug()<<"***********\nFOUND GUIDES: "<<guidesProperties.count()<<"\n**********";
->>>>>>> 42701f39
     QMap <double,QString> guidesData;
     for (int i = 0; i < guidesProperties.count(); i++) {
         double time = locale.toDouble(guidesProperties.get_name(i));
