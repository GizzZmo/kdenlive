/*
Copyright (C) 2015  Jean-Baptiste Mardelle <jb@kdenlive.org>
This file is part of Kdenlive. See www.kdenlive.org.

This program is free software; you can redistribute it and/or
modify it under the terms of the GNU General Public License as
published by the Free Software Foundation; either version 2 of
the License or (at your option) version 3 or any later version
accepted by the membership of KDE e.V. (or its successor approved
by the membership of KDE e.V.), which shall act as a proxy
defined in Section 14 of version 3 of the license.

This program is distributed in the hope that it will be useful,
but WITHOUT ANY WARRANTY; without even the implied warranty of
MERCHANTABILITY or FITNESS FOR A PARTICULAR PURPOSE.  See the
GNU General Public License for more details.

You should have received a copy of the GNU General Public License
along with this program.  If not, see <http://www.gnu.org/licenses/>.
*/

#include "clippropertiescontroller.h"
#include "bincontroller.h"
#include "timeline/markerdialog.h"
#include "timecodedisplay.h"
#include "clipcontroller.h"
#include "kdenlivesettings.h"
#include "effectstack/widgets/choosecolorwidget.h"
#include "dialogs/profilesdialog.h"
#include "utils/KoIconUtils.h"

#include <KLocalizedString>

#ifdef KF5_USE_FILEMETADATA
#include <KFileMetaData/Extractor>
#include <KFileMetaData/ExtractionResult>
#include <KFileMetaData/PropertyInfo>
#include <KFileMetaData/ExtractorCollection>
#endif

#include <KIO/Global>

#include <QMimeDatabase>
#include <QUrl>
#include "kdenlive_debug.h"
#include <QPixmap>
#include <QVBoxLayout>
#include <QHBoxLayout>
#include <QDoubleSpinBox>
#include <QLabel>
#include <QFile>
#include <QProcess>
#include <QCheckBox>
#include <QFontDatabase>
#include <QToolBar>
#include <QFileDialog>
#include <QMimeData>
#include <QTextEdit>

AnalysisTree::AnalysisTree(QWidget *parent) : QTreeWidget(parent)
{
    setRootIsDecorated(false);
    setColumnCount(2);
    setAlternatingRowColors(true);
    setHeaderHidden(true);
    setDragEnabled(true);
}

//virtual
QMimeData *AnalysisTree::mimeData(const QList<QTreeWidgetItem *> list) const
{
    QString data;
    foreach (QTreeWidgetItem *item, list) {
        if (item->flags() & Qt::ItemIsDragEnabled) {
            data.append(item->text(1));
        }
    }
    QMimeData *mime = new QMimeData;
    mime->setData(QStringLiteral("kdenlive/geometry"), data.toUtf8());
    return mime;
}

#ifdef KF5_USE_FILEMETADATA
class ExtractionResult : public KFileMetaData::ExtractionResult
{
public:
    ExtractionResult(const QString &filename, const QString &mimetype, QTreeWidget *tree)
        : KFileMetaData::ExtractionResult(filename, mimetype, KFileMetaData::ExtractionResult::ExtractMetaData),
          m_tree(tree) {}

    void append(const QString & /*text*/) override {}

    void addType(KFileMetaData::Type::Type /*type*/) override {}

    void add(KFileMetaData::Property::Property property, const QVariant &value) override
    {
        bool decode = false;
        switch (property) {
        case KFileMetaData::Property::ImageMake:
        case KFileMetaData::Property::ImageModel:
        case KFileMetaData::Property::ImageDateTime:
        case KFileMetaData::Property::BitRate:
        case KFileMetaData::Property::TrackNumber:
        case KFileMetaData::Property::ReleaseYear:
        case KFileMetaData::Property::Composer:
        case KFileMetaData::Property::Genre:
        case KFileMetaData::Property::Artist:
        case KFileMetaData::Property::Album:
        case KFileMetaData::Property::Title:
        case KFileMetaData::Property::Comment:
        case KFileMetaData::Property::Copyright:
        case KFileMetaData::Property::PhotoFocalLength:
        case KFileMetaData::Property::PhotoExposureTime:
        case KFileMetaData::Property::PhotoFNumber:
        case KFileMetaData::Property::PhotoApertureValue:
        case KFileMetaData::Property::PhotoWhiteBalance:
        case KFileMetaData::Property::PhotoGpsLatitude:
        case KFileMetaData::Property::PhotoGpsLongitude:
            decode = true;
            break;
        default:
            break;
        }
        if (decode) {
            KFileMetaData::PropertyInfo info(property);
            if (info.valueType() == QVariant::DateTime) {
                new QTreeWidgetItem(m_tree, QStringList() << info.displayName() << value.toDateTime().toString(Qt::DefaultLocaleShortDate));
            } else if (info.valueType() == QVariant::Int) {
                int val = value.toInt();
                if (property == KFileMetaData::Property::BitRate) {
                    // Adjust unit for bitrate
                    new QTreeWidgetItem(m_tree, QStringList() << info.displayName() << QString::number(val / 1000) + QLatin1Char(' ') + i18nc("Kilobytes per seconds", "kb/s"));
                } else {
                    new QTreeWidgetItem(m_tree, QStringList() << info.displayName() << QString::number(val));
                }
            } else if (info.valueType() == QVariant::Double) {
                new QTreeWidgetItem(m_tree, QStringList() << info.displayName() << QString::number(value.toDouble()));
            } else {
                new QTreeWidgetItem(m_tree, QStringList() << info.displayName() << value.toString());
            }
        }
    }
private:
    QTreeWidget *m_tree;
};
#endif

ClipPropertiesController::ClipPropertiesController(const Timecode &tc, ClipController *controller, QWidget *parent) : QWidget(parent)
    , m_controller(controller)
    , m_tc(tc)
    , m_id(controller->clipId())
    , m_type(controller->clipType())
    , m_properties(controller->properties())
    , m_textEdit(Q_NULLPTR)
{
    setFont(QFontDatabase::systemFont(QFontDatabase::SmallestReadableFont));
    QVBoxLayout *lay = new QVBoxLayout;
    lay->setContentsMargins(0, 0, 0, 0);
    m_clipLabel = new QLabel(controller->clipName());
    lay->addWidget(m_clipLabel);
    m_tabWidget = new QTabWidget(this);
    lay->addWidget(m_tabWidget);
    setLayout(lay);
    m_tabWidget->setDocumentMode(true);
    m_tabWidget->setTabPosition(QTabWidget::East);
    m_forcePage = new QWidget(this);
    m_propertiesPage = new QWidget(this);
    m_markersPage = new QWidget(this);
    m_metaPage = new QWidget(this);
    m_analysisPage = new QWidget(this);

    // Clip properties
    QVBoxLayout *propsBox = new QVBoxLayout;
    m_propertiesTree = new QTreeWidget(this);
    m_propertiesTree->setRootIsDecorated(false);
    m_propertiesTree->setColumnCount(2);
    m_propertiesTree->setAlternatingRowColors(true);
    m_propertiesTree->sortByColumn(0, Qt::AscendingOrder);
    m_propertiesTree->setHeaderHidden(true);
    propsBox->addWidget(m_propertiesTree);
    fillProperties();
    m_propertiesPage->setLayout(propsBox);

    // Clip markers
    QVBoxLayout *mBox = new QVBoxLayout;
    m_markerTree = new QTreeWidget;
    m_markerTree->setRootIsDecorated(false);
    m_markerTree->setColumnCount(2);
    m_markerTree->setAlternatingRowColors(true);
    m_markerTree->setHeaderHidden(true);
    m_markerTree->setSelectionMode(QAbstractItemView::ExtendedSelection);
    mBox->addWidget(m_markerTree);
    QToolBar *bar = new QToolBar;
    bar->addAction(KoIconUtils::themedIcon(QStringLiteral("document-new")), i18n("Add marker"), this, SLOT(slotAddMarker()));
    bar->addAction(KoIconUtils::themedIcon(QStringLiteral("trash-empty")), i18n("Delete marker"), this, SLOT(slotDeleteMarker()));
    bar->addAction(KoIconUtils::themedIcon(QStringLiteral("document-edit")), i18n("Edit marker"), this, SLOT(slotEditMarker()));
    bar->addAction(KoIconUtils::themedIcon(QStringLiteral("document-save-as")), i18n("Export markers"), this, SLOT(slotSaveMarkers()));
    bar->addAction(KoIconUtils::themedIcon(QStringLiteral("document-open")), i18n("Import markers"), this, SLOT(slotLoadMarkers()));
    mBox->addWidget(bar);

    slotFillMarkers();
    m_markersPage->setLayout(mBox);
    connect(m_markerTree, &QAbstractItemView::doubleClicked, this, &ClipPropertiesController::slotSeekToMarker);

    // metadata
    QVBoxLayout *m2Box = new QVBoxLayout;
    QTreeWidget *metaTree = new QTreeWidget;
    metaTree->setRootIsDecorated(true);
    metaTree->setColumnCount(2);
    metaTree->setAlternatingRowColors(true);
    metaTree->setHeaderHidden(true);
    m2Box->addWidget(metaTree);
    slotFillMeta(metaTree);
    m_metaPage->setLayout(m2Box);

    // Clip analysis
    QVBoxLayout *aBox = new QVBoxLayout;
    m_analysisTree = new AnalysisTree(this);
    aBox ->addWidget(new QLabel(i18n("Analysis data")));
    aBox ->addWidget(m_analysisTree);
    QToolBar *bar2 = new QToolBar;
    bar2->addAction(KoIconUtils::themedIcon(QStringLiteral("trash-empty")), i18n("Delete analysis"), this, SLOT(slotDeleteAnalysis()));
    bar2->addAction(KoIconUtils::themedIcon(QStringLiteral("document-save-as")), i18n("Export analysis"), this, SLOT(slotSaveAnalysis()));
    bar2->addAction(KoIconUtils::themedIcon(QStringLiteral("document-open")), i18n("Import analysis"), this, SLOT(slotLoadAnalysis()));
    aBox->addWidget(bar2);

    slotFillAnalysisData();
    m_analysisPage->setLayout(aBox);

    // Force properties
    QVBoxLayout *vbox = new QVBoxLayout;
    if (m_type == Text || m_type == SlideShow || m_type == TextTemplate) {
        QPushButton *editButton = new QPushButton(i18n("Edit Clip"), this);
        connect(editButton, &QAbstractButton::clicked, this, &ClipPropertiesController::editClip);
        vbox->addWidget(editButton);
    }
    if (m_type == Color || m_type == Image || m_type == AV || m_type == Video || m_type == TextTemplate) {
        // Edit duration widget
        m_originalProperties.insert(QStringLiteral("out"), m_properties.get("out"));
        int kdenlive_length = m_properties.get_int("kdenlive:duration");
        if (kdenlive_length > 0) {
            m_originalProperties.insert(QStringLiteral("kdenlive:duration"), QString::number(kdenlive_length));
        }
        m_originalProperties.insert(QStringLiteral("length"), m_properties.get("length"));
        QHBoxLayout *hlay = new QHBoxLayout;
        QCheckBox *box = new QCheckBox(i18n("Duration"), this);
        box->setObjectName(QStringLiteral("force_duration"));
        hlay->addWidget(box);
        TimecodeDisplay *timePos = new TimecodeDisplay(tc, this);
        timePos->setObjectName(QStringLiteral("force_duration_value"));
        timePos->setValue(kdenlive_length > 0 ? kdenlive_length : m_properties.get_int("length"));
        int original_length = m_properties.get_int("kdenlive:original_length");
        if (original_length > 0) {
            box->setChecked(true);
        } else {
            timePos->setEnabled(false);
        }
        hlay->addWidget(timePos);
        vbox->addLayout(hlay);
        connect(box, &QAbstractButton::toggled, timePos, &QWidget::setEnabled);
        connect(box, &QCheckBox::stateChanged, this, &ClipPropertiesController::slotEnableForce);
        connect(timePos, &TimecodeDisplay::timeCodeEditingFinished, this, &ClipPropertiesController::slotDurationChanged);
        connect(this, &ClipPropertiesController::updateTimeCodeFormat, timePos, &TimecodeDisplay::slotUpdateTimeCodeFormat);
        connect(this, SIGNAL(modified(int)), timePos, SLOT(setValue(int)));
    }
    if (m_type == TextTemplate) {
        // Edit text widget
        QString currentText = m_properties.get("templatetext");
        m_originalProperties.insert(QStringLiteral("templatetext"), currentText);
        m_textEdit = new QTextEdit(this);
        m_textEdit->setAcceptRichText(false);
        m_textEdit->setPlainText(currentText);
        m_textEdit->setPlaceholderText(i18n("Enter template text here"));
        vbox->addWidget(m_textEdit);
        QPushButton *button = new QPushButton(i18n("Apply"), this);
        vbox->addWidget(button);
        connect(button, &QPushButton::clicked, this, &ClipPropertiesController::slotTextChanged);
    } else if (m_type == Color) {
        // Edit color widget
        m_originalProperties.insert(QStringLiteral("resource"), m_properties.get("resource"));
        mlt_color color = m_properties.get_color("resource");
        ChooseColorWidget *choosecolor = new ChooseColorWidget(i18n("Color"), QColor::fromRgb(color.r, color.g, color.b).name(), false, this);
        vbox->addWidget(choosecolor);
        //connect(choosecolor, SIGNAL(displayMessage(QString,int)), this, SIGNAL(displayMessage(QString,int)));
        connect(choosecolor, &ChooseColorWidget::modified, this, &ClipPropertiesController::slotColorModified);
        connect(this, SIGNAL(modified(QColor)), choosecolor, SLOT(slotColorModified(QColor)));
    } else if (m_type == Image) {
        int transparency = m_properties.get_int("kdenlive:transparency");
        m_originalProperties.insert(QStringLiteral("kdenlive:transparency"), QString::number(transparency));
        QHBoxLayout *hlay = new QHBoxLayout;
        QCheckBox *box = new QCheckBox(i18n("Transparent"), this);
        box->setObjectName(QStringLiteral("kdenlive:transparency"));
        box->setChecked(transparency == 1);
        connect(box, &QCheckBox::stateChanged, this, &ClipPropertiesController::slotEnableForce);
        hlay->addWidget(box);
        vbox->addLayout(hlay);
    }
    if (m_type == AV || m_type == Video || m_type == Image) {
        // Aspect ratio
        int force_ar_num = m_properties.get_int("force_aspect_num");
        int force_ar_den  = m_properties.get_int("force_aspect_den");
        m_originalProperties.insert(QStringLiteral("force_aspect_den"), (force_ar_den == 0) ? QString() : QString::number(force_ar_den));
        m_originalProperties.insert(QStringLiteral("force_aspect_num"), (force_ar_num == 0) ? QString() : QString::number(force_ar_num));
        QHBoxLayout *hlay = new QHBoxLayout;
        QCheckBox *box = new QCheckBox(i18n("Aspect Ratio"), this);
        box->setObjectName(QStringLiteral("force_ar"));
        vbox->addWidget(box);
        connect(box, &QCheckBox::stateChanged, this, &ClipPropertiesController::slotEnableForce);
        QSpinBox *spin1 = new QSpinBox(this);
        spin1->setMaximum(8000);
        spin1->setObjectName(QStringLiteral("force_aspect_num_value"));
        hlay->addWidget(spin1);
        hlay->addWidget(new QLabel(QStringLiteral(":")));
        QSpinBox *spin2 = new QSpinBox(this);
        spin2->setMinimum(1);
        spin2->setMaximum(8000);
        spin2->setObjectName(QStringLiteral("force_aspect_den_value"));
        hlay->addWidget(spin2);
        if (force_ar_num == 0) {
            // use current ratio
            int num = m_properties.get_int("meta.media.sample_aspect_num");
            int den = m_properties.get_int("meta.media.sample_aspect_den");
            if (den == 0) {
                num = 1;
                den = 1;
            }
            spin1->setEnabled(false);
            spin2->setEnabled(false);
            spin1->setValue(num);
            spin2->setValue(den);
        } else {
            box->setChecked(true);
            spin1->setEnabled(true);
            spin2->setEnabled(true);
            spin1->setValue(force_ar_num);
            spin2->setValue(force_ar_den);
        }
        connect(spin2, SIGNAL(valueChanged(int)), this, SLOT(slotAspectValueChanged(int)));
        connect(spin1, SIGNAL(valueChanged(int)), this, SLOT(slotAspectValueChanged(int)));
        connect(box, &QAbstractButton::toggled, spin1, &QWidget::setEnabled);
        connect(box, &QAbstractButton::toggled, spin2, &QWidget::setEnabled);
        vbox->addLayout(hlay);
    }

    if (m_type == AV || m_type == Video) {
        QLocale locale;

        // Fps
        QString force_fps = m_properties.get("force_fps");
        m_originalProperties.insert(QStringLiteral("force_fps"), force_fps.isEmpty() ? QStringLiteral("-") : force_fps);
        QHBoxLayout *hlay = new QHBoxLayout;
        QCheckBox *box = new QCheckBox(i18n("Frame rate"), this);
        box->setObjectName(QStringLiteral("force_fps"));
        connect(box, &QCheckBox::stateChanged, this, &ClipPropertiesController::slotEnableForce);
        QDoubleSpinBox *spin = new QDoubleSpinBox(this);
        spin->setMaximum(1000);
        connect(spin, SIGNAL(valueChanged(double)), this, SLOT(slotValueChanged(double)));
        spin->setObjectName(QStringLiteral("force_fps_value"));
        if (force_fps.isEmpty()) {
            spin->setValue(controller->originalFps());
        } else {
            spin->setValue(locale.toDouble(force_fps));
        }
        connect(box, &QAbstractButton::toggled, spin, &QWidget::setEnabled);
        box->setChecked(!force_fps.isEmpty());
        spin->setEnabled(!force_fps.isEmpty());
        hlay->addWidget(box);
        hlay->addWidget(spin);
        vbox->addLayout(hlay);

        // Scanning
        QString force_prog = m_properties.get("force_progressive");
        m_originalProperties.insert(QStringLiteral("force_progressive"), force_prog.isEmpty() ? QStringLiteral("-") : force_prog);
        hlay = new QHBoxLayout;
        box = new QCheckBox(i18n("Scanning"), this);
        connect(box, &QCheckBox::stateChanged, this, &ClipPropertiesController::slotEnableForce);
        box->setObjectName(QStringLiteral("force_progressive"));
        QComboBox *combo = new QComboBox(this);
        combo->addItem(i18n("Interlaced"), 0);
        combo->addItem(i18n("Progressive"), 1);
        connect(combo, SIGNAL(currentIndexChanged(int)), this, SLOT(slotComboValueChanged()));
        combo->setObjectName(QStringLiteral("force_progressive_value"));
        if (!force_prog.isEmpty()) {
            combo->setCurrentIndex(force_prog.toInt());
        }
        connect(box, &QAbstractButton::toggled, combo, &QWidget::setEnabled);
        box->setChecked(!force_prog.isEmpty());
        combo->setEnabled(!force_prog.isEmpty());
        hlay->addWidget(box);
        hlay->addWidget(combo);
        vbox->addLayout(hlay);

        // Field order
        QString force_tff = m_properties.get("force_tff");
        m_originalProperties.insert(QStringLiteral("force_tff"), force_tff.isEmpty() ? QStringLiteral("-") : force_tff);
        hlay = new QHBoxLayout;
        box = new QCheckBox(i18n("Field order"), this);
        connect(box, &QCheckBox::stateChanged, this, &ClipPropertiesController::slotEnableForce);
        box->setObjectName(QStringLiteral("force_tff"));
        combo = new QComboBox(this);
        combo->addItem(i18n("Bottom first"), 0);
        combo->addItem(i18n("Top first"), 1);
        connect(combo, SIGNAL(currentIndexChanged(int)), this, SLOT(slotComboValueChanged()));
        combo->setObjectName(QStringLiteral("force_tff_value"));
        if (!force_tff.isEmpty()) {
            combo->setCurrentIndex(force_tff.toInt());
        }
        connect(box, &QAbstractButton::toggled, combo, &QWidget::setEnabled);
        box->setChecked(!force_tff.isEmpty());
        combo->setEnabled(!force_tff.isEmpty());
        hlay->addWidget(box);
        hlay->addWidget(combo);
        vbox->addLayout(hlay);

        //Autorotate
        QString autorotate = m_properties.get("autorotate");
        m_originalProperties.insert(QStringLiteral("autorotate"), autorotate);
        hlay = new QHBoxLayout;
        box = new QCheckBox(i18n("Disable autorotate"), this);
        connect(box, &QCheckBox::stateChanged, this, &ClipPropertiesController::slotEnableForce);
        box->setObjectName(QStringLiteral("autorotate"));
        box->setChecked(autorotate == QLatin1String("0"));
        hlay->addWidget(box);
        vbox->addLayout(hlay);

        //Decoding threads
        QString threads = m_properties.get("threads");
        m_originalProperties.insert(QStringLiteral("threads"), threads);
        hlay = new QHBoxLayout;
        hlay->addWidget(new QLabel(i18n("Threads")));
        QSpinBox *spinI = new QSpinBox(this);
        spinI->setMaximum(4);
        spinI->setObjectName(QStringLiteral("threads_value"));
        if (!threads.isEmpty()) {
            spinI->setValue(threads.toInt());
        } else {
            spinI->setValue(1);
        }
        connect(spinI, SIGNAL(valueChanged(int)), this, SLOT(slotValueChanged(int)));
        hlay->addWidget(spinI);
        vbox->addLayout(hlay);

        //Video index
        QString vix = m_properties.get("video_index");
        m_originalProperties.insert(QStringLiteral("video_index"), vix);
        hlay = new QHBoxLayout;
        hlay->addWidget(new QLabel(i18n("Video index")));
        spinI = new QSpinBox(this);
        spinI->setMaximum(m_clipProperties.value(QStringLiteral("video_max")).toInt());
        spinI->setObjectName(QStringLiteral("video_index_value"));
        if (vix.isEmpty()) {
            spinI->setValue(0);
        } else {
            spinI->setValue(vix.toInt());
        }
        connect(spinI, SIGNAL(valueChanged(int)), this, SLOT(slotValueChanged(int)));
        hlay->addWidget(spinI);
        vbox->addLayout(hlay);

        //Audio index
        QString aix = m_properties.get("audio_index");
        m_originalProperties.insert(QStringLiteral("audio_index"), aix);
        hlay = new QHBoxLayout;
        hlay->addWidget(new QLabel(i18n("Audio index")));
        spinI = new QSpinBox(this);
        spinI->setMaximum(m_clipProperties.value(QStringLiteral("audio_max")).toInt());
        spinI->setObjectName(QStringLiteral("audio_index_value"));
        if (aix.isEmpty()) {
            spinI->setValue(0);
        } else {
            spinI->setValue(aix.toInt());
        }
        connect(spinI, SIGNAL(valueChanged(int)), this, SLOT(slotValueChanged(int)));
        hlay->addWidget(spinI);
        vbox->addLayout(hlay);

        // Colorspace
        hlay = new QHBoxLayout;
        box = new QCheckBox(i18n("Colorspace"), this);
        box->setObjectName(QStringLiteral("force_colorspace"));
        connect(box, &QCheckBox::stateChanged, this, &ClipPropertiesController::slotEnableForce);
        combo = new QComboBox(this);
        combo->setObjectName(QStringLiteral("force_colorspace_value"));
        combo->addItem(ProfilesDialog::getColorspaceDescription(601), 601);
        combo->addItem(ProfilesDialog::getColorspaceDescription(709), 709);
        combo->addItem(ProfilesDialog::getColorspaceDescription(240), 240);
        int force_colorspace = m_properties.get_int("force_colorspace");
        m_originalProperties.insert(QStringLiteral("force_colorspace"), force_colorspace == 0 ? QStringLiteral("-") : QString::number(force_colorspace));
        int colorspace = controller->videoCodecProperty(QStringLiteral("colorspace")).toInt();
        if (force_colorspace > 0) {
            box->setChecked(true);
            combo->setEnabled(true);
            combo->setCurrentIndex(combo->findData(force_colorspace));
        } else if (colorspace > 0) {
            combo->setEnabled(false);
            combo->setCurrentIndex(combo->findData(colorspace));
        } else {
            combo->setEnabled(false);
        }
        connect(box, &QAbstractButton::toggled, combo, &QWidget::setEnabled);
        connect(combo, SIGNAL(currentIndexChanged(int)), this, SLOT(slotComboValueChanged()));
        hlay->addWidget(box);
        hlay->addWidget(combo);
        vbox->addLayout(hlay);

        //Full luma
        QString force_luma = m_properties.get("set.force_full_luma");
        m_originalProperties.insert(QStringLiteral("set.force_full_luma"), force_luma);
        hlay = new QHBoxLayout;
        box = new QCheckBox(i18n("Full luma range"), this);
        connect(box, &QCheckBox::stateChanged, this, &ClipPropertiesController::slotEnableForce);
        box->setObjectName(QStringLiteral("set.force_full_luma"));
        box->setChecked(!force_luma.isEmpty());
        hlay->addWidget(box);
        vbox->addLayout(hlay);
    }
    m_forcePage->setLayout(vbox);
    vbox->addStretch(10);
    m_tabWidget->addTab(m_propertiesPage, QString());
    m_tabWidget->addTab(m_forcePage, QString());
    m_tabWidget->addTab(m_markersPage, QString());
    m_tabWidget->addTab(m_metaPage, QString());
    m_tabWidget->addTab(m_analysisPage, QString());
    m_tabWidget->setTabIcon(0, KoIconUtils::themedIcon(QStringLiteral("edit-find")));
    m_tabWidget->setTabToolTip(0, i18n("Properties"));
    m_tabWidget->setTabIcon(1, KoIconUtils::themedIcon(QStringLiteral("document-edit")));
    m_tabWidget->setTabToolTip(1, i18n("Force properties"));
    m_tabWidget->setTabIcon(2, KoIconUtils::themedIcon(QStringLiteral("bookmark-new")));
    m_tabWidget->setTabToolTip(2, i18n("Markers"));
    m_tabWidget->setTabIcon(3, KoIconUtils::themedIcon(QStringLiteral("view-grid")));
    m_tabWidget->setTabToolTip(3, i18n("Metadata"));
    m_tabWidget->setTabIcon(4, KoIconUtils::themedIcon(QStringLiteral("visibility")));
    m_tabWidget->setTabToolTip(4, i18n("Analysis"));
    m_tabWidget->setCurrentIndex(KdenliveSettings::properties_panel_page());
    if (m_type == Color) {
        m_tabWidget->setTabEnabled(0, false);
    }
    connect(m_tabWidget, &QTabWidget::currentChanged, this, &ClipPropertiesController::updateTab);
}

ClipPropertiesController::~ClipPropertiesController()
{
}

void ClipPropertiesController::updateTab(int ix)
{
    KdenliveSettings::setProperties_panel_page(ix);
}

void ClipPropertiesController::slotRefreshTimeCode()
{
    emit updateTimeCodeFormat();
}

void ClipPropertiesController::slotReloadProperties()
{
    mlt_color color;
    m_clipLabel->setText(m_properties.get("kdenlive:clipname"));
    switch (m_type) {
    case Color:
        m_originalProperties.insert(QStringLiteral("resource"), m_properties.get("resource"));
        m_originalProperties.insert(QStringLiteral("out"), m_properties.get("out"));
        m_originalProperties.insert(QStringLiteral("length"), m_properties.get("length"));
        emit modified(m_properties.get_int("length"));
        color = m_properties.get_color("resource");
        emit modified(QColor::fromRgb(color.r, color.g, color.b));
        break;
    case TextTemplate:
        m_textEdit->setPlainText(m_properties.get("templatetext"));
        break;
    default:
        break;
    }
}

void ClipPropertiesController::slotColorModified(QColor newcolor)
{
    QMap<QString, QString> properties;
    properties.insert(QStringLiteral("resource"), newcolor.name(QColor::HexArgb));
    emit updateClipProperties(m_id, m_originalProperties, properties);
    m_originalProperties = properties;
}

void ClipPropertiesController::slotDurationChanged(int duration)
{
    QMap<QString, QString> properties;
    int original_length = m_properties.get_int("kdenlive:original_length");
    // kdenlive_length is the default duration for image / title clips
    int kdenlive_length = m_properties.get_int("kdenlive:duration");
    int current_length = m_properties.get_int("length");
    if (original_length == 0) {
        m_properties.set("kdenlive:original_length", kdenlive_length > 0 ? kdenlive_length : current_length);
    }
    if (kdenlive_length > 0) {
        // special case, image/title clips store default duration in kdenlive:duration property
        properties.insert(QStringLiteral("kdenlive:duration"), QString::number(duration));
        if (duration > current_length) {
            properties.insert(QStringLiteral("length"), QString::number(duration));
            properties.insert(QStringLiteral("out"), QString::number(duration - 1));
        }
    } else {
        properties.insert(QStringLiteral("length"), QString::number(duration));
        properties.insert(QStringLiteral("out"), QString::number(duration - 1));
    }
    emit updateClipProperties(m_id, m_originalProperties, properties);
    m_originalProperties = properties;
}

void ClipPropertiesController::slotEnableForce(int state)
{
    QCheckBox *box = qobject_cast<QCheckBox *>(sender());
    if (!box) {
        return;
    }
    QString param = box->objectName();
    QMap<QString, QString> properties;
    QLocale locale;
    if (state == Qt::Unchecked) {
        // The force property was disable, remove it / reset default if necessary
        if (param == QLatin1String("force_duration")) {
            // special case, reset original duration
            TimecodeDisplay *timePos = findChild<TimecodeDisplay *>(param + "_value");
            timePos->setValue(m_properties.get_int("kdenlive:original_length"));
            slotDurationChanged(m_properties.get_int("kdenlive:original_length"));
            m_properties.set("kdenlive:original_length", (char *) Q_NULLPTR);
            return;
        } else if (param == QLatin1String("kdenlive:transparency")) {
            properties.insert(param, QString());
        } else if (param == QLatin1String("force_ar")) {
            properties.insert(QStringLiteral("force_aspect_den"), QString());
            properties.insert(QStringLiteral("force_aspect_num"), QString());
            properties.insert(QStringLiteral("force_aspect_ratio"), QString());
        } else if (param == QLatin1String("autorotate")) {
            properties.insert(QStringLiteral("autorotate"), QString());
        } else {
            properties.insert(param, QString());
        }
    } else {
        // A force property was set
        if (param == QLatin1String("force_duration")) {
            int original_length = m_properties.get_int("kdenlive:original_length");
            if (original_length == 0) {
                int kdenlive_duration = m_properties.get_int("kdenlive:duration");
                m_properties.set("kdenlive:original_length", kdenlive_duration > 0 ? kdenlive_duration : m_properties.get_int("length"));
            }
        } else if (param == QLatin1String("force_fps")) {
            QDoubleSpinBox *spin = findChild<QDoubleSpinBox *>(param + "_value");
            if (!spin) {
                return;
            }
            properties.insert(param, locale.toString(spin->value()));
        } else if (param == QLatin1String("threads")) {
            QSpinBox *spin = findChild<QSpinBox *>(param + "_value");
            if (!spin) {
                return;
            }
            properties.insert(param, QString::number(spin->value()));
        } else if (param == QLatin1String("force_colorspace")  || param == QLatin1String("force_progressive") || param == QLatin1String("force_tff")) {
            QComboBox *combo = findChild<QComboBox *>(param + "_value");
            if (!combo) {
                return;
            }
            properties.insert(param, QString::number(combo->currentData().toInt()));
        } else if (param == QLatin1String("kdenlive:transparency") || param == QLatin1String("set.force_full_luma")) {
            properties.insert(param, QStringLiteral("1"));
        } else if (param == QLatin1String("autorotate")) {
            properties.insert(QStringLiteral("autorotate"), QStringLiteral("0"));
        } else if (param == QLatin1String("force_ar")) {
            QSpinBox *spin = findChild<QSpinBox *>(QStringLiteral("force_aspect_num_value"));
            QSpinBox *spin2 = findChild<QSpinBox *>(QStringLiteral("force_aspect_den_value"));
            if (!spin || !spin2) {
                return;
            }
            properties.insert(QStringLiteral("force_aspect_den"), QString::number(spin2->value()));
            properties.insert(QStringLiteral("force_aspect_num"), QString::number(spin->value()));
            properties.insert(QStringLiteral("force_aspect_ratio"), locale.toString((double) spin->value() / spin2->value()));
        }
    }
    if (properties.isEmpty()) {
        return;
    }
    emit updateClipProperties(m_id, m_originalProperties, properties);
    m_originalProperties = properties;
}

void ClipPropertiesController::slotValueChanged(double value)
{
    QDoubleSpinBox *box = qobject_cast<QDoubleSpinBox *>(sender());
    if (!box) {
        return;
    }
    QString param = box->objectName().section(QLatin1Char('_'), 0, -2);
    QMap<QString, QString> properties;
    QLocale locale;
    properties.insert(param, locale.toString(value));
    emit updateClipProperties(m_id, m_originalProperties, properties);
    m_originalProperties = properties;
}

void ClipPropertiesController::slotValueChanged(int value)
{
    QSpinBox *box = qobject_cast<QSpinBox *>(sender());
    if (!box) {
        return;
    }
    QString param = box->objectName().section(QLatin1Char('_'), 0, -2);
    QMap<QString, QString> properties;
    properties.insert(param, QString::number(value));
    emit updateClipProperties(m_id, m_originalProperties, properties);
    m_originalProperties = properties;
}

void ClipPropertiesController::slotAspectValueChanged(int)
{
    QSpinBox *spin = findChild<QSpinBox *>(QStringLiteral("force_aspect_num_value"));
    QSpinBox *spin2 = findChild<QSpinBox *>(QStringLiteral("force_aspect_den_value"));
    if (!spin || !spin2) {
        return;
    }
    QMap<QString, QString> properties;
    properties.insert(QStringLiteral("force_aspect_den"), QString::number(spin2->value()));
    properties.insert(QStringLiteral("force_aspect_num"), QString::number(spin->value()));
    QLocale locale;
    properties.insert(QStringLiteral("force_aspect_ratio"), locale.toString((double) spin->value() / spin2->value()));
    emit updateClipProperties(m_id, m_originalProperties, properties);
    m_originalProperties = properties;
}

void ClipPropertiesController::slotComboValueChanged()
{
    QComboBox *box = qobject_cast<QComboBox *>(sender());
    if (!box) {
        return;
    }
    QString param = box->objectName().section(QLatin1Char('_'), 0, -2);
    QMap<QString, QString> properties;
    properties.insert(param, QString::number(box->currentData().toInt()));
    emit updateClipProperties(m_id, m_originalProperties, properties);
    m_originalProperties = properties;
}

void ClipPropertiesController::fillProperties()
{
    m_clipProperties.clear();
    QList<QStringList> propertyMap;

    m_propertiesTree->setSortingEnabled(false);

#ifdef KF5_USE_FILEMETADATA
    // Read File Metadata through KDE's metadata system
    KFileMetaData::ExtractorCollection metaDataCollection;
    QMimeDatabase mimeDatabase;
    QMimeType mimeType;

<<<<<<< HEAD
    mimeType = mimeDatabase.mimeTypeForFile(m_controller->clipUrl().toLocalFile());
    foreach (KFileMetaData::Extractor *plugin, metaDataCollection.fetchExtractors(mimeType.name())) {
        ExtractionResult extractionResult(m_controller->clipUrl().toLocalFile(), mimeType.name(), m_propertiesTree);
=======
    mimeType = mimeDatabase.mimeTypeForFile(m_controller->clipUrl());
    foreach(KFileMetaData::Extractor* plugin, metaDataCollection.fetchExtractors(mimeType.name())) {
        ExtractionResult extractionResult(m_controller->clipUrl(), mimeType.name(), m_propertiesTree);
>>>>>>> 0f367c64
        plugin->extract(&extractionResult);
    }
#endif

    // Get MLT's metadata
    if (m_type == Image) {
        int width = m_controller->int_property(QStringLiteral("meta.media.width"));
        int height = m_controller->int_property(QStringLiteral("meta.media.height"));
        propertyMap.append(QStringList() << i18n("Image size") << QString::number(width) + "x" + QString::number(height));
    }
    if (m_type == AV || m_type == Video || m_type == Audio) {
        int vindex = m_controller->int_property(QStringLiteral("video_index"));
        int video_max = 0;
        int default_audio = m_controller->int_property(QStringLiteral("audio_index"));
        int audio_max = 0;

        // Find maximum stream index values
        for (int ix = 0; ix < m_controller->int_property(QStringLiteral("meta.media.nb_streams")); ++ix) {
            char property[200];
            snprintf(property, sizeof(property), "meta.media.%d.stream.type", ix);
            QString type = m_controller->property(property);
            if (type == QLatin1String("video")) {
                video_max = ix;
            } else if (type == QLatin1String("audio")) {
                audio_max = ix;
            }
        }
        m_clipProperties.insert(QStringLiteral("default_video"), QString::number(vindex));
        m_clipProperties.insert(QStringLiteral("video_max"), QString::number(video_max));
        m_clipProperties.insert(QStringLiteral("default_audio"), QString::number(default_audio));
        m_clipProperties.insert(QStringLiteral("audio_max"), QString::number(audio_max));

        if (vindex > -1) {
            // We have a video stream
            char property[200];
            snprintf(property, sizeof(property), "meta.media.%d.codec.long_name", vindex);
            QString codec = m_controller->property(property);
            if (!codec.isEmpty()) {
                propertyMap.append(QStringList() << i18n("Video codec") << codec);
            }
            int width = m_controller->int_property(QStringLiteral("meta.media.width"));
            int height = m_controller->int_property(QStringLiteral("meta.media.height"));
            propertyMap.append(QStringList() << i18n("Frame size") << QString::number(width) + "x" + QString::number(height));

            snprintf(property, sizeof(property), "meta.media.%d.stream.frame_rate", vindex);
            QString fpsValue = m_controller->property(property);
            if (!fpsValue.isEmpty()) {
                propertyMap.append(QStringList() << i18n("Frame rate") << fpsValue);
            } else {
                int rate_den = m_controller->int_property(QStringLiteral("meta.media.frame_rate_den"));
                if (rate_den > 0) {
                    double fps = (double) m_controller->int_property(QStringLiteral("meta.media.frame_rate_num")) / rate_den;
                    propertyMap.append(QStringList() << i18n("Frame rate") << QString::number(fps, 'f', 2));
                }
            }

            snprintf(property, sizeof(property), "meta.media.%d.codec.bit_rate", vindex);
            int bitrate = m_controller->int_property(property) / 1000;
            if (bitrate > 0) {
                propertyMap.append(QStringList() << i18n("Video bitrate") << QString::number(bitrate) + QLatin1Char(' ') + i18nc("Kilobytes per seconds", "kb/s"));
            }

            int scan = m_controller->int_property(QStringLiteral("meta.media.progressive"));
            propertyMap.append(QStringList() << i18n("Scanning") << (scan == 1 ? i18n("Progressive") : i18n("Interlaced")));
            snprintf(property, sizeof(property), "meta.media.%d.codec.sample_aspect_ratio", vindex);
            double par = m_controller->double_property(property);
            if (par == 0) {
                // Read media aspect ratio
                par = m_controller->double_property(QStringLiteral("aspect_ratio"));
            }
            propertyMap.append(QStringList() << i18n("Pixel aspect ratio") << QString::number(par, 'f', 3));
            propertyMap.append(QStringList() << i18n("Pixel format") << m_controller->videoCodecProperty(QStringLiteral("pix_fmt")));
            int colorspace = m_controller->videoCodecProperty(QStringLiteral("colorspace")).toInt();
            propertyMap.append(QStringList() << i18n("Colorspace") << ProfilesDialog::getColorspaceDescription(colorspace));
        }
        if (default_audio > -1) {
            char property[200];
            snprintf(property, sizeof(property), "meta.media.%d.codec.long_name", default_audio);
            QString codec = m_controller->property(property);
            if (!codec.isEmpty()) {
                propertyMap.append(QStringList() << i18n("Audio codec") << codec);
            }
            snprintf(property, sizeof(property), "meta.media.%d.codec.channels", default_audio);
            int channels = m_controller->int_property(property);
            propertyMap.append(QStringList() << i18n("Audio channels") << QString::number(channels));

            snprintf(property, sizeof(property), "meta.media.%d.codec.sample_rate", default_audio);
            int srate = m_controller->int_property(property);
            propertyMap.append(QStringList() << i18n("Audio frequency") << QString::number(srate) + QLatin1Char(' ') + i18nc("Herz", "Hz"));

            snprintf(property, sizeof(property), "meta.media.%d.codec.bit_rate", default_audio);
            int bitrate = m_controller->int_property(property) / 1000;
            if (bitrate > 0) {
                propertyMap.append(QStringList() << i18n("Audio bitrate") << QString::number(bitrate) + QLatin1Char(' ') + i18nc("Kilobytes per seconds", "kb/s"));
            }
        }
    }

    qint64 filesize = m_controller->int64_property(QStringLiteral("kdenlive:file_size"));
    if (filesize > 0) {
        QLocale locale(QLocale::system()); // use the user's locale for getting proper separators!
        propertyMap.append(QStringList()
                           << i18n("File size")
                           << KIO::convertSize(filesize) + QStringLiteral(" (") + locale.toString(filesize) + QStringLiteral(")"));
    }

    for (int i = 0; i < propertyMap.count(); i++) {
        new QTreeWidgetItem(m_propertiesTree, propertyMap.at(i));
    }
    m_propertiesTree->setSortingEnabled(true);
    m_propertiesTree->resizeColumnToContents(0);
}

void ClipPropertiesController::slotFillMarkers()
{
    m_markerTree->clear();
    QList<CommentedTime> markers = m_controller->commentedSnapMarkers();
    for (int count = 0; count < markers.count(); ++count) {
        QString time = m_tc.getTimecode(markers.at(count).time());
        QStringList itemtext;
        itemtext << time << markers.at(count).comment();
        QTreeWidgetItem *item = new QTreeWidgetItem(m_markerTree, itemtext);
        item->setData(0, Qt::DecorationRole, CommentedTime::markerColor(markers.at(count).markerType()));
        item->setData(0, Qt::UserRole, QVariant((int) markers.at(count).time().frames(m_tc.fps())));
    }
    m_markerTree->resizeColumnToContents(0);
}

void ClipPropertiesController::slotSeekToMarker()
{
    QTreeWidgetItem *item = m_markerTree->currentItem();
    int time = item->data(0, Qt::UserRole).toInt();
    emit seekToFrame(time);
}

void ClipPropertiesController::slotEditMarker()
{
    QList< CommentedTime > marks = m_controller->commentedSnapMarkers();
    int pos = m_markerTree->currentIndex().row();
    if (pos < 0 || pos > marks.count() - 1) {
        return;
    }
    QPointer<MarkerDialog> d = new MarkerDialog(m_controller, marks.at(pos), m_tc, i18n("Edit Marker"), this);
    if (d->exec() == QDialog::Accepted) {
        QList<CommentedTime> markers;
        markers << d->newMarker();
        emit addMarkers(m_id, markers);
    }
    delete d;
}

void ClipPropertiesController::slotDeleteMarker()
{
    QList< CommentedTime > marks = m_controller->commentedSnapMarkers();
    QList< CommentedTime > toDelete;
    for (int i = 0; i < marks.count(); ++i) {
        if (m_markerTree->topLevelItem(i)->isSelected()) {
            CommentedTime marker = marks.at(i);
            marker.setMarkerType(-1);
            toDelete << marker;
        }
    }
    emit addMarkers(m_id, toDelete);
}

void ClipPropertiesController::slotAddMarker()
{
    CommentedTime marker(GenTime(m_controller->originalProducer().position(), m_tc.fps()), i18n("Marker"));
    QPointer<MarkerDialog> d = new MarkerDialog(m_controller, marker,
            m_tc, i18n("Add Marker"), this);
    if (d->exec() == QDialog::Accepted) {
        QList<CommentedTime> markers;
        markers << d->newMarker();
        emit addMarkers(m_id, markers);
    }
    delete d;
}

void ClipPropertiesController::slotSaveMarkers()
{
    emit saveMarkers(m_id);
}

void ClipPropertiesController::slotLoadMarkers()
{
    emit loadMarkers(m_id);
}

void ClipPropertiesController::slotFillMeta(QTreeWidget *tree)
{
    tree->clear();
    if (m_type != AV && m_type != Video && m_type != Image) {
        // Currently, we only use exiftool on video files
        return;
    }
    int exifUsed = m_controller->int_property(QStringLiteral("kdenlive:exiftool"));
    if (exifUsed == 1) {
<<<<<<< HEAD
        Mlt::Properties subProperties;
        subProperties.pass_values(m_properties, "kdenlive:meta.exiftool.");
        if (subProperties.count() > 0) {
            QTreeWidgetItem *exif = new QTreeWidgetItem(tree, QStringList() << i18n("Exif") << QString());
            exif->setExpanded(true);
            for (int i = 0; i < subProperties.count(); i++) {
                new QTreeWidgetItem(exif, QStringList() << subProperties.get_name(i) << subProperties.get(i));
            }
        }
    } else if (KdenliveSettings::use_exiftool()) {
        QString url = m_controller->clipUrl().path();
=======
          Mlt::Properties subProperties;
          subProperties.pass_values(m_properties, "kdenlive:meta.exiftool.");
          if (subProperties.count() > 0) {
              QTreeWidgetItem *exif = new QTreeWidgetItem(tree, QStringList() << i18n("Exif") << QString());
              exif->setExpanded(true);
              for (int i = 0; i < subProperties.count(); i++) {
                  new QTreeWidgetItem(exif, QStringList() << subProperties.get_name(i) << subProperties.get(i));
              }
          }
    }
    else if (KdenliveSettings::use_exiftool()) {
        QString url = m_controller->clipUrl();
>>>>>>> 0f367c64
        //Check for Canon THM file
        url = url.section('.', 0, -2) + ".THM";
        if (QFile::exists(url)) {
            // Read the exif metadata embedded in the THM file
            QProcess p;
            QStringList args;
            args << QStringLiteral("-g") << QStringLiteral("-args") << url;
            p.start(QStringLiteral("exiftool"), args);
            p.waitForFinished();
            QString res = p.readAllStandardOutput();
            m_controller->setProperty(QStringLiteral("kdenlive:exiftool"), 1);
            QTreeWidgetItem *exif = Q_NULLPTR;
            QStringList list = res.split('\n');
            foreach (const QString &tagline, list) {
                if (tagline.startsWith(QLatin1String("-File")) || tagline.startsWith(QLatin1String("-ExifTool"))) {
                    continue;
                }
                QString tag = tagline.section(':', 1).simplified();
                if (tag.startsWith(QLatin1String("ImageWidth")) || tag.startsWith(QLatin1String("ImageHeight"))) {
                    continue;
                }
                if (!tag.section('=', 0, 0).isEmpty() && !tag.section('=', 1).simplified().isEmpty()) {
                    if (!exif) {
                        exif = new QTreeWidgetItem(tree, QStringList() << i18n("Exif") << QString());
                        exif->setExpanded(true);
                    }
                    m_controller->setProperty("kdenlive:meta.exiftool." + tag.section('=', 0, 0), tag.section('=', 1).simplified());
                    new QTreeWidgetItem(exif, QStringList() << tag.section('=', 0, 0) << tag.section('=', 1).simplified());
                }
            }
        } else {
            if (m_type == Image || m_controller->codec(false) == QLatin1String("h264")) {
                QProcess p;
                QStringList args;
                args << QStringLiteral("-g") << QStringLiteral("-args") << m_controller->clipUrl();
                p.start(QStringLiteral("exiftool"), args);
                p.waitForFinished();
                QString res = p.readAllStandardOutput();
                if (m_type != Image) {
                    m_controller->setProperty(QStringLiteral("kdenlive:exiftool"), 1);
                }
                QTreeWidgetItem *exif = Q_NULLPTR;
                QStringList list = res.split('\n');
                foreach (const QString &tagline, list) {
                    if (m_type != Image && !tagline.startsWith(QLatin1String("-H264"))) {
                        continue;
                    }
                    QString tag = tagline.section(':', 1);
                    if (tag.startsWith(QLatin1String("ImageWidth")) || tag.startsWith(QLatin1String("ImageHeight"))) {
                        continue;
                    }
                    if (!exif) {
                        exif = new QTreeWidgetItem(tree, QStringList() << i18n("Exif") << QString());
                        exif->setExpanded(true);
                    }
                    if (m_type != Image) {
                        // Do not store image exif metadata in project file, would be too much noise
                        m_controller->setProperty("kdenlive:meta.exiftool." + tag.section('=', 0, 0), tag.section('=', 1).simplified());
                    }
                    new QTreeWidgetItem(exif, QStringList() << tag.section('=', 0, 0) << tag.section('=', 1).simplified());
                }
            }
        }
    }
    int magic = m_controller->int_property(QStringLiteral("kdenlive:magiclantern"));
    if (magic == 1) {
        Mlt::Properties subProperties;
        subProperties.pass_values(m_properties, "kdenlive:meta.magiclantern.");
        QTreeWidgetItem *magicL = Q_NULLPTR;
        for (int i = 0; i < subProperties.count(); i++) {
            if (!magicL) {
                magicL = new QTreeWidgetItem(tree, QStringList() << i18n("Magic Lantern") << QString());
                QIcon icon(QStandardPaths::locate(QStandardPaths::AppDataLocation, QStringLiteral("meta_magiclantern.png")));
                magicL->setIcon(0, icon);
                magicL->setExpanded(true);
            }
            new QTreeWidgetItem(magicL, QStringList() << subProperties.get_name(i) << subProperties.get(i));
        }
<<<<<<< HEAD
    } else if (m_type != Image && KdenliveSettings::use_magicLantern()) {
        QString url = m_controller->clipUrl().path();
=======
    }
    else if (m_type != Image && KdenliveSettings::use_magicLantern()) {
        QString url = m_controller->clipUrl();
>>>>>>> 0f367c64
        url = url.section('.', 0, -2) + ".LOG";
        if (QFile::exists(url)) {
            QFile file(url);
            if (file.open(QIODevice::ReadOnly | QIODevice::Text)) {
                m_controller->setProperty(QStringLiteral("kdenlive:magiclantern"), 1);
                QTreeWidgetItem *magicL = Q_NULLPTR;
                while (!file.atEnd()) {
                    QString line = file.readLine().simplified();
                    if (line.startsWith('#') || line.isEmpty() || !line.contains(':')) {
                        continue;
                    }
                    if (line.startsWith(QLatin1String("CSV data"))) {
                        break;
                    }
                    m_controller->setProperty("kdenlive:meta.magiclantern." + line.section(':', 0, 0).simplified(), line.section(':', 1).simplified());
                    if (!magicL) {
                        magicL = new QTreeWidgetItem(tree, QStringList() << i18n("Magic Lantern") << QString());
                        QIcon icon(QStandardPaths::locate(QStandardPaths::AppDataLocation, QStringLiteral("meta_magiclantern.png")));
                        magicL->setIcon(0, icon);
                        magicL->setExpanded(true);
                    }
                    new QTreeWidgetItem(magicL, QStringList() << line.section(':', 0, 0).simplified() << line.section(':', 1).simplified());
                }
            }
        }

        //if (!meta.isEmpty())
        //clip->setMetadata(meta, "Magic Lantern");
        //clip->setProperty("magiclantern", "1");
    }
    tree->resizeColumnToContents(0);
}

void ClipPropertiesController::slotFillAnalysisData()
{
    m_analysisTree->clear();
    Mlt::Properties subProperties;
    subProperties.pass_values(m_properties, "kdenlive:clipanalysis.");
    if (subProperties.count() > 0) {
        for (int i = 0; i < subProperties.count(); i++) {
            new QTreeWidgetItem(m_analysisTree, QStringList() << subProperties.get_name(i) << subProperties.get(i));
        }
    }
    m_analysisTree->resizeColumnToContents(0);
}

void ClipPropertiesController::slotDeleteAnalysis()
{
    QTreeWidgetItem *current = m_analysisTree->currentItem();
    if (!current) {
        return;
    }
    emit editAnalysis(m_id, "kdenlive:clipanalysis." + current->text(0), QString());
}

void ClipPropertiesController::slotSaveAnalysis()
{
<<<<<<< HEAD
    const QString url = QFileDialog::getSaveFileName(this, i18n("Save Analysis Data"), m_controller->clipUrl().adjusted(QUrl::RemoveFilename).path(), i18n("Text File (*.txt)"));
    if (url.isEmpty()) {
=======
    const QString url = QFileDialog::getSaveFileName(this, i18n("Save Analysis Data"), QFileInfo(m_controller->clipUrl()).absolutePath(), i18n("Text File (*.txt)"));
    if (url.isEmpty())
>>>>>>> 0f367c64
        return;
    }
    KSharedConfigPtr config = KSharedConfig::openConfig(url, KConfig::SimpleConfig);
    KConfigGroup analysisConfig(config, "Analysis");
    QTreeWidgetItem *current = m_analysisTree->currentItem();
    analysisConfig.writeEntry(current->text(0), current->text(1));
}

void ClipPropertiesController::slotLoadAnalysis()
{
<<<<<<< HEAD
    const QString url = QFileDialog::getOpenFileName(this, i18n("Open Analysis Data"), m_controller->clipUrl().adjusted(QUrl::RemoveFilename).path(), i18n("Text File (*.txt)"));
    if (url.isEmpty()) {
=======
    const QString url = QFileDialog::getOpenFileName(this, i18n("Open Analysis Data"), QFileInfo(m_controller->clipUrl()).absolutePath(), i18n("Text File (*.txt)"));
    if (url.isEmpty())
>>>>>>> 0f367c64
        return;
    }
    KSharedConfigPtr config = KSharedConfig::openConfig(url, KConfig::SimpleConfig);
    KConfigGroup transConfig(config, "Analysis");
    // read the entries
    QMap< QString, QString > profiles = transConfig.entryMap();
    QMapIterator<QString, QString> i(profiles);
    while (i.hasNext()) {
        i.next();
        emit editAnalysis(m_id, "kdenlive:clipanalysis." + i.key(), i.value());
    }
}

void ClipPropertiesController::slotTextChanged()
{
    QMap<QString, QString> properties;
    properties.insert(QStringLiteral("templatetext"), m_textEdit->toPlainText());
    emit updateClipProperties(m_id, m_originalProperties, properties);
    m_originalProperties = properties;
}
<|MERGE_RESOLUTION|>--- conflicted
+++ resolved
@@ -752,15 +752,9 @@
     QMimeDatabase mimeDatabase;
     QMimeType mimeType;
 
-<<<<<<< HEAD
-    mimeType = mimeDatabase.mimeTypeForFile(m_controller->clipUrl().toLocalFile());
+    mimeType = mimeDatabase.mimeTypeForFile(m_controller->clipUrl());
     foreach (KFileMetaData::Extractor *plugin, metaDataCollection.fetchExtractors(mimeType.name())) {
-        ExtractionResult extractionResult(m_controller->clipUrl().toLocalFile(), mimeType.name(), m_propertiesTree);
-=======
-    mimeType = mimeDatabase.mimeTypeForFile(m_controller->clipUrl());
-    foreach(KFileMetaData::Extractor* plugin, metaDataCollection.fetchExtractors(mimeType.name())) {
         ExtractionResult extractionResult(m_controller->clipUrl(), mimeType.name(), m_propertiesTree);
->>>>>>> 0f367c64
         plugin->extract(&extractionResult);
     }
 #endif
@@ -958,7 +952,6 @@
     }
     int exifUsed = m_controller->int_property(QStringLiteral("kdenlive:exiftool"));
     if (exifUsed == 1) {
-<<<<<<< HEAD
         Mlt::Properties subProperties;
         subProperties.pass_values(m_properties, "kdenlive:meta.exiftool.");
         if (subProperties.count() > 0) {
@@ -969,21 +962,7 @@
             }
         }
     } else if (KdenliveSettings::use_exiftool()) {
-        QString url = m_controller->clipUrl().path();
-=======
-          Mlt::Properties subProperties;
-          subProperties.pass_values(m_properties, "kdenlive:meta.exiftool.");
-          if (subProperties.count() > 0) {
-              QTreeWidgetItem *exif = new QTreeWidgetItem(tree, QStringList() << i18n("Exif") << QString());
-              exif->setExpanded(true);
-              for (int i = 0; i < subProperties.count(); i++) {
-                  new QTreeWidgetItem(exif, QStringList() << subProperties.get_name(i) << subProperties.get(i));
-              }
-          }
-    }
-    else if (KdenliveSettings::use_exiftool()) {
         QString url = m_controller->clipUrl();
->>>>>>> 0f367c64
         //Check for Canon THM file
         url = url.section('.', 0, -2) + ".THM";
         if (QFile::exists(url)) {
@@ -1062,14 +1041,8 @@
             }
             new QTreeWidgetItem(magicL, QStringList() << subProperties.get_name(i) << subProperties.get(i));
         }
-<<<<<<< HEAD
     } else if (m_type != Image && KdenliveSettings::use_magicLantern()) {
-        QString url = m_controller->clipUrl().path();
-=======
-    }
-    else if (m_type != Image && KdenliveSettings::use_magicLantern()) {
         QString url = m_controller->clipUrl();
->>>>>>> 0f367c64
         url = url.section('.', 0, -2) + ".LOG";
         if (QFile::exists(url)) {
             QFile file(url);
@@ -1127,13 +1100,8 @@
 
 void ClipPropertiesController::slotSaveAnalysis()
 {
-<<<<<<< HEAD
-    const QString url = QFileDialog::getSaveFileName(this, i18n("Save Analysis Data"), m_controller->clipUrl().adjusted(QUrl::RemoveFilename).path(), i18n("Text File (*.txt)"));
+    const QString url = QFileDialog::getSaveFileName(this, i18n("Save Analysis Data"), QFileInfo(m_controller->clipUrl()).absolutePath(), i18n("Text File (*.txt)"));
     if (url.isEmpty()) {
-=======
-    const QString url = QFileDialog::getSaveFileName(this, i18n("Save Analysis Data"), QFileInfo(m_controller->clipUrl()).absolutePath(), i18n("Text File (*.txt)"));
-    if (url.isEmpty())
->>>>>>> 0f367c64
         return;
     }
     KSharedConfigPtr config = KSharedConfig::openConfig(url, KConfig::SimpleConfig);
@@ -1144,13 +1112,8 @@
 
 void ClipPropertiesController::slotLoadAnalysis()
 {
-<<<<<<< HEAD
-    const QString url = QFileDialog::getOpenFileName(this, i18n("Open Analysis Data"), m_controller->clipUrl().adjusted(QUrl::RemoveFilename).path(), i18n("Text File (*.txt)"));
+    const QString url = QFileDialog::getOpenFileName(this, i18n("Open Analysis Data"), QFileInfo(m_controller->clipUrl()).absolutePath(), i18n("Text File (*.txt)"));
     if (url.isEmpty()) {
-=======
-    const QString url = QFileDialog::getOpenFileName(this, i18n("Open Analysis Data"), QFileInfo(m_controller->clipUrl()).absolutePath(), i18n("Text File (*.txt)"));
-    if (url.isEmpty())
->>>>>>> 0f367c64
         return;
     }
     KSharedConfigPtr config = KSharedConfig::openConfig(url, KConfig::SimpleConfig);
