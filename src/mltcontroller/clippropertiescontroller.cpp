/*
Copyright (C) 2015  Jean-Baptiste Mardelle <jb@kdenlive.org>
This file is part of Kdenlive. See www.kdenlive.org.

This program is free software; you can redistribute it and/or
modify it under the terms of the GNU General Public License as
published by the Free Software Foundation; either version 2 of
the License or (at your option) version 3 or any later version
accepted by the membership of KDE e.V. (or its successor approved
by the membership of KDE e.V.), which shall act as a proxy
defined in Section 14 of version 3 of the license.

This program is distributed in the hope that it will be useful,
but WITHOUT ANY WARRANTY; without even the implied warranty of
MERCHANTABILITY or FITNESS FOR A PARTICULAR PURPOSE.  See the
GNU General Public License for more details.

You should have received a copy of the GNU General Public License
along with this program.  If not, see <http://www.gnu.org/licenses/>.
*/

#include "clippropertiescontroller.h"
#include "bin/model/markerlistmodel.hpp"
#include "bincontroller.h"
#include "clipcontroller.h"
#include "core.h"
#include "dialogs/profilesdialog.h"
#include "doc/kdenlivedoc.h"
#include "kdenlivesettings.h"
#include "project/projectmanager.h"
#include "timecodedisplay.h"
#include "timeline/markerdialog.h"
#include "utils/KoIconUtils.h"
#include "widgets/choosecolorwidget.h"

#include <KLocalizedString>

#ifdef KF5_USE_FILEMETADATA
#include <KFileMetaData/ExtractionResult>
#include <KFileMetaData/Extractor>
#include <KFileMetaData/ExtractorCollection>
#include <KFileMetaData/PropertyInfo>
#endif

#include <KIO/Global>

#include "kdenlive_debug.h"
#include <KMessageBox>
#include <QCheckBox>
#include <QDoubleSpinBox>
#include <QFile>
#include <QFileDialog>
#include <QFontDatabase>
#include <QHBoxLayout>
#include <QLabel>
#include <QMimeData>
#include <QMimeDatabase>
#include <QPixmap>
#include <QProcess>
#include <QTextEdit>
#include <QToolBar>
#include <QUrl>
#include <QVBoxLayout>

AnalysisTree::AnalysisTree(QWidget *parent)
    : QTreeWidget(parent)
{
    setRootIsDecorated(false);
    setColumnCount(2);
    setAlternatingRowColors(true);
    setHeaderHidden(true);
    setDragEnabled(true);
}

// virtual
QMimeData *AnalysisTree::mimeData(const QList<QTreeWidgetItem *> list) const
{
    QString data;
    for (QTreeWidgetItem *item : list) {
        if (item->flags() & Qt::ItemIsDragEnabled != 0) {
            data.append(item->text(1));
        }
    }
    auto *mime = new QMimeData;
    mime->setData(QStringLiteral("kdenlive/geometry"), data.toUtf8());
    return mime;
}

#ifdef KF5_USE_FILEMETADATA
class ExtractionResult : public KFileMetaData::ExtractionResult
{
public:
    ExtractionResult(const QString &filename, const QString &mimetype, QTreeWidget *tree)
        : KFileMetaData::ExtractionResult(filename, mimetype, KFileMetaData::ExtractionResult::ExtractMetaData)
        , m_tree(tree)
    {
    }

    void append(const QString & /*text*/) override {}

    void addType(KFileMetaData::Type::Type /*type*/) override {}

    void add(KFileMetaData::Property::Property property, const QVariant &value) override
    {
        bool decode = false;
        switch (property) {
        case KFileMetaData::Property::ImageMake:
        case KFileMetaData::Property::ImageModel:
        case KFileMetaData::Property::ImageDateTime:
        case KFileMetaData::Property::BitRate:
        case KFileMetaData::Property::TrackNumber:
        case KFileMetaData::Property::ReleaseYear:
        case KFileMetaData::Property::Composer:
        case KFileMetaData::Property::Genre:
        case KFileMetaData::Property::Artist:
        case KFileMetaData::Property::Album:
        case KFileMetaData::Property::Title:
        case KFileMetaData::Property::Comment:
        case KFileMetaData::Property::Copyright:
        case KFileMetaData::Property::PhotoFocalLength:
        case KFileMetaData::Property::PhotoExposureTime:
        case KFileMetaData::Property::PhotoFNumber:
        case KFileMetaData::Property::PhotoApertureValue:
        case KFileMetaData::Property::PhotoWhiteBalance:
        case KFileMetaData::Property::PhotoGpsLatitude:
        case KFileMetaData::Property::PhotoGpsLongitude:
            decode = true;
            break;
        default:
            break;
        }
        if (decode) {
            KFileMetaData::PropertyInfo info(property);
            if (info.valueType() == QVariant::DateTime) {
                new QTreeWidgetItem(m_tree, QStringList() << info.displayName() << value.toDateTime().toString(Qt::DefaultLocaleShortDate));
            } else if (info.valueType() == QVariant::Int) {
                int val = value.toInt();
                if (property == KFileMetaData::Property::BitRate) {
                    // Adjust unit for bitrate
                    new QTreeWidgetItem(m_tree, QStringList() << info.displayName()
                                                              << QString::number(val / 1000) + QLatin1Char(' ') + i18nc("Kilobytes per seconds", "kb/s"));
                } else {
                    new QTreeWidgetItem(m_tree, QStringList() << info.displayName() << QString::number(val));
                }
            } else if (info.valueType() == QVariant::Double) {
                new QTreeWidgetItem(m_tree, QStringList() << info.displayName() << QString::number(value.toDouble()));
            } else {
                new QTreeWidgetItem(m_tree, QStringList() << info.displayName() << value.toString());
            }
        }
    }

private:
    QTreeWidget *m_tree;
};
#endif

ClipPropertiesController::ClipPropertiesController(const Timecode &tc, ClipController *controller, QWidget *parent)
    : QWidget(parent)
    , m_controller(controller)
    , m_tc(tc)
    , m_id(controller->clipId())
    , m_type(controller->clipType())
    , m_properties(controller->properties())
    , m_textEdit(nullptr)
{
    setFont(QFontDatabase::systemFont(QFontDatabase::SmallestReadableFont));
    auto *lay = new QVBoxLayout;
    lay->setContentsMargins(0, 0, 0, 0);
    m_clipLabel = new QLabel(controller->clipName());
    lay->addWidget(m_clipLabel);
    m_tabWidget = new QTabWidget(this);
    lay->addWidget(m_tabWidget);
    setLayout(lay);
    m_tabWidget->setDocumentMode(true);
    m_tabWidget->setTabPosition(QTabWidget::East);
    m_forcePage = new QWidget(this);
    m_propertiesPage = new QWidget(this);
    m_markersPage = new QWidget(this);
    m_metaPage = new QWidget(this);
    m_analysisPage = new QWidget(this);

    // Clip properties
    auto *propsBox = new QVBoxLayout;
    m_propertiesTree = new QTreeWidget(this);
    m_propertiesTree->setRootIsDecorated(false);
    m_propertiesTree->setColumnCount(2);
    m_propertiesTree->setAlternatingRowColors(true);
    m_propertiesTree->sortByColumn(0, Qt::AscendingOrder);
    m_propertiesTree->setHeaderHidden(true);
    propsBox->addWidget(m_propertiesTree);
    fillProperties();
    m_propertiesPage->setLayout(propsBox);

    // Clip markers
    auto *mBox = new QVBoxLayout;
    m_markerTree = new QTreeView;
    m_markerTree->setRootIsDecorated(false);
    m_markerTree->setAlternatingRowColors(true);
    m_markerTree->setHeaderHidden(true);
    m_markerTree->setSelectionMode(QAbstractItemView::ExtendedSelection);
    m_markerTree->setModel(controller->getMarkerModel().get());
    mBox->addWidget(m_markerTree);
    auto *bar = new QToolBar;
    bar->addAction(KoIconUtils::themedIcon(QStringLiteral("document-new")), i18n("Add marker"), this, SLOT(slotAddMarker()));
    bar->addAction(KoIconUtils::themedIcon(QStringLiteral("trash-empty")), i18n("Delete marker"), this, SLOT(slotDeleteMarker()));
    bar->addAction(KoIconUtils::themedIcon(QStringLiteral("document-edit")), i18n("Edit marker"), this, SLOT(slotEditMarker()));
    bar->addAction(KoIconUtils::themedIcon(QStringLiteral("document-save-as")), i18n("Export markers"), this, SLOT(slotSaveMarkers()));
    bar->addAction(KoIconUtils::themedIcon(QStringLiteral("document-open")), i18n("Import markers"), this, SLOT(slotLoadMarkers()));
    mBox->addWidget(bar);

    m_markersPage->setLayout(mBox);
    connect(m_markerTree, &QAbstractItemView::doubleClicked, this, &ClipPropertiesController::slotSeekToMarker);

    // metadata
    auto *m2Box = new QVBoxLayout;
    auto *metaTree = new QTreeWidget;
    metaTree->setRootIsDecorated(true);
    metaTree->setColumnCount(2);
    metaTree->setAlternatingRowColors(true);
    metaTree->setHeaderHidden(true);
    m2Box->addWidget(metaTree);
    slotFillMeta(metaTree);
    m_metaPage->setLayout(m2Box);

    // Clip analysis
    auto *aBox = new QVBoxLayout;
    m_analysisTree = new AnalysisTree(this);
    aBox->addWidget(new QLabel(i18n("Analysis data")));
    aBox->addWidget(m_analysisTree);
    auto *bar2 = new QToolBar;
    bar2->addAction(KoIconUtils::themedIcon(QStringLiteral("trash-empty")), i18n("Delete analysis"), this, SLOT(slotDeleteAnalysis()));
    bar2->addAction(KoIconUtils::themedIcon(QStringLiteral("document-save-as")), i18n("Export analysis"), this, SLOT(slotSaveAnalysis()));
    bar2->addAction(KoIconUtils::themedIcon(QStringLiteral("document-open")), i18n("Import analysis"), this, SLOT(slotLoadAnalysis()));
    aBox->addWidget(bar2);

    slotFillAnalysisData();
    m_analysisPage->setLayout(aBox);

    // Force properties
    auto *vbox = new QVBoxLayout;
    if (m_type == Text || m_type == SlideShow || m_type == TextTemplate) {
        QPushButton *editButton = new QPushButton(i18n("Edit Clip"), this);
        connect(editButton, &QAbstractButton::clicked, this, &ClipPropertiesController::editClip);
        vbox->addWidget(editButton);
    }
    if (m_type == Color || m_type == Image || m_type == AV || m_type == Video || m_type == TextTemplate) {
        // Edit duration widget
        m_originalProperties.insert(QStringLiteral("out"), m_properties.get("out"));
        int kdenlive_length = m_properties.get_int("kdenlive:duration");
        if (kdenlive_length > 0) {
            m_originalProperties.insert(QStringLiteral("kdenlive:duration"), QString::number(kdenlive_length));
        }
        m_originalProperties.insert(QStringLiteral("length"), m_properties.get("length"));
        auto *hlay = new QHBoxLayout;
        QCheckBox *box = new QCheckBox(i18n("Duration"), this);
        box->setObjectName(QStringLiteral("force_duration"));
        hlay->addWidget(box);
        auto *timePos = new TimecodeDisplay(tc, this);
        timePos->setObjectName(QStringLiteral("force_duration_value"));
        timePos->setValue(kdenlive_length > 0 ? kdenlive_length : m_properties.get_int("length"));
        int original_length = m_properties.get_int("kdenlive:original_length");
        if (original_length > 0) {
            box->setChecked(true);
        } else {
            timePos->setEnabled(false);
        }
        hlay->addWidget(timePos);
        vbox->addLayout(hlay);
        connect(box, &QAbstractButton::toggled, timePos, &QWidget::setEnabled);
        connect(box, &QCheckBox::stateChanged, this, &ClipPropertiesController::slotEnableForce);
        connect(timePos, &TimecodeDisplay::timeCodeEditingFinished, this, &ClipPropertiesController::slotDurationChanged);
        connect(this, &ClipPropertiesController::updateTimeCodeFormat, timePos, &TimecodeDisplay::slotUpdateTimeCodeFormat);
        connect(this, SIGNAL(modified(int)), timePos, SLOT(setValue(int)));
    }
    if (m_type == TextTemplate) {
        // Edit text widget
        QString currentText = m_properties.get("templatetext");
        m_originalProperties.insert(QStringLiteral("templatetext"), currentText);
        m_textEdit = new QTextEdit(this);
        m_textEdit->setAcceptRichText(false);
        m_textEdit->setPlainText(currentText);
        m_textEdit->setPlaceholderText(i18n("Enter template text here"));
        vbox->addWidget(m_textEdit);
        QPushButton *button = new QPushButton(i18n("Apply"), this);
        vbox->addWidget(button);
        connect(button, &QPushButton::clicked, this, &ClipPropertiesController::slotTextChanged);
    } else if (m_type == Color) {
        // Edit color widget
        m_originalProperties.insert(QStringLiteral("resource"), m_properties.get("resource"));
        mlt_color color = m_properties.get_color("resource");
        ChooseColorWidget *choosecolor = new ChooseColorWidget(i18n("Color"), QColor::fromRgb(color.r, color.g, color.b).name(), "", false, this);
        vbox->addWidget(choosecolor);
        // connect(choosecolor, SIGNAL(displayMessage(QString,int)), this, SIGNAL(displayMessage(QString,int)));
        connect(choosecolor, &ChooseColorWidget::modified, this, &ClipPropertiesController::slotColorModified);
        connect(this, SIGNAL(modified(QColor)), choosecolor, SLOT(slotColorModified(QColor)));
    } else if (m_type == Image) {
        int transparency = m_properties.get_int("kdenlive:transparency");
        m_originalProperties.insert(QStringLiteral("kdenlive:transparency"), QString::number(transparency));
        auto *hlay = new QHBoxLayout;
        QCheckBox *box = new QCheckBox(i18n("Transparent"), this);
        box->setObjectName(QStringLiteral("kdenlive:transparency"));
        box->setChecked(transparency == 1);
        connect(box, &QCheckBox::stateChanged, this, &ClipPropertiesController::slotEnableForce);
        hlay->addWidget(box);
        vbox->addLayout(hlay);
    }
    if (m_type == AV || m_type == Video || m_type == Image) {
        // Aspect ratio
        int force_ar_num = m_properties.get_int("force_aspect_num");
        int force_ar_den = m_properties.get_int("force_aspect_den");
        m_originalProperties.insert(QStringLiteral("force_aspect_den"), (force_ar_den == 0) ? QString() : QString::number(force_ar_den));
        m_originalProperties.insert(QStringLiteral("force_aspect_num"), (force_ar_num == 0) ? QString() : QString::number(force_ar_num));
        auto *hlay = new QHBoxLayout;
        QCheckBox *box = new QCheckBox(i18n("Aspect Ratio"), this);
        box->setObjectName(QStringLiteral("force_ar"));
        vbox->addWidget(box);
        connect(box, &QCheckBox::stateChanged, this, &ClipPropertiesController::slotEnableForce);
        auto *spin1 = new QSpinBox(this);
        spin1->setMaximum(8000);
        spin1->setObjectName(QStringLiteral("force_aspect_num_value"));
        hlay->addWidget(spin1);
        hlay->addWidget(new QLabel(QStringLiteral(":")));
        auto *spin2 = new QSpinBox(this);
        spin2->setMinimum(1);
        spin2->setMaximum(8000);
        spin2->setObjectName(QStringLiteral("force_aspect_den_value"));
        hlay->addWidget(spin2);
        if (force_ar_num == 0) {
            // use current ratio
            int num = m_properties.get_int("meta.media.sample_aspect_num");
            int den = m_properties.get_int("meta.media.sample_aspect_den");
            if (den == 0) {
                num = 1;
                den = 1;
            }
            spin1->setEnabled(false);
            spin2->setEnabled(false);
            spin1->setValue(num);
            spin2->setValue(den);
        } else {
            box->setChecked(true);
            spin1->setEnabled(true);
            spin2->setEnabled(true);
            spin1->setValue(force_ar_num);
            spin2->setValue(force_ar_den);
        }
        connect(spin2, SIGNAL(valueChanged(int)), this, SLOT(slotAspectValueChanged(int)));
        connect(spin1, SIGNAL(valueChanged(int)), this, SLOT(slotAspectValueChanged(int)));
        connect(box, &QAbstractButton::toggled, spin1, &QWidget::setEnabled);
        connect(box, &QAbstractButton::toggled, spin2, &QWidget::setEnabled);
        vbox->addLayout(hlay);
    }

    if (m_type == AV || m_type == Video) {
        QLocale locale;

        // Fps
        QString force_fps = m_properties.get("force_fps");
        m_originalProperties.insert(QStringLiteral("force_fps"), force_fps.isEmpty() ? QStringLiteral("-") : force_fps);
        auto *hlay = new QHBoxLayout;
        QCheckBox *box = new QCheckBox(i18n("Frame rate"), this);
        box->setObjectName(QStringLiteral("force_fps"));
        connect(box, &QCheckBox::stateChanged, this, &ClipPropertiesController::slotEnableForce);
        auto *spin = new QDoubleSpinBox(this);
        spin->setMaximum(1000);
        connect(spin, SIGNAL(valueChanged(double)), this, SLOT(slotValueChanged(double)));
        spin->setObjectName(QStringLiteral("force_fps_value"));
        if (force_fps.isEmpty()) {
            spin->setValue(controller->originalFps());
        } else {
            spin->setValue(locale.toDouble(force_fps));
        }
        connect(box, &QAbstractButton::toggled, spin, &QWidget::setEnabled);
        box->setChecked(!force_fps.isEmpty());
        spin->setEnabled(!force_fps.isEmpty());
        hlay->addWidget(box);
        hlay->addWidget(spin);
        vbox->addLayout(hlay);

        // Scanning
        QString force_prog = m_properties.get("force_progressive");
        m_originalProperties.insert(QStringLiteral("force_progressive"), force_prog.isEmpty() ? QStringLiteral("-") : force_prog);
        hlay = new QHBoxLayout;
        box = new QCheckBox(i18n("Scanning"), this);
        connect(box, &QCheckBox::stateChanged, this, &ClipPropertiesController::slotEnableForce);
        box->setObjectName(QStringLiteral("force_progressive"));
        auto *combo = new QComboBox(this);
        combo->addItem(i18n("Interlaced"), 0);
        combo->addItem(i18n("Progressive"), 1);
        connect(combo, SIGNAL(currentIndexChanged(int)), this, SLOT(slotComboValueChanged()));
        combo->setObjectName(QStringLiteral("force_progressive_value"));
        if (!force_prog.isEmpty()) {
            combo->setCurrentIndex(force_prog.toInt());
        }
        connect(box, &QAbstractButton::toggled, combo, &QWidget::setEnabled);
        box->setChecked(!force_prog.isEmpty());
        combo->setEnabled(!force_prog.isEmpty());
        hlay->addWidget(box);
        hlay->addWidget(combo);
        vbox->addLayout(hlay);

        // Field order
        QString force_tff = m_properties.get("force_tff");
        m_originalProperties.insert(QStringLiteral("force_tff"), force_tff.isEmpty() ? QStringLiteral("-") : force_tff);
        hlay = new QHBoxLayout;
        box = new QCheckBox(i18n("Field order"), this);
        connect(box, &QCheckBox::stateChanged, this, &ClipPropertiesController::slotEnableForce);
        box->setObjectName(QStringLiteral("force_tff"));
        combo = new QComboBox(this);
        combo->addItem(i18n("Bottom first"), 0);
        combo->addItem(i18n("Top first"), 1);
        connect(combo, SIGNAL(currentIndexChanged(int)), this, SLOT(slotComboValueChanged()));
        combo->setObjectName(QStringLiteral("force_tff_value"));
        if (!force_tff.isEmpty()) {
            combo->setCurrentIndex(force_tff.toInt());
        }
        connect(box, &QAbstractButton::toggled, combo, &QWidget::setEnabled);
        box->setChecked(!force_tff.isEmpty());
        combo->setEnabled(!force_tff.isEmpty());
        hlay->addWidget(box);
        hlay->addWidget(combo);
        vbox->addLayout(hlay);

        // Autorotate
        QString autorotate = m_properties.get("autorotate");
        m_originalProperties.insert(QStringLiteral("autorotate"), autorotate);
        hlay = new QHBoxLayout;
        box = new QCheckBox(i18n("Disable autorotate"), this);
        connect(box, &QCheckBox::stateChanged, this, &ClipPropertiesController::slotEnableForce);
        box->setObjectName(QStringLiteral("autorotate"));
        box->setChecked(autorotate == QLatin1String("0"));
        hlay->addWidget(box);
        vbox->addLayout(hlay);

        // Decoding threads
        QString threads = m_properties.get("threads");
        m_originalProperties.insert(QStringLiteral("threads"), threads);
        hlay = new QHBoxLayout;
        hlay->addWidget(new QLabel(i18n("Threads")));
        auto *spinI = new QSpinBox(this);
        spinI->setMaximum(4);
        spinI->setObjectName(QStringLiteral("threads_value"));
        if (!threads.isEmpty()) {
            spinI->setValue(threads.toInt());
        } else {
            spinI->setValue(1);
        }
        connect(spinI, SIGNAL(valueChanged(int)), this, SLOT(slotValueChanged(int)));
        hlay->addWidget(spinI);
        vbox->addLayout(hlay);

        // Video index
        QString vix = m_properties.get("video_index");
        m_originalProperties.insert(QStringLiteral("video_index"), vix);
        hlay = new QHBoxLayout;
        hlay->addWidget(new QLabel(i18n("Video index")));
        spinI = new QSpinBox(this);
        spinI->setMaximum(m_clipProperties.value(QStringLiteral("video_max")).toInt());
        spinI->setObjectName(QStringLiteral("video_index_value"));
        if (vix.isEmpty()) {
            spinI->setValue(0);
        } else {
            spinI->setValue(vix.toInt());
        }
        connect(spinI, SIGNAL(valueChanged(int)), this, SLOT(slotValueChanged(int)));
        hlay->addWidget(spinI);
        vbox->addLayout(hlay);

        // Audio index
        QString aix = m_properties.get("audio_index");
        m_originalProperties.insert(QStringLiteral("audio_index"), aix);
        hlay = new QHBoxLayout;
        hlay->addWidget(new QLabel(i18n("Audio index")));
        spinI = new QSpinBox(this);
        spinI->setMaximum(m_clipProperties.value(QStringLiteral("audio_max")).toInt());
        spinI->setObjectName(QStringLiteral("audio_index_value"));
        if (aix.isEmpty()) {
            spinI->setValue(0);
        } else {
            spinI->setValue(aix.toInt());
        }
        connect(spinI, SIGNAL(valueChanged(int)), this, SLOT(slotValueChanged(int)));
        hlay->addWidget(spinI);
        vbox->addLayout(hlay);

        // Colorspace
        hlay = new QHBoxLayout;
        box = new QCheckBox(i18n("Colorspace"), this);
        box->setObjectName(QStringLiteral("force_colorspace"));
        connect(box, &QCheckBox::stateChanged, this, &ClipPropertiesController::slotEnableForce);
        combo = new QComboBox(this);
        combo->setObjectName(QStringLiteral("force_colorspace_value"));
        combo->addItem(ProfilesDialog::getColorspaceDescription(601), 601);
        combo->addItem(ProfilesDialog::getColorspaceDescription(709), 709);
        combo->addItem(ProfilesDialog::getColorspaceDescription(240), 240);
        int force_colorspace = m_properties.get_int("force_colorspace");
        m_originalProperties.insert(QStringLiteral("force_colorspace"), force_colorspace == 0 ? QStringLiteral("-") : QString::number(force_colorspace));
        int colorspace = controller->videoCodecProperty(QStringLiteral("colorspace")).toInt();
        if (force_colorspace > 0) {
            box->setChecked(true);
            combo->setEnabled(true);
            combo->setCurrentIndex(combo->findData(force_colorspace));
        } else if (colorspace > 0) {
            combo->setEnabled(false);
            combo->setCurrentIndex(combo->findData(colorspace));
        } else {
            combo->setEnabled(false);
        }
        connect(box, &QAbstractButton::toggled, combo, &QWidget::setEnabled);
        connect(combo, SIGNAL(currentIndexChanged(int)), this, SLOT(slotComboValueChanged()));
        hlay->addWidget(box);
        hlay->addWidget(combo);
        vbox->addLayout(hlay);

        // Full luma
        QString force_luma = m_properties.get("set.force_full_luma");
        m_originalProperties.insert(QStringLiteral("set.force_full_luma"), force_luma);
        hlay = new QHBoxLayout;
        box = new QCheckBox(i18n("Full luma range"), this);
        connect(box, &QCheckBox::stateChanged, this, &ClipPropertiesController::slotEnableForce);
        box->setObjectName(QStringLiteral("set.force_full_luma"));
        box->setChecked(!force_luma.isEmpty());
        hlay->addWidget(box);
        vbox->addLayout(hlay);
    }
    m_forcePage->setLayout(vbox);
    vbox->addStretch(10);
    m_tabWidget->addTab(m_propertiesPage, QString());
    m_tabWidget->addTab(m_forcePage, QString());
    m_tabWidget->addTab(m_markersPage, QString());
    m_tabWidget->addTab(m_metaPage, QString());
    m_tabWidget->addTab(m_analysisPage, QString());
    m_tabWidget->setTabIcon(0, KoIconUtils::themedIcon(QStringLiteral("edit-find")));
    m_tabWidget->setTabToolTip(0, i18n("Properties"));
    m_tabWidget->setTabIcon(1, KoIconUtils::themedIcon(QStringLiteral("document-edit")));
    m_tabWidget->setTabToolTip(1, i18n("Force properties"));
    m_tabWidget->setTabIcon(2, KoIconUtils::themedIcon(QStringLiteral("bookmark-new")));
    m_tabWidget->setTabToolTip(2, i18n("Markers"));
    m_tabWidget->setTabIcon(3, KoIconUtils::themedIcon(QStringLiteral("view-grid")));
    m_tabWidget->setTabToolTip(3, i18n("Metadata"));
    m_tabWidget->setTabIcon(4, KoIconUtils::themedIcon(QStringLiteral("visibility")));
    m_tabWidget->setTabToolTip(4, i18n("Analysis"));
    m_tabWidget->setCurrentIndex(KdenliveSettings::properties_panel_page());
    if (m_type == Color) {
        m_tabWidget->setTabEnabled(0, false);
    }
    connect(m_tabWidget, &QTabWidget::currentChanged, this, &ClipPropertiesController::updateTab);
}

ClipPropertiesController::~ClipPropertiesController()
{
}

void ClipPropertiesController::updateTab(int ix)
{
    KdenliveSettings::setProperties_panel_page(ix);
}

void ClipPropertiesController::slotRefreshTimeCode()
{
    emit updateTimeCodeFormat();
}

void ClipPropertiesController::slotReloadProperties()
{
    mlt_color color;
    m_clipLabel->setText(m_properties.get("kdenlive:clipname"));
    switch (m_type) {
    case Color:
        m_originalProperties.insert(QStringLiteral("resource"), m_properties.get("resource"));
        m_originalProperties.insert(QStringLiteral("out"), m_properties.get("out"));
        m_originalProperties.insert(QStringLiteral("length"), m_properties.get("length"));
        emit modified(m_properties.get_int("length"));
        color = m_properties.get_color("resource");
        emit modified(QColor::fromRgb(color.r, color.g, color.b));
        break;
    case TextTemplate:
        m_textEdit->setPlainText(m_properties.get("templatetext"));
        break;
    default:
        break;
    }
}

void ClipPropertiesController::slotColorModified(const QColor &newcolor)
{
    QMap<QString, QString> properties;
    properties.insert(QStringLiteral("resource"), newcolor.name(QColor::HexArgb));
    emit updateClipProperties(m_id, m_originalProperties, properties);
    m_originalProperties = properties;
}

void ClipPropertiesController::slotDurationChanged(int duration)
{
    QMap<QString, QString> properties;
    int original_length = m_properties.get_int("kdenlive:original_length");
    // kdenlive_length is the default duration for image / title clips
    int kdenlive_length = m_properties.get_int("kdenlive:duration");
    int current_length = m_properties.get_int("length");
    if (original_length == 0) {
        m_properties.set("kdenlive:original_length", kdenlive_length > 0 ? kdenlive_length : current_length);
    }
    if (kdenlive_length > 0) {
        // special case, image/title clips store default duration in kdenlive:duration property
        properties.insert(QStringLiteral("kdenlive:duration"), QString::number(duration));
        if (duration > current_length) {
            properties.insert(QStringLiteral("length"), QString::number(duration));
            properties.insert(QStringLiteral("out"), QString::number(duration - 1));
        }
    } else {
        properties.insert(QStringLiteral("length"), QString::number(duration));
        properties.insert(QStringLiteral("out"), QString::number(duration - 1));
    }
    emit updateClipProperties(m_id, m_originalProperties, properties);
    m_originalProperties = properties;
}

void ClipPropertiesController::slotEnableForce(int state)
{
    QCheckBox *box = qobject_cast<QCheckBox *>(sender());
    if (!box) {
        return;
    }
    QString param = box->objectName();
    QMap<QString, QString> properties;
    QLocale locale;
    if (state == Qt::Unchecked) {
        // The force property was disable, remove it / reset default if necessary
        if (param == QLatin1String("force_duration")) {
            // special case, reset original duration
            TimecodeDisplay *timePos = findChild<TimecodeDisplay *>(param + QStringLiteral("_value"));
            timePos->setValue(m_properties.get_int("kdenlive:original_length"));
            slotDurationChanged(m_properties.get_int("kdenlive:original_length"));
            m_properties.set("kdenlive:original_length", (char *)nullptr);
            return;
        }
        if (param == QLatin1String("kdenlive:transparency")) {
            properties.insert(param, QString());
        } else if (param == QLatin1String("force_ar")) {
            properties.insert(QStringLiteral("force_aspect_den"), QString());
            properties.insert(QStringLiteral("force_aspect_num"), QString());
            properties.insert(QStringLiteral("force_aspect_ratio"), QString());
        } else if (param == QLatin1String("autorotate")) {
            properties.insert(QStringLiteral("autorotate"), QString());
        } else {
            properties.insert(param, QString());
        }
    } else {
        // A force property was set
        if (param == QLatin1String("force_duration")) {
            int original_length = m_properties.get_int("kdenlive:original_length");
            if (original_length == 0) {
                int kdenlive_duration = m_properties.get_int("kdenlive:duration");
                m_properties.set("kdenlive:original_length", kdenlive_duration > 0 ? kdenlive_duration : m_properties.get_int("length"));
            }
        } else if (param == QLatin1String("force_fps")) {
            QDoubleSpinBox *spin = findChild<QDoubleSpinBox *>(param + QStringLiteral("_value"));
            if (!spin) {
                return;
            }
            properties.insert(param, locale.toString(spin->value()));
        } else if (param == QLatin1String("threads")) {
            QSpinBox *spin = findChild<QSpinBox *>(param + QStringLiteral("_value"));
            if (!spin) {
                return;
            }
            properties.insert(param, QString::number(spin->value()));
        } else if (param == QLatin1String("force_colorspace") || param == QLatin1String("force_progressive") || param == QLatin1String("force_tff")) {
            QComboBox *combo = findChild<QComboBox *>(param + QStringLiteral("_value"));
            if (!combo) {
                return;
            }
            properties.insert(param, QString::number(combo->currentData().toInt()));
        } else if (param == QLatin1String("kdenlive:transparency") || param == QLatin1String("set.force_full_luma")) {
            properties.insert(param, QStringLiteral("1"));
        } else if (param == QLatin1String("autorotate")) {
            properties.insert(QStringLiteral("autorotate"), QStringLiteral("0"));
        } else if (param == QLatin1String("force_ar")) {
            QSpinBox *spin = findChild<QSpinBox *>(QStringLiteral("force_aspect_num_value"));
            QSpinBox *spin2 = findChild<QSpinBox *>(QStringLiteral("force_aspect_den_value"));
            if ((spin == nullptr) || (spin2 == nullptr)) {
                return;
            }
            properties.insert(QStringLiteral("force_aspect_den"), QString::number(spin2->value()));
            properties.insert(QStringLiteral("force_aspect_num"), QString::number(spin->value()));
            properties.insert(QStringLiteral("force_aspect_ratio"), locale.toString((double)spin->value() / spin2->value()));
        }
    }
    if (properties.isEmpty()) {
        return;
    }
    emit updateClipProperties(m_id, m_originalProperties, properties);
    m_originalProperties = properties;
}

void ClipPropertiesController::slotValueChanged(double value)
{
    QDoubleSpinBox *box = qobject_cast<QDoubleSpinBox *>(sender());
    if (!box) {
        return;
    }
    QString param = box->objectName().section(QLatin1Char('_'), 0, -2);
    QMap<QString, QString> properties;
    QLocale locale;
    properties.insert(param, locale.toString(value));
    emit updateClipProperties(m_id, m_originalProperties, properties);
    m_originalProperties = properties;
}

void ClipPropertiesController::slotValueChanged(int value)
{
    QSpinBox *box = qobject_cast<QSpinBox *>(sender());
    if (!box) {
        return;
    }
    QString param = box->objectName().section(QLatin1Char('_'), 0, -2);
    QMap<QString, QString> properties;
    properties.insert(param, QString::number(value));
    emit updateClipProperties(m_id, m_originalProperties, properties);
    m_originalProperties = properties;
}

void ClipPropertiesController::slotAspectValueChanged(int)
{
    QSpinBox *spin = findChild<QSpinBox *>(QStringLiteral("force_aspect_num_value"));
    QSpinBox *spin2 = findChild<QSpinBox *>(QStringLiteral("force_aspect_den_value"));
    if ((spin == nullptr) || (spin2 == nullptr)) {
        return;
    }
    QMap<QString, QString> properties;
    properties.insert(QStringLiteral("force_aspect_den"), QString::number(spin2->value()));
    properties.insert(QStringLiteral("force_aspect_num"), QString::number(spin->value()));
    QLocale locale;
    properties.insert(QStringLiteral("force_aspect_ratio"), locale.toString((double)spin->value() / spin2->value()));
    emit updateClipProperties(m_id, m_originalProperties, properties);
    m_originalProperties = properties;
}

void ClipPropertiesController::slotComboValueChanged()
{
    QComboBox *box = qobject_cast<QComboBox *>(sender());
    if (!box) {
        return;
    }
    QString param = box->objectName().section(QLatin1Char('_'), 0, -2);
    QMap<QString, QString> properties;
    properties.insert(param, QString::number(box->currentData().toInt()));
    emit updateClipProperties(m_id, m_originalProperties, properties);
    m_originalProperties = properties;
}

void ClipPropertiesController::fillProperties()
{
    m_clipProperties.clear();
    QList<QStringList> propertyMap;

    m_propertiesTree->setSortingEnabled(false);

#ifdef KF5_USE_FILEMETADATA
    // Read File Metadata through KDE's metadata system
    KFileMetaData::ExtractorCollection metaDataCollection;
    QMimeDatabase mimeDatabase;
    QMimeType mimeType;

    mimeType = mimeDatabase.mimeTypeForFile(m_controller->clipUrl());
    for (KFileMetaData::Extractor *plugin : metaDataCollection.fetchExtractors(mimeType.name())) {
        ExtractionResult extractionResult(m_controller->clipUrl(), mimeType.name(), m_propertiesTree);
        plugin->extract(&extractionResult);
    }
#endif

    // Get MLT's metadata
    if (m_type == Image) {
        int width = m_controller->getProducerIntProperty(QStringLiteral("meta.media.width"));
        int height = m_controller->getProducerIntProperty(QStringLiteral("meta.media.height"));
        propertyMap.append(QStringList() << i18n("Image size") << QString::number(width) + QLatin1Char('x') + QString::number(height));
    }
    if (m_type == AV || m_type == Video || m_type == Audio) {
        int vindex = m_controller->getProducerIntProperty(QStringLiteral("video_index"));
        int video_max = 0;
        int default_audio = m_controller->getProducerIntProperty(QStringLiteral("audio_index"));
        int audio_max = 0;

        // Find maximum stream index values
        for (int ix = 0; ix < m_controller->getProducerIntProperty(QStringLiteral("meta.media.nb_streams")); ++ix) {
            char property[200];
            snprintf(property, sizeof(property), "meta.media.%d.stream.type", ix);
            QString type = m_controller->getProducerProperty(property);
            if (type == QLatin1String("video")) {
                video_max = ix;
            } else if (type == QLatin1String("audio")) {
                audio_max = ix;
            }
        }
        m_clipProperties.insert(QStringLiteral("default_video"), QString::number(vindex));
        m_clipProperties.insert(QStringLiteral("video_max"), QString::number(video_max));
        m_clipProperties.insert(QStringLiteral("default_audio"), QString::number(default_audio));
        m_clipProperties.insert(QStringLiteral("audio_max"), QString::number(audio_max));

        if (vindex > -1) {
            // We have a video stream
            char property[200];
            snprintf(property, sizeof(property), "meta.media.%d.codec.long_name", vindex);
            QString codec = m_controller->getProducerProperty(property);
            if (!codec.isEmpty()) {
                propertyMap.append(QStringList() << i18n("Video codec") << codec);
            }
            int width = m_controller->getProducerIntProperty(QStringLiteral("meta.media.width"));
            int height = m_controller->getProducerIntProperty(QStringLiteral("meta.media.height"));
            propertyMap.append(QStringList() << i18n("Frame size") << QString::number(width) + QLatin1Char('x') + QString::number(height));

            snprintf(property, sizeof(property), "meta.media.%d.stream.frame_rate", vindex);
            QString fpsValue = m_controller->getProducerProperty(property);
            if (!fpsValue.isEmpty()) {
                propertyMap.append(QStringList() << i18n("Frame rate") << fpsValue);
            } else {
                int rate_den = m_controller->getProducerIntProperty(QStringLiteral("meta.media.frame_rate_den"));
                if (rate_den > 0) {
                    double fps = (double)m_controller->getProducerIntProperty(QStringLiteral("meta.media.frame_rate_num")) / rate_den;
                    propertyMap.append(QStringList() << i18n("Frame rate") << QString::number(fps, 'f', 2));
                }
            }

            snprintf(property, sizeof(property), "meta.media.%d.codec.bit_rate", vindex);
            int bitrate = m_controller->getProducerIntProperty(property) / 1000;
            if (bitrate > 0) {
                propertyMap.append(QStringList() << i18n("Video bitrate")
                                                 << QString::number(bitrate) + QLatin1Char(' ') + i18nc("Kilobytes per seconds", "kb/s"));
            }

            int scan = m_controller->getProducerIntProperty(QStringLiteral("meta.media.progressive"));
            propertyMap.append(QStringList() << i18n("Scanning") << (scan == 1 ? i18n("Progressive") : i18n("Interlaced")));
            snprintf(property, sizeof(property), "meta.media.%d.codec.sample_aspect_ratio", vindex);
            double par = m_controller->getProducerDoubleProperty(property);
            if (par == 0) {
                // Read media aspect ratio
                par = m_controller->getProducerDoubleProperty(QStringLiteral("aspect_ratio"));
            }
            propertyMap.append(QStringList() << i18n("Pixel aspect ratio") << QString::number(par, 'f', 3));
            propertyMap.append(QStringList() << i18n("Pixel format") << m_controller->videoCodecProperty(QStringLiteral("pix_fmt")));
            int colorspace = m_controller->videoCodecProperty(QStringLiteral("colorspace")).toInt();
            propertyMap.append(QStringList() << i18n("Colorspace") << ProfilesDialog::getColorspaceDescription(colorspace));
        }
        if (default_audio > -1) {
            char property[200];
            snprintf(property, sizeof(property), "meta.media.%d.codec.long_name", default_audio);
            QString codec = m_controller->getProducerProperty(property);
            if (!codec.isEmpty()) {
                propertyMap.append(QStringList() << i18n("Audio codec") << codec);
            }
            snprintf(property, sizeof(property), "meta.media.%d.codec.channels", default_audio);
            int channels = m_controller->getProducerIntProperty(property);
            propertyMap.append(QStringList() << i18n("Audio channels") << QString::number(channels));

            snprintf(property, sizeof(property), "meta.media.%d.codec.sample_rate", default_audio);
            int srate = m_controller->getProducerIntProperty(property);
            propertyMap.append(QStringList() << i18n("Audio frequency") << QString::number(srate) + QLatin1Char(' ') + i18nc("Herz", "Hz"));

            snprintf(property, sizeof(property), "meta.media.%d.codec.bit_rate", default_audio);
            int bitrate = m_controller->getProducerIntProperty(property) / 1000;
            if (bitrate > 0) {
                propertyMap.append(QStringList() << i18n("Audio bitrate")
                                                 << QString::number(bitrate) + QLatin1Char(' ') + i18nc("Kilobytes per seconds", "kb/s"));
            }
        }
    }

    qint64 filesize = m_controller->getProducerInt64Property(QStringLiteral("kdenlive:file_size"));
    if (filesize > 0) {
        QLocale locale(QLocale::system()); // use the user's locale for getting proper separators!
        propertyMap.append(QStringList() << i18n("File size")
                                         << KIO::convertSize(filesize) + QStringLiteral(" (") + locale.toString(filesize) + QLatin1Char(')'));
    }

    for (int i = 0; i < propertyMap.count(); i++) {
        new QTreeWidgetItem(m_propertiesTree, propertyMap.at(i));
    }
    m_propertiesTree->setSortingEnabled(true);
    m_propertiesTree->resizeColumnToContents(0);
}


void ClipPropertiesController::slotSeekToMarker()
{
    auto markerModel = m_controller->getMarkerModel();
    auto current = m_markerTree->currentIndex();
    if (!current.isValid()) return;
    GenTime pos(markerModel->data(current, MarkerListModel::PosRole).toDouble());
    emit seekToFrame(pos.frames(pCore->getCurrentFps()));
}

void ClipPropertiesController::slotEditMarker()
{
    auto markerModel = m_controller->getMarkerModel();
    auto current = m_markerTree->currentIndex();
    if (!current.isValid()) return;
    GenTime pos(markerModel->data(current, MarkerListModel::PosRole).toDouble());
    CommentedTime marker = markerModel->getMarker(pos);
    QScopedPointer<MarkerDialog> d(new MarkerDialog(m_controller, marker, m_tc, i18n("Add Marker"), this));
    if (d->exec() == QDialog::Accepted) {
        marker = d->newMarker();
        markerModel->editMarker(pos, marker.time(), marker.comment(), marker.markerType());
    }
}

void ClipPropertiesController::slotDeleteMarker()
{
    auto markerModel = m_controller->getMarkerModel();
    auto current = m_markerTree->currentIndex();
    if (!current.isValid()) return;
    GenTime pos(markerModel->data(current, MarkerListModel::PosRole).toDouble());
    markerModel->removeMarker(pos);
}

void ClipPropertiesController::slotAddMarker()
{
    CommentedTime marker(GenTime(m_controller->originalProducer()->position(), m_tc.fps()), i18n("Marker"));
    QScopedPointer<MarkerDialog> d(new MarkerDialog(m_controller, marker, m_tc, i18n("Add Marker"), this));
    if (d->exec() == QDialog::Accepted) {
        marker = d->newMarker();
        m_controller->getMarkerModel()->addMarker(marker.time(), marker.comment(), marker.markerType());
    }
}

void ClipPropertiesController::slotSaveMarkers()
{
    QScopedPointer<QFileDialog> fd(new QFileDialog(this, i18n("Save Clip Markers"), pCore->projectManager()->current()->projectDataFolder()));
    fd->setMimeTypeFilters(QStringList() << QStringLiteral("text/plain"));
    fd->setFileMode(QFileDialog::AnyFile);
    fd->setAcceptMode(QFileDialog::AcceptSave);
    if (fd->exec() != QDialog::Accepted) {
        return;
    }
    QStringList selection = fd->selectedFiles();
    QString url;
    if (!selection.isEmpty()) {
        url = selection.first();
    }
    if (url.isEmpty()) {
        return;
    }
    QFile file(url);
    if (!file.open(QIODevice::WriteOnly | QIODevice::Text)) {
        KMessageBox::error(this, i18n("Cannot open file %1", QUrl::fromLocalFile(url).fileName()));
        return;
    }
    file.write(m_controller->getMarkerModel()->toJson().toUtf8());
    file.close();

    emit saveMarkers(m_id);
}

void ClipPropertiesController::slotLoadMarkers()
{
    QScopedPointer<QFileDialog> fd(new QFileDialog(this, i18n("Load Clip Markers"), pCore->projectManager()->current()->projectDataFolder()));
    fd->setMimeTypeFilters(QStringList() << QStringLiteral("text/plain"));
    fd->setFileMode(QFileDialog::ExistingFile);
    if (fd->exec() != QDialog::Accepted) {
        return;
    }
    QStringList selection = fd->selectedFiles();
    QString url;
    if (!selection.isEmpty()) {
        url = selection.first();
    }
    if (url.isEmpty()) {
        return;
    }
    QFile file(url);
    if (!file.open(QIODevice::ReadOnly | QIODevice::Text)) {
        KMessageBox::error(this, i18n("Cannot open file %1", QUrl::fromLocalFile(url).fileName()));
        return;
    }
    QString fileContent = QString::fromUtf8(file.readAll());
    file.close();
    bool res = m_controller->getMarkerModel()->importFromJson(fileContent, false);
    if (!res) {
        KMessageBox::error(this, i18n("An error occurred while parsing the marker file"));
    }
}

void ClipPropertiesController::slotFillMeta(QTreeWidget *tree)
{
    tree->clear();
    if (m_type != AV && m_type != Video && m_type != Image) {
        // Currently, we only use exiftool on video files
        return;
    }
    int exifUsed = m_controller->getProducerIntProperty(QStringLiteral("kdenlive:exiftool"));
    if (exifUsed == 1) {
        Mlt::Properties subProperties;
        subProperties.pass_values(m_properties, "kdenlive:meta.exiftool.");
        if (subProperties.count() > 0) {
            QTreeWidgetItem *exif = new QTreeWidgetItem(tree, QStringList() << i18n("Exif") << QString());
            exif->setExpanded(true);
            for (int i = 0; i < subProperties.count(); i++) {
                new QTreeWidgetItem(exif, QStringList() << subProperties.get_name(i) << subProperties.get(i));
            }
        }
    } else if (KdenliveSettings::use_exiftool()) {
        QString url = m_controller->clipUrl();
        // Check for Canon THM file
        url = url.section(QLatin1Char('.'), 0, -2) + QStringLiteral(".THM");
        if (QFile::exists(url)) {
            // Read the exif metadata embedded in the THM file
            QProcess p;
            QStringList args;
            args << QStringLiteral("-g") << QStringLiteral("-args") << url;
            p.start(QStringLiteral("exiftool"), args);
            p.waitForFinished();
            QString res = p.readAllStandardOutput();
            m_controller->setProducerProperty(QStringLiteral("kdenlive:exiftool"), 1);
            QTreeWidgetItem *exif = nullptr;
<<<<<<< HEAD
            QStringList list = res.split('\n');
            for (const QString &tagline : list) {
=======
            QStringList list = res.split(QLatin1Char('\n'));
            foreach (const QString &tagline, list) {
>>>>>>> 6435a4eb
                if (tagline.startsWith(QLatin1String("-File")) || tagline.startsWith(QLatin1String("-ExifTool"))) {
                    continue;
                }
                QString tag = tagline.section(QLatin1Char(':'), 1).simplified();
                if (tag.startsWith(QLatin1String("ImageWidth")) || tag.startsWith(QLatin1String("ImageHeight"))) {
                    continue;
                }
                if (!tag.section(QLatin1Char('='), 0, 0).isEmpty() && !tag.section(QLatin1Char('='), 1).simplified().isEmpty()) {
                    if (!exif) {
                        exif = new QTreeWidgetItem(tree, QStringList() << i18n("Exif") << QString());
                        exif->setExpanded(true);
                    }
                    m_controller->setProducerProperty("kdenlive:meta.exiftool." + tag.section(QLatin1Char('='), 0, 0),
                                                      tag.section(QLatin1Char('='), 1).simplified());
                    new QTreeWidgetItem(exif, QStringList() << tag.section(QLatin1Char('='), 0, 0) << tag.section(QLatin1Char('='), 1).simplified());
                }
            }
        } else {
            if (m_type == Image || m_controller->codec(false) == QLatin1String("h264")) {
                QProcess p;
                QStringList args;
                args << QStringLiteral("-g") << QStringLiteral("-args") << m_controller->clipUrl();
                p.start(QStringLiteral("exiftool"), args);
                p.waitForFinished();
                QString res = p.readAllStandardOutput();
                if (m_type != Image) {
                    m_controller->setProducerProperty(QStringLiteral("kdenlive:exiftool"), 1);
                }
                QTreeWidgetItem *exif = nullptr;
<<<<<<< HEAD
                QStringList list = res.split('\n');
                for (const QString &tagline : list) {
=======
                QStringList list = res.split(QLatin1Char('\n'));
                foreach (const QString &tagline, list) {
>>>>>>> 6435a4eb
                    if (m_type != Image && !tagline.startsWith(QLatin1String("-H264"))) {
                        continue;
                    }
                    QString tag = tagline.section(QLatin1Char(':'), 1);
                    if (tag.startsWith(QLatin1String("ImageWidth")) || tag.startsWith(QLatin1String("ImageHeight"))) {
                        continue;
                    }
                    if (!exif) {
                        exif = new QTreeWidgetItem(tree, QStringList() << i18n("Exif") << QString());
                        exif->setExpanded(true);
                    }
                    if (m_type != Image) {
                        // Do not store image exif metadata in project file, would be too much noise
                        m_controller->setProducerProperty("kdenlive:meta.exiftool." + tag.section(QLatin1Char('='), 0, 0),
                                                          tag.section(QLatin1Char('='), 1).simplified());
                    }
                    new QTreeWidgetItem(exif, QStringList() << tag.section(QLatin1Char('='), 0, 0) << tag.section(QLatin1Char('='), 1).simplified());
                }
            }
        }
    }
    int magic = m_controller->getProducerIntProperty(QStringLiteral("kdenlive:magiclantern"));
    if (magic == 1) {
        Mlt::Properties subProperties;
        subProperties.pass_values(m_properties, "kdenlive:meta.magiclantern.");
        QTreeWidgetItem *magicL = nullptr;
        for (int i = 0; i < subProperties.count(); i++) {
            if (!magicL) {
                magicL = new QTreeWidgetItem(tree, QStringList() << i18n("Magic Lantern") << QString());
                QIcon icon(QStandardPaths::locate(QStandardPaths::AppDataLocation, QStringLiteral("meta_magiclantern.png")));
                magicL->setIcon(0, icon);
                magicL->setExpanded(true);
            }
            new QTreeWidgetItem(magicL, QStringList() << subProperties.get_name(i) << subProperties.get(i));
        }
    } else if (m_type != Image && KdenliveSettings::use_magicLantern()) {
        QString url = m_controller->clipUrl();
        url = url.section(QLatin1Char('.'), 0, -2) + QStringLiteral(".LOG");
        if (QFile::exists(url)) {
            QFile file(url);
            if (file.open(QIODevice::ReadOnly | QIODevice::Text)) {
                m_controller->setProducerProperty(QStringLiteral("kdenlive:magiclantern"), 1);
                QTreeWidgetItem *magicL = nullptr;
                while (!file.atEnd()) {
                    QString line = file.readLine().simplified();
                    if (line.startsWith('#') || line.isEmpty() || !line.contains(QLatin1Char(':'))) {
                        continue;
                    }
                    if (line.startsWith(QLatin1String("CSV data"))) {
                        break;
                    }
                    m_controller->setProducerProperty("kdenlive:meta.magiclantern." + line.section(QLatin1Char(':'), 0, 0).simplified(),
                                                      line.section(QLatin1Char(':'), 1).simplified());
                    if (!magicL) {
                        magicL = new QTreeWidgetItem(tree, QStringList() << i18n("Magic Lantern") << QString());
                        QIcon icon(QStandardPaths::locate(QStandardPaths::AppDataLocation, QStringLiteral("meta_magiclantern.png")));
                        magicL->setIcon(0, icon);
                        magicL->setExpanded(true);
                    }
                    new QTreeWidgetItem(magicL, QStringList() << line.section(QLatin1Char(':'), 0, 0).simplified()
                                                              << line.section(QLatin1Char(':'), 1).simplified());
                }
            }
        }

        // if (!meta.isEmpty())
        // clip->setMetadata(meta, "Magic Lantern");
        // clip->setProperty("magiclantern", "1");
    }
    tree->resizeColumnToContents(0);
}

void ClipPropertiesController::slotFillAnalysisData()
{
    m_analysisTree->clear();
    Mlt::Properties subProperties;
    subProperties.pass_values(m_properties, "kdenlive:clipanalysis.");
    if (subProperties.count() > 0) {
        for (int i = 0; i < subProperties.count(); i++) {
            new QTreeWidgetItem(m_analysisTree, QStringList() << subProperties.get_name(i) << subProperties.get(i));
        }
    }
    m_analysisTree->resizeColumnToContents(0);
}

void ClipPropertiesController::slotDeleteAnalysis()
{
    QTreeWidgetItem *current = m_analysisTree->currentItem();
    if (!current) {
        return;
    }
    emit editAnalysis(m_id, "kdenlive:clipanalysis." + current->text(0), QString());
}

void ClipPropertiesController::slotSaveAnalysis()
{
    const QString url =
        QFileDialog::getSaveFileName(this, i18n("Save Analysis Data"), QFileInfo(m_controller->clipUrl()).absolutePath(), i18n("Text File (*.txt)"));
    if (url.isEmpty()) {
        return;
    }
    KSharedConfigPtr config = KSharedConfig::openConfig(url, KConfig::SimpleConfig);
    KConfigGroup analysisConfig(config, "Analysis");
    QTreeWidgetItem *current = m_analysisTree->currentItem();
    analysisConfig.writeEntry(current->text(0), current->text(1));
}

void ClipPropertiesController::slotLoadAnalysis()
{
    const QString url =
        QFileDialog::getOpenFileName(this, i18n("Open Analysis Data"), QFileInfo(m_controller->clipUrl()).absolutePath(), i18n("Text File (*.txt)"));
    if (url.isEmpty()) {
        return;
    }
    KSharedConfigPtr config = KSharedConfig::openConfig(url, KConfig::SimpleConfig);
    KConfigGroup transConfig(config, "Analysis");
    // read the entries
    QMap<QString, QString> profiles = transConfig.entryMap();
    QMapIterator<QString, QString> i(profiles);
    while (i.hasNext()) {
        i.next();
        emit editAnalysis(m_id, "kdenlive:clipanalysis." + i.key(), i.value());
    }
}

void ClipPropertiesController::slotTextChanged()
{
    QMap<QString, QString> properties;
    properties.insert(QStringLiteral("templatetext"), m_textEdit->toPlainText());
    emit updateClipProperties(m_id, m_originalProperties, properties);
    m_originalProperties = properties;
}<|MERGE_RESOLUTION|>--- conflicted
+++ resolved
@@ -1012,13 +1012,8 @@
             QString res = p.readAllStandardOutput();
             m_controller->setProducerProperty(QStringLiteral("kdenlive:exiftool"), 1);
             QTreeWidgetItem *exif = nullptr;
-<<<<<<< HEAD
-            QStringList list = res.split('\n');
+            QStringList list = res.split(QLatin1Char('\n'));
             for (const QString &tagline : list) {
-=======
-            QStringList list = res.split(QLatin1Char('\n'));
-            foreach (const QString &tagline, list) {
->>>>>>> 6435a4eb
                 if (tagline.startsWith(QLatin1String("-File")) || tagline.startsWith(QLatin1String("-ExifTool"))) {
                     continue;
                 }
@@ -1048,13 +1043,8 @@
                     m_controller->setProducerProperty(QStringLiteral("kdenlive:exiftool"), 1);
                 }
                 QTreeWidgetItem *exif = nullptr;
-<<<<<<< HEAD
-                QStringList list = res.split('\n');
+                QStringList list = res.split(QLatin1Char('\n'));
                 for (const QString &tagline : list) {
-=======
-                QStringList list = res.split(QLatin1Char('\n'));
-                foreach (const QString &tagline, list) {
->>>>>>> 6435a4eb
                     if (m_type != Image && !tagline.startsWith(QLatin1String("-H264"))) {
                         continue;
                     }
