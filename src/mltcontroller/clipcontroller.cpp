/*
Copyright (C) 2012  Till Theato <root@ttill.de>
Copyright (C) 2014  Jean-Baptiste Mardelle <jb@kdenlive.org>
This file is part of Kdenlive. See www.kdenlive.org.

This program is free software; you can redistribute it and/or
modify it under the terms of the GNU General Public License as
published by the Free Software Foundation; either version 2 of
the License or (at your option) version 3 or any later version
accepted by the membership of KDE e.V. (or its successor approved
by the membership of KDE e.V.), which shall act as a proxy
defined in Section 14 of version 3 of the license.

This program is distributed in the hope that it will be useful,
but WITHOUT ANY WARRANTY; without even the implied warranty of
MERCHANTABILITY or FITNESS FOR A PARTICULAR PURPOSE.  See the
GNU General Public License for more details.

You should have received a copy of the GNU General Public License
along with this program.  If not, see <http://www.gnu.org/licenses/>.
*/

#include "clipcontroller.h"
#include "bincontroller.h"
#include "mltcontroller/effectscontroller.h"
#include "lib/audio/audioStreamInfo.h"
#include "timeline/timeline.h"
#include "timeline/effectmanager.h"

#include <QUrl>
#include "kdenlive_debug.h"
#include <QPixmap>
#include <QFileInfo>
#include <KLocalizedString>

ClipController::ClipController(BinController *bincontroller, Mlt::Producer &producer, QObject *parent)
    : QObject(parent)
    , selectedEffectIndex(1)
    , audioThumbCreated(false)
    , m_properties(new Mlt::Properties(producer.get_properties()))
    , m_usesProxy(false)
    , m_audioInfo(Q_NULLPTR)
    , m_audioIndex(0)
    , m_videoIndex(0)
    , m_clipType(Unknown)
    , m_hasLimitedDuration(true)
    , m_binController(bincontroller)
    , m_snapMarkers(QList< CommentedTime >())
{
    m_masterProducer = &producer;
    if (!m_masterProducer->is_valid()) {
        qCDebug(KDENLIVE_LOG) << "// WARNING, USING INVALID PRODUCER";
        return;
    } else {
        QString proxy = m_properties->get("kdenlive:proxy");
        if (proxy.length() > 2) {
            // This is a proxy producer, read original url from kdenlive property
            QString path = m_properties->get("kdenlive:originalurl");
<<<<<<< HEAD
            if (!path.startsWith(QLatin1Char('/'))) {
=======
            if (QFileInfo(path).isRelative()) {
>>>>>>> f7c16c06
                path.prepend(bincontroller->documentRoot());
            }
            m_url = QUrl::fromLocalFile(path);
            m_usesProxy = true;
        } else {
            m_url = QUrl::fromLocalFile(m_properties->get("resource"));
        }
        m_service = m_properties->get("mlt_service");
        getInfoForProducer();
    }
}

ClipController::ClipController(BinController *bincontroller) : QObject()
    , selectedEffectIndex(1)
    , audioThumbCreated(false)
    , m_masterProducer(Q_NULLPTR)
    , m_properties(Q_NULLPTR)
    , m_usesProxy(false)
    , m_audioInfo(Q_NULLPTR)
    , m_audioIndex(0)
    , m_videoIndex(0)
    , m_clipType(Unknown)
    , m_hasLimitedDuration(true)
    , m_binController(bincontroller)
    , m_snapMarkers(QList< CommentedTime >())
{
}

ClipController::~ClipController()
{
    delete m_properties;
    delete m_masterProducer;
    delete m_audioInfo;
}

double ClipController::dar() const
{
    return m_binController->dar();
}

AudioStreamInfo *ClipController::audioInfo() const
{
    return m_audioInfo;
}

void ClipController::addMasterProducer(Mlt::Producer &producer)
{
    m_properties = new Mlt::Properties(producer.get_properties());
    m_masterProducer = &producer;
    if (!m_masterProducer->is_valid()) {
        qCDebug(KDENLIVE_LOG) << "// WARNING, USING INVALID PRODUCER";
    } else {
        QString proxy = m_properties->get("kdenlive:proxy");
        if (proxy.length() > 2) {
            // This is a proxy producer, read original url from kdenlive property
            m_url = QUrl::fromLocalFile(m_properties->get("kdenlive:originalurl"));
            m_usesProxy = true;
        } else {
            m_url = QUrl::fromLocalFile(m_properties->get("resource"));
            m_usesProxy = false;
        }
        m_service = m_properties->get("mlt_service");
        getInfoForProducer();
    }
}

void ClipController::getProducerXML(QDomDocument &document, bool includeMeta)
{
    if (m_masterProducer) {
        QString xml = m_binController->getProducerXML(*m_masterProducer, includeMeta);
        document.setContent(xml);
    } else {
        qCDebug(KDENLIVE_LOG) << " + + ++ NO MASTER PROD";
    }
}

void ClipController::getInfoForProducer()
{
    date = QFileInfo(m_url.path()).lastModified();
    m_audioIndex = -1;
    m_videoIndex = -1;
    // special case: playlist with a proxy clip have to be detected separately
    if (m_usesProxy && m_url.path().endsWith(QStringLiteral(".mlt"))) {
        m_clipType = Playlist;
    } else if (m_service == QLatin1String("avformat") || m_service == QLatin1String("avformat-novalidate")) {
        m_audioIndex = int_property(QStringLiteral("audio_index"));
        m_videoIndex = int_property(QStringLiteral("video_index"));
        if (m_audioIndex == -1) {
            m_clipType = Video;
        } else if (m_videoIndex == -1) {
            m_clipType = Audio;
        } else {
            m_clipType = AV;
        }
    } else if (m_service == QLatin1String("qimage") || m_service == QLatin1String("pixbuf")) {
        if (m_url.path().contains(QStringLiteral("%")) || m_url.path().contains(QStringLiteral("/.all."))) {
            m_clipType = SlideShow;
        } else {
            m_clipType = Image;
        }
        m_hasLimitedDuration = false;
    } else if (m_service == QLatin1String("colour") || m_service == QLatin1String("color")) {
        m_clipType = Color;
        m_hasLimitedDuration = false;
    } else if (m_service == QLatin1String("kdenlivetitle")) {
        if (!m_url.isEmpty()) {
            m_clipType = TextTemplate;
        } else {
            m_clipType = Text;
        }
        m_hasLimitedDuration = false;
    } else if (m_service == QLatin1String("xml") || m_service == QLatin1String("consumer")) {
        m_clipType = Playlist;
    } else if (m_service == QLatin1String("webvfx")) {
        m_clipType = WebVfx;
    } else if (m_service == QLatin1String("qtext")) {
        m_clipType = QText;
    } else {
        m_clipType = Unknown;
    }
    if (m_audioIndex > -1 || m_clipType == Playlist) {
        m_audioInfo = new AudioStreamInfo(m_masterProducer, m_audioIndex);
    }

    if (!m_hasLimitedDuration) {
        int playtime = m_masterProducer->get_int("kdenlive:duration");
        if (playtime <= 0) {
            // Fix clips having missing kdenlive:duration
            m_masterProducer->set("kdenlive:duration", m_masterProducer->get_playtime());
            m_masterProducer->set("out", m_masterProducer->get_length() - 1);
        }
    }
}

bool ClipController::hasLimitedDuration() const
{
    return m_hasLimitedDuration;
}

Mlt::Producer &ClipController::originalProducer()
{
    return *m_masterProducer;
}

Mlt::Producer *ClipController::masterProducer()
{
    return new Mlt::Producer(*m_masterProducer);
}

bool ClipController::isValid()
{
    if (m_masterProducer == Q_NULLPTR) {
        return false;
    }
    return m_masterProducer->is_valid();
}

const QString ClipController::clipId()
{
    if (m_masterProducer == Q_NULLPTR) {
        return QString();
    }
    return property(QStringLiteral("id"));
}

// static
const char *ClipController::getPassPropertiesList(bool passLength)
{
    if (!passLength) {
        return "kdenlive:proxy,kdenlive:originalurl,force_aspect_num,force_aspect_den,force_aspect_ratio,force_fps,force_progressive,force_tff,threads,force_colorspace,set.force_full_luma,file_hash,autorotate";
    }
    return "kdenlive:proxy,kdenlive:originalurl,force_aspect_num,force_aspect_den,force_aspect_ratio,force_fps,force_progressive,force_tff,threads,force_colorspace,set.force_full_luma,templatetext,file_hash,autorotate,xmldata,length";
}

QMap<QString, QString> ClipController::getPropertiesFromPrefix(const QString &prefix, bool withPrefix)
{
    Mlt::Properties subProperties;
    subProperties.pass_values(*m_properties, prefix.toUtf8().constData());
    QMap<QString, QString> subclipsData;
    for (int i = 0; i < subProperties.count(); i++) {
        subclipsData.insert(withPrefix ? QString(prefix + subProperties.get_name(i)) : subProperties.get_name(i), subProperties.get(i));
    }
    return subclipsData;
}

void ClipController::updateProducer(const QString &id, Mlt::Producer *producer)
{
    //TODO replace all track producers
    Q_UNUSED(id)

    Mlt::Properties passProperties;
    // Keep track of necessary properties
    QString proxy = producer->get("kdenlive:proxy");
    if (proxy.length() > 2) {
        // This is a proxy producer, read original url from kdenlive property
        m_usesProxy = true;
    } else {
        m_usesProxy = false;
    }
    passProperties.pass_list(*m_properties, getPassPropertiesList(m_usesProxy));
    delete m_properties;
    delete m_masterProducer;
    m_masterProducer = producer;
    m_properties = new Mlt::Properties(producer->get_properties());
    // Pass properties from previous producer
    m_properties->pass_list(passProperties, getPassPropertiesList(m_usesProxy));
    if (!m_masterProducer->is_valid()) {
        qCDebug(KDENLIVE_LOG) << "// WARNING, USING INVALID PRODUCER";
    } else {
        // URL and name shoule not be updated otherwise when proxying a clip we cannot find back the original url
        /*m_url = QUrl::fromLocalFile(m_masterProducer->get("resource"));
        if (m_url.isValid()) {
            m_name = m_url.fileName();
        }
        */
    }
}

Mlt::Producer *ClipController::getTrackProducer(const QString &trackName, PlaylistState::ClipState clipState, double speed)
{
    //TODO
    Q_UNUSED(speed)

    if (trackName.isEmpty()) {
        return m_masterProducer;
    }
    if (m_clipType != AV && m_clipType != Audio && m_clipType != Playlist) {
        // Only producers with audio need a different producer for each track (or we have an audio crackle bug)
        return new Mlt::Producer(m_masterProducer->parent());
    }
    QString clipWithTrackId = clipId();
    clipWithTrackId.append("_" + trackName);

    //TODO handle audio / video only producers and framebuffer
    if (clipState == PlaylistState::AudioOnly) {
        clipWithTrackId.append("_audio");
    } else if (clipState == PlaylistState::VideoOnly) {
        clipWithTrackId.append("_video");
    }

    Mlt::Producer *clone = m_binController->cloneProducer(*m_masterProducer);
    clone->set("id", clipWithTrackId.toUtf8().constData());
    //m_binController->replaceBinPlaylistClip(clipWithTrackId, clone->parent());
    return clone;
}

const QString ClipController::getStringDuration()
{
    if (m_masterProducer) {
        int playtime = m_masterProducer->get_int("kdenlive:duration");
        if (playtime > 0) {
            return QString(properties().frames_to_time(playtime, mlt_time_smpte));
        }
        return m_masterProducer->get_length_time(mlt_time_smpte);
    }
    return i18n("Unknown");
}

GenTime ClipController::getPlaytime() const
{
    if (!m_hasLimitedDuration) {
        int playtime = m_masterProducer->get_int("kdenlive:duration");
        return GenTime(playtime == 0 ? m_masterProducer->get_playtime() : playtime, m_binController->fps());
    }
    return GenTime(m_masterProducer->get_playtime(), m_binController->fps());
}

QString ClipController::property(const QString &name) const
{
    if (!m_properties) {
        return QString();
    }
    if (m_usesProxy && name.startsWith(QLatin1String("meta."))) {
        QString correctedName = QStringLiteral("kdenlive:") + name;
        return m_properties->get(correctedName.toUtf8().constData());
    }
    return QString(m_properties->get(name.toUtf8().constData()));
}

int ClipController::int_property(const QString &name) const
{
    if (!m_properties) {
        return 0;
    }
    if (m_usesProxy && name.startsWith(QLatin1String("meta."))) {
        QString correctedName = QStringLiteral("kdenlive:") + name;
        return m_properties->get_int(correctedName.toUtf8().constData());
    }
    return m_properties->get_int(name.toUtf8().constData());
}

qint64 ClipController::int64_property(const QString &name) const
{
    if (!m_properties) {
        return 0;
    }
    return m_properties->get_int64(name.toUtf8().constData());
}

double ClipController::double_property(const QString &name) const
{
    if (!m_properties) {
        return 0;
    }
    return m_properties->get_double(name.toUtf8().constData());
}

QColor ClipController::color_property(const QString &name) const
{
    if (!m_properties) {
        return QColor();
    }
    mlt_color color = m_properties->get_color(name.toUtf8().constData());
    return QColor::fromRgb(color.r, color.g, color.b);
}

double ClipController::originalFps() const
{
    if (!m_properties) {
        return 0;
    }
    QString propertyName = QStringLiteral("meta.media.%1.stream.frame_rate").arg(m_videoIndex);
    return m_properties->get_double(propertyName.toUtf8().constData());
}

QString ClipController::videoCodecProperty(const QString &property) const
{
    if (!m_properties) {
        return QString();
    }
    QString propertyName = QStringLiteral("meta.media.%1.codec.%2").arg(m_videoIndex).arg(property);
    return m_properties->get(propertyName.toUtf8().constData());
}

const QString ClipController::codec(bool audioCodec) const
{
    if (!m_properties || (m_clipType != AV && m_clipType != Video && m_clipType != Audio)) {
        return QString();
    }
    QString propertyName = QStringLiteral("meta.media.%1.codec.name").arg(audioCodec ? m_audioIndex : m_videoIndex);
    return m_properties->get(propertyName.toUtf8().constData());
}

QUrl ClipController::clipUrl() const
{
    return m_url;
}

QString ClipController::clipName() const
{
    QString name = property(QStringLiteral("kdenlive:clipname"));
    if (!name.isEmpty()) {
        return name;
    }
    return m_url.fileName();
}

QString ClipController::description() const
{
    if (m_clipType == TextTemplate) {
        QString name = property(QStringLiteral("templatetext"));
        return name;
    }
    QString name = property(QStringLiteral("kdenlive:description"));
    if (!name.isEmpty()) {
        return name;
    }
    return property(QStringLiteral("meta.attr.comment.markup"));
}

QString ClipController::serviceName() const
{
    return m_service;
}

void ClipController::setProperty(const QString &name, int value)
{
    //TODO: also set property on all track producers
    m_masterProducer->parent().set(name.toUtf8().constData(), value);
}

void ClipController::setProperty(const QString &name, double value)
{
    //TODO: also set property on all track producers
    m_masterProducer->parent().set(name.toUtf8().constData(), value);
}

void ClipController::setProperty(const QString &name, const QString &value)
{
    //TODO: also set property on all track producers
    if (value.isEmpty()) {
        m_masterProducer->parent().set(name.toUtf8().constData(), (char *)Q_NULLPTR);
    } else {
        m_masterProducer->parent().set(name.toUtf8().constData(), value.toUtf8().constData());
    }
}

void ClipController::resetProperty(const QString &name)
{
    //TODO: also set property on all track producers
    m_masterProducer->parent().set(name.toUtf8().constData(), (char *)Q_NULLPTR);
}

ClipType ClipController::clipType() const
{
    return m_clipType;
}

QPixmap ClipController::pixmap(int framePosition, int width, int height)
{
    //int currentPosition = position();
    m_masterProducer->seek(framePosition);
    Mlt::Frame *frame = m_masterProducer->get_frame();
    if (frame == Q_NULLPTR || !frame->is_valid()) {
        QPixmap p(width, height);
        p.fill(QColor(Qt::red).rgb());
        return p;
    }

    frame->set("rescale.interp", "bilinear");
    frame->set("deinterlace_method", "onefield");
    frame->set("top_field_first", -1);

    if (width == 0) {
        width = m_masterProducer->get_int("meta.media.width");
        if (width == 0) {
            width = m_masterProducer->get_int("width");
        }
    }
    if (height == 0) {
        height = m_masterProducer->get_int("meta.media.height");
        if (height == 0) {
            height = m_masterProducer->get_int("height");
        }
    }
    //     int ow = frameWidth;
    //     int oh = height;
    mlt_image_format format = mlt_image_rgb24a;
    width += width % 2;
    height += height % 2;
    const uchar *imagedata = frame->get_image(format, width, height);
    QImage image(imagedata, width, height, QImage::Format_RGBA8888);
    QPixmap pixmap;
    pixmap.convertFromImage(image);
    delete frame;

    return pixmap;
}

QList< GenTime > ClipController::snapMarkers() const
{
    QList< GenTime > markers;
    for (int count = 0; count < m_snapMarkers.count(); ++count) {
        markers.append(m_snapMarkers.at(count).time());
    }

    return markers;
}

QList< CommentedTime > ClipController::commentedSnapMarkers() const
{
    return m_snapMarkers;
}

void ClipController::loadSnapMarker(const QString &seconds, const QString &hash)
{
    QLocale locale;
    GenTime markerTime(locale.toDouble(seconds));
    CommentedTime marker(hash, markerTime);
    if (m_snapMarkers.contains(marker)) {
        m_snapMarkers.removeAll(marker);
    }
    m_snapMarkers.append(marker);
    qSort(m_snapMarkers);
}

void ClipController::addSnapMarker(const CommentedTime &marker)
{
    if (m_snapMarkers.contains(marker)) {
        m_snapMarkers.removeAll(marker);
    }
    m_snapMarkers.append(marker);
    QLocale locale;
    QString markerId = clipId() + ":" + locale.toString(marker.time().seconds());
    m_binController->storeMarker(markerId, marker.hash());
    qSort(m_snapMarkers);
}

void ClipController::editSnapMarker(const GenTime &time, const QString &comment)
{
    CommentedTime marker(time, comment);
    int ix = m_snapMarkers.indexOf(marker);
    if (ix == -1) {
        qCCritical(KDENLIVE_LOG) << "trying to edit Snap Marker that does not already exists";
        return;
    }
    m_snapMarkers[ix].setComment(comment);
    QLocale locale;
    QString markerId = clipId() + ":" + locale.toString(time.seconds());
    m_binController->storeMarker(markerId, QString());
}

QString ClipController::deleteSnapMarker(const GenTime &time)
{
    CommentedTime marker(time, QString());
    int ix = m_snapMarkers.indexOf(marker);
    if (ix == -1) {
        qCCritical(KDENLIVE_LOG) << "trying to edit Snap Marker that does not already exists";
        return QString();
    }
    QString result = m_snapMarkers.at(ix).comment();
    m_snapMarkers.removeAt(ix);
    QLocale locale;
    QString markerId = clipId() + ":" + locale.toString(time.seconds());
    m_binController->storeMarker(markerId, QString());
    return result;
}

GenTime ClipController::findPreviousSnapMarker(const GenTime &currTime)
{
    CommentedTime marker(currTime, QString());
    int ix = m_snapMarkers.indexOf(marker) - 1;
    return m_snapMarkers.at(qMax(ix, 0)).time();
}

GenTime ClipController::findNextSnapMarker(const GenTime &currTime)
{
    CommentedTime marker(currTime, QString());
    int ix = m_snapMarkers.indexOf(marker) + 1;
    if (ix == 0 || ix == m_snapMarkers.count()) {
        return getPlaytime();
    }
    return m_snapMarkers.at(ix).time();
}

QString ClipController::markerComment(const GenTime &t) const
{
    CommentedTime marker(t, QString());
    int ix = m_snapMarkers.indexOf(marker);
    if (ix == -1) {
        return QString();
    }
    return m_snapMarkers.at(ix).comment();
}

QStringList ClipController::markerComments(const GenTime &start, const GenTime &end) const
{
    QStringList comments;
    for (int count = 0; count < m_snapMarkers.count(); ++count) {
        if (m_snapMarkers.at(count).time() >= start) {
            if (m_snapMarkers.at(count).time() > end) {
                break;
            } else {
                comments << m_snapMarkers.at(count).comment();
            }
        }
    }
    return comments;
}

CommentedTime ClipController::markerAt(const GenTime &t) const
{
    CommentedTime marker(t, QString());
    int ix = m_snapMarkers.indexOf(marker);
    if (ix == -1) {
        return CommentedTime();
    }
    return m_snapMarkers.at(ix);
}

void ClipController::setZone(const QPoint &zone)
{
    setProperty(QStringLiteral("kdenlive:zone_in"), zone.x());
    setProperty(QStringLiteral("kdenlive:zone_out"), zone.y());
}

QPoint ClipController::zone() const
{
    int in = int_property(QStringLiteral("kdenlive:zone_in"));
    int max = getPlaytime().frames(m_binController->fps()) - 1;
    int out = qMin(int_property(QStringLiteral("kdenlive:zone_out")), max);
    if (out <= in) {
        out = max;
    }
    QPoint zone(in, out);
    return zone;
}

const QString ClipController::getClipHash() const
{
    return property(QStringLiteral("kdenlive:file_hash"));
}

Mlt::Properties &ClipController::properties()
{
    return *m_properties;
}

Mlt::Profile *ClipController::profile()
{
    return m_binController->profile();
}

void ClipController::initEffect(const ProfileInfo &pInfo, QDomElement &xml)
{
    QMutexLocker lock(&m_effectMutex);
    Mlt::Service service = m_masterProducer->parent();
    ItemInfo info;
    info.cropStart = GenTime();
    info.cropDuration = getPlaytime();
    EffectsList eff = effectList();
    EffectsController::initEffect(info, pInfo, eff, property(QStringLiteral("kdenlive:proxy")), xml);
}

void ClipController::addEffect(const ProfileInfo &pInfo, QDomElement &xml)
{
    QMutexLocker lock(&m_effectMutex);
    Mlt::Service service = m_masterProducer->parent();
    ItemInfo info;
    info.cropStart = GenTime();
    info.cropDuration = getPlaytime();
    EffectsList eff = effectList();
    EffectsController::initEffect(info, pInfo, eff, property(QStringLiteral("kdenlive:proxy")), xml);
    // Add effect to list and setup a kdenlive_ix value
    int kdenlive_ix = 0;
    for (int i = 0; i < service.filter_count(); ++i) {
        QScopedPointer<Mlt::Filter> effect(service.filter(i));
        int ix = effect->get_int("kdenlive_ix");
        if (ix > kdenlive_ix) {
            kdenlive_ix = ix;
        }
    }
    kdenlive_ix++;
    xml.setAttribute(QStringLiteral("kdenlive_ix"), kdenlive_ix);
    EffectsParameterList params = EffectsController::getEffectArgs(pInfo, xml);
    EffectManager effect(service);
    effect.addEffect(params, getPlaytime().frames(m_binController->fps()));
    m_binController->updateTrackProducer(clipId());
}

void ClipController::removeEffect(int effectIndex, bool delayRefresh)
{
    QMutexLocker lock(&m_effectMutex);
    Mlt::Service service(m_masterProducer->parent());
    EffectManager effect(service);
    effect.removeEffect(effectIndex, true);
    if (!delayRefresh) {
        m_binController->updateTrackProducer(clipId());
    }
}

EffectsList ClipController::effectList()
{
    return xmlEffectList(m_masterProducer->profile(), m_masterProducer->parent());
}

void ClipController::moveEffect(int oldPos, int newPos)
{
    QMutexLocker lock(&m_effectMutex);
    Mlt::Service service(m_masterProducer->parent());
    EffectManager effect(service);
    effect.moveEffect(oldPos, newPos);
}

void ClipController::reloadTrackProducers()
{
    m_binController->updateTrackProducer(clipId());
}

int ClipController::effectsCount()
{
    int count = 0;
    Mlt::Service service(m_masterProducer->parent());
    for (int ix = 0; ix < service.filter_count(); ++ix) {
        QScopedPointer<Mlt::Filter> effect(service.filter(ix));
        QString id = effect->get("kdenlive_id");
        if (!id.isEmpty()) {
            count++;
        }
    }
    return count;
}

// static
EffectsList ClipController::xmlEffectList(Mlt::Profile *profile, Mlt::Service &service)
{
    ProfileInfo profileinfo;
    profileinfo.profileSize = QSize(profile->width(), profile->height());
    profileinfo.profileFps = profile->fps();
    EffectsList effList(true);
    for (int ix = 0; ix < service.filter_count(); ++ix) {
        QScopedPointer<Mlt::Filter> effect(service.filter(ix));
        QDomElement clipeffect = Timeline::getEffectByTag(effect->get("tag"), effect->get("kdenlive_id"));
        QDomElement currenteffect = clipeffect.cloneNode().toElement();
        // recover effect parameters
        QDomNodeList params = currenteffect.elementsByTagName(QStringLiteral("parameter"));
        if (effect->get_int("disable") == 1) {
            currenteffect.setAttribute(QStringLiteral("disable"), 1);
        }
        for (int i = 0; i < params.count(); ++i) {
            QDomElement param = params.item(i).toElement();
            Timeline::setParam(profileinfo, param, effect->get(param.attribute(QStringLiteral("name")).toUtf8().constData()));
        }
        effList.append(currenteffect);
    }
    return effList;
}

void ClipController::changeEffectState(const QList<int> &indexes, bool disable)
{
    Mlt::Service service = m_masterProducer->parent();
    for (int i = 0; i < service.filter_count(); ++i) {
        QScopedPointer<Mlt::Filter> effect(service.filter(i));
        if (effect && effect->is_valid() && indexes.contains(effect->get_int("kdenlive_ix"))) {
            effect->set("disable", (int) disable);
        }
    }
    m_binController->updateTrackProducer(clipId());
}

void ClipController::updateEffect(const ProfileInfo &pInfo, const QDomElement &e, int ix)
{
    QString tag = e.attribute(QStringLiteral("id"));
    if (tag == QLatin1String("autotrack_rectangle") || tag.startsWith(QLatin1String("ladspa")) || tag == QLatin1String("sox")) {
        // this filters cannot be edited, remove and re-add it
        removeEffect(ix, true);
        QDomElement clone = e.cloneNode().toElement();
        addEffect(pInfo, clone);
        return;
    }
    EffectsParameterList params = EffectsController::getEffectArgs(pInfo, e);
    Mlt::Service service = m_masterProducer->parent();
    for (int i = 0; i < service.filter_count(); ++i) {
        QScopedPointer<Mlt::Filter> effect(service.filter(i));
        if (!effect || !effect->is_valid() || effect->get_int("kdenlive_ix") != ix) {
            continue;
        }
        service.lock();
        QString prefix;
        QString ser = effect->get("mlt_service");
        if (ser == QLatin1String("region")) {
            prefix = QStringLiteral("filter0.");
        }
        for (int j = 0; j < params.count(); ++j) {
            effect->set((prefix + params.at(j).name()).toUtf8().constData(), params.at(j).value().toUtf8().constData());
            //qCDebug(KDENLIVE_LOG)<<params.at(j).name()<<" = "<<params.at(j).value();
        }
        service.unlock();
    }
    m_binController->updateTrackProducer(clipId());
    //slotRefreshTracks();
}

bool ClipController::hasEffects() const
{
    Mlt::Service service = m_masterProducer->parent();
    for (int ix = 0; ix < service.filter_count(); ++ix) {
        QScopedPointer<Mlt::Filter> effect(service.filter(ix));
        QString id = effect->get("kdenlive_ix");
        if (!id.isEmpty()) {
            return true;
        }
    }
    return false;
}

void ClipController::disableEffects(bool disable)
{
    Mlt::Service service = m_masterProducer->parent();
    bool changed = false;
    for (int ix = 0; ix < service.filter_count(); ++ix) {
        QScopedPointer<Mlt::Filter> effect(service.filter(ix));
        QString id = effect->get("kdenlive_ix");
        if (id.isEmpty()) {
            continue;
        }
        int disabled = effect->get_int("disable");
        if (disable) {
            // we want to disable all kdenlive effects
            if (disabled == 1) {
                continue;
            }
            effect->set("disable", 1);
            effect->set("auto_disable", 1);
            changed = true;
        } else {
            // We want to re-enable effects
            int auto_disable = effect->get_int("auto_disable");
            if (auto_disable == 1) {
                effect->set("disable", (char *) Q_NULLPTR);
                effect->set("auto_disable", (char *) Q_NULLPTR);
                changed = true;
            }
        }
    }
    if (changed) {
        m_binController->updateTrackProducer(clipId());
    }
}

void ClipController::saveZone(QPoint zone, const QDir &dir)
{
    QString path = QString(clipName() + "_" + QString::number(zone.x()) + ".mlt");
    if (dir.exists(path)) {
        //TODO ask for overwrite
    }
    Mlt::Consumer xmlConsumer(*profile(), ("xml:" + dir.absoluteFilePath(path)).toUtf8().constData());
    xmlConsumer.set("terminate_on_pause", 1);
    Mlt::Producer prod(m_masterProducer->get_producer());
    Mlt::Producer *prod2 = prod.cut(zone.x(), zone.y());
    Mlt::Playlist list(*profile());
    list.insert_at(0, *prod2, 0);
    //list.set("title", desc.toUtf8().constData());
    xmlConsumer.connect(list);
    xmlConsumer.run();
    delete prod2;
}<|MERGE_RESOLUTION|>--- conflicted
+++ resolved
@@ -56,11 +56,7 @@
         if (proxy.length() > 2) {
             // This is a proxy producer, read original url from kdenlive property
             QString path = m_properties->get("kdenlive:originalurl");
-<<<<<<< HEAD
-            if (!path.startsWith(QLatin1Char('/'))) {
-=======
             if (QFileInfo(path).isRelative()) {
->>>>>>> f7c16c06
                 path.prepend(bincontroller->documentRoot());
             }
             m_url = QUrl::fromLocalFile(path);
