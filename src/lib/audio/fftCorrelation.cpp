/*
Copyright (C) 2012  Simon A. Eugster (Granjow)  <simon.eu@gmail.com>
This file is part of kdenlive. See www.kdenlive.org.

This program is free software: you can redistribute it and/or modify
it under the terms of the GNU General Public License as published by
the Free Software Foundation, either version 3 of the License, or
(at your option) any later version.
*/

#include "fftCorrelation.h"

extern "C" {
#include "../external/kiss_fft/tools/kiss_fftr.h"
}

#include "kdenlive_debug.h"
#include <QTime>
#include <algorithm>
#include <vector>

void FFTCorrelation::correlate(const qint64 *left, const int leftSize, const qint64 *right, const int rightSize, qint64 *out_correlated)
{
    float correlatedFloat[leftSize + rightSize + 1];
    correlate(left, leftSize, right, rightSize, correlatedFloat);

    // The correlation vector will have entries up to N (number of entries
    // of the vector), so converting to integers will not lose that much
    // of precision.
    for (int i = 0; i < leftSize + rightSize + 1; ++i) {
        out_correlated[i] = correlatedFloat[i];
    }
}

void FFTCorrelation::correlate(const qint64 *left, const int leftSize, const qint64 *right, const int rightSize, float *out_correlated)
{
    QTime t;
    t.start();

    float leftF[leftSize];
    float rightF[rightSize];

    // First the qint64 values need to be normalized to floats
    // Dividing by the max value is maybe not the best solution, but the
    // maximum value after correlation should not be larger than the longest
    // vector since each value should be at most 1
    qint64 maxLeft = 1;
    qint64 maxRight = 1;
    for (int i = 0; i < leftSize; ++i) {
        if (labs(left[i]) > maxLeft) {
            maxLeft = labs(left[i]);
        }
    }
    for (int i = 0; i < rightSize; ++i) {
        if (labs(right[i]) > maxRight) {
            maxRight = labs(right[i]);
        }
    }

    // One side needs to be reversed, since multiplication in frequency domain (fourier space)
    // calculates the convolution: \sum l[x]r[N-x] and not the correlation: \sum l[x]r[x]
    for (int i = 0; i < leftSize; ++i) {
        leftF[i] = double(left[i]) / maxLeft;
    }
    for (int i = 0; i < rightSize; ++i) {
        rightF[rightSize - 1 - i] = double(right[i]) / maxRight;
    }

    // Now we can convolve to get the correlation
    convolve(leftF, leftSize, rightF, rightSize, out_correlated);

    qCDebug(KDENLIVE_LOG) << "Correlation (FFT based) computed in " << t.elapsed() << " ms.";
}

void FFTCorrelation::convolve(const float *left, const int leftSize, const float *right, const int rightSize, float *out_convolved)
{
    QTime time;
    time.start();

    // To avoid issues with repetition (we are dealing with cosine waves
    // in the fourier domain) we need to pad the vectors to at least twice their size,
    // otherwise convolution would convolve with the repeated pattern as well
    int largestSize = leftSize;
    if (rightSize > largestSize) {
        largestSize = rightSize;
    }

    // The vectors must have the same size (same frequency resolution!) and should
    // be a power of 2 (for FFT).
    int size = 64;
    while (size / 2 < largestSize) {
        size = size << 1;
    }
<<<<<<< HEAD

    kiss_fftr_cfg fftConfig = kiss_fftr_alloc(size, 0, nullptr, nullptr);
    kiss_fftr_cfg ifftConfig = kiss_fftr_alloc(size, 1, nullptr, nullptr);
    kiss_fft_cpx leftFFT[size / 2];
    kiss_fft_cpx rightFFT[size / 2];
    kiss_fft_cpx correlatedFFT[size / 2];

    // Fill in the data into our new vectors with padding
    auto *leftData = new float[size];
    auto *rightData = new float[size];
    auto *convolved = new float[size];

    std::fill(leftData, leftData + size, 0);
    std::fill(rightData, rightData + size, 0);
=======
    const int fft_size = size / 2 + 1;
    kiss_fftr_cfg fftConfig = kiss_fftr_alloc(size, false, nullptr, nullptr);
    kiss_fftr_cfg ifftConfig = kiss_fftr_alloc(size, true, nullptr, nullptr);
    std::vector<kiss_fft_cpx> leftFFT(fft_size);
    std::vector<kiss_fft_cpx> rightFFT(fft_size);
    std::vector<kiss_fft_cpx> correlatedFFT(fft_size);

    // Fill in the data into our new vectors with padding
    std::vector<float> leftData(size, 0);
    std::vector<float> rightData(size, 0);
    std::vector<float> convolved(size);
>>>>>>> 209e4fcc

    std::copy(left, left + leftSize, leftData.begin());
    std::copy(right, right + rightSize, rightData.begin());

    // Fourier transformation of the vectors
    kiss_fftr(fftConfig, &leftData[0], &leftFFT[0]);
    kiss_fftr(fftConfig, &rightData[0], &rightFFT[0]);

    // Convolution in spacial domain is a multiplication in fourier domain. O(n).
    for (int i = 0; i < correlatedFFT.size(); ++i) {
        correlatedFFT[i].r = leftFFT[i].r * rightFFT[i].r - leftFFT[i].i * rightFFT[i].i;
        correlatedFFT[i].i = leftFFT[i].r * rightFFT[i].i + leftFFT[i].i * rightFFT[i].r;
    }

    // Inverse fourier tranformation to get the convolved data.
    // Insert one element at the beginning to obtain the same result
    // that we also get with the nested for loop correlation.
    *out_convolved = 0;
    int out_size = leftSize + rightSize + 1;

    kiss_fftri(ifftConfig, &correlatedFFT[0], &convolved[0]);
    std::copy(convolved.begin(), convolved.begin() + out_size - 1, out_convolved + 1);

    // Finally some cleanup.
    kiss_fftr_free(fftConfig);
    kiss_fftr_free(ifftConfig);

    qCDebug(KDENLIVE_LOG) << "FFT convolution computed. Time taken: " << time.elapsed() << " ms";
}<|MERGE_RESOLUTION|>--- conflicted
+++ resolved
@@ -91,25 +91,10 @@
     while (size / 2 < largestSize) {
         size = size << 1;
     }
-<<<<<<< HEAD
 
+    const int fft_size = size / 2 + 1;
     kiss_fftr_cfg fftConfig = kiss_fftr_alloc(size, 0, nullptr, nullptr);
     kiss_fftr_cfg ifftConfig = kiss_fftr_alloc(size, 1, nullptr, nullptr);
-    kiss_fft_cpx leftFFT[size / 2];
-    kiss_fft_cpx rightFFT[size / 2];
-    kiss_fft_cpx correlatedFFT[size / 2];
-
-    // Fill in the data into our new vectors with padding
-    auto *leftData = new float[size];
-    auto *rightData = new float[size];
-    auto *convolved = new float[size];
-
-    std::fill(leftData, leftData + size, 0);
-    std::fill(rightData, rightData + size, 0);
-=======
-    const int fft_size = size / 2 + 1;
-    kiss_fftr_cfg fftConfig = kiss_fftr_alloc(size, false, nullptr, nullptr);
-    kiss_fftr_cfg ifftConfig = kiss_fftr_alloc(size, true, nullptr, nullptr);
     std::vector<kiss_fft_cpx> leftFFT(fft_size);
     std::vector<kiss_fft_cpx> rightFFT(fft_size);
     std::vector<kiss_fft_cpx> correlatedFFT(fft_size);
@@ -118,7 +103,6 @@
     std::vector<float> leftData(size, 0);
     std::vector<float> rightData(size, 0);
     std::vector<float> convolved(size);
->>>>>>> 209e4fcc
 
     std::copy(left, left + leftSize, leftData.begin());
     std::copy(right, right + rightSize, rightData.begin());
