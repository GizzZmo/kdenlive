--- conflicted
+++ resolved
@@ -34,11 +34,8 @@
 #include "kdenlivesettings.h"
 #include "snapmodel.hpp"
 #include "timelinefunctions.hpp"
-<<<<<<< HEAD
-#include "trackmodel.hpp"
+
 #include "monitor/monitormanager.h"
-=======
->>>>>>> ccc0e6a5
 
 #include <QDebug>
 #include <QThread>
@@ -665,6 +662,7 @@
         };
     }
     Fun sync_mix = []() { return true; };
+
     Fun simple_move_mix = []() { return true; };
     Fun simple_restore_mix = []() { return true; };
     QList<int> allowedClipMixes;
@@ -690,6 +688,7 @@
     bool hadMix = mixData.first.firstClipId > -1 || mixData.second.secondClipId > -1;
     if (old_trackId == -1 && isTrack(previous_track) && hadMix && previous_track != trackId) {
         // Clip is moved to another track
+
         bool mixGroupMove = false;
         if (mixData.first.firstClipId > 0) {
             allowedClipMixes << mixData.first.firstClipId;
@@ -732,11 +731,13 @@
                 bool result = getTrackById_const(previous_track)->createMix(mixData.first, mixParams, finalMove);
                 // Remove mix on old track
                 getTrackById_const(trackId)->removeMix(mixData.first);
+
                 return result;
             };
         }
     } else if (finalMove && !groupMove && isTrack(old_trackId) && hadMix) {
         // Clip has a mix
+
         if (mixData.first.firstClipId > -1) {
             if (old_trackId == trackId) {
                 int mixCut = m_allClips[clipId]->getMixCutPosition();
@@ -753,6 +754,7 @@
         }
         if (mixData.second.firstClipId > -1) {
             // We have a mix at clip end
+
             sync_mix = [this, old_trackId, finalMove]() {
                 getTrackById_const(old_trackId)->syncronizeMixes(finalMove);
                 return true;
@@ -762,6 +764,7 @@
                 if (finalMove && mixEnd > position + m_allClips[clipId]->getPlaytime()) {
                     // Moved outside mix zone
                     removeMixWithUndo(mixData.second.secondClipId, local_undo, local_redo);
+
                 }
             } else {
                 // Clip moved to another track, delete mix
@@ -771,6 +774,7 @@
             }
         }
     } else if (finalMove && groupMove && isTrack(old_trackId) && hadMix && old_trackId == trackId) {
+
         if (mixData.first.firstClipId > -1) {
             // Mix on clip start, check if mix is still in range
             if (!moving_clips.contains(mixData.first.firstClipId)) {
@@ -798,6 +802,7 @@
             }
         }
     }
+
     if (old_trackId != -1) {
         if (notifyViewOnly) {
             PUSH_LAMBDA(update_model, local_undo);
@@ -810,15 +815,18 @@
         }
     }
     ok = ok && getTrackById(trackId)->requestClipInsertion(clipId, position, updateView, finalMove, local_undo, local_redo, groupMove, allowedClipMixes);
+
     if (!ok) {
         qWarning() << "clip insertion failed";
         bool undone = local_undo();
         Q_ASSERT(undone);
         return false;
     }
+
     sync_mix();
     update_model();
     simple_move_mix();
+
     if (finalMove) {
         PUSH_LAMBDA(simple_restore_mix, undo);
         PUSH_LAMBDA(simple_move_mix, local_redo);
@@ -834,6 +842,7 @@
 bool TimelineModel::mixClip(int idToMove, int delta)
 {
     int selectedTrack = -1;
+
     std::unordered_set<int> initialSelection = getCurrentSelection();
     if (idToMove == -1 && initialSelection.empty()) {
         pCore->displayMessage(i18n("Select a clip to apply the mix"), ErrorMessage, 500);
@@ -1721,6 +1730,7 @@
                 }
             }
         }
+
         bool canMirrorDrop = !useTargets && ((mirror > -1 && (audioDrop || !keys.isEmpty())) || keys.count() > 1);
         QMap<int, int> dropTargets;
         if (res && (canMirrorDrop || !target_track.isEmpty()) && master->hasAudioAndVideo()) {
@@ -2197,6 +2207,7 @@
             int current_track_id = getClipTrackId(affectedItemId);
             // Check if we have a mix in the group
             if (getTrackById_const(current_track_id)->hasMix(affectedItemId)) {
+
                 std::pair<MixInfo, MixInfo> mixData = getTrackById_const(current_track_id)->getMixInfo(affectedItemId);
                 mixDataArray.insert(affectedItemId, mixData);
                 if (delta_track != 0) {
@@ -2219,6 +2230,7 @@
             sorted_subtitles.emplace_back(affectedItemId, m_allSubtitles.at(affectedItemId));
         }
     }
+
     if (!sorted_subtitles.empty() && m_subtitleModel->isLocked()) {
         // Group with a locked subtitle, abort
         return false;
@@ -2350,6 +2362,7 @@
             getTrackById(i.value())->requestRemoveMix(i.key(), local_undo, local_redo);
         }
     }
+
     // First, remove clips
     if (delta_track != 0) {
         // We delete our clips only if changing track
@@ -2465,6 +2478,7 @@
         if (ok) {
             sync_mix();
             PUSH_LAMBDA(sync_mix, local_redo);
+
             for (const std::pair<int, std::pair<int, int>> &item : sorted_compositions) {
                 int current_track_id = getItemTrackId(item.first);
                 if (!allowedTracks.isEmpty() && !allowedTracks.contains(current_track_id)) {
@@ -2567,6 +2581,7 @@
     while (!group_queue.empty()) {
         int current_group = group_queue.front();
         bool isSelection = m_currentSelection == current_group;
+
         group_queue.pop();
         Q_ASSERT(isGroup(current_group));
         auto children = m_groups->getDirectChildren(current_group);
