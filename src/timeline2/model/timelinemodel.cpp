/***************************************************************************
 *   Copyright (C) 2017 by Nicolas Carion                                  *
 *   This file is part of Kdenlive. See www.kdenlive.org.                  *
 *                                                                         *
 *   This program is free software; you can redistribute it and/or modify  *
 *   it under the terms of the GNU General Public License as published by  *
 *   the Free Software Foundation; either version 2 of the License, or     *
 *   (at your option) version 3 or any later version accepted by the       *
 *   membership of KDE e.V. (or its successor approved  by the membership  *
 *   of KDE e.V.), which shall act as a proxy defined in Section 14 of     *
 *   version 3 of the license.                                             *
 *                                                                         *
 *   This program is distributed in the hope that it will be useful,       *
 *   but WITHOUT ANY WARRANTY; without even the implied warranty of        *
 *   MERCHANTABILITY or FITNESS FOR A PARTICULAR PURPOSE.  See the         *
 *   GNU General Public License for more details.                          *
 *                                                                         *
 *   You should have received a copy of the GNU General Public License     *
 *   along with this program.  If not, see <http://www.gnu.org/licenses/>. *
 ***************************************************************************/

#include "timelinemodel.hpp"
#include "assets/model/assetparametermodel.hpp"
#include "bin/projectclip.h"
#include "bin/projectitemmodel.h"
#include "clipmodel.hpp"
#include "compositionmodel.hpp"
#include "core.h"
#include "doc/docundostack.hpp"
#include "effects/effectsrepository.hpp"
#include "bin/model/subtitlemodel.hpp"
#include "effects/effectstack/model/effectstackmodel.hpp"
#include "jobs/jobmanager.h"
#include "groupsmodel.hpp"
#include "kdenlivesettings.h"
#include "snapmodel.hpp"
#include "timelinefunctions.hpp"
#include "trackmodel.hpp"

#include <QDebug>
#include <QThread>
#include <QModelIndex>
#include <klocalizedstring.h>
#include <mlt++/MltConsumer.h>
#include <mlt++/MltField.h>
#include <mlt++/MltProfile.h>
#include <mlt++/MltTractor.h>
#include <mlt++/MltTransition.h>
#include <queue>
#include <set>

#include "macros.hpp"

#ifdef CRASH_AUTO_TEST
#include "logger.hpp"
#pragma GCC diagnostic push
#pragma GCC diagnostic ignored "-Wunused-parameter"
#pragma GCC diagnostic ignored "-Wsign-conversion"
#pragma GCC diagnostic ignored "-Wfloat-equal"
#pragma GCC diagnostic ignored "-Wshadow"
#pragma GCC diagnostic ignored "-Wpedantic"
#include <rttr/registration>
#pragma GCC diagnostic pop
RTTR_REGISTRATION
{
    using namespace rttr;
    registration::class_<TimelineModel>("TimelineModel")
        .method("setTrackLockedState", &TimelineModel::setTrackLockedState)(parameter_names("trackId", "lock"))
        .method("requestClipMove", select_overload<bool(int, int, int, bool, bool, bool, bool)>(&TimelineModel::requestClipMove))(
            parameter_names("clipId", "trackId", "position", "moveMirrorTracks", "updateView", "logUndo", "invalidateTimeline"))
        .method("requestCompositionMove", select_overload<bool(int, int, int, bool, bool)>(&TimelineModel::requestCompositionMove))(
            parameter_names("compoId", "trackId", "position", "updateView", "logUndo"))
        .method("requestClipInsertion", select_overload<bool(const QString &, int, int, int &, bool, bool, bool)>(&TimelineModel::requestClipInsertion))(
            parameter_names("binClipId", "trackId", "position", "id", "logUndo", "refreshView", "useTargets"))
        .method("requestItemDeletion", select_overload<bool(int, bool)>(&TimelineModel::requestItemDeletion))(parameter_names("clipId", "logUndo"))
        .method("requestGroupMove", select_overload<bool(int, int, int, int, bool, bool, bool)>(&TimelineModel::requestGroupMove))(
            parameter_names("itemId", "groupId", "delta_track", "delta_pos", "moveMirrorTracks", "updateView", "logUndo"))
        .method("requestGroupDeletion", select_overload<bool(int, bool)>(&TimelineModel::requestGroupDeletion))(parameter_names("clipId", "logUndo"))
        .method("requestItemResize", select_overload<int(int, int, bool, bool, int, bool)>(&TimelineModel::requestItemResize))(
            parameter_names("itemId", "size", "right", "logUndo", "snapDistance", "allowSingleResize"))
        .method("requestClipsGroup", select_overload<int(const std::unordered_set<int> &, bool, GroupType)>(&TimelineModel::requestClipsGroup))(
            parameter_names("itemIds", "logUndo", "type"))
        .method("requestClipUngroup", select_overload<bool(int, bool)>(&TimelineModel::requestClipUngroup))(parameter_names("itemId", "logUndo"))
        .method("requestClipsUngroup", &TimelineModel::requestClipsUngroup)(parameter_names("itemIds", "logUndo"))
        .method("requestTrackInsertion", select_overload<bool(int, int &, const QString &, bool)>(&TimelineModel::requestTrackInsertion))(
            parameter_names("pos", "id", "trackName", "audioTrack"))
        .method("requestTrackDeletion", select_overload<bool(int)>(&TimelineModel::requestTrackDeletion))(parameter_names("trackId"))
        .method("requestClearSelection", select_overload<bool(bool)>(&TimelineModel::requestClearSelection))(parameter_names("onDeletion"))
        .method("requestAddToSelection", &TimelineModel::requestAddToSelection)(parameter_names("itemId", "clear"))
        .method("requestRemoveFromSelection", &TimelineModel::requestRemoveFromSelection)(parameter_names("itemId"))
        .method("requestSetSelection", select_overload<bool(const std::unordered_set<int> &)>(&TimelineModel::requestSetSelection))(parameter_names("itemIds"))
        .method("requestFakeClipMove", select_overload<bool(int, int, int, bool, bool, bool)>(&TimelineModel::requestFakeClipMove))(
            parameter_names("clipId", "trackId", "position", "updateView", "logUndo", "invalidateTimeline"))
        .method("requestFakeGroupMove", select_overload<bool(int, int, int, int, bool, bool)>(&TimelineModel::requestFakeGroupMove))(
            parameter_names("clipId", "groupId", "delta_track", "delta_pos", "updateView", "logUndo"))
        .method("suggestClipMove", &TimelineModel::suggestClipMove)(parameter_names("clipId", "trackId", "position", "cursorPosition", "snapDistance", "moveMirrorTracks"))
        .method("suggestCompositionMove",
                &TimelineModel::suggestCompositionMove)(parameter_names("compoId", "trackId", "position", "cursorPosition", "snapDistance"))
        // .method("addSnap", &TimelineModel::addSnap)(parameter_names("pos"))
        // .method("removeSnap", &TimelineModel::addSnap)(parameter_names("pos"))
        // .method("requestCompositionInsertion", select_overload<bool(const QString &, int, int, int, std::unique_ptr<Mlt::Properties>, int &, bool)>(
        //                                            &TimelineModel::requestCompositionInsertion))(
        //     parameter_names("transitionId", "trackId", "position", "length", "transProps", "id", "logUndo"))
        .method("requestClipTimeWarp", select_overload<bool(int, double,bool,bool)>(&TimelineModel::requestClipTimeWarp))(parameter_names("clipId", "speed","pitchCompensate","changeDuration"));
}
#else
#define TRACE_CONSTR(...)
#define TRACE_STATIC(...)
#define TRACE_RES(...)
#define TRACE(...)
#endif

int TimelineModel::next_id = 0;
int TimelineModel::seekDuration = 30000;

TimelineModel::TimelineModel(Mlt::Profile *profile, std::weak_ptr<DocUndoStack> undo_stack)
    : QAbstractItemModel_shared_from_this()
    , m_blockRefresh(false)
    , m_tractor(new Mlt::Tractor(*profile))
    , m_masterStack(nullptr)
    , m_snaps(new SnapModel())
    , m_undoStack(std::move(undo_stack))
    , m_profile(profile)
    , m_blackClip(new Mlt::Producer(*profile, "color:black"))
    , m_lock(QReadWriteLock::Recursive)
    , m_timelineEffectsEnabled(true)
    , m_id(getNextId())
    , m_overlayTrackCount(-1)
    , m_videoTarget(-1)
    , m_editMode(TimelineMode::NormalEdit)
    , m_closing(false)
{
    // Create black background track
    m_blackClip->set("id", "black_track");
    m_blackClip->set("mlt_type", "producer");
    m_blackClip->set("aspect_ratio", 1);
    m_blackClip->set("length", INT_MAX);
    m_blackClip->set("mlt_image_format", "rgb24a");
    m_blackClip->set("set.test_audio", 0);
    m_blackClip->set_in_and_out(0, TimelineModel::seekDuration);
    m_tractor->insert_track(*m_blackClip, 0);

    TRACE_CONSTR(this);
}

void TimelineModel::prepareClose()
{
    requestClearSelection(true);
    QWriteLocker locker(&m_lock);
    // Unlock all tracks to allow deleting clip from tracks
    m_closing = true;
    auto it = m_allTracks.begin();
    while (it != m_allTracks.end()) {
        (*it)->unlock();
        ++it;
    }
    m_subtitleModel.reset();
    //m_subtitleModel->removeAllSubtitles();
}

TimelineModel::~TimelineModel()
{
    std::vector<int> all_ids;
    for (auto tracks : m_iteratorTable) {
        all_ids.push_back(tracks.first);
    }
    for (auto tracks : all_ids) {
        deregisterTrack_lambda(tracks)();
    }
    for (const auto &clip : m_allClips) {
        clip.second->deregisterClipToBin();
    }
}

int TimelineModel::getTracksCount() const
{
    READ_LOCK();
    int count = m_tractor->count();
    if (m_overlayTrackCount > -1) {
        count -= m_overlayTrackCount;
    }
    Q_ASSERT(count >= 0);
    // don't count the black background track
    Q_ASSERT(count - 1 == static_cast<int>(m_allTracks.size()));
    return count - 1;
}

QPair<int, int> TimelineModel::getAVtracksCount() const
{
    QPair <int, int> tracks{0, 0};
    auto it = m_allTracks.cbegin();
    while (it != m_allTracks.cend()) {
        if ((*it)->isAudioTrack()) {
            tracks.second++;
        } else {
            tracks.first++;
        }
        ++it;
    }
    if (m_overlayTrackCount > -1) {
        tracks.first -= m_overlayTrackCount;
    }
    return tracks;
}

QList<int> TimelineModel::getTracksIds(bool audio) const
{
    QList <int> trackIds;
    auto it = m_allTracks.cbegin();
    while (it != m_allTracks.cend()) {
        if ((*it)->isAudioTrack() == audio) {
            trackIds.insert(-1, (*it)->getId());
        }
        ++it;
    }
    return trackIds;
}

int TimelineModel::getTrackIndexFromPosition(int pos) const
{
    Q_ASSERT(pos >= 0 && pos < (int)m_allTracks.size());
    READ_LOCK();
    auto it = m_allTracks.cbegin();
    while (pos > 0) {
        it++;
        pos--;
    }
    return (*it)->getId();
}

int TimelineModel::getClipsCount() const
{
    READ_LOCK();
    int size = int(m_allClips.size());
    return size;
}

int TimelineModel::getCompositionsCount() const
{
    READ_LOCK();
    int size = int(m_allCompositions.size());
    return size;
}

int TimelineModel::getClipTrackId(int clipId) const
{
    READ_LOCK();
    Q_ASSERT(m_allClips.count(clipId) > 0);
    const auto clip = m_allClips.at(clipId);
    return clip->getCurrentTrackId();
}

int TimelineModel::getCompositionTrackId(int compoId) const
{
    Q_ASSERT(m_allCompositions.count(compoId) > 0);
    const auto trans = m_allCompositions.at(compoId);
    return trans->getCurrentTrackId();
}

int TimelineModel::getItemTrackId(int itemId) const
{
    READ_LOCK();
    Q_ASSERT(isItem(itemId));
    if (isClip(itemId)) {
        return getClipTrackId(itemId);
    }
    if (isComposition(itemId)) {
        return getCompositionTrackId(itemId);
    }
    return -1;
}

int TimelineModel::getClipPosition(int clipId) const
{
    READ_LOCK();
    Q_ASSERT(m_allClips.count(clipId) > 0);
    const auto clip = m_allClips.at(clipId);
    int pos = clip->getPosition();
    return pos;
}

double TimelineModel::getClipSpeed(int clipId) const
{
    READ_LOCK();
    Q_ASSERT(m_allClips.count(clipId) > 0);
    return m_allClips.at(clipId)->getSpeed();
}

int TimelineModel::getClipSplitPartner(int clipId) const
{
    READ_LOCK();
    Q_ASSERT(m_allClips.count(clipId) > 0);
    return m_groups->getSplitPartner(clipId);
}

int TimelineModel::getClipIn(int clipId) const
{
    READ_LOCK();
    Q_ASSERT(m_allClips.count(clipId) > 0);
    const auto clip = m_allClips.at(clipId);
    return clip->getIn();
}

PlaylistState::ClipState TimelineModel::getClipState(int clipId) const
{
    READ_LOCK();
    Q_ASSERT(m_allClips.count(clipId) > 0);
    const auto clip = m_allClips.at(clipId);
    return clip->clipState();
}

const QString TimelineModel::getClipBinId(int clipId) const
{
    READ_LOCK();
    Q_ASSERT(m_allClips.count(clipId) > 0);
    const auto clip = m_allClips.at(clipId);
    QString id = clip->binId();
    return id;
}

int TimelineModel::getClipPlaytime(int clipId) const
{
    READ_LOCK();
    Q_ASSERT(isClip(clipId));
    const auto clip = m_allClips.at(clipId);
    int playtime = clip->getPlaytime();
    return playtime;
}

QSize TimelineModel::getClipFrameSize(int clipId) const
{
    READ_LOCK();
    Q_ASSERT(isClip(clipId));
    const auto clip = m_allClips.at(clipId);
    return clip->getFrameSize();
}

int TimelineModel::getTrackClipsCount(int trackId) const
{
    READ_LOCK();
    Q_ASSERT(isTrack(trackId));
    int count = getTrackById_const(trackId)->getClipsCount();
    return count;
}

int TimelineModel::getClipByStartPosition(int trackId, int position) const
{
    READ_LOCK();
    Q_ASSERT(isTrack(trackId));
    return getTrackById_const(trackId)->getClipByStartPosition(position);
}

int TimelineModel::getClipByPosition(int trackId, int position) const
{
    READ_LOCK();
    Q_ASSERT(isTrack(trackId));
    return getTrackById_const(trackId)->getClipByPosition(position);
}

int TimelineModel::getCompositionByPosition(int trackId, int position) const
{
    READ_LOCK();
    Q_ASSERT(isTrack(trackId));
    return getTrackById_const(trackId)->getCompositionByPosition(position);
}

int TimelineModel::getSubtitleByPosition(int position) const
{
    READ_LOCK();
    GenTime startTime(position, pCore->getCurrentFps());
    auto findResult = std::find_if(std::begin(m_allSubtitles), std::end(m_allSubtitles), [&](const std::pair<int, GenTime> &pair) {
        return pair.second == startTime;
    });
    if (findResult != std::end(m_allSubtitles)) {
        return findResult->first;
    }
    return -1;
}

int TimelineModel::getTrackPosition(int trackId) const
{
    READ_LOCK();
    Q_ASSERT(isTrack(trackId));
    auto it = m_allTracks.cbegin();
    int pos = (int)std::distance(it, (decltype(it))m_iteratorTable.at(trackId));
    return pos;
}

int TimelineModel::getTrackMltIndex(int trackId) const
{
    READ_LOCK();
    // Because of the black track that we insert in first position, the mlt index is the position + 1
    return getTrackPosition(trackId) + 1;
}

int TimelineModel::getTrackSortValue(int trackId, int separated) const
{
    if (separated == 1) {
        // This will be A2, A1, V1, V2
        return getTrackPosition(trackId) + 1;
    }
    if (separated == 2) {
        // This will be A1, A2, V1, V2
        // Count audio/video tracks
        auto it = m_allTracks.cbegin();
        int aCount = 0;
        int vCount = 0;
        int refPos = 0;
        bool isVideo = true;
        while (it != m_allTracks.cend()) {
            if ((*it)->isAudioTrack()) {
                if ((*it)->getId() == trackId) {
                    refPos = aCount;
                    isVideo = false;
                }
                aCount++;
            } else {
                // video track
                if ((*it)->getId() == trackId) {
                    refPos = vCount;
                }
                vCount++;
            }
            ++it;
        }
        return isVideo ? aCount + refPos + 1 : aCount - refPos;
    }
    // This will be A1, V1, A2, V2
    auto it = m_allTracks.cend();
    int aCount = 0;
    int vCount = 0;
    bool isAudio = false;
    int trackPos = 0;
    while (it != m_allTracks.begin()) {
        --it;
        bool audioTrack = (*it)->isAudioTrack();
        if (audioTrack) {
            aCount++;
        } else {
            vCount++;
        }
        if (trackId == (*it)->getId()) {
            isAudio = audioTrack;
            trackPos = audioTrack ? aCount : vCount;
        }
    }
    if (isAudio) {
        if (aCount > vCount) {
            if (trackPos - 1 > aCount - vCount) {
                // We have more audio tracks than video tracks
                return (aCount - vCount + 1) + 2 * (trackPos - (aCount - vCount +1));
            }
            return trackPos;
        }
        return 2 * trackPos;
    }
    return 2 * (vCount + 1 - trackPos) + 1;
}

QList<int> TimelineModel::getLowerTracksId(int trackId, TrackType type) const
{
    READ_LOCK();
    Q_ASSERT(isTrack(trackId));
    QList<int> results;
    auto it = m_iteratorTable.at(trackId);
    while (it != m_allTracks.cbegin()) {
        --it;
        if (type == TrackType::AnyTrack) {
            results << (*it)->getId();
            continue;
        }
        bool audioTrack = (*it)->isAudioTrack();
        if (type == TrackType::AudioTrack && audioTrack) {
            results << (*it)->getId();
        } else if (type == TrackType::VideoTrack && !audioTrack) {
            results << (*it)->getId();
        }
    }
    return results;
}

int TimelineModel::getPreviousVideoTrackIndex(int trackId) const
{
    READ_LOCK();
    Q_ASSERT(isTrack(trackId));
    auto it = m_iteratorTable.at(trackId);
    while (it != m_allTracks.cbegin()) {
        --it;
        if (!(*it)->isAudioTrack()) {
            return (*it)->getId();
        }
    }
    return 0;
}

int TimelineModel::getPreviousVideoTrackPos(int trackId) const
{
    READ_LOCK();
    Q_ASSERT(isTrack(trackId));
    auto it = m_iteratorTable.at(trackId);
    while (it != m_allTracks.cbegin()) {
        --it;
        if (!(*it)->isAudioTrack()) {
            return getTrackMltIndex((*it)->getId());
        }
    }
    return 0;
}

int TimelineModel::getMirrorVideoTrackId(int trackId) const
{
    READ_LOCK();
    Q_ASSERT(isTrack(trackId));
    auto it = m_iteratorTable.at(trackId);
    if (!(*it)->isAudioTrack()) {
        // we expected an audio track...
        return -1;
    }
    int count = 0;
    while (it != m_allTracks.cend()) {
        if ((*it)->isAudioTrack()) {
            count++;
        } else {
            count--;
            if (count == 0) {
                return (*it)->getId();
            }
        }
        ++it;
    }
    return -1;
}

int TimelineModel::getMirrorTrackId(int trackId) const
{
    if (isAudioTrack(trackId)) {
        return getMirrorVideoTrackId(trackId);
    }
    return getMirrorAudioTrackId(trackId);
}

int TimelineModel::getMirrorAudioTrackId(int trackId) const
{
    READ_LOCK();
    Q_ASSERT(isTrack(trackId));
    auto it = m_iteratorTable.at(trackId);
    if ((*it)->isAudioTrack()) {
        // we expected a video track...
        qWarning() << "requesting mirror audio track for audio track";
        return -1;
    }
    int count = 0;
    while (it != m_allTracks.cbegin()) {
        if (!(*it)->isAudioTrack()) {
            count++;
        } else {
            count--;
            if (count == 0) {
                return (*it)->getId();
            }
        }
        --it;
    }
    if ((*it)->isAudioTrack() && count == 1) {
        return (*it)->getId();
    }
    return -1;
}

void TimelineModel::setEditMode(TimelineMode::EditMode mode)
{
    m_editMode = mode;
}

bool TimelineModel::normalEdit() const
{
    return m_editMode == TimelineMode::NormalEdit;
}

bool TimelineModel::requestFakeClipMove(int clipId, int trackId, int position, bool updateView, bool invalidateTimeline, Fun &undo, Fun &redo)
{
    Q_UNUSED(updateView);
    Q_UNUSED(invalidateTimeline);
    Q_UNUSED(undo);
    Q_UNUSED(redo);
    Q_ASSERT(isClip(clipId));
    m_allClips[clipId]->setFakePosition(position);
    bool trackChanged = false;
    if (trackId > -1) {
        if (trackId != m_allClips[clipId]->getFakeTrackId()) {
            if (getTrackById_const(trackId)->trackType() == m_allClips[clipId]->clipState()) {
                m_allClips[clipId]->setFakeTrackId(trackId);
                trackChanged = true;
            }
        }
    }
    QModelIndex modelIndex = makeClipIndexFromID(clipId);
    if (modelIndex.isValid()) {
        QVector<int> roles{FakePositionRole};
        if (trackChanged) {
            roles << FakeTrackIdRole;
        }
        notifyChange(modelIndex, modelIndex, roles);
        return true;
    }
    return false;
}

bool TimelineModel::requestClipMove(int clipId, int trackId, int position, bool moveMirrorTracks, bool updateView, bool invalidateTimeline, bool finalMove, Fun &undo, Fun &redo, bool groupMove, QMap <int, int> moving_clips)
{
    Q_UNUSED(moveMirrorTracks)
    if (trackId == -1) {
        return false;
    }
    Q_ASSERT(isClip(clipId));
    if (m_allClips[clipId]->clipState() == PlaylistState::Disabled) {
        if (getTrackById_const(trackId)->trackType() == PlaylistState::AudioOnly && !m_allClips[clipId]->canBeAudio()) {
            return false;
        }
        if (getTrackById_const(trackId)->trackType() == PlaylistState::VideoOnly && !m_allClips[clipId]->canBeVideo()) {
            return false;
        }
    } else if (getTrackById_const(trackId)->trackType() != m_allClips[clipId]->clipState()) {
        // Move not allowed (audio / video mismatch)
        return false;
    }
    std::function<bool(void)> local_undo = []() { return true; };
    std::function<bool(void)> local_redo = []() { return true; };
    bool ok = true;
    int old_trackId = getClipTrackId(clipId);
    int previous_track = moving_clips.value(clipId, -1);
    if (old_trackId == -1) {
        //old_trackId = previous_track;
    }
    bool notifyViewOnly = false;
    Fun update_model = []() { return true; };
    if (old_trackId == trackId) {
        // Move on same track, simply inform the view
        updateView = false;
        notifyViewOnly = true;
        update_model = [clipId, this, trackId, invalidateTimeline]() {
            QModelIndex modelIndex = makeClipIndexFromID(clipId);
            notifyChange(modelIndex, modelIndex, StartRole);
            if (invalidateTimeline && !getTrackById_const(trackId)->isAudioTrack()) {
                int in = getClipPosition(clipId);
                emit invalidateZone(in, in + getClipPlaytime(clipId));
            }
            return true;
        };
    }
    Fun sync_mix = []() { return true; };
    Fun update_playlist = []() { return true; };
    Fun update_playlist_undo = []() { return true; };
    Fun simple_move_mix = []() { return true; };
    Fun simple_restore_mix = []() { return true; };
    if (old_trackId == -1 && isTrack(previous_track) && getTrackById_const(previous_track)->hasMix(clipId) && previous_track != trackId) {
        // Clip is moved to another track
        std::pair<MixInfo, MixInfo> mixData = getTrackById_const(previous_track)->getMixInfo(clipId);
        bool mixGroupMove = false;
        if (m_groups->isInGroup(clipId)) {
            int parentGroup = m_groups->getRootId(clipId);
            if (parentGroup > -1) {
                std::unordered_set<int> sub = m_groups->getLeaves(parentGroup);
                if (sub.count(mixData.first.firstClipId) > 0 && sub.count(mixData.first.secondClipId) > 0) {
                    mixGroupMove = true;
                }
            }
        }
        if (mixGroupMove) {
            // We are moving a group on another track, delete and re-add
            bool isAudio = getTrackById_const(previous_track)->isAudioTrack();
            simple_move_mix = [this, previous_track, trackId, clipId, finalMove, mixData, isAudio]() {
                getTrackById_const(previous_track)->syncronizeMixes(finalMove);
                bool result = getTrackById_const(trackId)->createMix(mixData.first, isAudio);
                return result;
            };
            simple_restore_mix = [this, previous_track, trackId, finalMove, mixData, isAudio]() {
                bool result = true;
                if (finalMove) {
                    result = getTrackById_const(previous_track)->createMix(mixData.first, isAudio);
                    getTrackById_const(trackId)->syncronizeMixes(finalMove);
                    //getTrackById_const(previous_track)->syncronizeMixes(finalMove);
                }
                return result;
            };
        }
    } else if (finalMove && !groupMove && isTrack(old_trackId) && getTrackById_const(old_trackId)->hasMix(clipId)) {
        // Clip has a mix
        std::pair<MixInfo, MixInfo> mixData = getTrackById_const(old_trackId)->getMixInfo(clipId);
        if (mixData.first.firstClipId > -1) {
            // We have a mix at clip start
            sync_mix = [this, old_trackId, finalMove]() {
                getTrackById_const(old_trackId)->syncronizeMixes(finalMove);
                return true;
            };
            if (old_trackId == trackId) {
                // We are moving a clip on same track
                if (finalMove && position >= mixData.first.firstClipInOut.second) {
                    position += m_allClips[clipId]->getMixDuration() - m_allClips[clipId]->getMixCutPosition();
                    removeMixWithUndo(clipId, local_undo, local_redo);
                }
            } else {
                // Clip moved to another track, delete mix
                int subPlaylist = m_allClips[clipId]->getSubPlaylistIndex();
                update_playlist = [this, clipId, old_trackId, trackId, finalMove]() {
                    m_allClips[clipId]->setMixDuration(0);
                    m_allClips[clipId]->setSubPlaylistIndex(0, trackId);
                    getTrackById_const(old_trackId)->syncronizeMixes(finalMove);
                    return true;
                };
                bool isAudio = getTrackById_const(old_trackId)->isAudioTrack();
                update_playlist_undo = [this, clipId, subPlaylist, mixData, old_trackId, isAudio, finalMove]() {
                    m_allClips[clipId]->setSubPlaylistIndex(subPlaylist, old_trackId);
                    bool result = getTrackById_const(old_trackId)->createMix(mixData.first, isAudio);
                    return result;
                };
            }
        }
        if (mixData.second.firstClipId > -1) {
            // We have a mix at clip end
            int clipDuration = mixData.second.firstClipInOut.second - mixData.second.firstClipInOut.first;
            sync_mix = [this, old_trackId, finalMove]() {
                getTrackById_const(old_trackId)->syncronizeMixes(finalMove);
                return true;
            };
            if (old_trackId == trackId) {
                if (finalMove && (position + clipDuration <= mixData.second.secondClipInOut.first)) {
                    // Moved outside mix zone
                    removeMixWithUndo(mixData.second.secondClipId, local_undo, local_redo);
                    
                }
            } else {
                // Clip moved to another track, delete mix
                // Mix will be deleted by syncronizeMixes operation, only
                // re-add it on undo
                bool isAudio = getTrackById_const(old_trackId)->isAudioTrack();
                update_playlist_undo = [this, mixData, old_trackId, isAudio]() {
                    bool result = getTrackById_const(old_trackId)->createMix(mixData.second, isAudio);
                    return result;
                };
            }
        }
    } else if (finalMove && groupMove && isTrack(old_trackId) && getTrackById_const(old_trackId)->hasMix(clipId) && old_trackId == trackId) {
        std::pair<MixInfo, MixInfo> mixData = getTrackById_const(old_trackId)->getMixInfo(clipId);
        if (mixData.first.firstClipId > -1) {
            // Mix on clip start, check if mix is still in range
            if (!moving_clips.contains(mixData.first.firstClipId)) {
                int mixEnd = m_allClips[mixData.first.firstClipId]->getPosition() + m_allClips[mixData.first.firstClipId]->getPlaytime();
                if (mixEnd < position) {
                    // Mix will be deleted, recreate on undo
                    position += m_allClips[mixData.first.secondClipId]->getMixDuration() - m_allClips[mixData.first.secondClipId]->getMixCutPosition();
                    removeMixWithUndo(mixData.first.secondClipId, local_undo, local_redo);
                }
            }
        }
        if (mixData.second.firstClipId > -1) {
            // Mix on clip end, check if mix is still in range
            if (!moving_clips.contains(mixData.second.secondClipId)) {
                int mixEnd = m_allClips[mixData.second.secondClipId]->getPosition();
                if (mixEnd > position + m_allClips[clipId]->getPlaytime()) {
                    // Mix will be deleted, recreate on undo
                    removeMixWithUndo(mixData.second.secondClipId, local_undo, local_redo);
                }
            }
        }
    }
    PUSH_LAMBDA(simple_restore_mix, local_undo);
    if (finalMove) {
        PUSH_LAMBDA(sync_mix, local_undo);
    }
    if (old_trackId != -1) {
        if (notifyViewOnly) {
            PUSH_LAMBDA(update_model, local_undo);
        }
        ok = getTrackById(old_trackId)->requestClipDeletion(clipId, updateView, finalMove, local_undo, local_redo, groupMove, false);
        if (!ok) {
            bool undone = local_undo();
            Q_ASSERT(undone);
            return false;
        }
    }
    update_playlist();
    UPDATE_UNDO_REDO(update_playlist, update_playlist_undo, local_undo, local_redo);
    ok = getTrackById(trackId)->requestClipInsertion(clipId, position, updateView, finalMove, local_undo, local_redo, groupMove);
    if (!ok) {
        qWarning() << "clip insertion failed";
        bool undone = local_undo();
        Q_ASSERT(undone);
        return false;
    }
    qDebug()<<":::MOVED CLIP: "<<clipId<<" TO "<<position;
    sync_mix();
    update_model();
    simple_move_mix();
    PUSH_LAMBDA(simple_move_mix, local_redo);
    if (finalMove) {
        PUSH_LAMBDA(sync_mix, local_redo);
    }
    if (notifyViewOnly) {
        PUSH_LAMBDA(update_model, local_redo);
    }
    UPDATE_UNDO_REDO(local_redo, local_undo, undo, redo);
    return true;
}

bool TimelineModel::mixClip(int idToMove, int delta)
{
    int selectedTrack = -1;
    qDebug()<<"==== REQUEST CLIP MIX STEP 1";
    std::unordered_set<int> initialSelection = getCurrentSelection();
    if (idToMove == -1 && initialSelection.empty()) {
        pCore->displayMessage(i18n("Select a clip to apply the mix"), ErrorMessage, 500);
        return false;
    }
    std::pair<int, int> clipsToMix;
    int mixPosition = 0;
    int previousClip = -1;
    int noSpaceInClip = 0;
    if (idToMove != -1) {
        initialSelection = {idToMove};
        idToMove = -1;
    }
    for (int s : initialSelection) {
        if (!isClip(s)) {
            continue;
        }
        selectedTrack = getClipTrackId(s);
        if (selectedTrack == -1 || !isTrack(selectedTrack)) {
            continue;
        }
        mixPosition = getItemPosition(s);
        int clipDuration =  getItemPlaytime(s);    
        // Check if we have a clip before and/or after
        int nextClip = -1;
        previousClip = -1;
        // Check if clip already has a mix
        if (delta > -1 && getTrackById_const(selectedTrack)->hasStartMix(s)) {
            if (getTrackById_const(selectedTrack)->hasEndMix(s)) {
                continue;
            }
            nextClip = getTrackById_const(selectedTrack)->getClipByPosition(mixPosition + clipDuration + 1);
        } else if (delta < 1 && getTrackById_const(selectedTrack)->hasEndMix(s)) {
            previousClip = getTrackById_const(selectedTrack)->getClipByPosition(mixPosition - 1);
            if (previousClip > -1 && getTrackById_const(selectedTrack)->hasEndMix(previousClip)) {
                // Could happen if 2 clips before are mixed to full length
                previousClip = -1;
            }
        } else {
            if (delta < 1) {
                previousClip = getTrackById_const(selectedTrack)->getClipByPosition(mixPosition - 1);
            }
            if (delta > -1) {
                nextClip = getTrackById_const(selectedTrack)->getClipByPosition(mixPosition + clipDuration + 1);
            }
        }
        if (previousClip > -1 && nextClip > -1) {
            // We have a clip before and a clip after, check timeline cursor position to decide where to mix
            int cursor = pCore->getTimelinePosition();
            if (cursor < mixPosition + clipDuration / 2) {
                nextClip = -1;
            } else {
                previousClip = -1;
            }
        }
        if (nextClip == -1) {
            if (previousClip == -1) {
            // No clip to mix, abort
                continue;
            }
            // Make sure we have enough space in clip to resize
            int maxLength = m_allClips[previousClip]->getMaxDuration();
            if ((m_allClips[s]->getMaxDuration() > -1 && m_allClips[s]->getIn() < 2) || (maxLength > -1 && m_allClips[previousClip]->getOut() + 2 >= maxLength)) {
                noSpaceInClip = 1;
                continue;
            }
            // Mix at start of selected clip
            clipsToMix.first = previousClip;
            clipsToMix.second = s;
            idToMove = s;
            break;
        } else {
            // Mix at end of selected clip
            // Make sure we have enough space in clip to resize
            int maxLength = m_allClips[s]->getMaxDuration();
            if ((m_allClips[nextClip]->getMaxDuration() > -1 && m_allClips[nextClip]->getIn() < 2) || (maxLength > -1 && m_allClips[s]->getOut() + 2 >= maxLength)) {
                noSpaceInClip = 2;
                continue;
            }
            mixPosition += clipDuration;
            clipsToMix.first = s;
            clipsToMix.second = nextClip;
            idToMove = s;
            break;
        }
    }
    if (noSpaceInClip > 0) {
        pCore->displayMessage(i18n("Not enough frames at clip %1 to apply the mix", noSpaceInClip == 1 ? i18n("start") : i18n("end")), ErrorMessage, 500);
        return false;
    }
    if (idToMove == -1 || !isClip(idToMove)) {
        pCore->displayMessage(i18n("Select a clip to apply the mix"), ErrorMessage, 500);
        return false;
    }

    std::function<bool(void)> undo = []() { return true; };
    std::function<bool(void)> redo = []() { return true; };
    bool result = requestClipMix(clipsToMix, selectedTrack, mixPosition, true, true, true, undo,
 redo, false);
    if (result) {
        // Check if this is an AV split group
        if (m_groups->isInGroup(idToMove)) {
            int parentGroup = m_groups->getRootId(idToMove);
            if (parentGroup > -1 && m_groups->getType(parentGroup) == GroupType::AVSplit) {
                std::unordered_set<int> sub = m_groups->getLeaves(parentGroup);
                // Perform mix on split clip
                for (int current_id : sub) {
                    if (idToMove == current_id) {
                        continue;
                    }
                    int splitTrack = m_allClips[current_id]->getCurrentTrackId();
                    int splitId;
                    if (previousClip == -1) {
                        splitId = getTrackById_const(splitTrack)->getClipByPosition(mixPosition + 1);
                        clipsToMix.first = current_id;
                        clipsToMix.second = splitId;
                    } else {
                        splitId = getTrackById_const(splitTrack)->getClipByPosition(mixPosition - 1);
                        clipsToMix.first = splitId;
                        clipsToMix.second = current_id;
                    }
                    if (splitId > -1 && clipsToMix.first != clipsToMix.second) {
                        result = requestClipMix(clipsToMix, splitTrack, mixPosition, true, true, true, undo, redo, false);
                    }
                }
            }
        }
        pCore->pushUndo(undo, redo, i18n("Create mix"));
        // Reselect clips
        if (!initialSelection.empty()) {
            requestSetSelection(initialSelection);
        }
        return result;
    } else {
        qWarning() << "mix failed";
        undo();
        if (!initialSelection.empty()) {
            requestSetSelection(initialSelection);
        }
        return false;
    }
}

bool TimelineModel::requestClipMix(std::pair<int, int> clipIds, int trackId, int position, bool updateView, bool invalidateTimeline, bool finalMove, Fun &undo, Fun &redo, bool groupMove)
{
    if (trackId == -1) {
        return false;
    }
    Q_ASSERT(isClip(clipIds.first));
    std::function<bool(void)> local_undo = []() { return true; };
    std::function<bool(void)> local_redo = []() { return true; };
    bool ok = true;
    bool notifyViewOnly = false;
    Fun update_model = []() { return true; };
    // Move on same track, simply inform the view
    updateView = false;
    notifyViewOnly = true;
    int mixDuration = pCore->getDurationFromString(KdenliveSettings::mix_duration());
    update_model = [clipIds, this, trackId, position, invalidateTimeline, mixDuration]() {
        QModelIndex modelIndex = makeClipIndexFromID(clipIds.second);
        notifyChange(modelIndex, modelIndex, {StartRole,DurationRole});
        QModelIndex modelIndex2 = makeClipIndexFromID(clipIds.first);
        notifyChange(modelIndex2, modelIndex2, {DurationRole});
        if (invalidateTimeline && !getTrackById_const(trackId)->isAudioTrack()) {
            emit invalidateZone(position - mixDuration / 2, position + mixDuration);
        }
        return true;
    };
    if (notifyViewOnly) {
        PUSH_LAMBDA(update_model, local_undo);
    }
    ok = getTrackById(trackId)->requestClipMix(clipIds, mixDuration, updateView, finalMove, local_undo, local_redo, groupMove);
    if (!ok) {
        qWarning() << "mix failed, reverting";
        bool undone = local_undo();
        Q_ASSERT(undone);
        return false;
    }
    update_model();
    if (notifyViewOnly) {
        PUSH_LAMBDA(update_model, local_redo);
    }
    UPDATE_UNDO_REDO(local_redo, local_undo, undo, redo);
    return ok;

}

bool TimelineModel::requestFakeClipMove(int clipId, int trackId, int position, bool updateView, bool logUndo, bool invalidateTimeline)
{
    QWriteLocker locker(&m_lock);
    TRACE(clipId, trackId, position, updateView, logUndo, invalidateTimeline)
    Q_ASSERT(m_allClips.count(clipId) > 0);
    if (m_groups->isInGroup(clipId)) {
        // element is in a group.
        int groupId = m_groups->getRootId(clipId);
        int current_trackId = getClipTrackId(clipId);
        int track_pos1 = getTrackPosition(trackId);
        int track_pos2 = getTrackPosition(current_trackId);
        int delta_track = track_pos1 - track_pos2;
        int delta_pos = position - m_allClips[clipId]->getPosition();
        bool res = requestFakeGroupMove(clipId, groupId, delta_track, delta_pos, updateView, logUndo);
        TRACE_RES(res);
        return res;
    }
    std::function<bool(void)> undo = []() { return true; };
    std::function<bool(void)> redo = []() { return true; };
    bool res = requestFakeClipMove(clipId, trackId, position, updateView, invalidateTimeline, undo, redo);
    if (res && logUndo) {
        PUSH_UNDO(undo, redo, i18n("Move clip"));
    }
    TRACE_RES(res);
    return res;
}

bool TimelineModel::requestClipMove(int clipId, int trackId, int position, bool moveMirrorTracks, bool updateView, bool logUndo, bool invalidateTimeline)
{
    QWriteLocker locker(&m_lock);
    TRACE(clipId, trackId, position, updateView, logUndo, invalidateTimeline);
    Q_ASSERT(m_allClips.count(clipId) > 0);
    if (m_allClips[clipId]->getPosition() == position && getClipTrackId(clipId) == trackId) {
        TRACE_RES(true);
        return true;
    }
    if (m_groups->isInGroup(clipId)) {
        // element is in a group.
        int groupId = m_groups->getRootId(clipId);
        int current_trackId = getClipTrackId(clipId);
        int track_pos1 = getTrackPosition(trackId);
        int track_pos2 = getTrackPosition(current_trackId);
        int delta_track = track_pos1 - track_pos2;
        int delta_pos = position - m_allClips[clipId]->getPosition();
        return requestGroupMove(clipId, groupId, delta_track, delta_pos, moveMirrorTracks, updateView, logUndo);
    }
    std::function<bool(void)> undo = []() { return true; };
    std::function<bool(void)> redo = []() { return true; };
    bool res = requestClipMove(clipId, trackId, position, moveMirrorTracks, updateView, invalidateTimeline, logUndo, undo, redo);
    if (res && logUndo) {
        PUSH_UNDO(undo, redo, i18n("Move clip"));
    }
    TRACE_RES(res);
    return res;
}

bool TimelineModel::cutSubtitle(int position, Fun &undo, Fun &redo)
{
    if (m_subtitleModel) {
        return m_subtitleModel->cutSubtitle(position, undo, redo);
    }
    return false;
}

bool TimelineModel::requestSubtitleMove(int clipId, int position, bool updateView, bool logUndo, bool invalidateTimeline)
{
    QWriteLocker locker(&m_lock);
    Q_ASSERT(m_allSubtitles.count(clipId) > 0);
    GenTime oldPos = m_allSubtitles.at(clipId);
    GenTime newPos(position, pCore->getCurrentFps());
    if (oldPos == newPos) {
        return true;
    }
    if (m_groups->isInGroup(clipId)) {
        // element is in a group.
        int groupId = m_groups->getRootId(clipId);
        int delta_pos = position - oldPos.frames(pCore->getCurrentFps());
        return requestGroupMove(clipId, groupId, 0, delta_pos, false, updateView, logUndo);
    }
    std::function<bool(void)> undo = []() { return true; };
    std::function<bool(void)> redo = []() { return true; };
    bool res = requestSubtitleMove(clipId, position, updateView, logUndo, logUndo, invalidateTimeline, undo, redo);
    if (res && logUndo) {
        PUSH_UNDO(undo, redo, i18n("Move subtitle"));
    }
    return res;
}

bool TimelineModel::requestSubtitleMove(int clipId, int position, bool updateView, bool first, bool last, bool invalidateTimeline, Fun &undo, Fun &redo)
{
    QWriteLocker locker(&m_lock);
    GenTime oldPos = m_allSubtitles.at(clipId);
    GenTime newPos(position, pCore->getCurrentFps());
    Fun local_redo = [this, clipId, newPos, last, updateView]() {
        return m_subtitleModel->moveSubtitle(clipId, newPos, last, updateView);
    };
    Fun local_undo = [this, oldPos, clipId, first, updateView]() {
        return m_subtitleModel->moveSubtitle(clipId, oldPos, first, updateView);
    };
    bool res = local_redo();
    if (res) {
        UPDATE_UNDO_REDO(local_redo, local_undo, undo, redo);
    } else {
        local_undo();
    }
    return res;
}

std::shared_ptr<SubtitleModel> TimelineModel::getSubtitleModel()
{
    return m_subtitleModel;
}

bool TimelineModel::requestClipMoveAttempt(int clipId, int trackId, int position)
{
    QWriteLocker locker(&m_lock);
    Q_ASSERT(m_allClips.count(clipId) > 0);
    if (m_allClips[clipId]->getPosition() == position && getClipTrackId(clipId) == trackId) {
        return true;
    }
    std::function<bool(void)> undo = []() { return true; };
    std::function<bool(void)> redo = []() { return true; };
    bool res = true;
    if (m_groups->isInGroup(clipId)) {
        // element is in a group.
        int groupId = m_groups->getRootId(clipId);
        int current_trackId = getClipTrackId(clipId);
        int track_pos1 = getTrackPosition(trackId);
        int track_pos2 = getTrackPosition(current_trackId);
        int delta_track = track_pos1 - track_pos2;
        int delta_pos = position - m_allClips[clipId]->getPosition();
        res = requestGroupMove(clipId, groupId, delta_track, delta_pos, false, false, undo, redo, false);
    } else {
        res = requestClipMove(clipId, trackId, position, true, false, false, false, undo, redo);
    }
    if (res) {
        undo();
    }
    return res;
}

QVariantList TimelineModel::suggestItemMove(int itemId, int trackId, int position, int cursorPosition, int snapDistance)
{
    if (isClip(itemId)) {
        return suggestClipMove(itemId, trackId, position, cursorPosition, snapDistance);
    }
    if (isComposition(itemId)) {
        return suggestCompositionMove(itemId, trackId, position, cursorPosition, snapDistance);
    }
    if (isSubTitle(itemId)) {
        return {suggestSubtitleMove(itemId, position, cursorPosition, snapDistance), -1};
    }
    return QVariantList();
}

int TimelineModel::adjustFrame(int frame, int trackId)
{
    if (m_editMode == TimelineMode::InsertEdit && isTrack(trackId)) {
        frame = qMin(frame, getTrackById_const(trackId)->trackDuration());
    }
    return frame;
}


int TimelineModel::suggestSubtitleMove(int subId, int position, int cursorPosition, int snapDistance)
{
    QWriteLocker locker(&m_lock);
    Q_ASSERT(isSubTitle(subId));
    int currentPos = getSubtitlePosition(subId);
    int offset = 0;
    if (currentPos == position || m_subtitleModel->isLocked()) {
        return position;
    }
    int newPos = position;
    if (snapDistance > 0) {
        std::vector<int> ignored_pts;
        // For snapping, we must ignore all in/outs of the clips of the group being moved
        std::unordered_set<int> all_items = {subId};
        if (m_groups->isInGroup(subId)) {
            int groupId = m_groups->getRootId(subId);
            all_items = m_groups->getLeaves(groupId);
        }
        for (int current_clipId : all_items) {
            if (getItemTrackId(current_clipId) != -1) {
                if (isClip(current_clipId)) {
                    m_allClips[current_clipId]->allSnaps(ignored_pts, offset);
                } else if (isComposition(current_clipId)) {
                    // Composition
                    int in = getItemPosition(current_clipId) - offset;
                    ignored_pts.push_back(in);
                    ignored_pts.push_back(in + getItemPlaytime(current_clipId));
                }
            } else if (isSubTitle(current_clipId)) {
                int in = getItemPosition(current_clipId) - offset;
                ignored_pts.push_back(in);
                ignored_pts.push_back(in + getItemPlaytime(current_clipId));
            }
        }
        int snapped = getBestSnapPos(currentPos, position - currentPos, ignored_pts, cursorPosition, snapDistance);
        if (snapped >= 0) {
            newPos = snapped;
        }
    }
    //m_subtitleModel->moveSubtitle(GenTime(currentPos, pCore->getCurrentFps()), GenTime(position, pCore->getCurrentFps()));
    if (requestSubtitleMove(subId, newPos, true, false)) {
        return newPos;
    }
    return position;
}

QVariantList TimelineModel::suggestClipMove(int clipId, int trackId, int position, int cursorPosition, int snapDistance, bool moveMirrorTracks)
{
    QWriteLocker locker(&m_lock);
    TRACE(clipId, trackId, position, cursorPosition, snapDistance);
    Q_ASSERT(isClip(clipId));
    Q_ASSERT(isTrack(trackId));
    int currentPos = m_editMode == TimelineMode::NormalEdit ? getClipPosition(clipId) : m_allClips[clipId]->getFakePosition();
    int offset = m_editMode == TimelineMode::NormalEdit ? 0 : getClipPosition(clipId) - currentPos;
    int sourceTrackId = (m_editMode != TimelineMode::NormalEdit) ? m_allClips[clipId]->getFakeTrackId() : getClipTrackId(clipId);
    if (sourceTrackId > -1 && getTrackById_const(trackId)->isAudioTrack() != getTrackById_const(sourceTrackId)->isAudioTrack()) {
        // Trying move on incompatible track type, stay on same track
        trackId = sourceTrackId;
    }
    if (currentPos == position && sourceTrackId == trackId) {
        TRACE_RES(position);
        return {position, trackId};
    }
    if (m_editMode == TimelineMode::InsertEdit) {
        int maxPos = getTrackById_const(trackId)->trackDuration();
        if (m_allClips[clipId]->getCurrentTrackId() == trackId) {
            maxPos -= m_allClips[clipId]->getPlaytime();
        }
        position = qMin(position, maxPos);
    }
    bool after = position > currentPos;
    if (snapDistance > 0) {
        std::vector<int> ignored_pts;
        // For snapping, we must ignore all in/outs of the clips of the group being moved
        std::unordered_set<int> all_items = {clipId};
        if (m_groups->isInGroup(clipId)) {
            int groupId = m_groups->getRootId(clipId);
            all_items = m_groups->getLeaves(groupId);
        }
        for (int current_clipId : all_items) {
            if (getItemTrackId(current_clipId) != -1) {
                if (isClip(current_clipId)) {
                    m_allClips[current_clipId]->allSnaps(ignored_pts, offset);
                } else if (isComposition(current_clipId)) {
                    // Composition
                    int in = getItemPosition(current_clipId) - offset;
                    ignored_pts.push_back(in);
                    ignored_pts.push_back(in + getItemPlaytime(current_clipId));
                }
            } else if (isSubTitle(current_clipId)) {
                // TODO: Subtitle
                /*int in = getItemPosition(current_clipId) - offset;
                ignored_pts.push_back(in);
                ignored_pts.push_back(in + getItemPlaytime(current_clipId));*/
            }
        }
        int snapped = getBestSnapPos(currentPos, position - currentPos, ignored_pts, cursorPosition, snapDistance);
        if (snapped >= 0) {
            position = snapped;
        }
    }
    if (sourceTrackId == trackId) {
        // Same track move, check if there is a mix and limit move
        std::pair<MixInfo, MixInfo> mixData = getTrackById_const(trackId)->getMixInfo(clipId);
        if (mixData.first.firstClipId > -1) {
            // Clip has start mix
            int clipDuration = m_allClips[clipId]->getPlaytime();
            // ensure we don't move before first clip
            position = qMax(position, mixData.first.firstClipInOut.first);
            if (position + clipDuration <= mixData.first.firstClipInOut.second) {
                position = mixData.first.firstClipInOut.second - clipDuration + 2;
            }
        }
        if (mixData.second.firstClipId > -1) {
            // Clip has end mix
            int clipDuration = m_allClips[clipId]->getPlaytime();
            position = qMin(position, mixData.second.secondClipInOut.first);
            if (position + clipDuration >= mixData.second.secondClipInOut.second) {
                position = mixData.second.secondClipInOut.second - clipDuration - 2;
            }
        }
    }
    // we check if move is possible
    bool possible = (m_editMode == TimelineMode::NormalEdit) ? requestClipMove(clipId, trackId, position, moveMirrorTracks, true, false, false)
                                                           : requestFakeClipMove(clipId, trackId, position, true, false, false);

    if (possible) {
        TRACE_RES(position);
        if (m_editMode != TimelineMode::NormalEdit) {
            trackId = m_allClips[clipId]->getFakeTrackId();
        }
        return {position, trackId};
    }
    if (sourceTrackId == -1) {
        // not clear what to do here, if the current move doesn't work. We could try to find empty space, but it might end up being far away...
        TRACE_RES(currentPos);
        return {currentPos, -1};
    }
    // Find best possible move
    if (!m_groups->isInGroup(clipId)) {
        // Try same track move
        if (trackId != sourceTrackId && sourceTrackId != -1) {
            trackId = sourceTrackId;
            possible = requestClipMove(clipId, trackId, position, moveMirrorTracks, true, false, false);
            if (!possible) {
                qWarning() << "can't move clip" << clipId << "on track" << trackId << "at" << position;
            } else {
                TRACE_RES(position);
                return {position, trackId};
            }
        }

        int blank_length = getTrackById_const(trackId)->getBlankSizeNearClip(clipId, after);
        if (blank_length < INT_MAX) {
            if (after) {
                position = currentPos + blank_length;
            } else {
                position = currentPos - blank_length;
            }
        } else {
            TRACE_RES(currentPos);
            return {currentPos, sourceTrackId};
        }
        possible = requestClipMove(clipId, trackId, position, moveMirrorTracks, true, false, false);
        TRACE_RES(possible ? position : currentPos);
        if (possible) {
            return {position, trackId};
        }
        return {currentPos, sourceTrackId};
    }
    if (trackId != sourceTrackId) {
        // Try same track move
        possible = requestClipMove(clipId, sourceTrackId, position, moveMirrorTracks, true, false, false);
        if (possible) {
            return {position, sourceTrackId};
        }
        return {currentPos, sourceTrackId};
    }
    // find best pos for groups
    int groupId = m_groups->getRootId(clipId);
    std::unordered_set<int> all_items = m_groups->getLeaves(groupId);
    QMap<int, int> trackPosition;

    // First pass, sort clips by track and keep only the first / last depending on move direction
    for (int current_clipId : all_items) {
        int clipTrack = getItemTrackId(current_clipId);
        if (clipTrack == -1) {
            continue;
        }
        int in = getItemPosition(current_clipId);
        if (trackPosition.contains(clipTrack)) {
            if (after) {
                // keep only last clip position for track
                int out = in + getItemPlaytime(current_clipId);
                if (trackPosition.value(clipTrack) < out) {
                    trackPosition.insert(clipTrack, out);
                }
            } else {
                // keep only first clip position for track
                if (trackPosition.value(clipTrack) > in) {
                    trackPosition.insert(clipTrack, in);
                }
            }
        } else {
            trackPosition.insert(clipTrack, after ? in + getItemPlaytime(current_clipId) - 1 : in);
        }
    }

    // Now check space on each track
    QMapIterator<int, int> i(trackPosition);
    int blank_length = 0;
    while (i.hasNext()) {
        i.next();
        int track_space;
        if (!after) {
            // Check space before the position
            track_space = i.value() - getTrackById_const(i.key())->getBlankStart(i.value() - 1);
            if (blank_length == 0 || blank_length > track_space) {
                blank_length = track_space;
            }
        } else {
            // Check space after the position
            track_space = getTrackById(i.key())->getBlankEnd(i.value() + 1) - i.value() - 1;
            if (blank_length == 0 || blank_length > track_space) {
                blank_length = track_space;
            }
        }
    }
    if (snapDistance > 0) {
        if (blank_length > 10 * snapDistance) {
            blank_length = 0;
        }
    } else if (blank_length / m_profile->fps() > 5) {
        blank_length = 0;
    }
    if (blank_length != 0) {
        int updatedPos = currentPos + (after ? blank_length : -blank_length);
        possible = requestClipMove(clipId, trackId, updatedPos, moveMirrorTracks, true, false, false);
        if (possible) {
            TRACE_RES(updatedPos);
            return {updatedPos, trackId};
        }
    }
    TRACE_RES(currentPos);
    return {currentPos, sourceTrackId};
}

QVariantList TimelineModel::suggestCompositionMove(int compoId, int trackId, int position, int cursorPosition, int snapDistance)
{
    QWriteLocker locker(&m_lock);
    TRACE(compoId, trackId, position, cursorPosition, snapDistance);
    Q_ASSERT(isComposition(compoId));
    Q_ASSERT(isTrack(trackId));
    int currentPos = getCompositionPosition(compoId);
    int currentTrack = getCompositionTrackId(compoId);
    if (getTrackById_const(trackId)->isAudioTrack()) {
        // Trying move on incompatible track type, stay on same track
        trackId = currentTrack;
    }
    if (currentPos == position && currentTrack == trackId) {
        TRACE_RES(position);
        return {position, trackId};
    }

    if (snapDistance > 0) {
        // For snapping, we must ignore all in/outs of the clips of the group being moved
        std::vector<int> ignored_pts;
        if (m_groups->isInGroup(compoId)) {
            int groupId = m_groups->getRootId(compoId);
            auto all_items = m_groups->getLeaves(groupId);
            for (int current_compoId : all_items) {
                // TODO: fix for composition
                int in = getItemPosition(current_compoId);
                ignored_pts.push_back(in);
                ignored_pts.push_back(in + getItemPlaytime(current_compoId));
            }
        } else {
            int in = currentPos;
            int out = in + getCompositionPlaytime(compoId);
            ignored_pts.push_back(in);
            ignored_pts.push_back(out);
        }
        int snapped = getBestSnapPos(currentPos, position - currentPos, ignored_pts, cursorPosition, snapDistance);
        if (snapped >= 0) {
            position = snapped;
        }
    }
    // we check if move is possible
    bool possible = requestCompositionMove(compoId, trackId, position, true, false);
    if (possible) {
        TRACE_RES(position);
        return {position, trackId};
    }
    TRACE_RES(currentPos);
    return {currentPos, currentTrack};
}

bool TimelineModel::requestClipCreation(const QString &binClipId, int &id, PlaylistState::ClipState state, int audioStream, double speed, bool warp_pitch, Fun &undo, Fun &redo)
{
    QString bid = binClipId;
    if (binClipId.contains(QLatin1Char('/'))) {
        bid = binClipId.section(QLatin1Char('/'), 0, 0);
    }
    if (!pCore->projectItemModel()->hasClip(bid)) {
        qWarning() << "master clip not found";
        return false;
    }
    std::shared_ptr<ProjectClip> master = pCore->projectItemModel()->getClipByBinID(bid);
    if (!master->statusReady() || !master->isCompatible(state)) {
        qWarning() << "clip not ready or not compatible" << state << master->statusReady();
        return false;
    }
    int clipId = TimelineModel::getNextId();
    id = clipId;
    Fun local_undo = deregisterClip_lambda(clipId);
    ClipModel::construct(shared_from_this(), bid, clipId, state, audioStream, speed, warp_pitch);
    auto clip = m_allClips[clipId];
    Fun local_redo = [clip, this, state, audioStream, speed, warp_pitch]() {
        // We capture a shared_ptr to the clip, which means that as long as this undo object lives, the clip object is not deleted. To insert it back it is
        // sufficient to register it.
        registerClip(clip, true);
        clip->refreshProducerFromBin(-1, state, audioStream, speed, warp_pitch);
        return true;
    };

    if (binClipId.contains(QLatin1Char('/'))) {
        int in = binClipId.section(QLatin1Char('/'), 1, 1).toInt();
        int out = binClipId.section(QLatin1Char('/'), 2, 2).toInt();
        int initLength = m_allClips[clipId]->getPlaytime();
        bool res = true;
        if (in != 0) {
            res = requestItemResize(clipId, initLength - in, false, true, local_undo, local_redo);
        }
        res = res && requestItemResize(clipId, out - in + 1, true, true, local_undo, local_redo);
        if (!res) {
            bool undone = local_undo();
            Q_ASSERT(undone);
            return false;
        }
    }
    UPDATE_UNDO_REDO(local_redo, local_undo, undo, redo);
    return true;
}

bool TimelineModel::requestClipInsertion(const QString &binClipId, int trackId, int position, int &id, bool logUndo, bool refreshView, bool useTargets)
{
    QWriteLocker locker(&m_lock);
    TRACE(binClipId, trackId, position, id, logUndo, refreshView, useTargets);
    Fun undo = []() { return true; };
    Fun redo = []() { return true; };
    QVector<int> allowedTracks;
    if (useTargets) {
        auto it = m_allTracks.cbegin();
        while (it != m_allTracks.cend()) {
            int target_track = (*it)->getId();
            if (getTrackById_const(target_track)->shouldReceiveTimelineOp()) {
                allowedTracks << target_track;
            }
            ++it;
        }
    }
    if (useTargets && allowedTracks.isEmpty()) {
        pCore->displayMessage(i18n("No available track for insert operation"), ErrorMessage, 500);
        return false;
    }
    bool result = requestClipInsertion(binClipId, trackId, position, id, logUndo, refreshView, useTargets, undo, redo, allowedTracks);
    if (result && logUndo) {
        PUSH_UNDO(undo, redo, i18n("Insert Clip"));
    }
    TRACE_RES(result);
    return result;
}

bool TimelineModel::requestClipInsertion(const QString &binClipId, int trackId, int position, int &id, bool logUndo, bool refreshView, bool useTargets,
                                         Fun &undo, Fun &redo, QVector<int> allowedTracks)
{
    Fun local_undo = []() { return true; };
    Fun local_redo = []() { return true; };
    bool res = false;
    ClipType::ProducerType type = ClipType::Unknown;
    // binClipId id is in the form: A2/10/50
    // A2 means audio only insertion for bin clip with id 2
    // 10 is in point
    // 50 is out point
    QString binIdWithInOut = binClipId;
    // bid is the A2 part
    QString bid = binClipId.section(QLatin1Char('/'), 0, 0);
    // dropType indicates if we want a normal drop (disabled), audio only or video only drop
    PlaylistState::ClipState dropType = PlaylistState::Disabled;
    if (bid.startsWith(QLatin1Char('A'))) {
        dropType = PlaylistState::AudioOnly;
        bid.remove(0, 1);
        binIdWithInOut.remove(0, 1);
    } else if (bid.startsWith(QLatin1Char('V'))) {
        dropType = PlaylistState::VideoOnly;
        bid.remove(0, 1);
        binIdWithInOut.remove(0, 1);
    }
    if (!pCore->projectItemModel()->hasClip(bid)) {
        qWarning() << "no clip found in bin for" << bid;
        return false;
    }

    bool audioDrop = false;
    if (!useTargets) {
        audioDrop = getTrackById_const(trackId)->isAudioTrack();
        if (audioDrop) {
            if (dropType == PlaylistState::VideoOnly) {
                return false;
            }
        } else if (dropType == PlaylistState::AudioOnly) {
            return false;
        }
    }

    std::shared_ptr<ProjectClip> master = pCore->projectItemModel()->getClipByBinID(bid);
    type = master->clipType();
    if (useTargets && m_audioTarget.isEmpty() && m_videoTarget == -1) {
        useTargets = false;
    }
    if ((dropType == PlaylistState::Disabled || dropType == PlaylistState::AudioOnly) && (type == ClipType::AV || type == ClipType::Playlist)) {
        bool useAudioTarget = false;
        if (useTargets && !m_audioTarget.isEmpty() && m_videoTarget == -1) {
            // If audio target is set but no video target, only insert audio
            useAudioTarget = true;
        } else if (useTargets && (getTrackById_const(trackId)->isLocked() || !allowedTracks.contains(trackId))) {
            // Video target set but locked
            useAudioTarget = true;
        }
        if (useAudioTarget) {
            // Find first possible audio target
            QList <int> audioTargetTracks = m_audioTarget.keys();
            trackId = -1;
            for (int tid : audioTargetTracks) {
                if (tid > -1 && !getTrackById_const(tid)->isLocked() && allowedTracks.contains(tid)) {
                    trackId = tid;
                    break;
                }
            }
        }
        if (trackId == -1) {
            if (!allowedTracks.isEmpty()) {
                // No active tracks, aborting
                return true;
            }
            pCore->displayMessage(i18n("No available track for insert operation"), ErrorMessage);
            return false;
        }
        int audioStream = -1;
        QList <int> keys = m_binAudioTargets.keys();
        if (!useTargets) {
            // Drag and drop, calculate target tracks
            if (audioDrop) {
                if (keys.count() > 1) {
                    // Dropping a clip with several audio streams
                    int tracksBelow = getLowerTracksId(trackId, TrackType::AudioTrack).count();
                    if (tracksBelow < keys.count() - 1) {
                        // We don't have enough audio tracks below, check above
                        QList <int> audioTrackIds = getTracksIds(true);
                        if (audioTrackIds.count() < keys.count()) {
                            // Not enough audio tracks
                            pCore->displayMessage(i18n("Not enough audio tracks for all streams (%1)", keys.count()), ErrorMessage);
                            return false;
                        }
                        trackId = audioTrackIds.at(audioTrackIds.count() - keys.count());
                    }
                }
                if (keys.isEmpty()) {
                    return false;
                }
                audioStream = keys.first();
            } else {
                // Dropping video, ensure we have enough audio tracks for its streams
                int mirror = getMirrorTrackId(trackId);
                QList <int> audioTids = {};
                if (mirror > -1) {
                   audioTids = getLowerTracksId(mirror, TrackType::AudioTrack);
                }
                if (audioTids.count() < keys.count() - 1 || (mirror == -1 && !keys.isEmpty())) {
                    // Check if project has enough audio tracks
                    if (keys.count() > getTracksIds(true).count()) {
                        // Not enough audio tracks in the project
                        pCore->displayMessage(i18n("Not enough audio tracks for all streams (%1)", keys.count()), ErrorMessage);
                    }
                    return false;
                }
            }
        } else if (audioDrop) {
            // Drag & drop, use our first audio target
            audioStream = m_audioTarget.first();
        } else {
            // Using target tracks
            if (m_audioTarget.contains(trackId)) {
                audioStream = m_audioTarget.value(trackId);
            }
        }

        res = requestClipCreation(binIdWithInOut, id, getTrackById_const(trackId)->trackType(), audioStream, 1.0, false, local_undo, local_redo);
        res = res && requestClipMove(id, trackId, position, true, refreshView, logUndo, logUndo, local_undo, local_redo);
        QList <int> target_track;
        if (audioDrop) {
            if (m_videoTarget > -1 && !getTrackById_const(m_videoTarget)->isLocked() && dropType != PlaylistState::AudioOnly) {
                target_track << m_videoTarget;
            }
        } else if (useTargets) {
            QList <int> targetIds = m_audioTarget.keys();
            targetIds.removeAll(trackId);
            for (int &ix : targetIds) {
                if (!getTrackById_const(ix)->isLocked() && allowedTracks.contains(ix)) {
                    target_track << ix;
                }
            }
        }
        // Get mirror track
        int mirror = dropType == PlaylistState::Disabled ? getMirrorTrackId(trackId) : -1;
        if (mirror > -1 && getTrackById_const(mirror)->isLocked()) {
            mirror = -1;
        }
        bool canMirrorDrop = !useTargets && ((mirror > -1 && (audioDrop || !keys.isEmpty())) || keys.count() > 1);
        QMap<int, int> dropTargets;
        if (res && (canMirrorDrop || !target_track.isEmpty()) && master->hasAudioAndVideo()) {
            int streamsCount = 0;
            if (!useTargets) {
                target_track.clear();
                QList <int> audioTids;
                if (!audioDrop) {
                    // insert audio mirror track
                    target_track << mirror;
                    audioTids = getLowerTracksId(mirror, TrackType::AudioTrack);
                } else {
                    audioTids = getLowerTracksId(trackId, TrackType::AudioTrack);
                }
                // First audio stream already inserted in target_track or in timeline
                streamsCount = m_binAudioTargets.count() - 1;
                while (streamsCount > 0 && !audioTids.isEmpty()) {
                    target_track << audioTids.takeFirst();
                    streamsCount--;
                }
                QList <int> aTargets = m_binAudioTargets.keys();
                if (audioDrop) {
                    aTargets.removeAll(audioStream);
                }
                std::sort(aTargets.begin(), aTargets.end());
                for (int i = 0; i < target_track.count() && i < aTargets.count() ; ++i) {
                    dropTargets.insert(target_track.at(i), aTargets.at(i));
                }
                if (audioDrop && mirror > -1) {
                    target_track << mirror;
                }
            }
            if (target_track.isEmpty()) {
                // No available track for splitting, abort
                pCore->displayMessage(i18n("No available track for split operation"), ErrorMessage);
                res = false;
            }
            if (!res) {
                bool undone = local_undo();
                Q_ASSERT(undone);
                id = -1;
                return false;
            }
            // Process all mirror insertions
            std::function<bool(void)> audio_undo = []() { return true; };
            std::function<bool(void)> audio_redo = []() { return true; };
            std::unordered_set<int> createdMirrors = {id};
            int mirrorAudioStream = -1;
            for (int &target_ix : target_track) {
                bool currentDropIsAudio = !audioDrop;
                if (!useTargets && m_binAudioTargets.count() > 1 && dropTargets.contains(target_ix)) {
                    // Audio clip dropped first but has other streams
                    currentDropIsAudio = true;
                    mirrorAudioStream = dropTargets.value(target_ix);
                    if (mirrorAudioStream == audioStream) {
                        continue;
                    }
                }
                else if (currentDropIsAudio) {
                    if (!useTargets) {
                        mirrorAudioStream = dropTargets.value(target_ix);
                    } else {
                        mirrorAudioStream = m_audioTarget.value(target_ix);
                    }
                }
                int newId;
                res = requestClipCreation(binIdWithInOut, newId, currentDropIsAudio ? PlaylistState::AudioOnly : PlaylistState::VideoOnly, currentDropIsAudio ? mirrorAudioStream : -1, 1.0, false, audio_undo, audio_redo);
                if (res) {
                    res = requestClipMove(newId, target_ix, position, true, true, true, true, audio_undo, audio_redo);
                    // use lazy evaluation to group only if move was successful
                    if (!res) {
                        pCore->displayMessage(i18n("Audio split failed: no viable track"), ErrorMessage);
                        bool undone = audio_undo();
                        Q_ASSERT(undone);
                        break;
                    } else {
                        createdMirrors.insert(newId);
                    }
                } else {
                    pCore->displayMessage(i18n("Audio split failed: impossible to create audio clip"), ErrorMessage);
                    bool undone = audio_undo();
                    Q_ASSERT(undone);
                    break;
                }
            }
            if (res) {
                requestClipsGroup(createdMirrors, audio_undo, audio_redo, GroupType::AVSplit);
                UPDATE_UNDO_REDO(audio_redo, audio_undo, local_undo, local_redo);
            }
        }
    } else {
        std::shared_ptr<ProjectClip> binClip = pCore->projectItemModel()->getClipByBinID(bid);
        if (dropType == PlaylistState::Disabled) {
            dropType = getTrackById_const(trackId)->trackType();
        } else if (dropType != getTrackById_const(trackId)->trackType()) {
            return false;
        }
        QString normalisedBinId = binClipId;
        if (normalisedBinId.startsWith(QLatin1Char('A')) || normalisedBinId.startsWith(QLatin1Char('V'))) {
            normalisedBinId.remove(0, 1);
        }
        res = requestClipCreation(normalisedBinId, id, dropType, binClip->getProducerIntProperty(QStringLiteral("audio_index")), 1.0, false, local_undo, local_redo);
        res = res && requestClipMove(id, trackId, position, true, refreshView, logUndo, logUndo, local_undo, local_redo);
    }
    if (!res) {
        bool undone = local_undo();
        Q_ASSERT(undone);
        id = -1;
        return false;
    }
    UPDATE_UNDO_REDO(local_redo, local_undo, undo, redo);
    return true;
}

bool TimelineModel::requestItemDeletion(int itemId, Fun &undo, Fun &redo, bool logUndo)
{
    QWriteLocker locker(&m_lock);
    if (m_groups->isInGroup(itemId)) {
        return requestGroupDeletion(itemId, undo, redo);
    }
    if (isClip(itemId)) {
        return requestClipDeletion(itemId, undo, redo);
    }
    if (isComposition(itemId)) {
        return requestCompositionDeletion(itemId, undo, redo);
    }
    if (isSubTitle(itemId)) {
        return requestSubtitleDeletion(itemId, undo, redo, true, true);
    }
    Q_ASSERT(false);
    return false;
}

bool TimelineModel::requestItemDeletion(int itemId, bool logUndo)
{
    QWriteLocker locker(&m_lock);
    TRACE(itemId, logUndo);
    Q_ASSERT(isItem(itemId));
    QString actionLabel;
    if (m_groups->isInGroup(itemId)) {
        actionLabel = i18n("Remove group");
    } else {
        if (isClip(itemId)) {
            actionLabel = i18n("Delete Clip");
        } else if (isComposition(itemId)) {
            actionLabel = i18n("Delete Composition");
        } else if (isComposition(itemId)) {
            actionLabel = i18n("Delete Subtitle");
        }
    }
    Fun undo = []() { return true; };
    Fun redo = []() { return true; };
    bool res = requestItemDeletion(itemId, undo, redo, logUndo);
    if (res && logUndo) {
        PUSH_UNDO(undo, redo, actionLabel);
    }
    TRACE_RES(res);
    return res;
}

bool TimelineModel::requestClipDeletion(int clipId, Fun &undo, Fun &redo)
{
    int trackId = getClipTrackId(clipId);
    if (trackId != -1) {
        bool res = true;
        if (getTrackById_const(trackId)->hasEndMix(clipId)) {
            MixInfo mixData = getTrackById_const(trackId)->getMixInfo(clipId).second;
            if (isClip(mixData.secondClipId)) {
                res = getTrackById(trackId)->requestRemoveMix({clipId, mixData.secondClipId}, undo, redo);
            }
        }
        res = res && getTrackById(trackId)->requestClipDeletion(clipId, true, true, undo, redo, false, true);
        if (!res) {
            undo();
            return false;
        }
    }
    auto operation = deregisterClip_lambda(clipId);
    auto clip = m_allClips[clipId];
    Fun reverse = [this, clip]() {
        // We capture a shared_ptr to the clip, which means that as long as this undo object lives, the clip object is not deleted. To insert it back it is
        // sufficient to register it.
        registerClip(clip, true);
        return true;
    };
    if (operation()) {
        UPDATE_UNDO_REDO(operation, reverse, undo, redo);
        return true;
    }
    undo();
    return false;
}

bool TimelineModel::requestSubtitleDeletion(int clipId, Fun &undo, Fun &redo, bool first, bool last)
{
    GenTime startTime = m_allSubtitles.at(clipId);
    SubtitledTime sub = m_subtitleModel->getSubtitle(startTime);
    Fun operation = [this, clipId, last] () {
        return m_subtitleModel->removeSubtitle(clipId, false, last);
    };
    GenTime start = sub.start();
    GenTime end = sub.end();
    QString text = sub.subtitle();
    Fun reverse = [this, clipId, start, end, text, first]() {
        return m_subtitleModel->addSubtitle(clipId, start, end, text, false, first);
    };
    if (operation()) {
        UPDATE_UNDO_REDO(operation, reverse, undo, redo);
        return true;
    }
    return false;
}

bool TimelineModel::requestCompositionDeletion(int compositionId, Fun &undo, Fun &redo)
{
    int trackId = getCompositionTrackId(compositionId);
    if (trackId != -1) {
        bool res = getTrackById(trackId)->requestCompositionDeletion(compositionId, true, true, undo, redo, true);
        if (!res) {
            undo();
            return false;
        } else {
            Fun unplant_op = [this, compositionId]() {
                unplantComposition(compositionId);
                return true;
            };
            unplant_op();
            PUSH_LAMBDA(unplant_op, redo);
        }
    }
    Fun operation = deregisterComposition_lambda(compositionId);
    auto composition = m_allCompositions[compositionId];
    int new_in = composition->getPosition();
    int new_out = new_in + composition->getPlaytime();
    Fun reverse = [this, composition, compositionId, trackId, new_in, new_out]() {
        // We capture a shared_ptr to the composition, which means that as long as this undo object lives, the composition object is not deleted. To insert it
        // back it is sufficient to register it.
        registerComposition(composition);
        composition->setCurrentTrackId(trackId, true);
        replantCompositions(compositionId, false);
        checkRefresh(new_in, new_out);
        return true;
    };
    if (operation()) {
        Fun update_monitor = [this, new_in, new_out]() {
            checkRefresh(new_in, new_out);
            return true;
        };
        update_monitor();
        PUSH_LAMBDA(update_monitor, operation);
        UPDATE_UNDO_REDO(operation, reverse, undo, redo);
        return true;
    }
    undo();
    return false;
}

std::unordered_set<int> TimelineModel::getItemsInRange(int trackId, int start, int end, bool listCompositions)
{
    Q_UNUSED(listCompositions)

    std::unordered_set<int> allClips;
    if (trackId < 0) {
        // Subtitles
        if (m_subtitleModel) {
            std::unordered_set<int> subs = m_subtitleModel->getItemsInRange(start, end);
            allClips.insert(subs.begin(), subs.end());
        }
    }
    if (trackId == -1) {
        for (const auto &track : m_allTracks) {
            if (track->isLocked()) {
                continue;
            }
            std::unordered_set<int> clipTracks = getItemsInRange(track->getId(), start, end, listCompositions);
            allClips.insert(clipTracks.begin(), clipTracks.end());
        }
    } else if (trackId >= 0) {
        std::unordered_set<int> clipTracks = getTrackById(trackId)->getClipsInRange(start, end);
        allClips.insert(clipTracks.begin(), clipTracks.end());
        if (listCompositions) {
            std::unordered_set<int> compoTracks = getTrackById(trackId)->getCompositionsInRange(start, end);
            allClips.insert(compoTracks.begin(), compoTracks.end());
        }
    }
    return allClips;
}

bool TimelineModel::requestFakeGroupMove(int clipId, int groupId, int delta_track, int delta_pos, bool updateView, bool logUndo)
{
    TRACE(clipId, groupId, delta_track, delta_pos, updateView, logUndo);
    std::function<bool(void)> undo = []() { return true; };
    std::function<bool(void)> redo = []() { return true; };
    bool res = requestFakeGroupMove(clipId, groupId, delta_track, delta_pos, updateView, logUndo, undo, redo);
    if (res && logUndo) {
        PUSH_UNDO(undo, redo, i18n("Move group"));
    }
    TRACE_RES(res);
    return res;
}

bool TimelineModel::requestFakeGroupMove(int clipId, int groupId, int delta_track, int delta_pos, bool updateView, bool finalMove, Fun &undo, Fun &redo,
                                         bool allowViewRefresh)
{
    Q_UNUSED(updateView);
    Q_UNUSED(finalMove);
    Q_UNUSED(undo);
    Q_UNUSED(redo);
    Q_UNUSED(allowViewRefresh);
    QWriteLocker locker(&m_lock);
    Q_ASSERT(m_allGroups.count(groupId) > 0);
    bool ok = true;
    auto all_items = m_groups->getLeaves(groupId);
    Q_ASSERT(all_items.size() > 1);
    Fun local_undo = []() { return true; };
    Fun local_redo = []() { return true; };

    // Moving groups is a two stage process: first we remove the clips from the tracks, and then try to insert them back at their calculated new positions.
    // This way, we ensure that no conflict will arise with clips inside the group being moved

    // Check if there is a track move

    // First, remove clips
    bool hasAudio = false;
    bool hasVideo = false;
    std::unordered_map<int, int> old_track_ids, old_position, old_forced_track;
    for (int item : all_items) {
        int old_trackId = getItemTrackId(item);
        old_track_ids[item] = old_trackId;
        if (old_trackId != -1) {
            if (isClip(item)) {
                old_position[item] = m_allClips[item]->getPosition();
                if (!hasAudio && getTrackById_const(old_trackId)->isAudioTrack()) {
                    hasAudio = true;
                } else if (!hasVideo && !getTrackById_const(old_trackId)->isAudioTrack()) {
                    hasVideo = true;
                }
            } else {
                hasVideo = true;
                old_position[item] = m_allCompositions[item]->getPosition();
                old_forced_track[item] = m_allCompositions[item]->getForcedTrack();
            }
        }
    }

    // Second step, calculate delta
    int audio_delta, video_delta;
    audio_delta = video_delta = delta_track;

    if (getTrackById(old_track_ids[clipId])->isAudioTrack()) {
        // Master clip is audio, so reverse delta for video clips
        if (hasAudio) {
            video_delta = -delta_track;
        } else {
            video_delta = 0;
        }
    } else {
        if (hasVideo) {
            audio_delta = -delta_track;
        } else {
            audio_delta = 0;
        }
    }
    bool trackChanged = false;

    // Reverse sort. We need to insert from left to right to avoid confusing the view
    for (int item : all_items) {
        int current_track_id = old_track_ids[item];
        int current_track_position = getTrackPosition(current_track_id);
        int d = getTrackById_const(current_track_id)->isAudioTrack() ? audio_delta : video_delta;
        int target_track_position = current_track_position + d;
        if (target_track_position >= 0 && target_track_position < getTracksCount()) {
            auto it = m_allTracks.cbegin();
            std::advance(it, target_track_position);
            int target_track = (*it)->getId();
            int target_position = old_position[item] + delta_pos;
            if (isClip(item)) {
                m_allClips[item]->setFakePosition(target_position);
                if (m_allClips[item]->getFakeTrackId() != target_track) {
                    trackChanged = true;
                }
                m_allClips[item]->setFakeTrackId(target_track);
            } else {
            }
        } else {
            ok = false;
        }
        if (!ok) {
            bool undone = local_undo();
            Q_ASSERT(undone);
            return false;
        }
    }
    QModelIndex modelIndex;
    QVector<int> roles{FakePositionRole};
    if (trackChanged) {
        roles << FakeTrackIdRole;
    }
    for (int item : all_items) {
        if (isClip(item)) {
            modelIndex = makeClipIndexFromID(item);
        } else {
            modelIndex = makeCompositionIndexFromID(item);
        }
        notifyChange(modelIndex, modelIndex, roles);
    }
    return true;
}

bool TimelineModel::requestGroupMove(int itemId, int groupId, int delta_track, int delta_pos, bool moveMirrorTracks, bool updateView, bool logUndo)
{
    QWriteLocker locker(&m_lock);
    TRACE(itemId, groupId, delta_track, delta_pos, updateView, logUndo);
    std::function<bool(void)> undo = []() { return true; };
    std::function<bool(void)> redo = []() { return true; };
    bool res = requestGroupMove(itemId, groupId, delta_track, delta_pos, updateView, logUndo, undo, redo, moveMirrorTracks);
    if (res && logUndo) {
        PUSH_UNDO(undo, redo, i18n("Move group"));
    }
    TRACE_RES(res);
    return res;
}

bool TimelineModel::requestGroupMove(int itemId, int groupId, int delta_track, int delta_pos, bool updateView, bool finalMove, Fun &undo, Fun &redo, bool moveMirrorTracks,
                                     bool allowViewRefresh, QVector<int> allowedTracks)
{
    QWriteLocker locker(&m_lock);
    Q_ASSERT(m_allGroups.count(groupId) > 0);
    Q_ASSERT(isItem(itemId));
    if (getGroupElements(groupId).count(itemId) == 0) {
        // this group doesn't contain the clip, abort
        return false;
    }
    bool ok = true;
    auto all_items = m_groups->getLeaves(groupId);
    Q_ASSERT(all_items.size() > 1);
    Fun local_undo = []() { return true; };
    Fun local_redo = []() { return true; };
    std::vector< std::pair<int, int> > sorted_clips;
    std::vector<int> sorted_clips_ids;
    std::vector< std::pair<int, std::pair<int, int> > > sorted_compositions;
    std::vector< std::pair<int, GenTime> > sorted_subtitles;
    int lowerTrack = -1;
    int upperTrack = -1;
    QVector <int> tracksWithMix;

    // Separate clips from compositions to sort and check source tracks
    QMap<std::pair<int, int>, int> mixesToDelete;
    for (int affectedItemId : all_items) {
        if (delta_track != 0 && !isSubTitle(affectedItemId)) {
            // Check if an upper / lower move is possible
            const int trackPos = getTrackPosition(getItemTrackId(affectedItemId));
            if (lowerTrack == -1 || lowerTrack > trackPos) {
                lowerTrack = trackPos;
            }
            if (upperTrack == -1 || upperTrack < trackPos) {
                upperTrack = trackPos;
            }
        }
        if (isClip(affectedItemId)) {
            sorted_clips.push_back({affectedItemId, m_allClips[affectedItemId]->getPosition()});
            sorted_clips_ids.push_back(affectedItemId);
            int current_track_id = getClipTrackId(affectedItemId);
            // Check if we have a mix in the group
            if (getTrackById_const(current_track_id)->hasMix(affectedItemId)) {
                if (delta_track != 0) {
                    std::pair<MixInfo, MixInfo> mixData = getTrackById_const(current_track_id)->getMixInfo(affectedItemId);
                    if (mixData.first.firstClipId > -1 && all_items.find(mixData.first.firstClipId) == all_items.end()) {
                        // First part of the mix is not moving, delete start mix
                        mixesToDelete.insert({mixData.first.firstClipId,affectedItemId}, current_track_id);
                    }
                    if (mixData.second.firstClipId > -1 && all_items.find(mixData.second.secondClipId) == all_items.end()) {
                        // First part of the mix is not moving, delete start mix
                        mixesToDelete.insert({affectedItemId, mixData.second.secondClipId}, current_track_id);
                    }
                } else if (!tracksWithMix.contains(current_track_id)) {
                    // There is a mix, prepare for update
                    tracksWithMix << current_track_id;
                }
            }
        } else if (isComposition(affectedItemId)) {
            sorted_compositions.push_back({affectedItemId, {m_allCompositions[affectedItemId]->getPosition(), getTrackMltIndex(m_allCompositions[affectedItemId]->getCurrentTrackId())}});
        } else if (isSubTitle(affectedItemId)) {
            sorted_subtitles.push_back({affectedItemId, m_allSubtitles.at(affectedItemId)});
        }
    }
    
    if (!sorted_subtitles.empty() && m_subtitleModel->isLocked()) {
        // Group with a locked subtitle, abort
        return false;
    }

    // Sort clips first
    std::sort(sorted_clips.begin(), sorted_clips.end(), [delta_pos](const std::pair<int, int> &clipId1, const std::pair<int, int> &clipId2) {
        return delta_pos > 0 ? clipId2.second < clipId1.second : clipId1.second < clipId2.second;
    });
    
    // Sort subtitles
    std::sort(sorted_subtitles.begin(), sorted_subtitles.end(), [delta_pos](const std::pair<int, GenTime> &clipId1, const std::pair<int, GenTime> &clipId2) {
        return delta_pos > 0 ? clipId2.second < clipId1.second : clipId1.second < clipId2.second;
    });

    // Sort compositions. We need to delete in the move direction from top to bottom
    std::sort(sorted_compositions.begin(), sorted_compositions.end(), [delta_track, delta_pos](const std::pair<int, std::pair<int, int > > &clipId1, const std::pair<int, std::pair<int, int > > &clipId2) {
        const int p1 = delta_track < 0
                     ? clipId1.second.second : delta_track > 0 ? -clipId1.second.second : clipId1.second.first;
        const int p2 = delta_track < 0
                     ? clipId2.second.second : delta_track > 0 ? -clipId2.second.second : clipId2.second.first;
        return delta_track == 0 ? (delta_pos > 0 ? p2 < p1 : p1 < p2) : p1 < p2;
    });

    // Moving groups is a two stage process: first we remove the clips from the tracks, and then try to insert them back at their calculated new positions.
    // This way, we ensure that no conflict will arise with clips inside the group being moved

    Fun update_model = [this, finalMove]() { 
        if (finalMove) {
            updateDuration();
        }
        return true;
    };
    // Move subtitles
    if (!sorted_subtitles.empty()) {
        std::vector<std::pair<int, GenTime>>::iterator ptr;
        std::vector<std::pair<int, GenTime>>::iterator last = std::prev(sorted_subtitles.end());
        for (ptr = sorted_subtitles.begin(); ptr < sorted_subtitles.end(); ptr++) {
            requestSubtitleMove((*ptr).first, (*ptr).second.frames(pCore->getCurrentFps()) + delta_pos, updateView, ptr == sorted_subtitles.begin(), ptr == last, finalMove, local_undo, local_redo);
        }
    }

    // Check if there is a track move
    // Second step, reinsert clips at correct positions
    int audio_delta, video_delta;
    audio_delta = video_delta = delta_track;
    bool masterIsAudio = delta_track != 0 ? getTrackById_const(getItemTrackId(itemId))->isAudioTrack() : false;
    if (delta_track < 0) {
        if (!masterIsAudio) {
            // Case 1, dragging a video clip down
            bool lowerTrackIsAudio = getTrackById_const(getTrackIndexFromPosition(lowerTrack))->isAudioTrack();
            int lowerPos = lowerTrackIsAudio ? lowerTrack - delta_track : lowerTrack + delta_track;
            if (lowerPos < 0) {
                // No space below
                delta_track = 0;
            } else if (!lowerTrackIsAudio) {
                // Moving a group of video clips
                if (getTrackById_const(getTrackIndexFromPosition(lowerPos))->isAudioTrack()) {
                    // Moving to a non matching track (video on audio track)
                    delta_track = 0;
                }
            }
        } else if (lowerTrack + delta_track < 0) {
            // Case 2, dragging an audio clip down
            delta_track = 0;
        }
    } else if (delta_track > 0) {
        if (!masterIsAudio) {
            // Case 1, dragging a video clip up
            int upperPos = upperTrack + delta_track;
            if (upperPos >= getTracksCount()) {
                // Moving above top track, not allowed
                delta_track = 0;
            } else if (getTrackById_const(getTrackIndexFromPosition(upperPos))->isAudioTrack()) {
                // Trying to move to a non matching track (video clip on audio track)
                delta_track = 0;
            }
        } else {
            bool upperTrackIsAudio = getTrackById_const(getTrackIndexFromPosition(upperTrack))->isAudioTrack();
            if (!upperTrackIsAudio) {
                // Dragging an audio clip up, check that upper video clip has an available video track
                int targetPos = upperTrack - delta_track;
                if (moveMirrorTracks && (targetPos <0 || getTrackById_const(getTrackIndexFromPosition(targetPos))->isAudioTrack())) {
                    delta_track = 0;
                }
            } else {
                int targetPos = upperTrack + delta_track;
                if (targetPos >= getTracksCount() || !getTrackById_const(getTrackIndexFromPosition(targetPos))->isAudioTrack()) {
                    // Trying to drag audio above topmost track or on video track
                    delta_track = 0;
                }
            }
        }
    }
    if (delta_track == 0 && updateView) {
        updateView = false;
        allowViewRefresh = false;
        update_model = [sorted_clips, sorted_compositions, finalMove, this]() {
            QModelIndex modelIndex;
            QVector<int> roles{StartRole};
            for (const std::pair<int, int> &item : sorted_clips) {
                modelIndex = makeClipIndexFromID(item.first);
                notifyChange(modelIndex, modelIndex, roles);
            }
            for (const std::pair<int, std::pair<int, int>> &item : sorted_compositions) {
                modelIndex = makeCompositionIndexFromID(item.first);
                notifyChange(modelIndex, modelIndex, roles);
            }
            if (finalMove) {
                updateDuration();
            }
            return true;
        };
    }

    std::unordered_map<int, int> old_track_ids, old_position, old_forced_track;
    QMap<int, int> oldTrackIds;
    // Check for mixes
    for (const std::pair<int, int> &item : sorted_clips) {
        // Keep track of old track for mixes
        oldTrackIds.insert(item.first, getClipTrackId(item.first));
    }
    // First delete mixes that have to
    if (finalMove && !mixesToDelete.isEmpty()) {
        QMapIterator<std::pair<int, int>, int> i(mixesToDelete);
        while (i.hasNext()) {
            i.next();
            // Delete mix
            bool res = getTrackById(i.value())->requestRemoveMix(i.key(), local_undo, local_redo);
        }
    }
    
    // First, remove clips
    if (delta_track != 0) {
        // We delete our clips only if changing track
        for (const std::pair<int, int> &item : sorted_clips) {
            int old_trackId = getClipTrackId(item.first);
            old_track_ids[item.first] = old_trackId;
            if (old_trackId != -1) {
                bool updateThisView = allowViewRefresh;
                ok = ok && getTrackById(old_trackId)->requestClipDeletion(item.first, updateThisView, finalMove, local_undo, local_redo, true, false);
                old_position[item.first] = item.second;
                if (!ok) {
                    bool undone = local_undo();
                    Q_ASSERT(undone);
                    return false;
                }
            }
        }
        for (const std::pair<int, std::pair<int, int>> &item : sorted_compositions) {
            int old_trackId = getCompositionTrackId(item.first);
            if (old_trackId != -1) {
                old_track_ids[item.first] = old_trackId;
                old_position[item.first] = item.second.first;
                old_forced_track[item.first] = m_allCompositions[item.first]->getForcedTrack();
            }
        }
        if (masterIsAudio) {
            // Master clip is audio, so reverse delta for video clips
            video_delta = -delta_track;
        } else {
            audio_delta = -delta_track;
        }
    }

    Fun sync_mix = [this, tracksWithMix, finalMove]() {
        if (!finalMove) {
            return true;
        }
        for (int tid : tracksWithMix) {
            getTrackById_const(tid)->syncronizeMixes(finalMove);
        }
        return true;
    };
    // We need to insert depending on the move direction to avoid confusing the view
    // std::reverse(std::begin(sorted_clips), std::end(sorted_clips));
    bool updateThisView = allowViewRefresh;
    if (delta_track == 0) {
        // Special case, we are moving on same track, avoid too many calculations
        // First pass, check for collisions and suggest better delta
        QVector <int> processedTracks;
        for (const std::pair<int, int> &item : sorted_clips) {
            int current_track_id = getClipTrackId(item.first);
            if (processedTracks.contains(current_track_id)) {
                // We only check the first clip for each track since they are sorted depending on the move direction
                continue;
            }
            processedTracks << current_track_id;
            if (!allowedTracks.isEmpty() && !allowedTracks.contains(current_track_id)) {
                continue;
            }
            int current_in = item.second;
            int playtime = getClipPlaytime(item.first);
            int target_position = current_in + delta_pos;
            int subPlaylist = -1;
            if (delta_pos < 0) {
                if (getTrackById_const(current_track_id)->hasStartMix(item.first)) {
                    subPlaylist = m_allClips[item.first]->getSubPlaylistIndex();
                }
                if (!getTrackById_const(current_track_id)->isAvailable(target_position, playtime, subPlaylist)) {
                    if (!getTrackById_const(current_track_id)->isBlankAt(current_in - 1)) {
                        // No move possible, abort
                        bool undone = local_undo();
                        Q_ASSERT(undone);
                        return false;
                    }
                    int newStart = getTrackById_const(current_track_id)->getBlankStart(current_in - 1, subPlaylist);
                    delta_pos = qMax(delta_pos, newStart - current_in);
                }
            } else {
                int moveEnd = target_position + playtime;
                int moveStart = qMax(current_in + playtime, target_position);
                if (getTrackById_const(current_track_id)->hasEndMix(item.first)) {
                    subPlaylist = m_allClips[item.first]->getSubPlaylistIndex();
                }
                if (!getTrackById_const(current_track_id)->isAvailable(moveStart, moveEnd - moveStart, subPlaylist)) {
                    int newStart = getTrackById_const(current_track_id)->getBlankEnd(current_in + playtime, subPlaylist);
                    if (newStart == current_in + playtime) {
                        // No move possible, abort
                        bool undone = local_undo();
                        Q_ASSERT(undone);
                        return false;
                    }
                    delta_pos = qMin(delta_pos, newStart - (current_in + playtime));
                }
            }
        }
        PUSH_LAMBDA(sync_mix, local_undo);
        for (const std::pair<int, int> &item : sorted_clips) {
            int current_track_id = getClipTrackId(item.first);
            if (!allowedTracks.isEmpty() && !allowedTracks.contains(current_track_id)) {
                continue;
            }
            int current_in = item.second;
            int target_position = current_in + delta_pos;
            ok = requestClipMove(item.first, current_track_id, target_position, moveMirrorTracks, updateThisView, finalMove, finalMove, local_undo, local_redo, true, oldTrackIds);
            if (!ok) {
                qWarning() << "failed moving clip on track" << current_track_id;
                break;
            }
        }

        sync_mix();
        PUSH_LAMBDA(sync_mix, local_redo);
        if (ok) {
            for (const std::pair<int, std::pair<int, int>> &item : sorted_compositions) {
                int current_track_id = getItemTrackId(item.first);
                if (!allowedTracks.isEmpty() && !allowedTracks.contains(current_track_id)) {
                    continue;
                }
                int current_in = item.second.first;
                int target_position = current_in + delta_pos;
                ok = requestCompositionMove(item.first, current_track_id, m_allCompositions[item.first]->getForcedTrack(), target_position, updateThisView, finalMove, local_undo, local_redo);
                if (!ok) {
                    break;
                }
            }
        }
        if (!ok) {
            bool undone = local_undo();
            Q_ASSERT(undone);
            return false;
        }
    } else {
        // Track changed
        PUSH_LAMBDA(sync_mix, local_undo);
        for (const std::pair<int, int> &item : sorted_clips) {
            int current_track_id = old_track_ids[item.first];
            int current_track_position = getTrackPosition(current_track_id);
            int d = getTrackById(current_track_id)->isAudioTrack() ? audio_delta : video_delta;
            if (!moveMirrorTracks && item.first != itemId) {
                d = 0;
            }
            int target_track_position = current_track_position + d;
            if (target_track_position >= 0 && target_track_position < getTracksCount()) {
                auto it = m_allTracks.cbegin();
                std::advance(it, target_track_position);
                int target_track = (*it)->getId();
                int target_position = old_position[item.first] + delta_pos;
                ok = ok && requestClipMove(item.first, target_track, target_position, moveMirrorTracks, updateThisView, finalMove, finalMove, local_undo, local_redo, true, oldTrackIds);
            } else {
                ok = false;
            }
            if (!ok) {
                bool undone = local_undo();
                Q_ASSERT(undone);
                return false;
            }
        }
        sync_mix();
        PUSH_LAMBDA(sync_mix, local_redo);
        for (const std::pair<int, std::pair<int, int> > &item : sorted_compositions) {
            int current_track_id = old_track_ids[item.first];
            int current_track_position = getTrackPosition(current_track_id);
            int d = getTrackById(current_track_id)->isAudioTrack() ? audio_delta : video_delta;
            int target_track_position = current_track_position + d;

            if (target_track_position >= 0 && target_track_position < getTracksCount()) {
                auto it = m_allTracks.cbegin();
                std::advance(it, target_track_position);
                int target_track = (*it)->getId();
                int target_position = old_position[item.first] + delta_pos;
                ok = ok &&
                     requestCompositionMove(item.first, target_track, old_forced_track[item.first], target_position, updateThisView, finalMove, local_undo, local_redo);
            } else {
                qWarning() << "aborting move tried on track" << target_track_position;
                ok = false;
            }
            if (!ok) {
                bool undone = local_undo();
                Q_ASSERT(undone);
                return false;
            }
        }
    }
    update_model();
    PUSH_LAMBDA(update_model, local_redo);
    PUSH_LAMBDA(update_model, local_undo);
    UPDATE_UNDO_REDO(local_redo, local_undo, undo, redo);
    return true;
}

bool TimelineModel::requestGroupDeletion(int clipId, bool logUndo)
{
    QWriteLocker locker(&m_lock);
    TRACE(clipId, logUndo);
    if (!m_groups->isInGroup(clipId)) {
        TRACE_RES(false);
        return false;
    }
    bool res = requestItemDeletion(clipId, logUndo);
    TRACE_RES(res);
    return res;
}

bool TimelineModel::requestGroupDeletion(int clipId, Fun &undo, Fun &redo)
{
    // we do a breadth first exploration of the group tree, ungroup (delete) every inner node, and then delete all the leaves.
    std::queue<int> group_queue;
    group_queue.push(m_groups->getRootId(clipId));
    std::unordered_set<int> all_items;
    std::unordered_set<int> all_compositions;
    // Subtitles MUST BE SORTED BY REVERSE timeline id to preserve the qml model index on undo!!
    std::set<int> all_subtitles;
    while (!group_queue.empty()) {
        int current_group = group_queue.front();
        bool isSelection = m_currentSelection == current_group;
        if (isSelection) {
            m_currentSelection = -1;
        }
        group_queue.pop();
        Q_ASSERT(isGroup(current_group));
        auto children = m_groups->getDirectChildren(current_group);
        int one_child = -1; // we need the id on any of the indices of the elements of the group
        for (int c : children) {
            if (isClip(c)) {
                all_items.insert(c);
                one_child = c;
            } else if (isComposition(c)) {
                all_compositions.insert(c);
                one_child = c;
            } else if (isSubTitle(c)) {
                all_subtitles.insert(c);
                one_child = c;
            } else {
                Q_ASSERT(isGroup(c));
                one_child = c;
                group_queue.push(c);
            }
        }
        if (one_child != -1) {
            if (m_groups->getType(current_group) == GroupType::Selection) {
                Q_ASSERT(isSelection);
                // in the case of a selection group, we delete the group but don't log it in the undo object
                Fun tmp_undo = []() { return true; };
                Fun tmp_redo = []() { return true; };
                m_groups->ungroupItem(one_child, tmp_undo, tmp_redo);
            } else {
                bool res = m_groups->ungroupItem(one_child, undo, redo);
                if (!res) {
                    undo();
                    return false;
                }
            }
        }
    }
    for (int clip : all_items) {
        bool res = requestClipDeletion(clip, undo, redo);
        if (!res) {
            // Undo is processed in requestClipDeletion
            return false;
        }
    }
    for (int compo : all_compositions) {
        bool res = requestCompositionDeletion(compo, undo, redo);
        if (!res) {
            undo();
            return false;
        }
    }
    std::set<int>::reverse_iterator rit;
    for (rit = all_subtitles.rbegin(); rit != all_subtitles.rend(); ++rit) {
        bool res = requestSubtitleDeletion(*rit, undo, redo, rit == all_subtitles.rbegin(), rit == std::prev(all_subtitles.rend()));
        if (!res) {
            undo();
            return false;
        }
    }
    return true;
}

const QVariantList TimelineModel::getGroupData(int itemId)
{
    QWriteLocker locker(&m_lock);
    if (!m_groups->isInGroup(itemId)) {
        return {itemId, getItemPosition(itemId), getItemPlaytime(itemId)};
    }
    int groupId = m_groups->getRootId(itemId);
    QVariantList result;
    std::unordered_set<int> items = m_groups->getLeaves(groupId);
    for (int id : items) {
        result << id << getItemPosition(id) << getItemPlaytime(id);
    }
    return result;
}

void TimelineModel::processGroupResize(QVariantList startPos, QVariantList endPos, bool right)
{
    Q_ASSERT(startPos.size() == endPos.size());
    QMap<int, QPair<int, int>> startData;
    QMap<int, QPair<int, int>> endData;
    while (!startPos.isEmpty()) {
        int id = startPos.takeFirst().toInt();
        int in = startPos.takeFirst().toInt();
        int duration = startPos.takeFirst().toInt();
        startData.insert(id, {in, duration});
        id = endPos.takeFirst().toInt();
        in = endPos.takeFirst().toInt();
        duration = endPos.takeFirst().toInt();
        endData.insert(id, {in, duration});
    }
    QMapIterator<int, QPair<int, int>> i(startData);
    QList<int> changedItems;
    Fun undo = []() { return true; };
    Fun redo = []() { return true; };
    bool result = true;
    QVector <int> mixTracks;
    QList <int> ids = startData.keys();
    for (auto &id : ids) {
        if (isClip(id)) {
            int tid = m_allClips[id]->getCurrentTrackId();
            if (tid > -1 && getTrackById(tid)->hasMix(id)) {
                if (!mixTracks.contains(tid)) {
                    mixTracks << tid;
                }
                if (right) {
                    if (getTrackById_const(tid)->hasEndMix(id)) {
                        std::pair<MixInfo, MixInfo> mixData = getTrackById_const(tid)->getMixInfo(id);
                        QPair<int, int> endPos = endData.value(id);
                        if (endPos.first + endPos.second <= mixData.second.secondClipInOut.first) {
                            Fun sync_mix_undo = [this, tid, mixData]() {
                                getTrackById_const(tid)->createMix(mixData.second, getTrackById_const(tid)->isAudioTrack());
                                return true;
                            };
                            PUSH_LAMBDA(sync_mix_undo, undo);
                        }
                    }
                } else if (getTrackById_const(tid)->hasStartMix(id)) {
                    std::pair<MixInfo, MixInfo> mixData = getTrackById_const(tid)->getMixInfo(id);
                    QPair<int, int> endPos = endData.value(id);
                    if (endPos.first >= mixData.first.firstClipInOut.second) {
                        Fun sync_mix_undo = [this, tid, mixData]() {
                            getTrackById_const(tid)->createMix(mixData.first, getTrackById_const(tid)->isAudioTrack());
                            return true;
                        };
                        PUSH_LAMBDA(sync_mix_undo, undo);
                    }
                }
            }
        }
    }
    Fun sync_mix = []() { return true; };
    if (!mixTracks.isEmpty()) {
        sync_mix = [this, mixTracks]() {
            for (auto &tid : mixTracks) {
                getTrackById_const(tid)->syncronizeMixes(true);
            }
            return true;
        };
        PUSH_LAMBDA(sync_mix, undo);
    }
    while (i.hasNext()) {
        i.next();
        QPair<int, int> startItemPos = i.value();
        QPair<int, int> endItemPos = endData.value(i.key());
        if (startItemPos.first != endItemPos.first || startItemPos.second != endItemPos.second) {
            // Revert individual items to original position
            requestItemResize(i.key(), startItemPos.second, right, false, 0, true);
            changedItems << i.key();
        }
    }
    for (int id : qAsConst(changedItems)) {
        QPair<int, int> endItemPos = endData.value(id);
        result = result & requestItemResize(id, endItemPos.second, right, true, undo, redo, false);
        if (!result) {
            break;
        }
    }
    if (result) {
        sync_mix();
        PUSH_LAMBDA(sync_mix, redo);
        PUSH_UNDO(undo, redo, i18n("Resize group"));
    } else {
        undo();
    }
}

const std::vector<int> TimelineModel::getBoundaries(int itemId)
{
    std::vector<int> boundaries;
    std::unordered_set<int> items;
    if (m_groups->isInGroup(itemId)) {
        int groupId = m_groups->getRootId(itemId);
        items = m_groups->getLeaves(groupId);
    } else {
        items.insert(itemId);
    }
    for (int id : items) {
        if (isItem(id)) {
            int pos = getItemPosition(id);
            boundaries.push_back(pos);
            pos += getItemPlaytime(id);
            boundaries.push_back(pos);
        }
    }
    return boundaries;
}

int TimelineModel::requestClipResizeAndTimeWarp(int itemId, int size, bool right, int snapDistance, bool allowSingleResize, double speed)
{
    QWriteLocker locker(&m_lock);
    TRACE(itemId, size, right, true, snapDistance, allowSingleResize);
    Q_ASSERT(isClip(itemId));
    if (size <= 0) {
        TRACE_RES(-1);
        return -1;
    }
    int in = getItemPosition(itemId);
    int out = in + getItemPlaytime(itemId);
    //size = requestItemResizeInfo(itemId, in, out, size, right, snapDistance);
    Fun undo = []() { return true; };
    Fun redo = []() { return true; };
    std::unordered_set<int> all_items;
    if (!allowSingleResize && m_groups->isInGroup(itemId)) {
        int groupId = m_groups->getRootId(itemId);
        std::unordered_set<int> items;
        if (m_groups->getType(groupId) == GroupType::AVSplit) {
            // Only resize group elements if it is an avsplit
            items = m_groups->getLeaves(groupId);
        } else {
            all_items.insert(itemId);
        }
        for (int id : items) {
            if (id == itemId) {
                all_items.insert(id);
                continue;
            }
            int start = getItemPosition(id);
            int end = in + getItemPlaytime(id);
            if (right) {
                if (out == end) {
                    all_items.insert(id);
                }
            } else if (start == in) {
                all_items.insert(id);
            }
        }
    } else {
        all_items.insert(itemId);
    }
    bool result = true;
    for (int id : all_items) {
        int tid = getItemTrackId(id);
        if (tid > -1 && getTrackById_const(tid)->isLocked()) {
            continue;
        }
        // First delete clip, then timewarp, resize and reinsert
        int pos = getItemPosition(id);
        if (!right) {
            pos += getItemPlaytime(id) - size;
        }
        result = getTrackById(tid)->requestClipDeletion(id, true, true, undo, redo, false, true);
        bool pitchCompensate = m_allClips[id]->getIntProperty(QStringLiteral("warp_pitch"));
        result = result && requestClipTimeWarp(id, speed, pitchCompensate, true, undo, redo);
        result = result && requestItemResize(id, size, true, true, undo, redo);
        result = result && getTrackById(tid)->requestClipInsertion(id, pos, true, true, undo, redo);
        if (!result) {
            break;
        }
    }
    if (!result) {
        bool undone = undo();
        Q_ASSERT(undone);
        TRACE_RES(-1);
        return -1;
    }
    if (result) {
        PUSH_UNDO(undo, redo, i18n("Resize clip speed"));
    }
    int res = result ? size : -1;
    TRACE_RES(res);
    return res;
}

int TimelineModel::requestItemResizeInfo(int itemId, int in, int out, int size, bool right, int snapDistance)
{
    if (snapDistance > 0) {
        int trackId = getItemTrackId(itemId);
        bool checkMix = trackId != -1;
        Fun temp_undo = []() { return true; };
        Fun temp_redo = []() { return true; };
        if (checkMix && right && size > out - in && isClip(itemId)) {
            int playlist = -1;
            if (getTrackById_const(trackId)->hasEndMix(itemId)) {
                playlist = m_allClips[itemId]->getSubPlaylistIndex();
            }
            int targetPos = in + size - 1;
            if (!getTrackById_const(trackId)->isBlankAt(targetPos, playlist)) {
                size = getTrackById_const(trackId)->getBlankEnd(out + 1, playlist) - in;
            }
        } else if (checkMix && !right && size > (out - in) && isClip(itemId)) {
            int targetPos = out - size;
            int playlist = -1;
            if (getTrackById_const(trackId)->hasStartMix(itemId)) {
                playlist = m_allClips[itemId]->getSubPlaylistIndex();
            }
            if (!getTrackById_const(trackId)->isBlankAt(targetPos, playlist)) {
                size = out - getTrackById_const(trackId)->getBlankStart(in - 1, playlist);
            }
        }
        int timelinePos = pCore->getTimelinePosition();
        m_snaps->addPoint(timelinePos);
        int proposed_size = m_snaps->proposeSize(in, out, getBoundaries(itemId), size, right, snapDistance);
        m_snaps->removePoint(timelinePos);
        if (proposed_size > 0) {
            // only test move if proposed_size is valid
            bool success = false;
            if (isClip(itemId)) {
                bool hasMix = getTrackById_const(trackId)->hasMix(itemId);
                success = m_allClips[itemId]->requestResize(proposed_size, right, temp_undo, temp_redo, false, hasMix);
            } else if (isComposition(itemId)) {
                success = m_allCompositions[itemId]->requestResize(proposed_size, right, temp_undo, temp_redo, false);
            } else if (isSubTitle(itemId)) {
                //TODO: don't allow subtitle overlap?
                success = true;
            }
            // undo temp move
            temp_undo();
            if (success) {
                size = proposed_size;
            }
        }
    }
    return size;
}

int TimelineModel::requestItemSpeedChange(int itemId, int size, bool right, int snapDistance)
{
    Q_ASSERT(isClip(itemId));
    QWriteLocker locker(&m_lock);
    TRACE(itemId, size, right, snapDistance);
    Q_ASSERT(isItem(itemId));
    if (size <= 0) {
        TRACE_RES(-1);
        return -1;
    }
    int in = getItemPosition(itemId);
    int out = in + getItemPlaytime(itemId);

    if (right && size > out - in) {
        int targetPos = in + size - 1;
        int trackId = getItemTrackId(itemId);
        if (!getTrackById_const(trackId)->isBlankAt(targetPos) || !getItemsInRange(trackId, out + 1, targetPos, false).empty()) {
            size = getTrackById_const(trackId)->getBlankEnd(out + 1) - in;
        }
    } else if (!right && size > (out - in)) {
        int targetPos = out - size;
        int trackId = getItemTrackId(itemId);
        if (!getTrackById_const(trackId)->isBlankAt(targetPos) || !getItemsInRange(trackId, targetPos, in - 1, false).empty()) {
            size = out - getTrackById_const(trackId)->getBlankStart(in - 1);
        }
    }
    int timelinePos = pCore->getTimelinePosition();
    m_snaps->addPoint(timelinePos);
    int proposed_size = m_snaps->proposeSize(in, out, getBoundaries(itemId), size, right, snapDistance);
    m_snaps->removePoint(timelinePos);
    return proposed_size > 0 ? proposed_size : size;
}

bool TimelineModel::removeMixWithUndo(int cid, Fun &undo, Fun &redo)
{
    int tid = getItemTrackId(cid);
    MixInfo mixData = getTrackById_const(tid)->getMixInfo(cid).first;
    bool res = getTrackById(tid)->requestRemoveMix({mixData.firstClipId,mixData.secondClipId}, undo, redo);
    return res;
}

bool TimelineModel::removeMix(int cid)
{
    Fun undo = []() { return true; };
    Fun redo = []() { return true; };
    bool res = removeMixWithUndo(cid, undo, redo);
    if (res) {
        PUSH_UNDO(undo, redo, i18n("Remove mix"));
    } else {
        pCore->displayMessage(i18n("Removing mix failed"), ErrorMessage, 500);
    }
    return res;
}

int TimelineModel::requestItemResize(int itemId, int size, bool right, bool logUndo, int snapDistance, bool allowSingleResize)
{
    QWriteLocker locker(&m_lock);
    TRACE(itemId, size, right, logUndo, snapDistance, allowSingleResize)
    Q_ASSERT(isItem(itemId));
    if (size <= 0) {
        TRACE_RES(-1)
        return -1;
    }
    int in = 0;
    int offset = getItemPlaytime(itemId);
    int tid = getItemTrackId(itemId);
    int out = offset;
    if (tid != -1 || !isClip(itemId)) {
        in = qMax(0, getItemPosition(itemId));
        out += in;
        size = requestItemResizeInfo(itemId, in, out, size, right, snapDistance);
    }
    offset -= size;
    Fun undo = []() { return true; };
    Fun redo = []() { return true; };
    Fun sync_mix = []() { return true; };
    Fun adjust_mix = []() { return true; };
    Fun sync_end_mix = []() { return true; };
    Fun sync_end_mix_undo = []() { return true; };
    PUSH_LAMBDA(sync_mix, undo);
    std::unordered_set<int> all_items;
    QList <int> tracksWithMixes;
    all_items.insert(itemId);
    if (logUndo && isClip(itemId)) { 
        if (tid > -1) {
            if (right) {
                if (getTrackById_const(tid)->hasEndMix(itemId)) {
                    tracksWithMixes << tid;
                    std::pair<MixInfo, MixInfo> mixData = getTrackById_const(tid)->getMixInfo(itemId);
                    if (in + size <= mixData.second.secondClipInOut.first + m_allClips[mixData.second.secondClipId]->getMixDuration() - m_allClips[mixData.second.secondClipId]->getMixCutPosition()) {
                        // Clip resized outside of mix zone, mix will be deleted
                        bool res = removeMixWithUndo(mixData.second.secondClipId, undo, redo);
                        if (res) {
                            size = m_allClips[itemId]->getPlaytime();
                        } else {
                            return -1;
                        }
                    } else {
                        // Mix was resized, update cut position
                        int currentMixDuration = m_allClips[mixData.second.secondClipId]->getMixDuration();
                        int currentMixCut = m_allClips[mixData.second.secondClipId]->getMixCutPosition();
                        adjust_mix = [this, tid, mixData, currentMixCut, itemId]() {
                            MixInfo secondMixData = getTrackById_const(tid)->getMixInfo(itemId).second;
                            int offset = mixData.second.firstClipInOut.second - secondMixData.firstClipInOut.second;
                            getTrackById_const(tid)->setMixDuration(secondMixData.secondClipId, secondMixData.firstClipInOut.second - secondMixData.secondClipInOut.first, currentMixCut - offset);
                            QModelIndex ix = makeClipIndexFromID(secondMixData.secondClipId);
                            emit dataChanged(ix, ix, {TimelineModel::MixRole,TimelineModel::MixCutRole});
                            return true;
                        };
                        Fun adjust_mix_undo = [this, tid, mixData, currentMixCut, currentMixDuration]() {
                            getTrackById_const(tid)->setMixDuration(mixData.second.secondClipId, currentMixDuration, currentMixCut);
                            QModelIndex ix = makeClipIndexFromID(mixData.second.secondClipId);
                            emit dataChanged(ix, ix, {TimelineModel::MixRole,TimelineModel::MixCutRole});
                            return true;
                        };
                        PUSH_LAMBDA(adjust_mix_undo, undo);
                    }
                }
            } else if (getTrackById_const(tid)->hasStartMix(itemId)) {
                tracksWithMixes << tid;
                std::pair<MixInfo, MixInfo> mixData = getTrackById_const(tid)->getMixInfo(itemId);
                if (out - size >= mixData.first.firstClipInOut.second) {
                    // Moved outside mix, delete
                    Fun sync_mix_undo = [this, tid, mixData]() {
                        getTrackById_const(tid)->createMix(mixData.first, getTrackById_const(tid)->isAudioTrack());
                        getTrackById_const(tid)->syncronizeMixes(true);
                        return true;
                    };
                    bool switchPlaylist = getTrackById_const(tid)->hasEndMix(itemId) == false && m_allClips[itemId]->getSubPlaylistIndex() == 1;
                    if (switchPlaylist) {
                        sync_end_mix = [this, tid, itemId, mixData]() {
                            return getTrackById_const(tid)->switchPlaylist(mixData.first.secondClipId, m_allClips[mixData.first.secondClipId]->getPosition(), 1, 0);
                        };
                        sync_end_mix_undo = [this, tid, mixData]() {
                            return getTrackById_const(tid)->switchPlaylist(mixData.first.secondClipId, m_allClips[mixData.first.secondClipId]->getPosition(), 0, 1);
                        };
                    }
                    PUSH_LAMBDA(sync_mix_undo, undo);
                    
                }
            }
        }
    }
    if (!allowSingleResize && m_groups->isInGroup(itemId)) {
        int groupId = m_groups->getRootId(itemId);
        std::unordered_set<int> items = m_groups->getLeaves(groupId);
        /*if (m_groups->getType(groupId) == GroupType::AVSplit) {
            // Only resize group elements if it is an avsplit
            items = m_groups->getLeaves(groupId);
        }*/
        for (int id : items) {
            if (id == itemId) {
                continue;
            }
            int start = getItemPosition(id);
            int end = start + getItemPlaytime(id);
            bool resizeMix = false;
            if (right) {
                if (out == end) {
                    all_items.insert(id);
                    resizeMix = true;
                }
            } else if (start == in) {
                all_items.insert(id);
                resizeMix = true;
            }
            if (logUndo && resizeMix && isClip(id)) {
                int tid = getItemTrackId(id);
                if (tid > -1) {
                    if (right) {
                        if (getTrackById_const(tid)->hasEndMix(id)) {
                            if (!tracksWithMixes.contains(tid)) {
                                tracksWithMixes << tid;
                            }
                            std::pair<MixInfo, MixInfo> mixData = getTrackById_const(tid)->getMixInfo(id);
                            if (end - offset <= mixData.second.secondClipInOut.first + m_allClips[mixData.second.secondClipId]->getMixDuration() - m_allClips[mixData.second.secondClipId]->getMixCutPosition()) {
                                // Resized outside mix
                                bool res = removeMixWithUndo(mixData.second.secondClipId, undo, redo);
                                Fun sync_mix_undo = [this, tid, mixData]() {
                                    getTrackById_const(tid)->createMix(mixData.second, getTrackById_const(tid)->isAudioTrack());
                                    getTrackById_const(tid)->syncronizeMixes(true);
                                    return true;
                                };
                                bool switchPlaylist = getTrackById_const(tid)->hasEndMix(mixData.second.secondClipId) == false && m_allClips[mixData.second.secondClipId]->getSubPlaylistIndex() == 1;
                                if (switchPlaylist) {
                                    Fun sync_end_mix2 = [this, tid, mixData]() {
                                        return getTrackById_const(tid)->switchPlaylist(mixData.second.secondClipId, mixData.second.secondClipInOut.first, 1, 0);
                                    };
                                    Fun sync_end_mix_undo2 = [this, tid, mixData]() {
                                        return getTrackById_const(tid)->switchPlaylist(mixData.second.secondClipId, m_allClips[mixData.second.secondClipId]->getPosition(), 0, 1);
                                    };
                                    PUSH_LAMBDA(sync_end_mix2, sync_end_mix);
                                    PUSH_LAMBDA(sync_end_mix_undo2, sync_end_mix_undo);
                                }
                                PUSH_LAMBDA(sync_mix_undo, undo);
                            } else {
                                // Mix was resized, update cut position
                                int currentMixDuration = m_allClips[mixData.second.secondClipId]->getMixDuration();
                                int currentMixCut = m_allClips[mixData.second.secondClipId]->getMixCutPosition();
                                Fun adjust_mix2 = [this, tid, mixData, currentMixCut, id]() {
                                    MixInfo secondMixData = getTrackById_const(tid)->getMixInfo(id).second;
                                    int offset = mixData.second.firstClipInOut.second - secondMixData.firstClipInOut.second;
                                    getTrackById_const(tid)->setMixDuration(secondMixData.secondClipId, secondMixData.firstClipInOut.second - secondMixData.secondClipInOut.first, currentMixCut - offset);
                                    QModelIndex ix = makeClipIndexFromID(secondMixData.secondClipId);
                                    emit dataChanged(ix, ix, {TimelineModel::MixRole,TimelineModel::MixCutRole});
                                    return true;
                                };
                                Fun adjust_mix_undo = [this, tid, mixData, currentMixCut, currentMixDuration]() {
                                    getTrackById_const(tid)->setMixDuration(mixData.second.secondClipId, currentMixDuration, currentMixCut);
                                    QModelIndex ix = makeClipIndexFromID(mixData.second.secondClipId);
                                    emit dataChanged(ix, ix, {TimelineModel::MixRole,TimelineModel::MixCutRole});
                                    return true;
                                };
                                PUSH_LAMBDA(adjust_mix2, adjust_mix);
                                PUSH_LAMBDA(adjust_mix_undo, undo);
                            }
                        }
                    } else if (getTrackById_const(tid)->hasStartMix(id)) {
                        if (!tracksWithMixes.contains(tid)) {
                            tracksWithMixes << tid;
                        }
                        std::pair<MixInfo, MixInfo> mixData = getTrackById_const(tid)->getMixInfo(id);
                        if (start + offset >= mixData.first.firstClipInOut.second) {
                            // Moved outside mix, remove
                            Fun sync_mix_undo = [this, tid, mixData]() {
                                getTrackById_const(tid)->createMix(mixData.first, getTrackById_const(tid)->isAudioTrack());
                                getTrackById_const(tid)->syncronizeMixes(true);
                                return true;
                            };
                            bool switchPlaylist = getTrackById_const(tid)->hasEndMix(id) == false && m_allClips[id]->getSubPlaylistIndex() == 1;
                            if (switchPlaylist) {
                                Fun sync_end_mix2 = [this, tid, mixData]() {
                                    return getTrackById_const(tid)->switchPlaylist(mixData.first.secondClipId, m_allClips[mixData.first.secondClipId]->getPosition(), 1, 0);
                                };
                                Fun sync_end_mix_undo2 = [this, tid, mixData]() {
                                    return getTrackById_const(tid)->switchPlaylist(mixData.first.secondClipId, m_allClips[mixData.first.secondClipId]->getPosition(), 0, 1);
                                };
                                PUSH_LAMBDA(sync_end_mix2, sync_end_mix);
                                PUSH_LAMBDA(sync_end_mix_undo2, sync_end_mix_undo);
                            }
                            PUSH_LAMBDA(sync_mix_undo, undo);
                        }
                    }
                }
            }
        }
    }
    if (logUndo && !tracksWithMixes.isEmpty()) {
        sync_mix = [this, tracksWithMixes]() {
            for (auto &t : tracksWithMixes) {
                getTrackById_const(t)->syncronizeMixes(true);
            }
            return true;
        };
    }
    bool result = true;
    int finalPos = right ? in + size : out - size;
    int finalSize;
    int resizedCount = 0;
    for (int id : all_items) {
        int tid = getItemTrackId(id);
        if (tid > -1 && getTrackById_const(tid)->isLocked()) {
            continue;
        }
        if (tid == -2 && m_subtitleModel && m_subtitleModel->isLocked()) {
            continue;
        }
        if (right) {
            finalSize = finalPos - qMax(0, getItemPosition(id));
        } else {
            finalSize = qMax(0, getItemPosition(id)) + getItemPlaytime(id) - finalPos;
        }
        result = result && requestItemResize(id, finalSize, right, logUndo, undo, redo);
        resizedCount++;
    }
    if (!result || resizedCount == 0) {
        qDebug() << "resize aborted" << result;
        bool undone = undo();
        Q_ASSERT(undone);
        TRACE_RES(-1)
        return -1;
    }
    if (result && logUndo) {
        if (isClip(itemId)) {
            sync_end_mix();
            sync_mix();
            adjust_mix();
            PUSH_LAMBDA(sync_end_mix, redo);
            PUSH_LAMBDA(adjust_mix, redo);
            PUSH_LAMBDA(sync_mix, redo);
            PUSH_LAMBDA(undo, sync_end_mix_undo);
            PUSH_UNDO(sync_end_mix_undo, redo, i18n("Resize clip"))
        } else if (isComposition(itemId)) {
            PUSH_UNDO(undo, redo, i18n("Resize composition"))
        } else if (isSubTitle(itemId)) {
            PUSH_UNDO(undo, redo, i18n("Resize subtitle"))
        }
    }
    int res = result ? size : -1;
    TRACE_RES(res)
    return res;
}

bool TimelineModel::requestItemResize(int itemId, int size, bool right, bool logUndo, Fun &undo, Fun &redo, bool blockUndo)
{
    Q_UNUSED(blockUndo)
    Fun local_undo = []() { return true; };
    Fun local_redo = []() { return true; };
    bool result = false;
    if (isClip(itemId)) {
        bool hasMix = false;
        if (!logUndo) {
            int tid = m_allClips[itemId]->getCurrentTrackId();
            if (tid > -1) {
                if (right) {
                    if (getTrackById_const(tid)->hasEndMix(itemId)) {
                        hasMix = true;
                    }
                } else if (getTrackById_const(tid)->hasStartMix(itemId)) {
                    hasMix = true;
                    std::pair<MixInfo, MixInfo> mixData = getTrackById_const(tid)->getMixInfo(itemId);
                    // We have a mix at clip start
                    int mixDuration = mixData.first.firstClipInOut.second - (mixData.first.secondClipInOut.second - size);
                    getTrackById_const(tid)->setMixDuration(itemId, qMax(1, mixDuration), m_allClips[itemId]->getMixCutPosition());
                    QModelIndex ix = makeClipIndexFromID(itemId);
                    emit dataChanged(ix, ix, {TimelineModel::MixRole,TimelineModel::MixCutRole});
                }
            }
        } else {
            int tid = m_allClips[itemId]->getCurrentTrackId();
            if (tid > -1 && getTrackById_const(tid)->hasMix(itemId)) {
                hasMix = true;
            }
        }
        result = m_allClips[itemId]->requestResize(size, right, local_undo, local_redo, logUndo, hasMix);
    } else if (isComposition(itemId)) {
        result = m_allCompositions[itemId]->requestResize(size, right, local_undo, local_redo, logUndo);
    } else if (isSubTitle(itemId)) {
        result = m_subtitleModel->requestResize(itemId, size, right, local_undo, local_redo, logUndo);
    }
    if (result) {
        UPDATE_UNDO_REDO(local_redo, local_undo, undo, redo);
    }
    return result;
}

int TimelineModel::requestClipsGroup(const std::unordered_set<int> &ids, bool logUndo, GroupType type)
{
    QWriteLocker locker(&m_lock);
    TRACE(ids, logUndo, type);
    if (type == GroupType::Selection || type == GroupType::Leaf) {
        // Selections shouldn't be done here. Call requestSetSelection instead
        TRACE_RES(-1);
        return -1;
    }
    Fun undo = []() { return true; };
    Fun redo = []() { return true; };
    int result = requestClipsGroup(ids, undo, redo, type);
    if (result > -1 && logUndo) {
        PUSH_UNDO(undo, redo, i18n("Group clips"));
    }
    TRACE_RES(result);
    return result;
}

int TimelineModel::requestClipsGroup(const std::unordered_set<int> &ids, Fun &undo, Fun &redo, GroupType type)
{
    QWriteLocker locker(&m_lock);
    if (type != GroupType::Selection) {
        requestClearSelection();
    }
    int clipsCount = 0;
    QList<int> tracks;
    for (int id : ids) {
        if (isClip(id)) {
            int trackId = getClipTrackId(id);
            if (trackId == -1) {
                return -1;
            }
            tracks << trackId;
            clipsCount++;
        } else if (isComposition(id)) {
            if (getCompositionTrackId(id) == -1) {
                return -1;
            }
        } else if (isSubTitle(id)) {
        } else if (!isGroup(id)) {
            return -1;
        }
    }
    if (type == GroupType::Selection && ids.size() == 1) {
        // only one element selected, no group created
        return -1;
    }
    if (ids.size() == 2 && clipsCount == 2 && type == GroupType::Normal) {
        // Check if we are grouping an AVSplit
        std::unordered_set<int>::const_iterator it = ids.begin();
        int firstId = *it;
        std::advance(it, 1);
        int secondId = *it;
        bool isAVGroup = false;
        if (getClipBinId(firstId) == getClipBinId(secondId)) {
            if (getClipState(firstId) == PlaylistState::AudioOnly) {
                if (getClipState(secondId) == PlaylistState::VideoOnly) {
                    isAVGroup = true;
                }
            } else if (getClipState(secondId) == PlaylistState::AudioOnly) {
                isAVGroup = true;
            }
        }
        if (isAVGroup) {
            type = GroupType::AVSplit;
        }
    }
    int groupId = m_groups->groupItems(ids, undo, redo, type);
    if (type != GroupType::Selection) {
        // we make sure that the undo and the redo are going to unselect before doing anything else
        Fun unselect = [this]() { return requestClearSelection(); };
        PUSH_FRONT_LAMBDA(unselect, undo);
        PUSH_FRONT_LAMBDA(unselect, redo);
    }
    return groupId;
}

bool TimelineModel::requestClipsUngroup(const std::unordered_set<int> &itemIds, bool logUndo)
{
    QWriteLocker locker(&m_lock);
    TRACE(itemIds, logUndo);
    Fun undo = []() { return true; };
    Fun redo = []() { return true; };
    bool result = true;
    requestClearSelection();
    std::unordered_set<int> roots;
    std::transform(itemIds.begin(), itemIds.end(), std::inserter(roots, roots.begin()), [&](int id) { return m_groups->getRootId(id); });
    for (int root : roots) {
        if (isGroup(root)) {
            result = result && requestClipUngroup(root, undo, redo);
        }
    }
    if (!result) {
        bool undone = undo();
        Q_ASSERT(undone);
    }
    if (result && logUndo) {
        PUSH_UNDO(undo, redo, i18n("Ungroup clips"));
    }
    TRACE_RES(result);
    return result;
}

bool TimelineModel::requestClipUngroup(int itemId, bool logUndo)
{
    QWriteLocker locker(&m_lock);
    TRACE(itemId, logUndo);
    requestClearSelection();
    Fun undo = []() { return true; };
    Fun redo = []() { return true; };
    bool result = true;
    result = requestClipUngroup(itemId, undo, redo);
    if (result && logUndo) {
        PUSH_UNDO(undo, redo, i18n("Ungroup clips"));
    }
    TRACE_RES(result);
    return result;
}

bool TimelineModel::requestClipUngroup(int itemId, Fun &undo, Fun &redo)
{
    QWriteLocker locker(&m_lock);
    bool isSelection = m_groups->getType(m_groups->getRootId(itemId)) == GroupType::Selection;
    if (!isSelection) {
        requestClearSelection();
    }
    bool res = m_groups->ungroupItem(itemId, undo, redo);
    if (res && !isSelection) {
        // we make sure that the undo and the redo are going to unselect before doing anything else
        Fun unselect = [this]() { return requestClearSelection(); };
        PUSH_FRONT_LAMBDA(unselect, undo);
        PUSH_FRONT_LAMBDA(unselect, redo);
    }
    return res;
}

bool TimelineModel::requestTrackInsertion(int position, int &id, const QString &trackName, bool audioTrack)
{
    QWriteLocker locker(&m_lock);
    TRACE(position, id, trackName, audioTrack);
    Fun undo = []() { return true; };
    Fun redo = []() { return true; };
    bool result = requestTrackInsertion(position, id, trackName, audioTrack, undo, redo);
    if (result) {
        PUSH_UNDO(undo, redo, i18n("Insert Track"));
    }
    TRACE_RES(result);
    return result;
}

bool TimelineModel::requestTrackInsertion(int position, int &id, const QString &trackName, bool audioTrack, Fun &undo, Fun &redo, bool addCompositing)
{
    // TODO: make sure we disable overlayTrack before inserting a track
    if (position == -1) {
        position = (int)(m_allTracks.size());
    }
    if (position < 0 || position > (int)m_allTracks.size()) {
        return false;
    }
    int previousId = -1;
    if (position < (int)m_allTracks.size()) {
        previousId = getTrackIndexFromPosition(position);
    }
    int trackId = TimelineModel::getNextId();
    id = trackId;
    Fun local_undo = deregisterTrack_lambda(trackId);
    TrackModel::construct(shared_from_this(), trackId, position, trackName, audioTrack);
    // Adjust compositions that were affecting track at previous pos
    QList <std::shared_ptr<CompositionModel>> updatedCompositions;
    if (previousId > -1) {
        for (auto &compo : m_allCompositions) {
            if (position > 0 && compo.second->getATrack() == position && compo.second->getForcedTrack() == -1) {
                updatedCompositions << compo.second;
            }
        }
    }
    Fun local_update = [position, updatedCompositions]() {
        for (auto &compo : updatedCompositions) {
            compo->setATrack(position + 1, -1);
        }
        return true;
    };
    Fun local_update_undo = [position, updatedCompositions]() {
        for (auto &compo : updatedCompositions) {
            compo->setATrack(position, -1);
        }
        return true;
    };

    Fun local_name_update = [position, audioTrack, this]() {
        if (KdenliveSettings::audiotracksbelow() == 0) {
            _resetView();
        } else {
            if (audioTrack) {
                for (int i = 0; i <= position; i++) {
                    QModelIndex ix = makeTrackIndexFromID(getTrackIndexFromPosition(i));
                    emit dataChanged(ix, ix, {TimelineModel::TrackTagRole});
                }
            } else {
                for (int i = position; i < (int)m_allTracks.size(); i++) {
                    QModelIndex ix = makeTrackIndexFromID(getTrackIndexFromPosition(i));
                    emit dataChanged(ix, ix, {TimelineModel::TrackTagRole});
                }
            }
        }
        return true;
    };

    local_update();
    local_name_update();
    Fun rebuild_compositing = [this]() {
        buildTrackCompositing(true);
        return true;
    };
    if (addCompositing) {
        buildTrackCompositing(true);
    }
    auto track = getTrackById(trackId);
    Fun local_redo = [track, position, local_update, addCompositing, this]() {
        // We capture a shared_ptr to the track, which means that as long as this undo object lives, the track object is not deleted. To insert it back it is
        // sufficient to register it.
        registerTrack(track, position, true);
        local_update();
        if (addCompositing) {
            buildTrackCompositing(true);
        }
        return true;
    };
    if (addCompositing) {
        PUSH_LAMBDA(local_update_undo, local_undo);
        PUSH_LAMBDA(rebuild_compositing, local_undo);
    }
    PUSH_LAMBDA(local_name_update, local_undo);
    UPDATE_UNDO_REDO(local_redo, local_undo, undo, redo);
    PUSH_LAMBDA(local_name_update, redo);
    return true;
}

bool TimelineModel::requestTrackDeletion(int trackId)
{
    // TODO: make sure we disable overlayTrack before deleting a track
    QWriteLocker locker(&m_lock);
    TRACE(trackId);
    Fun undo = []() { return true; };
    Fun redo = []() { return true; };
    bool result = requestTrackDeletion(trackId, undo, redo);
    if (result) {
        if (m_videoTarget == trackId) {
            m_videoTarget = -1;
        }
        if (m_audioTarget.contains(trackId)) {
            m_audioTarget.remove(trackId);
        }
        PUSH_UNDO(undo, redo, i18n("Delete Track"));
    }
    TRACE_RES(result);
    return result;
}

bool TimelineModel::requestTrackDeletion(int trackId, Fun &undo, Fun &redo)
{
    Q_ASSERT(isTrack(trackId));
    if (m_allTracks.size() < 2) {
        pCore->displayMessage(i18n("Cannot delete last track in timeline"), ErrorMessage, 500);
        return false;
    }
    // Discard running jobs
    pCore->jobManager()->slotDiscardClipJobs(QStringLiteral("-1"), {ObjectType::TimelineTrack,trackId});

    std::vector<int> clips_to_delete;
    for (const auto &it : getTrackById(trackId)->m_allClips) {
        clips_to_delete.push_back(it.first);
    }
    Fun local_undo = []() { return true; };
    Fun local_redo = []() { return true; };
    for (int clip : clips_to_delete) {
        bool res = true;
        while (res && m_groups->isInGroup(clip)) {
            res = requestClipUngroup(clip, local_undo, local_redo);
        }
        if (res) {
            res = requestClipDeletion(clip, local_undo, local_redo);
        }
        if (!res) {
            bool u = local_undo();
            Q_ASSERT(u);
            return false;
        }
    }
    std::vector<int> compositions_to_delete;
    for (const auto &it : getTrackById(trackId)->m_allCompositions) {
        compositions_to_delete.push_back(it.first);
    }
    for (int compo : compositions_to_delete) {
        bool res = true;
        while (res && m_groups->isInGroup(compo)) {
            res = requestClipUngroup(compo, local_undo, local_redo);
        }
        if (res) {
            res = requestCompositionDeletion(compo, local_undo, local_redo);
        }
        if (!res) {
            bool u = local_undo();
            Q_ASSERT(u);
            return false;
        }
    }
    int old_position = getTrackPosition(trackId);
    int previousTrack = getPreviousVideoTrackPos(trackId);
    auto operation = deregisterTrack_lambda(trackId);
    std::shared_ptr<TrackModel> track = getTrackById(trackId);
    bool audioTrack = track->isAudioTrack();
    QList <std::shared_ptr<CompositionModel>> updatedCompositions;
    for (auto &compo : m_allCompositions) {
        if (compo.second->getATrack() == old_position + 1 && compo.second->getForcedTrack() == -1) {
            updatedCompositions << compo.second;
        }
    }
    Fun reverse = [this, track, old_position, updatedCompositions]() {
        // We capture a shared_ptr to the track, which means that as long as this undo object lives, the track object is not deleted. To insert it back it is
        // sufficient to register it.
        registerTrack(track, old_position);
        for (auto &compo : updatedCompositions) {
            compo->setATrack(old_position + 1, -1);
        }
        return true;
    };
    Fun local_update = [previousTrack, updatedCompositions]() {
        for (auto &compo : updatedCompositions) {
            compo->setATrack(previousTrack, -1);
        }
        return true;
    };
    Fun rebuild_compositing = [this]() {
        buildTrackCompositing(true);
        return true;
    };
    Fun local_name_update = [old_position, audioTrack, this]() {
        if (audioTrack) {
            for (int i = 0; i < qMin(old_position + 1, getTracksCount()); i++) {
                QModelIndex ix = makeTrackIndexFromID(getTrackIndexFromPosition(i));
                emit dataChanged(ix, ix, {TimelineModel::TrackTagRole});
            }
        } else {
            for (int i = old_position; i < getTracksCount(); i++) {
                QModelIndex ix = makeTrackIndexFromID(getTrackIndexFromPosition(i));
                emit dataChanged(ix, ix, {TimelineModel::TrackTagRole});
            }
        }
        return true;
    };
    if (operation()) {
        local_update();
        rebuild_compositing();
        local_name_update();
        PUSH_LAMBDA(rebuild_compositing, local_undo);
        PUSH_LAMBDA(local_name_update, local_undo);
        UPDATE_UNDO_REDO(operation, reverse, local_undo, local_redo);
        UPDATE_UNDO_REDO(local_redo, local_undo, undo, redo);
        PUSH_LAMBDA(local_update, redo);
        PUSH_LAMBDA(rebuild_compositing, redo);
        PUSH_LAMBDA(local_name_update, redo);
        return true;
    }
    local_undo();
    return false;
}

void TimelineModel::registerTrack(std::shared_ptr<TrackModel> track, int pos, bool doInsert)
{
    int id = track->getId();
    if (pos == -1) {
        pos = static_cast<int>(m_allTracks.size());
    }
    Q_ASSERT(pos >= 0);
    Q_ASSERT(pos <= static_cast<int>(m_allTracks.size()));

    // effective insertion (MLT operation), add 1 to account for black background track
    if (doInsert) {
        int error = m_tractor->insert_track(*track, pos + 1);
        Q_ASSERT(error == 0); // we might need better error handling...
    }

    // we now insert in the list
    auto posIt = m_allTracks.begin();
    std::advance(posIt, pos);
    beginInsertRows(QModelIndex(), pos, pos);
    auto it = m_allTracks.insert(posIt, std::move(track));
    // it now contains the iterator to the inserted element, we store it
    Q_ASSERT(m_iteratorTable.count(id) == 0); // check that id is not used (shouldn't happen)
    m_iteratorTable[id] = it;
    endInsertRows();
    int cache = (int)QThread::idealThreadCount() + ((int)m_allTracks.size() + 1) * 2;
    mlt_service_cache_set_size(NULL, "producer_avformat", qMax(4, cache));
}

void TimelineModel::registerClip(const std::shared_ptr<ClipModel> &clip, bool registerProducer)
{
    int id = clip->getId();
    Q_ASSERT(m_allClips.count(id) == 0);
    m_allClips[id] = clip;
    clip->registerClipToBin(clip->getProducer(), registerProducer);
    m_groups->createGroupItem(id);
    clip->setTimelineEffectsEnabled(m_timelineEffectsEnabled);
}

void TimelineModel::registerSubtitle(int id, GenTime startTime, bool temporary)
{
    Q_ASSERT(m_allSubtitles.count(id) == 0);
    m_allSubtitles.emplace(id, startTime);
    if (!temporary) {
        m_groups->createGroupItem(id);
    }
}

int TimelineModel::positionForIndex(int id)
{
    return std::distance(m_allSubtitles.begin(),m_allSubtitles.find(id));
}

void TimelineModel::deregisterSubtitle(int id, bool temporary)
{
    Q_ASSERT(m_allSubtitles.count(id) > 0);
    if (!temporary && m_subtitleModel->isSelected(id)) {
        requestClearSelection(true);
    }
    m_allSubtitles.erase(id);
    if (!temporary) {
        m_groups->destructGroupItem(id);
    }
}

void TimelineModel::registerGroup(int groupId)
{
    Q_ASSERT(m_allGroups.count(groupId) == 0);
    m_allGroups.insert(groupId);
}

Fun TimelineModel::deregisterTrack_lambda(int id)
{
    return [this, id]() {
        emit checkTrackDeletion(id);
        auto it = m_iteratorTable[id];                        // iterator to the element
        int index = getTrackPosition(id);                     // compute index in list

        // send update to the model
        beginRemoveRows(QModelIndex(), index, index);
        // melt operation, add 1 to account for black background track
        m_tractor->remove_track(static_cast<int>(index + 1));
        // actual deletion of object
        m_allTracks.erase(it);
        // clean table
        m_iteratorTable.erase(id);
        // Finish operation
        endRemoveRows();
        int cache = (int)QThread::idealThreadCount() + ((int)m_allTracks.size() + 1) * 2;
        mlt_service_cache_set_size(NULL, "producer_avformat", qMax(4, cache));
        return true;
    };
}

Fun TimelineModel::deregisterClip_lambda(int clipId)
{
    return [this, clipId]() {
        // Clear effect stack
        clearAssetView(clipId);
        emit checkItemDeletion(clipId);
        Q_ASSERT(m_allClips.count(clipId) > 0);
        Q_ASSERT(getClipTrackId(clipId) == -1); // clip must be deleted from its track at this point
        Q_ASSERT(!m_groups->isInGroup(clipId)); // clip must be ungrouped at this point
        auto clip = m_allClips[clipId];
        m_allClips.erase(clipId);
        clip->deregisterClipToBin();
        m_groups->destructGroupItem(clipId);
        return true;
    };
}

void TimelineModel::deregisterGroup(int id)
{
    Q_ASSERT(m_allGroups.count(id) > 0);
    m_allGroups.erase(id);
}

std::shared_ptr<TrackModel> TimelineModel::getTrackById(int trackId)
{
    Q_ASSERT(m_iteratorTable.count(trackId) > 0);
    return *m_iteratorTable[trackId];
}

const std::shared_ptr<TrackModel> TimelineModel::getTrackById_const(int trackId) const
{
    Q_ASSERT(m_iteratorTable.count(trackId) > 0);
    return *m_iteratorTable.at(trackId);
}

bool TimelineModel::addTrackEffect(int trackId, const QString &effectId)
{
<<<<<<< HEAD
    if(trackId == -1) {
        if(m_masterStack== nullptr || m_masterStack->appendEffect(effectId) == false) {
            QString effectName = EffectsRepository::get()->getName(effectId);
            pCore->displayMessage(i18n("Cannot add effect %1 to master track", effectName), InformationMessage, 500);
            return false;
        }
    } else {
        Q_ASSERT(m_iteratorTable.count(trackId) > 0);
        if ((*m_iteratorTable.at(trackId))->addEffect(effectId) == false) {
            QString effectName = EffectsRepository::get()->getName(effectId);
            pCore->displayMessage(i18n("Cannot add effect %1 to selected track", effectName), InformationMessage, 500);
            return false;
        }
=======
    Q_ASSERT(m_iteratorTable.count(trackId) > 0);
    if ((*m_iteratorTable.at(trackId))->addEffect(effectId) == false) {
        QString effectName = EffectsRepository::get()->getName(effectId);
        pCore->displayMessage(i18n("Cannot add effect %1 to selected track", effectName), ErrorMessage, 500);
        return false;
>>>>>>> 8672cec1
    }
    return true;
}

bool TimelineModel::copyTrackEffect(int trackId, const QString &sourceId)
{
    QStringList source = sourceId.split(QLatin1Char('-'));
    Q_ASSERT(source.count() == 3);
    int itemType = source.at(0).toInt();
    int itemId = source.at(1).toInt();
    int itemRow = source.at(2).toInt();
    std::shared_ptr<EffectStackModel> effectStack = pCore->getItemEffectStack(itemType, itemId);
<<<<<<< HEAD

    //AbstractEffectItem::is

    if(trackId == -1) {
        QWriteLocker locker(&m_lock);
        if(m_masterStack== nullptr || m_masterStack->copyEffect(effectStack->getEffectStackRow(itemRow), PlaylistState::Disabled) == false) { //We use "disabled" in a hacky way to accept video and audio on master
            pCore->displayMessage(i18n("Cannot paste effect to master track"), InformationMessage, 500);
            return false;
        }
    } else {
        Q_ASSERT(m_iteratorTable.count(trackId) > 0);
        if ((*m_iteratorTable.at(trackId))->copyEffect(effectStack, itemRow) == false) {
            pCore->displayMessage(i18n("Cannot paste effect to selected track"), InformationMessage, 500);
            return false;
        }
=======
    if ((*m_iteratorTable.at(trackId))->copyEffect(effectStack, itemRow) == false) {
        pCore->displayMessage(i18n("Cannot paste effect to selected track"), ErrorMessage, 500);
        return false;
>>>>>>> 8672cec1
    }
    return true;
}

std::shared_ptr<ClipModel> TimelineModel::getClipPtr(int clipId) const
{
    Q_ASSERT(m_allClips.count(clipId) > 0);
    return m_allClips.at(clipId);
}

bool TimelineModel::addClipEffect(int clipId, const QString &effectId, bool notify)
{
    Q_ASSERT(m_allClips.count(clipId) > 0);
    bool result = m_allClips.at(clipId)->addEffect(effectId);
    if (!result && notify) {
        QString effectName = EffectsRepository::get()->getName(effectId);
        pCore->displayMessage(i18n("Cannot add effect %1 to selected clip", effectName), ErrorMessage, 500);
    }
    return result;
}

bool TimelineModel::removeFade(int clipId, bool fromStart)
{
    Q_ASSERT(m_allClips.count(clipId) > 0);
    return m_allClips.at(clipId)->removeFade(fromStart);
}

std::shared_ptr<EffectStackModel> TimelineModel::getClipEffectStack(int itemId)
{
    Q_ASSERT(m_allClips.count(itemId));
    return m_allClips.at(itemId)->m_effectStack;
}

bool TimelineModel::copyClipEffect(int clipId, const QString &sourceId)
{
    QStringList source = sourceId.split(QLatin1Char('-'));
    Q_ASSERT(m_allClips.count(clipId) && source.count() == 3);
    int itemType = source.at(0).toInt();
    int itemId = source.at(1).toInt();
    int itemRow = source.at(2).toInt();
    std::shared_ptr<EffectStackModel> effectStack = pCore->getItemEffectStack(itemType, itemId);
    return m_allClips.at(clipId)->copyEffect(effectStack, itemRow);
}

bool TimelineModel::adjustEffectLength(int clipId, const QString &effectId, int duration, int initialDuration)
{
    Q_ASSERT(m_allClips.count(clipId));
    Fun undo = []() { return true; };
    Fun redo = []() { return true; };
    bool res = m_allClips.at(clipId)->adjustEffectLength(effectId, duration, initialDuration, undo, redo);
    if (res && initialDuration > 0) {
        PUSH_UNDO(undo, redo, i18n("Adjust Fade"));
    }
    return res;
}

std::shared_ptr<CompositionModel> TimelineModel::getCompositionPtr(int compoId) const
{
    Q_ASSERT(m_allCompositions.count(compoId) > 0);
    return m_allCompositions.at(compoId);
}

int TimelineModel::getNextId()
{
    return TimelineModel::next_id++;
}

bool TimelineModel::isClip(int id) const
{
    return m_allClips.count(id) > 0;
}

bool TimelineModel::isComposition(int id) const
{
    return m_allCompositions.count(id) > 0;
}

bool TimelineModel::isSubTitle(int id) const
{
    return m_allSubtitles.count(id) > 0;
}

bool TimelineModel::isItem(int id) const
{
    return isClip(id) || isComposition(id) || isSubTitle(id);
}

bool TimelineModel::isTrack(int id) const
{
    return m_iteratorTable.count(id) > 0;
}

bool TimelineModel::isGroup(int id) const
{
    return m_allGroups.count(id) > 0;
}

void TimelineModel::updateDuration()
{
    if (m_closing) {
        return;
    }
    int current = m_blackClip->get_playtime() - TimelineModel::seekDuration;
    int duration = 0;
    for (const auto &tck : m_iteratorTable) {
        auto track = (*tck.second);
        duration = qMax(duration, track->trackDuration());
    }
    if (m_subtitleModel) {
        duration = qMax(duration, m_subtitleModel->trackDuration());
    }
    if (duration != current) {
        // update black track length
        m_blackClip->set("out", duration + TimelineModel::seekDuration);
        emit durationUpdated();
    }
}

int TimelineModel::duration() const
{
    return m_tractor->get_playtime() - TimelineModel::seekDuration;
}

std::unordered_set<int> TimelineModel::getGroupElements(int clipId)
{
    int groupId = m_groups->getRootId(clipId);
    return m_groups->getLeaves(groupId);
}

Mlt::Profile *TimelineModel::getProfile()
{
    return m_profile;
}

bool TimelineModel::requestReset(Fun &undo, Fun &redo)
{
    std::vector<int> all_ids;
    for (const auto &track : m_iteratorTable) {
        all_ids.push_back(track.first);
    }
    bool ok = true;
    for (int trackId : all_ids) {
        ok = ok && requestTrackDeletion(trackId, undo, redo);
    }
    return ok;
}

void TimelineModel::setUndoStack(std::weak_ptr<DocUndoStack> undo_stack)
{
    m_undoStack = std::move(undo_stack);
}

int TimelineModel::suggestSnapPoint(int pos, int snapDistance)
{
    int snapped = m_snaps->getClosestPoint(pos);
    return (qAbs(snapped - pos) < snapDistance ? snapped : pos);
}

int TimelineModel::getBestSnapPos(int referencePos, int diff, std::vector<int> pts, int cursorPosition, int snapDistance)
{
    if (!pts.empty()) {
        if (m_editMode == TimelineMode::NormalEdit) {
            m_snaps->ignore(pts);
        }
    } else {
        return -1;
    }
    // Sort and remove duplicates
    std::sort(pts.begin(), pts.end());
    pts.erase( std::unique(pts.begin(), pts.end()), pts.end());
    m_snaps->addPoint(cursorPosition);
    int closest = -1;
    int lowestDiff = snapDistance + 1;
    for (int point : pts) {
        int snapped = m_snaps->getClosestPoint(point + diff);
        int currentDiff = qAbs(point + diff - snapped);
        if (currentDiff < lowestDiff) {
            lowestDiff = currentDiff;
            closest = snapped - (point - referencePos);
            if (lowestDiff < 2) {
                break;
            }
        }
    }
    if (m_editMode == TimelineMode::NormalEdit) {
        m_snaps->unIgnore();
    }
    m_snaps->removePoint(cursorPosition);
    return closest;
}

int TimelineModel::getNextSnapPos(int pos, std::vector<int> &snaps)
{
    QVector<int>tracks;
    // Get active tracks
    auto it = m_allTracks.cbegin();
    while (it != m_allTracks.cend()) {
        if ((*it)->shouldReceiveTimelineOp()) {
            tracks << (*it)->getId();
        }
        ++it;
    }
    bool hasSubtitles = m_subtitleModel && !m_allSubtitles.empty();
    bool filterOutSubtitles = false;
    if (hasSubtitles) {
        // If subtitle track is locked or hidden, don't snap to it
        if (m_subtitleModel->isLocked() || !KdenliveSettings::showSubtitles()) {
            filterOutSubtitles = true;
        }
    }
    if ((tracks.isEmpty() || tracks.count() == (int) m_allTracks.size()) && !filterOutSubtitles) {
        // No active track, use all possible snap points
        return m_snaps->getNextPoint((int)pos);
    }
    // Build snap points for selected tracks
    for (const auto &cp : m_allClips) {
        // Check if clip is on a target track
        if (tracks.contains(cp.second->getCurrentTrackId())) {
            auto clip = (cp.second);
            clip->allSnaps(snaps);
        }
    }
    // Subtitle snaps
    if (hasSubtitles && !filterOutSubtitles) {
        // Add subtitle snaps
        m_subtitleModel->allSnaps(snaps);
    }
    // sort snaps
    std::sort(snaps.begin(), snaps.end());
    for (auto i : snaps) {
        if ((int)i > pos) {
            return (int) i;
        }
    }
    return pos;
}

int TimelineModel::getPreviousSnapPos(int pos, std::vector<int> &snaps)
{
    QVector<int>tracks;
    // Get active tracks
    auto it = m_allTracks.cbegin();
    while (it != m_allTracks.cend()) {
        if ((*it)->shouldReceiveTimelineOp()) {
            tracks << (*it)->getId();
        }
        ++it;
    }
    bool hasSubtitles = m_subtitleModel && !m_allSubtitles.empty();
    bool filterOutSubtitles = false;
    if (hasSubtitles) {
        // If subtitle track is locked or hidden, don't snap to it
        if (m_subtitleModel->isLocked() || !KdenliveSettings::showSubtitles()) {
            filterOutSubtitles = true;
        }
    }
    if ((tracks.isEmpty() || tracks.count() == (int) m_allTracks.size()) && !filterOutSubtitles) {
        // No active track, use all possible snap points
        return m_snaps->getPreviousPoint((int)pos);
    }
    // Build snap points for selected tracks
    for (const auto &cp : m_allClips) {
        // Check if clip is on a target track
        if (tracks.contains(cp.second->getCurrentTrackId())) {
            auto clip = (cp.second);
            clip->allSnaps(snaps);
        }
    }
    // Subtitle snaps
    if (hasSubtitles && !filterOutSubtitles) {
        // Add subtitle snaps
        m_subtitleModel->allSnaps(snaps);
    }
    // sort snaps
    std::sort(snaps.begin(), snaps.end());
    // sort descending
    std::reverse(snaps.begin(),snaps.end());
    for (auto i : snaps) {
        if ((int)i < pos) {
            return (int)i;
        }
    }
    return 0;
}

void TimelineModel::addSnap(int pos)
{
    TRACE(pos);
    return m_snaps->addPoint(pos);
}

void TimelineModel::removeSnap(int pos)
{
    TRACE(pos);
    return m_snaps->removePoint(pos);
}

void TimelineModel::registerComposition(const std::shared_ptr<CompositionModel> &composition)
{
    int id = composition->getId();
    Q_ASSERT(m_allCompositions.count(id) == 0);
    m_allCompositions[id] = composition;
    m_groups->createGroupItem(id);
}

bool TimelineModel::requestCompositionInsertion(const QString &transitionId, int trackId, int position, int length, std::unique_ptr<Mlt::Properties> transProps,
                                                int &id, bool logUndo)
{
    QWriteLocker locker(&m_lock);
    // TRACE(transitionId, trackId, position, length, transProps.get(), id, logUndo);
    Fun undo = []() { return true; };
    Fun redo = []() { return true; };
    bool result = requestCompositionInsertion(transitionId, trackId, -1, position, length, std::move(transProps), id, undo, redo, logUndo);
    if (result && logUndo) {
        PUSH_UNDO(undo, redo, i18n("Insert Composition"));
    }
    // TRACE_RES(result);
    return result;
}

bool TimelineModel::requestCompositionInsertion(const QString &transitionId, int trackId, int compositionTrack, int position, int length,
                                                std::unique_ptr<Mlt::Properties> transProps, int &id, Fun &undo, Fun &redo, bool finalMove, QString originalDecimalPoint)
{
    int compositionId = TimelineModel::getNextId();
    id = compositionId;
    Fun local_undo = deregisterComposition_lambda(compositionId);
    CompositionModel::construct(shared_from_this(), transitionId, originalDecimalPoint, compositionId, std::move(transProps));
    auto composition = m_allCompositions[compositionId];
    Fun local_redo = [composition, this]() {
        // We capture a shared_ptr to the composition, which means that as long as this undo object lives, the composition object is not deleted. To insert it
        // back it is sufficient to register it.
        registerComposition(composition);
        return true;
    };
    bool res = requestCompositionMove(compositionId, trackId, compositionTrack, position, true, finalMove, local_undo, local_redo);
    if (res) {
        res = requestItemResize(compositionId, length, true, true, local_undo, local_redo, true);
    }
    if (!res) {
        bool undone = local_undo();
        Q_ASSERT(undone);
        id = -1;
        return false;
    }
    UPDATE_UNDO_REDO(local_redo, local_undo, undo, redo);
    return true;
}

Fun TimelineModel::deregisterComposition_lambda(int compoId)
{
    return [this, compoId]() {
        Q_ASSERT(m_allCompositions.count(compoId) > 0);
        Q_ASSERT(!m_groups->isInGroup(compoId)); // composition must be ungrouped at this point
        requestClearSelection(true);
        clearAssetView(compoId);
        m_allCompositions.erase(compoId);
        m_groups->destructGroupItem(compoId);
        return true;
    };
}

int TimelineModel::getSubtitlePosition(int subId) const
{
    Q_ASSERT(m_allSubtitles.count(subId) > 0);
    return m_allSubtitles.at(subId).frames(pCore->getCurrentFps());
}

int TimelineModel::getCompositionPosition(int compoId) const
{
    Q_ASSERT(m_allCompositions.count(compoId) > 0);
    const auto trans = m_allCompositions.at(compoId);
    return trans->getPosition();
}

int TimelineModel::getCompositionPlaytime(int compoId) const
{
    READ_LOCK();
    Q_ASSERT(m_allCompositions.count(compoId) > 0);
    const auto trans = m_allCompositions.at(compoId);
    int playtime = trans->getPlaytime();
    return playtime;
}

int TimelineModel::getItemPosition(int itemId) const
{
    if (isClip(itemId)) {
        return getClipPosition(itemId);
    }
    if (isComposition(itemId)) {
        return getCompositionPosition(itemId);
    }
    if (isSubTitle(itemId)) {
        return getSubtitlePosition(itemId);
    }
    return -1;
}

int TimelineModel::getItemPlaytime(int itemId) const
{
    if (isClip(itemId)) {
        return getClipPlaytime(itemId);
    }
    if (isComposition(itemId)) {
        return getCompositionPlaytime(itemId);
    }
    if (isSubTitle(itemId)) {
        return m_subtitleModel->getSubtitlePlaytime(itemId);
    }
    return -1;
}

int TimelineModel::getTrackCompositionsCount(int trackId) const
{
    Q_ASSERT(isTrack(trackId));
    return getTrackById_const(trackId)->getCompositionsCount();
}

bool TimelineModel::requestCompositionMove(int compoId, int trackId, int position, bool updateView, bool logUndo)
{
    QWriteLocker locker(&m_lock);
    Q_ASSERT(isComposition(compoId));
    if (m_allCompositions[compoId]->getPosition() == position && getCompositionTrackId(compoId) == trackId) {
        return true;
    }
    if (m_groups->isInGroup(compoId)) {
        // element is in a group.
        int groupId = m_groups->getRootId(compoId);
        int current_trackId = getCompositionTrackId(compoId);
        int track_pos1 = getTrackPosition(trackId);
        int track_pos2 = getTrackPosition(current_trackId);
        int delta_track = track_pos1 - track_pos2;
        int delta_pos = position - m_allCompositions[compoId]->getPosition();
        return requestGroupMove(compoId, groupId, delta_track, delta_pos, true, updateView, logUndo);
    }
    std::function<bool(void)> undo = []() { return true; };
    std::function<bool(void)> redo = []() { return true; };
    int min = getCompositionPosition(compoId);
    int max = min + getCompositionPlaytime(compoId);
    int tk = getCompositionTrackId(compoId);
    bool res = requestCompositionMove(compoId, trackId, m_allCompositions[compoId]->getForcedTrack(), position, updateView, logUndo, undo, redo);
    if (tk > -1) {
        min = qMin(min, getCompositionPosition(compoId));
        max = qMax(max, getCompositionPosition(compoId));
    } else {
        min = getCompositionPosition(compoId);
        max = min + getCompositionPlaytime(compoId);
    }

    if (res && logUndo) {
        PUSH_UNDO(undo, redo, i18n("Move composition"));
        checkRefresh(min, max);
    }
    return res;
}

bool TimelineModel::isAudioTrack(int trackId) const
{
    READ_LOCK();
    Q_ASSERT(isTrack(trackId));
    auto it = m_iteratorTable.at(trackId);
    return (*it)->isAudioTrack();
}

bool TimelineModel::requestCompositionMove(int compoId, int trackId, int compositionTrack, int position, bool updateView, bool finalMove, Fun &undo, Fun &redo)
{
    QWriteLocker locker(&m_lock);
    Q_ASSERT(isComposition(compoId));
    Q_ASSERT(isTrack(trackId));
    if (compositionTrack == -1 || (compositionTrack > 0 && trackId == getTrackIndexFromPosition(compositionTrack - 1))) {
        compositionTrack = getPreviousVideoTrackPos(trackId);
    }
    if (compositionTrack == -1) {
        // it doesn't make sense to insert a composition on the last track
        qDebug() << "Move failed because of last track";
        return false;
    }

    Fun local_undo = []() { return true; };
    Fun local_redo = []() { return true; };
    bool ok = true;
    int old_trackId = getCompositionTrackId(compoId);
    bool notifyViewOnly = false;
    Fun update_model = []() { return true; };
    if (updateView && old_trackId == trackId) {
        // Move on same track, only send view update
        updateView = false;
        notifyViewOnly = true;
        update_model = [compoId, this]() {
            QModelIndex modelIndex = makeCompositionIndexFromID(compoId);
            notifyChange(modelIndex, modelIndex, StartRole);
            return true;
        };
    }
    if (old_trackId != -1) {
        Fun delete_operation = []() { return true; };
        Fun delete_reverse = []() { return true; };
        if (old_trackId != trackId) {
            delete_operation = [this, compoId]() {
                bool res = unplantComposition(compoId);
                if (res) m_allCompositions[compoId]->setATrack(-1, -1);
                return res;
            };
            int oldAtrack = m_allCompositions[compoId]->getATrack();
            delete_reverse = [this, compoId, oldAtrack, updateView]() {
                m_allCompositions[compoId]->setATrack(oldAtrack, oldAtrack <= 0 ? -1 : getTrackIndexFromPosition(oldAtrack - 1));
                return replantCompositions(compoId, updateView);
            };
        }
        ok = delete_operation();
        if (!ok) qDebug() << "Move failed because of first delete operation";

        if (ok) {
            if (notifyViewOnly) {
                PUSH_LAMBDA(update_model, local_undo);
            }
            UPDATE_UNDO_REDO(delete_operation, delete_reverse, local_undo, local_redo);
            ok = getTrackById(old_trackId)->requestCompositionDeletion(compoId, updateView, finalMove, local_undo, local_redo, false);
        }
        if (!ok) {
            qDebug() << "Move failed because of first deletion request";
            bool undone = local_undo();
            Q_ASSERT(undone);
            return false;
        }
    }
    ok = getTrackById(trackId)->requestCompositionInsertion(compoId, position, updateView, finalMove, local_undo, local_redo);
    if (!ok) qDebug() << "Move failed because of second insertion request";
    if (ok) {
        Fun insert_operation = []() { return true; };
        Fun insert_reverse = []() { return true; };
        if (old_trackId != trackId) {
            insert_operation = [this, compoId, compositionTrack, updateView]() {
                m_allCompositions[compoId]->setATrack(compositionTrack, compositionTrack <= 0 ? -1 : getTrackIndexFromPosition(compositionTrack - 1));
                return replantCompositions(compoId, updateView);
            };
            insert_reverse = [this, compoId]() {
                bool res = unplantComposition(compoId);
                if (res) m_allCompositions[compoId]->setATrack(-1, -1);
                return res;
            };
        }
        ok = insert_operation();
        if (!ok) qDebug() << "Move failed because of second insert operation";
        if (ok) {
            if (notifyViewOnly) {
                PUSH_LAMBDA(update_model, local_redo);
            }
            UPDATE_UNDO_REDO(insert_operation, insert_reverse, local_undo, local_redo);
        }
    }
    if (!ok) {
        bool undone = local_undo();
        Q_ASSERT(undone);
        return false;
    }
    update_model();
    UPDATE_UNDO_REDO(local_redo, local_undo, undo, redo);
    return true;
}

bool TimelineModel::replantCompositions(int currentCompo, bool updateView)
{
    // We ensure that the compositions are planted in a decreasing order of a_track, and increasing order of b_track.
    // For that, there is no better option than to disconnect every composition and then reinsert everything in the correct order.
    std::vector<std::pair<int, int>> compos;
    for (const auto &compo : m_allCompositions) {
        int trackId = compo.second->getCurrentTrackId();
        if (trackId == -1 || compo.second->getATrack() == -1) {
            continue;
        }
        // Note: we need to retrieve the position of the track, that is its melt index.
        int trackPos = getTrackMltIndex(trackId);
        compos.emplace_back(trackPos, compo.first);
        if (compo.first != currentCompo) {
            unplantComposition(compo.first);
        }
    }
    // sort by decreasing b_track
    std::sort(compos.begin(), compos.end(), [&](const std::pair<int, int> &a, const std::pair<int, int> &b) { 
        if (m_allCompositions[a.second]->getATrack() == m_allCompositions[b.second]->getATrack()) {
            return a.first < b.first;
        }
        return m_allCompositions[a.second]->getATrack() > m_allCompositions[b.second]->getATrack();
    });
    // replant
    QScopedPointer<Mlt::Field> field(m_tractor->field());
    field->lock();

    // Unplant track compositing
    mlt_service nextservice = mlt_service_get_producer(field->get_service());
    mlt_properties properties = MLT_SERVICE_PROPERTIES(nextservice);
    QString resource = mlt_properties_get(properties, "mlt_service");

    mlt_service_type mlt_type = mlt_service_identify(nextservice);
    QList<Mlt::Transition *> trackCompositions;
    while (mlt_type == transition_type) {
        Mlt::Transition transition((mlt_transition)nextservice);
        nextservice = mlt_service_producer(nextservice);
        int internal = transition.get_int("internal_added");
        if (internal > 0 && resource != QLatin1String("mix")) {
            trackCompositions << new Mlt::Transition(transition);
            field->disconnect_service(transition);
            transition.disconnect_all_producers();
        }
        if (nextservice == nullptr) {
            break;
        }
        mlt_type = mlt_service_identify(nextservice);
        properties = MLT_SERVICE_PROPERTIES(nextservice);
        resource = mlt_properties_get(properties, "mlt_service");
    }
    // Sort track compositing
    std::sort(trackCompositions.begin(), trackCompositions.end(), [](Mlt::Transition *a, Mlt::Transition *b) { return a->get_b_track() < b->get_b_track(); });

    for (const auto &compo : compos) {
        int aTrack = m_allCompositions[compo.second]->getATrack();
        Q_ASSERT(aTrack != -1 && aTrack < m_tractor->count());

        Mlt::Transition &transition = *m_allCompositions[compo.second].get();
        transition.set_tracks(aTrack, compo.first);
        int ret = field->plant_transition(transition, aTrack, compo.first);

        mlt_service consumer = mlt_service_consumer(transition.get_service());
        Q_ASSERT(consumer != nullptr);
        if (ret != 0) {
            field->unlock();
            return false;
        }
    }
    // Replant last tracks compositing
    while (!trackCompositions.isEmpty()) {
        Mlt::Transition *firstTr = trackCompositions.takeFirst();
        field->plant_transition(*firstTr, firstTr->get_a_track(), firstTr->get_b_track());
    }
    field->unlock();
    if (updateView) {
        QModelIndex modelIndex = makeCompositionIndexFromID(currentCompo);
        notifyChange(modelIndex, modelIndex, ItemATrack);
    }
    return true;
}

bool TimelineModel::unplantComposition(int compoId)
{
    Mlt::Transition &transition = *m_allCompositions[compoId].get();
    mlt_service consumer = mlt_service_consumer(transition.get_service());
    Q_ASSERT(consumer != nullptr);
    QScopedPointer<Mlt::Field> field(m_tractor->field());
    field->lock();
    field->disconnect_service(transition);
    int ret = transition.disconnect_all_producers();

    mlt_service nextservice = mlt_service_get_producer(transition.get_service());
    // mlt_service consumer = mlt_service_consumer(transition.get_service());
    Q_ASSERT(nextservice == nullptr);
    // Q_ASSERT(consumer == nullptr);
    field->unlock();
    return ret != 0;
}

bool TimelineModel::checkConsistency()
{
    // We store all in/outs of clips to check snap points
    std::map<int, int> snaps;

    for (const auto &tck : m_iteratorTable) {
        auto track = (*tck.second);
        // Check parent/children link for tracks
        if (auto ptr = track->m_parent.lock()) {
            if (ptr.get() != this) {
                qWarning() << "Wrong parent for track" << tck.first;
                return false;
            }
        } else {
            qWarning() << "NULL parent for track" << tck.first;
            return false;
        }
        // check consistency of track
        if (!track->checkConsistency()) {
            qWarning() << "Consistency check failed for track" << tck.first;
            return false;
        }
    }

    // Check parent/children link for clips
    for (const auto &cp : m_allClips) {
        auto clip = (cp.second);
        // Check parent/children link for tracks
        if (auto ptr = clip->m_parent.lock()) {
            if (ptr.get() != this) {
                qWarning() << "Wrong parent for clip" << cp.first;
                return false;
            }
        } else {
            qWarning() << "NULL parent for clip" << cp.first;
            return false;
        }
        if (getClipTrackId(cp.first) != -1) {
            snaps[clip->getPosition()] += 1;
            snaps[clip->getPosition() + clip->getPlaytime()] += 1;
            if (clip->getMixDuration() > 0) {
                snaps[clip->getPosition() + clip->getMixDuration() - clip->getMixCutPosition()] += 1;
            }
        }
        if (!clip->checkConsistency()) {
            qWarning() << "Consistency check failed for clip" << cp.first;
            return false;
        }
    }
    for (const auto &cp : m_allCompositions) {
        auto clip = (cp.second);
        // Check parent/children link for tracks
        if (auto ptr = clip->m_parent.lock()) {
            if (ptr.get() != this) {
                qWarning() << "Wrong parent for compo" << cp.first;
                return false;
            }
        } else {
            qWarning() << "NULL parent for compo" << cp.first;
            return false;
        }
        if (getCompositionTrackId(cp.first) != -1) {
            snaps[clip->getPosition()] += 1;
            snaps[clip->getPosition() + clip->getPlaytime()] += 1;
        }
    }
    
    
    
    // Check snaps
    auto stored_snaps = m_snaps->_snaps();
    if (snaps.size() != stored_snaps.size()) {
        qWarning() << "Wrong number of snaps" << snaps.size() << stored_snaps.size();
        return false;
    }
    for (auto i = snaps.begin(), j = stored_snaps.begin(); i != snaps.end(); ++i, ++j) {
        if (*i != *j) {
            qWarning() << "Wrong snap info at point" << (*i).first;
            return false;
        }
    }

    // We check consistency with bin model
    auto binClips = pCore->projectItemModel()->getAllClipIds();
    // First step: all clips referenced by the bin model exist and are inserted
    for (const auto &binClip : binClips) {
        auto projClip = pCore->projectItemModel()->getClipByBinID(binClip);
        for (const auto &insertedClip : projClip->m_registeredClips) {
            if (auto ptr = insertedClip.second.lock()) {
                if (ptr.get() == this) { // check we are talking of this timeline
                    if (!isClip(insertedClip.first)) {
                        qWarning() << "Bin model registers a bad clip ID" << insertedClip.first;
                        return false;
                    }
                }
            } else {
                qWarning() << "Bin model registers a clip in a NULL timeline" << insertedClip.first;
                return false;
            }
        }
    }

    // Second step: all clips are referenced
    for (const auto &clip : m_allClips) {
        auto binId = clip.second->m_binClipId;
        auto projClip = pCore->projectItemModel()->getClipByBinID(binId);
        if (projClip->m_registeredClips.count(clip.first) == 0) {
            qWarning() << "Clip " << clip.first << "not registered in bin";
            return false;
        }
    }

    // We now check consistency of the compositions. For that, we list all compositions of the tractor, and see if we have a matching one in our
    // m_allCompositions
    std::unordered_set<int> remaining_compo;
    for (const auto &compo : m_allCompositions) {
        if (getCompositionTrackId(compo.first) != -1 && m_allCompositions[compo.first]->getATrack() != -1) {
            remaining_compo.insert(compo.first);

            // check validity of the consumer
            Mlt::Transition &transition = *m_allCompositions[compo.first].get();
            mlt_service consumer = mlt_service_consumer(transition.get_service());
            Q_ASSERT(consumer != nullptr);
        }
    }
    QScopedPointer<Mlt::Field> field(m_tractor->field());
    field->lock();

    mlt_service nextservice = mlt_service_get_producer(field->get_service());
    mlt_service_type mlt_type = mlt_service_identify(nextservice);
    while (nextservice != nullptr) {
        if (mlt_type == transition_type) {
            auto tr = (mlt_transition)nextservice;
            if (mlt_properties_get_int( MLT_TRANSITION_PROPERTIES(tr), "internal_added") > 0) {
                // Skip track compositing
                nextservice = mlt_service_producer(nextservice);
                continue;
            }
            int currentTrack = mlt_transition_get_b_track(tr);
            int currentATrack = mlt_transition_get_a_track(tr);
            if (currentTrack == currentATrack) {
                // Skip invalid transitions created by MLT on track deletion
                nextservice = mlt_service_producer(nextservice);
                continue;
            }

            int currentIn = (int)mlt_transition_get_in(tr);
            int currentOut = (int)mlt_transition_get_out(tr);

            int foundId = -1;
            // we iterate to try to find a matching compo
            for (int compoId : remaining_compo) {
                if (getTrackMltIndex(getCompositionTrackId(compoId)) == currentTrack && m_allCompositions[compoId]->getATrack() == currentATrack &&
                    m_allCompositions[compoId]->getIn() == currentIn && m_allCompositions[compoId]->getOut() == currentOut) {
                    foundId = compoId;
                    break;
                }
            }
            if (foundId == -1) {
                qWarning() << "No matching composition IN: " << currentIn << ", OUT: " << currentOut << ", TRACK: " << currentTrack << " / "
                         << currentATrack <<", SERVICE: "<<mlt_properties_get( MLT_TRANSITION_PROPERTIES(tr), "mlt_service")<<"\nID: "<<mlt_properties_get( MLT_TRANSITION_PROPERTIES(tr), "id");
                field->unlock();
                return false;
            }
            remaining_compo.erase(foundId);
        }
        nextservice = mlt_service_producer(nextservice);
        if (nextservice == nullptr) {
            break;
        }
        mlt_type = mlt_service_identify(nextservice);
    }
    field->unlock();

    if (!remaining_compo.empty()) {
        qWarning() << "Compositions have not been found:";
        for (int compoId : remaining_compo) {
            qWarning() << compoId;
        }
        return false;
    }

    // We check consistency of groups
    if (!m_groups->checkConsistency(true, true)) {
        qWarning() << "error in group consistency";
        return false;
    }

    // Check that the selection is in a valid state:
    if (m_currentSelection != -1 && !isClip(m_currentSelection) && !isComposition(m_currentSelection) && !isSubTitle(m_currentSelection) && !isGroup(m_currentSelection)) {
        qWarning() << "Selection is in inconsistent state";
        return false;
    }
    return true;
}

void TimelineModel::setTimelineEffectsEnabled(bool enabled)
{
    m_timelineEffectsEnabled = enabled;
    // propagate info to clips
    for (const auto &clip : m_allClips) {
        clip.second->setTimelineEffectsEnabled(enabled);
    }

    // TODO if we support track effects, they should be disabled here too
}

std::shared_ptr<Mlt::Producer> TimelineModel::producer()
{
    return std::make_shared<Mlt::Producer>(tractor());
}

void TimelineModel::checkRefresh(int start, int end)
{
    if (m_blockRefresh) {
        return;
    }
    int currentPos = tractor()->position();
    if (currentPos >= start && currentPos < end) {
        emit requestMonitorRefresh();
    }
}

void TimelineModel::clearAssetView(int itemId)
{
    emit requestClearAssetView(itemId);
}

std::shared_ptr<AssetParameterModel> TimelineModel::getCompositionParameterModel(int compoId) const
{
    READ_LOCK();
    Q_ASSERT(isComposition(compoId));
    return std::static_pointer_cast<AssetParameterModel>(m_allCompositions.at(compoId));
}

std::shared_ptr<EffectStackModel> TimelineModel::getClipEffectStackModel(int clipId) const
{
    READ_LOCK();
    Q_ASSERT(isClip(clipId));
    return std::static_pointer_cast<EffectStackModel>(m_allClips.at(clipId)->m_effectStack);
}

std::shared_ptr<EffectStackModel> TimelineModel::getClipMixStackModel(int clipId) const
{
    READ_LOCK();
    Q_ASSERT(isClip(clipId));
    return std::static_pointer_cast<EffectStackModel>(m_allClips.at(clipId)->m_effectStack);
}

std::shared_ptr<EffectStackModel> TimelineModel::getTrackEffectStackModel(int trackId)
{
    READ_LOCK();
    Q_ASSERT(isTrack(trackId));
    return getTrackById(trackId)->m_effectStack;
}

std::shared_ptr<EffectStackModel> TimelineModel::getMasterEffectStackModel()
{
    READ_LOCK();
    if (m_masterStack == nullptr) {
        m_masterService.reset(new Mlt::Service(*m_tractor.get()));
        m_masterStack = EffectStackModel::construct(m_masterService, {ObjectType::Master, 0}, m_undoStack);
    }
    return m_masterStack;
}

void TimelineModel::importMasterEffects(std::weak_ptr<Mlt::Service> service)
{
    READ_LOCK();
    if (m_masterStack == nullptr) {
        getMasterEffectStackModel();
    }
    m_masterStack->importEffects(std::move(service), PlaylistState::Disabled);
}


QStringList TimelineModel::extractCompositionLumas() const
{
    QStringList urls;
    for (const auto &compo : m_allCompositions) {
        QString luma = compo.second->getProperty(QStringLiteral("resource"));
        if (!luma.isEmpty()) {
            urls << QUrl::fromLocalFile(luma).toLocalFile();
        }
    }
    urls.removeDuplicates();
    return urls;
}

void TimelineModel::adjustAssetRange(int clipId, int in, int out)
{
    Q_UNUSED(clipId)
    Q_UNUSED(in)
    Q_UNUSED(out)
    // pCore->adjustAssetRange(clipId, in, out);
}

void TimelineModel::requestClipReload(int clipId, int forceDuration)
{
    std::function<bool(void)> local_undo = []() { return true; };
    std::function<bool(void)> local_redo = []() { return true; };

    // in order to make the producer change effective, we need to unplant / replant the clip in int track
    int old_trackId = getClipTrackId(clipId);
    int oldPos = getClipPosition(clipId);
    int oldOut = getClipIn(clipId) + getClipPlaytime(clipId);
    int currentSubplaylist = m_allClips[clipId]->getSubPlaylistIndex();
    int maxDuration = m_allClips[clipId]->getMaxDuration();
    bool hasPitch = false;
    double speed = m_allClips[clipId]->getSpeed();
    PlaylistState::ClipState state = m_allClips[clipId]->clipState();
    if (!qFuzzyCompare(speed, 1.)) {
        hasPitch = m_allClips[clipId]->getIntProperty(QStringLiteral("warp_pitch"));
    }
    int audioStream = m_allClips[clipId]->getIntProperty(QStringLiteral("audio_index"));
    // Check if clip out is longer than actual producer duration (if user forced duration)
    std::shared_ptr<ProjectClip> binClip = pCore->projectItemModel()->getClipByBinID(getClipBinId(clipId));
    bool refreshView = oldOut > (int)binClip->frameDuration() || forceDuration > -1;
    if (old_trackId != -1) {
        getTrackById(old_trackId)->requestClipDeletion(clipId, refreshView, true, local_undo, local_redo, false, false);
    }
    if (old_trackId != -1) {
        m_allClips[clipId]->refreshProducerFromBin(old_trackId, state, audioStream, 0, hasPitch, currentSubplaylist == 1);
        if (forceDuration > -1) {
            m_allClips[clipId]->requestResize(forceDuration, true, local_undo, local_redo);
        }
        getTrackById(old_trackId)->requestClipInsertion(clipId, oldPos, refreshView, true, local_undo, local_redo);
        if (maxDuration != m_allClips[clipId]->getMaxDuration()) {
            QModelIndex ix = makeClipIndexFromID(clipId);
            emit dataChanged(ix, ix, {TimelineModel::MaxDurationRole});
        }
    }
}

void TimelineModel::replugClip(int clipId)
{
    int old_trackId = getClipTrackId(clipId);
    if (old_trackId != -1) {
        getTrackById(old_trackId)->replugClip(clipId);
    }
}

void TimelineModel::requestClipUpdate(int clipId, const QVector<int> &roles)
{
    QModelIndex modelIndex = makeClipIndexFromID(clipId);
    if (roles.contains(TimelineModel::ReloadThumbRole)) {
        m_allClips[clipId]->forceThumbReload = !m_allClips[clipId]->forceThumbReload;
    }
    notifyChange(modelIndex, modelIndex, roles);
}

bool TimelineModel::requestClipTimeWarp(int clipId, double speed, bool pitchCompensate, bool changeDuration, Fun &undo, Fun &redo)
{
    QWriteLocker locker(&m_lock);
    std::function<bool(void)> local_undo = []() { return true; };
    std::function<bool(void)> local_redo = []() { return true; };
    int oldPos = getClipPosition(clipId);
    // in order to make the producer change effective, we need to unplant / replant the clip in int track
    bool success = true;
    int trackId = getClipTrackId(clipId);
    if (trackId != -1) {
        success = success && getTrackById(trackId)->requestClipDeletion(clipId, true, true, local_undo, local_redo, false, false);
    }
    if (success) {
        success = m_allClips[clipId]->useTimewarpProducer(speed, pitchCompensate, changeDuration, local_undo, local_redo);
    }
    if (trackId != -1) {
        success = success && getTrackById(trackId)->requestClipInsertion(clipId, oldPos, true, true, local_undo, local_redo);
    }
    if (!success) {
        local_undo();
        return false;
    }
    UPDATE_UNDO_REDO(local_redo, local_undo, undo, redo);
    return success;
}

bool TimelineModel::requestClipTimeWarp(int clipId, double speed, bool pitchCompensate, bool changeDuration)
{
    QWriteLocker locker(&m_lock);
    if (qFuzzyCompare(speed, m_allClips[clipId]->getSpeed()) && pitchCompensate == m_allClips[clipId]->getIntProperty("warp_pitch")) {
        return true;
    }
    TRACE(clipId, speed);
    Fun undo = []() { return true; };
    Fun redo = []() { return true; };
    // Get main clip info
    int trackId = getClipTrackId(clipId);
    bool result = true;
    if (trackId != -1) {
        // Check if clip has a split partner
        int splitId = m_groups->getSplitPartner(clipId);
        if (splitId > -1) {
            result = requestClipTimeWarp(splitId, speed / 100.0, pitchCompensate, changeDuration, undo, redo);
        }
        if (result) {
            result = requestClipTimeWarp(clipId, speed / 100.0, pitchCompensate, changeDuration, undo, redo);
        }
        if (!result) {
            pCore->displayMessage(i18n("Change speed failed"), ErrorMessage);
            undo();
            TRACE_RES(false);
            return false;
        }
    } else {
        // If clip is not inserted on a track, we just change the producer
        result = m_allClips[clipId]->useTimewarpProducer(speed, pitchCompensate, changeDuration, undo, redo);
    }
    if (result) {
        PUSH_UNDO(undo, redo, i18n("Change clip speed"));
    }
    TRACE_RES(result);
    return result;
}

const QString TimelineModel::getTrackTagById(int trackId) const
{
    READ_LOCK();
    Q_ASSERT(isTrack(trackId));
    bool isAudio = getTrackById_const(trackId)->isAudioTrack();
    int count = 1;
    int totalAudio = 2;
    auto it = m_allTracks.cbegin();
    bool found = false;
    while ((isAudio || !found) && it != m_allTracks.cend()) {
        if ((*it)->isAudioTrack()) {
            totalAudio++;
            if (isAudio && !found) {
                count++;
            }
        } else if (!isAudio) {
            count++;
        }
        if ((*it)->getId() == trackId) {
            found = true;
        }
        it++;
    }
    return isAudio ? QStringLiteral("A%1").arg(totalAudio - count) : QStringLiteral("V%1").arg(count - 1);
}

void TimelineModel::updateProfile(Mlt::Profile *profile)
{
    m_profile = profile;
    m_tractor->set_profile(*m_profile);
    for (int i = 0; i < m_tractor->count(); i++) {
        std::shared_ptr<Mlt::Producer> tk(m_tractor->track(i));
        tk->set_profile(*m_profile);
        if (tk->type() == tractor_type) {
            Mlt::Tractor sub(*tk.get());
            for (int j = 0; j < sub.count(); j++) {
                std::shared_ptr<Mlt::Producer> subtk(sub.track(j));
                subtk->set_profile(*m_profile);
            }
        }
    }
    m_blackClip->set_profile(*m_profile);
    // Rebuild compositions since profile has changed
    buildTrackCompositing(true);
}

int TimelineModel::getBlankSizeNearClip(int clipId, bool after) const
{
    READ_LOCK();
    Q_ASSERT(m_allClips.count(clipId) > 0);
    int trackId = getClipTrackId(clipId);
    if (trackId != -1) {
        return getTrackById_const(trackId)->getBlankSizeNearClip(clipId, after);
    }
    return 0;
}

int TimelineModel::getPreviousTrackId(int trackId)
{
    READ_LOCK();
    Q_ASSERT(isTrack(trackId));
    auto it = m_iteratorTable.at(trackId);
    bool audioWanted = (*it)->isAudioTrack();
    while (it != m_allTracks.cbegin()) {
        --it;
        if ((*it)->isAudioTrack() == audioWanted) {
            return (*it)->getId();
        }
    }
    return trackId;
}

int TimelineModel::getNextTrackId(int trackId)
{
    READ_LOCK();
    Q_ASSERT(isTrack(trackId));
    auto it = m_iteratorTable.at(trackId);
    bool audioWanted = (*it)->isAudioTrack();
    while (it != m_allTracks.cend()) {
        ++it;
        if (it != m_allTracks.cend() && (*it)->isAudioTrack() == audioWanted) {
            break;
        }
    }
    return it == m_allTracks.cend() ? trackId : (*it)->getId();
}

bool TimelineModel::requestClearSelection(bool onDeletion)
{
    QWriteLocker locker(&m_lock);
    TRACE();
    if (m_selectedMix > -1) {
        m_selectedMix = -1;
        emit selectedMixChanged(-1, nullptr);
    }
    if (m_currentSelection == -1) {
        TRACE_RES(true);
        return true;
    }
    if (isGroup(m_currentSelection)) {
        // Reset offset display on clips
        std::unordered_set<int> items = m_groups->getLeaves(m_currentSelection);
        for (auto &id : items) {
            if (isGroup(id)) {
                std::unordered_set<int> children = m_groups->getLeaves(id);
                items.insert(children.begin(), children.end());
            } else if (isClip(id)) {
                m_allClips[id]->clearOffset();
                m_allClips[id]->setGrab(false);
                m_allClips[id]->setSelected(false);
            } else if (isComposition(id)) {
                m_allCompositions[id]->setGrab(false);
                m_allCompositions[id]->setSelected(false);
            } else if (isSubTitle(id)) {
                m_subtitleModel->setSelected(id, false);
            }
            if (m_groups->getType(m_currentSelection) == GroupType::Selection) {
                m_groups->destructGroupItem(m_currentSelection);
            }
        }
    } else {
        if (isClip(m_currentSelection)) {
            m_allClips[m_currentSelection]->setGrab(false);
            m_allClips[m_currentSelection]->setSelected(false);
        } else if (isComposition(m_currentSelection)) {
            m_allCompositions[m_currentSelection]->setGrab(false);
            m_allCompositions[m_currentSelection]->setSelected(false);
        } else if (isSubTitle(m_currentSelection)) {
            m_subtitleModel->setSelected(m_currentSelection, false);
        }
        Q_ASSERT(onDeletion || isClip(m_currentSelection) || isComposition(m_currentSelection) || isSubTitle(m_currentSelection));
    }
    m_currentSelection = -1;
    if (m_subtitleModel) {
        m_subtitleModel->clearGrab();
    }
    emit selectionChanged();
    TRACE_RES(true);
    return true;
}

void TimelineModel::requestMixSelection(int cid)
{
    requestClearSelection();
    int tid = getItemTrackId(cid);
    if (tid > -1) {
        m_selectedMix = cid;
        emit selectedMixChanged(cid, getTrackById_const(tid)->mixModel(cid));
    }
}

void TimelineModel::requestClearSelection(bool onDeletion, Fun &undo, Fun &redo)
{
    Fun operation = [this, onDeletion]() {
        requestClearSelection(onDeletion);
        return true;
    };
    Fun reverse = [this, clips = getCurrentSelection()]() { return requestSetSelection(clips); };
    if (operation()) {
        UPDATE_UNDO_REDO(operation, reverse, undo, redo);
    }
}

void TimelineModel::clearGroupSelectionOnDelete(std::vector<int>groups)
{
    READ_LOCK();
    if (std::find(groups.begin(), groups.end(), m_currentSelection) != groups.end()) {
        requestClearSelection(true);
    }
}


std::unordered_set<int> TimelineModel::getCurrentSelection() const
{
    READ_LOCK();
    if (m_currentSelection == -1) {
        return {};
    }
    if (isGroup(m_currentSelection)) {
        return m_groups->getLeaves(m_currentSelection);
    } else {
        Q_ASSERT(isClip(m_currentSelection) || isComposition(m_currentSelection) || isSubTitle(m_currentSelection));
        return {m_currentSelection};
    }
}

void TimelineModel::requestAddToSelection(int itemId, bool clear)
{
    QWriteLocker locker(&m_lock);
    TRACE(itemId, clear);
    if (clear) {
        requestClearSelection();
    }
    std::unordered_set<int> selection = getCurrentSelection();
    if (selection.count(itemId) == 0) {
        selection.insert(itemId);
        requestSetSelection(selection);
    }
}

void TimelineModel::requestRemoveFromSelection(int itemId)
{
    QWriteLocker locker(&m_lock);
    TRACE(itemId);
    std::unordered_set<int> all_items = {itemId};
    int parentGroup = m_groups->getDirectAncestor(itemId);
    if (parentGroup > -1 && m_groups->getType(parentGroup) != GroupType::Selection) {
        all_items = m_groups->getLeaves(parentGroup);
    }
    std::unordered_set<int> selection = getCurrentSelection();
    for (int current_itemId : all_items) {
        if (selection.count(current_itemId) > 0) {
            selection.erase(current_itemId);
        }
    }
    requestSetSelection(selection);
}

bool TimelineModel::requestSetSelection(const std::unordered_set<int> &ids)
{
    QWriteLocker locker(&m_lock);
    TRACE(ids);

    requestClearSelection();
    // if the items are in groups, we must retrieve their topmost containing groups
    std::unordered_set<int> roots;
    std::transform(ids.begin(), ids.end(), std::inserter(roots, roots.begin()), [&](int id) { return m_groups->getRootId(id); });

    bool result = true;
    if (roots.size() == 0) {
        m_currentSelection = -1;
    } else if (roots.size() == 1) {
        m_currentSelection = *(roots.begin());
        setSelected(m_currentSelection, true);
    } else {
        Fun undo = []() { return true; };
        Fun redo = []() { return true; };
        if (ids.size() == 2) {
            // Check if we selected 2 clips from the same master
            QList<int> pairIds;
            for (auto &id : roots) {
                if (isClip(id)) {
                    pairIds << id;
                }
            }
            if (pairIds.size() == 2 && getClipBinId(pairIds.at(0)) == getClipBinId(pairIds.at(1))) {
                // Check if they have same bin id
                ClipType::ProducerType type = m_allClips[pairIds.at(0)]->clipType();
                if (type == ClipType::AV || type == ClipType::Audio || type == ClipType::Video) {
                    // Both clips have same bin ID, display offset
                    int pos1 = getClipPosition(pairIds.at(0));
                    int pos2 = getClipPosition(pairIds.at(1));
                    if (pos2 > pos1) {
                        int offset = pos2 - getClipIn(pairIds.at(1)) - (pos1 - getClipIn(pairIds.at(0)));
                        if (offset != 0) {
                            m_allClips[pairIds.at(1)]->setOffset(offset);
                            m_allClips[pairIds.at(0)]->setOffset(-offset);
                        }
                    } else {
                        int offset = pos1 - getClipIn(pairIds.at(0)) - (pos2 - getClipIn(pairIds.at(1)));
                        if (offset != 0) {
                            m_allClips[pairIds.at(0)]->setOffset(offset);
                            m_allClips[pairIds.at(1)]->setOffset(-offset);
                        }
                    }
                }
            }
        }
        result = (m_currentSelection = m_groups->groupItems(ids, undo, redo, GroupType::Selection)) >= 0;
        Q_ASSERT(m_currentSelection >= 0);
    }
    if (m_subtitleModel) {
        m_subtitleModel->clearGrab();
    }
    emit selectionChanged();
    return result;
}

void TimelineModel::setSelected(int itemId, bool sel)
{
    if (isClip(itemId)) {
        m_allClips[itemId]->setSelected(sel);
    } else if (isComposition(itemId)) {
        m_allCompositions[itemId]->setSelected(sel);
    } else if (isSubTitle(itemId)) {
        m_subtitleModel->setSelected(itemId, sel);
    } else if (isGroup(itemId)) {
        auto leaves = m_groups->getLeaves(itemId);
        for (auto &id : leaves) {
            setSelected(id, true);
        }
    }
}

bool TimelineModel::requestSetSelection(const std::unordered_set<int> &ids, Fun &undo, Fun &redo)
{
    QWriteLocker locker(&m_lock);
    Fun reverse = [this]() {
        requestClearSelection(false);
        return true;
    };
    Fun operation = [this, ids]() { return requestSetSelection(ids); };
    if (operation()) {
        UPDATE_UNDO_REDO(operation, reverse, undo, redo);
        return true;
    }
    return false;
}

void TimelineModel::setTrackLockedState(int trackId, bool lock)
{
    QWriteLocker locker(&m_lock);
    TRACE(trackId, lock);
    Fun undo = []() { return true; };
    Fun redo = []() { return true; };

    Fun lock_lambda = [this, trackId]() {
        getTrackById(trackId)->lock();
        return true;
    };
    Fun unlock_lambda = [this, trackId]() {
        getTrackById(trackId)->unlock();
        return true;
    };
    if (lock) {
        if (lock_lambda()) {
            UPDATE_UNDO_REDO(lock_lambda, unlock_lambda, undo, redo);
            PUSH_UNDO(undo, redo, i18n("Lock track"));
        }
    } else {
        if (unlock_lambda()) {
            UPDATE_UNDO_REDO(unlock_lambda, lock_lambda, undo, redo);
            PUSH_UNDO(undo, redo, i18n("Unlock track"));
        }
    }
}

std::unordered_set<int> TimelineModel::getAllTracksIds() const
{
    READ_LOCK();
    std::unordered_set<int> result;
    std::transform(m_iteratorTable.begin(), m_iteratorTable.end(), std::inserter(result, result.begin()), [&](const auto &track) { return track.first; });
    return result;
}

void TimelineModel::switchComposition(int cid, const QString &compoId)
{
    Fun undo = []() {return true; };
    Fun redo = []() { return true; };
    if (isClip(cid)) {
        // We are working on a mix
        requestClearSelection(true);
        int tid = getClipTrackId(cid);
        MixInfo mixData = getTrackById_const(tid)->getMixInfo(cid).first;
        getTrackById(tid)->switchMix(cid, compoId, undo, redo);
        Fun local_update = [cid, mixData, this]() {
            requestMixSelection(cid);
            int in = mixData.secondClipInOut.first;
            int out = mixData.firstClipInOut.second;
            emit invalidateZone(in, out);
            checkRefresh(in, out);
            return true;
        };
        PUSH_LAMBDA(local_update, redo);
        PUSH_FRONT_LAMBDA(local_update, undo);
        if (redo()) {
            pCore->pushUndo(undo, redo, i18n("Change composition"));
        }
        return;
    }
    Q_ASSERT(isComposition(cid));
    std::shared_ptr<CompositionModel> compo = m_allCompositions.at(cid);
    int currentPos = compo->getPosition();
    int duration = compo->getPlaytime();
    int currentTrack = compo->getCurrentTrackId();
    int a_track = compo->getATrack();
    int forcedTrack = compo->getForcedTrack();
    // Clear selection
    requestClearSelection(true);
    if (m_groups->isInGroup(cid)) {
        pCore->displayMessage(i18n("Cannot operate on grouped composition, please ungroup"), ErrorMessage);
        return;
    }

    bool res = requestCompositionDeletion(cid, undo, redo);
    int newId;
    res = res && requestCompositionInsertion(compoId, currentTrack, a_track, currentPos, duration, nullptr, newId, undo, redo);
    if (res) {
        if (forcedTrack > -1 && isComposition(newId)) {
            m_allCompositions[newId]->setForceTrack(true);
        }
        Fun local_redo = [newId, this]() {
            requestSetSelection({newId});
            return true;
        };
        Fun local_undo = [cid, this]() {
            requestSetSelection({cid});
            return true;
        };
        local_redo();
        PUSH_LAMBDA(local_redo, redo);
        PUSH_LAMBDA(local_undo, undo);
        PUSH_UNDO(undo, redo, i18n("Change composition"));
    } else {
        undo();
    }
}

void TimelineModel::plantMix(int tid, Mlt::Transition *t)
{
    getTrackById_const(tid)->getTrackService()->plant_transition(*t, 0, 1);
    getTrackById_const(tid)->loadMix(t);
}

bool TimelineModel::resizeStartMix(int cid, int duration, bool singleResize)
{
    Q_ASSERT(isClip(cid));
    int tid = m_allClips.at(cid)->getCurrentTrackId();
    if (tid > -1) {
        std::pair<MixInfo, MixInfo> mixData = getTrackById_const(tid)->getMixInfo(cid);
        if (mixData.first.firstClipId > -1) {
            int clipToResize = mixData.first.firstClipId;
            Q_ASSERT(isClip(clipToResize));
            int updatedDuration = m_allClips.at(cid)->getPosition() + duration - m_allClips[clipToResize]->getPosition();
            int result = requestItemResize(clipToResize, updatedDuration, true, true, 0, singleResize);
            return result > -1;
        }
    }
    return false;
}

std::pair<int, int> TimelineModel::getMixInOut(int cid) const
{
    Q_ASSERT(isClip(cid));
    int tid = m_allClips.at(cid)->getCurrentTrackId();
    if (tid > -1) {
        MixInfo mixData = getTrackById_const(tid)->getMixInfo(cid).first;
        if (mixData.firstClipId > -1) {
            return {mixData.secondClipInOut.first, mixData.firstClipInOut.second};
        }
    }
    return {-1,-1};
}

void TimelineModel::setSubModel(std::shared_ptr<SubtitleModel> model)
{
    m_subtitleModel = std::move(model);
    m_subtitleModel->registerSnap(std::static_pointer_cast<SnapInterface>(m_snaps));
}

int TimelineModel::getSubtitleIndex(int subId) const
{
    if (m_allSubtitles.count(subId) == 0) {
        return -1;
    }
    auto it = m_allSubtitles.find(subId);
    return std::distance( m_allSubtitles.begin(), it);
}

std::pair<int, GenTime> TimelineModel::getSubtitleIdFromIndex(int index) const
{
    if (index >= static_cast<int> (m_allSubtitles.size())) {
        return {-1, GenTime()};
    }
    auto it = m_allSubtitles.begin();
    std::advance(it, index);
    return {it->first, it->second};
}
<|MERGE_RESOLUTION|>--- conflicted
+++ resolved
@@ -3674,7 +3674,6 @@
 
 bool TimelineModel::addTrackEffect(int trackId, const QString &effectId)
 {
-<<<<<<< HEAD
     if(trackId == -1) {
         if(m_masterStack== nullptr || m_masterStack->appendEffect(effectId) == false) {
             QString effectName = EffectsRepository::get()->getName(effectId);
@@ -3688,13 +3687,6 @@
             pCore->displayMessage(i18n("Cannot add effect %1 to selected track", effectName), InformationMessage, 500);
             return false;
         }
-=======
-    Q_ASSERT(m_iteratorTable.count(trackId) > 0);
-    if ((*m_iteratorTable.at(trackId))->addEffect(effectId) == false) {
-        QString effectName = EffectsRepository::get()->getName(effectId);
-        pCore->displayMessage(i18n("Cannot add effect %1 to selected track", effectName), ErrorMessage, 500);
-        return false;
->>>>>>> 8672cec1
     }
     return true;
 }
@@ -3707,9 +3699,6 @@
     int itemId = source.at(1).toInt();
     int itemRow = source.at(2).toInt();
     std::shared_ptr<EffectStackModel> effectStack = pCore->getItemEffectStack(itemType, itemId);
-<<<<<<< HEAD
-
-    //AbstractEffectItem::is
 
     if(trackId == -1) {
         QWriteLocker locker(&m_lock);
@@ -3723,11 +3712,6 @@
             pCore->displayMessage(i18n("Cannot paste effect to selected track"), InformationMessage, 500);
             return false;
         }
-=======
-    if ((*m_iteratorTable.at(trackId))->copyEffect(effectStack, itemRow) == false) {
-        pCore->displayMessage(i18n("Cannot paste effect to selected track"), ErrorMessage, 500);
-        return false;
->>>>>>> 8672cec1
     }
     return true;
 }
