/*
    SPDX-FileCopyrightText: 2017 Nicolas Carion
    SPDX-License-Identifier: GPL-3.0-only OR LicenseRef-KDE-Accepted-GPL
*/

#include "timelinemodel.hpp"
#include "assets/model/assetparametermodel.hpp"
#include "bin/projectclip.h"
#include "bin/projectitemmodel.h"
#include "clipmodel.hpp"
#include "compositionmodel.hpp"
#include "core.h"
#include "doc/docundostack.hpp"
#include "effects/effectsrepository.hpp"
#include "bin/model/subtitlemodel.hpp"
#include "effects/effectstack/model/effectstackmodel.hpp"
#include "groupsmodel.hpp"
#include "kdenlivesettings.h"
#include "snapmodel.hpp"
#include "timelinefunctions.hpp"
// TODO
#include "mainwindow.h"
#include "timeline2/view/timelinewidget.h"
#include "timeline2/view/timelinecontroller.h"
#include "timeline2/model/timelinefunctions.hpp"

#include "monitor/monitormanager.h"

#include <QDebug>
#include <QThread>
#include <QModelIndex>
#include <klocalizedstring.h>
#include <mlt++/MltConsumer.h>
#include <mlt++/MltField.h>
#include <mlt++/MltProfile.h>
#include <mlt++/MltTractor.h>
#include <mlt++/MltTransition.h>
#include <queue>
#include <set>

#include "macros.hpp"

#ifdef CRASH_AUTO_TEST
#include "logger.hpp"
#pragma GCC diagnostic push
#pragma GCC diagnostic ignored "-Wunused-parameter"
#pragma GCC diagnostic ignored "-Wsign-conversion"
#pragma GCC diagnostic ignored "-Wfloat-equal"
#pragma GCC diagnostic ignored "-Wshadow"
#pragma GCC diagnostic ignored "-Wpedantic"
#include <rttr/registration>
#pragma GCC diagnostic pop
RTTR_REGISTRATION
{
    using namespace rttr;
    registration::class_<TimelineModel>("TimelineModel")
        .method("setTrackLockedState", &TimelineModel::setTrackLockedState)(parameter_names("trackId", "lock"))
        .method("requestClipMove", select_overload<bool(int, int, int, bool, bool, bool, bool, bool)>(&TimelineModel::requestClipMove))(
            parameter_names("clipId", "trackId", "position", "moveMirrorTracks", "updateView", "logUndo", "invalidateTimeline", "revertMove"))
        .method("requestCompositionMove", select_overload<bool(int, int, int, bool, bool)>(&TimelineModel::requestCompositionMove))(
            parameter_names("compoId", "trackId", "position", "updateView", "logUndo"))
        .method("requestClipInsertion", select_overload<bool(const QString &, int, int, int &, bool, bool, bool)>(&TimelineModel::requestClipInsertion))(
            parameter_names("binClipId", "trackId", "position", "id", "logUndo", "refreshView", "useTargets"))
        .method("requestItemDeletion", select_overload<bool(int, bool)>(&TimelineModel::requestItemDeletion))(parameter_names("clipId", "logUndo"))
        .method("requestGroupMove", select_overload<bool(int, int, int, int, bool, bool, bool, bool)>(&TimelineModel::requestGroupMove))(
            parameter_names("itemId", "groupId", "delta_track", "delta_pos", "moveMirrorTracks", "updateView", "logUndo", "revertMove"))
        .method("requestGroupDeletion", select_overload<bool(int, bool)>(&TimelineModel::requestGroupDeletion))(parameter_names("clipId", "logUndo"))
        .method("requestItemResize", select_overload<int(int, int, bool, bool, int, bool)>(&TimelineModel::requestItemResize))(
            parameter_names("itemId", "size", "right", "logUndo", "snapDistance", "allowSingleResize"))
        .method("requestClipsGroup", select_overload<int(const std::unordered_set<int> &, bool, GroupType)>(&TimelineModel::requestClipsGroup))(
            parameter_names("itemIds", "logUndo", "type"))
        .method("requestClipUngroup", select_overload<bool(int, bool)>(&TimelineModel::requestClipUngroup))(parameter_names("itemId", "logUndo"))
        .method("requestClipsUngroup", &TimelineModel::requestClipsUngroup)(parameter_names("itemIds", "logUndo"))
        .method("requestTrackInsertion", select_overload<bool(int, int &, const QString &, bool)>(&TimelineModel::requestTrackInsertion))(
            parameter_names("pos", "id", "trackName", "audioTrack"))
        .method("requestTrackDeletion", select_overload<bool(int)>(&TimelineModel::requestTrackDeletion))(parameter_names("trackId"))
        .method("requestClearSelection", select_overload<bool(bool)>(&TimelineModel::requestClearSelection))(parameter_names("onDeletion"))
        .method("requestAddToSelection", &TimelineModel::requestAddToSelection)(parameter_names("itemId", "clear"))
        .method("requestRemoveFromSelection", &TimelineModel::requestRemoveFromSelection)(parameter_names("itemId"))
        .method("requestSetSelection", select_overload<bool(const std::unordered_set<int> &)>(&TimelineModel::requestSetSelection))(parameter_names("itemIds"))
        .method("requestFakeClipMove", select_overload<bool(int, int, int, bool, bool, bool)>(&TimelineModel::requestFakeClipMove))(
            parameter_names("clipId", "trackId", "position", "updateView", "logUndo", "invalidateTimeline"))
        .method("requestFakeGroupMove", select_overload<bool(int, int, int, int, bool, bool)>(&TimelineModel::requestFakeGroupMove))(
            parameter_names("clipId", "groupId", "delta_track", "delta_pos", "updateView", "logUndo"))
        .method("suggestClipMove", &TimelineModel::suggestClipMove)(parameter_names("clipId", "trackId", "position", "cursorPosition", "snapDistance", "moveMirrorTracks"))
        .method("suggestCompositionMove",
                &TimelineModel::suggestCompositionMove)(parameter_names("compoId", "trackId", "position", "cursorPosition", "snapDistance"))
        // .method("addSnap", &TimelineModel::addSnap)(parameter_names("pos"))
        // .method("removeSnap", &TimelineModel::addSnap)(parameter_names("pos"))
        // .method("requestCompositionInsertion", select_overload<bool(const QString &, int, int, int, std::unique_ptr<Mlt::Properties>, int &, bool)>(
        //                                            &TimelineModel::requestCompositionInsertion))(
        //     parameter_names("transitionId", "trackId", "position", "length", "transProps", "id", "logUndo"))
        .method("requestClipTimeWarp", select_overload<bool(int, double,bool,bool)>(&TimelineModel::requestClipTimeWarp))(parameter_names("clipId", "speed","pitchCompensate","changeDuration"));
}
#else
#define TRACE_CONSTR(...)
#define TRACE_STATIC(...)
#define TRACE_RES(...)
#define TRACE(...)
#endif

int TimelineModel::next_id = 0;
int TimelineModel::seekDuration = 30000;

TimelineModel::TimelineModel(Mlt::Profile *profile, std::weak_ptr<DocUndoStack> undo_stack)
    : QAbstractItemModel_shared_from_this()
    , m_blockRefresh(false)
    , m_tractor(new Mlt::Tractor(*profile))
    , m_masterStack(nullptr)
    , m_snaps(new SnapModel())
    , m_undoStack(std::move(undo_stack))
    , m_profile(profile)
    , m_blackClip(new Mlt::Producer(*profile, "color:black"))
    , m_lock(QReadWriteLock::Recursive)
    , m_timelineEffectsEnabled(true)
    , m_id(getNextId())
    , m_overlayTrackCount(-1)
    , m_videoTarget(-1)
    , m_editMode(TimelineMode::NormalEdit)
    , m_closing(false)
{
    // Create black background track
    m_blackClip->set("id", "black_track");
    m_blackClip->set("mlt_type", "producer");
    m_blackClip->set("aspect_ratio", 1);
    m_blackClip->set("length", INT_MAX);
    m_blackClip->set("mlt_image_format", "rgb24a");
    m_blackClip->set("set.test_audio", 0);
    m_blackClip->set_in_and_out(0, TimelineModel::seekDuration);
    m_tractor->insert_track(*m_blackClip, 0);

    TRACE_CONSTR(this);
}

void TimelineModel::prepareClose()
{
    requestClearSelection(true);
    QWriteLocker locker(&m_lock);
    // Unlock all tracks to allow deleting clip from tracks
    m_closing = true;
    auto it = m_allTracks.begin();
    while (it != m_allTracks.end()) {
        (*it)->unlock();
        ++it;
    }
    m_subtitleModel.reset();
    //m_subtitleModel->removeAllSubtitles();
}

TimelineModel::~TimelineModel()
{
    std::vector<int> all_ids;
    for (auto tracks : m_iteratorTable) {
        all_ids.push_back(tracks.first);
    }
    for (auto tracks : all_ids) {
        deregisterTrack_lambda(tracks)();
    }
    for (const auto &clip : m_allClips) {
        clip.second->deregisterClipToBin();
    }
}

int TimelineModel::getTracksCount() const
{
    READ_LOCK();
    int count = m_tractor->count();
    if (m_overlayTrackCount > -1) {
        count -= m_overlayTrackCount;
    }
    Q_ASSERT(count >= 0);
    // don't count the black background track
    Q_ASSERT(count - 1 == static_cast<int>(m_allTracks.size()));
    return count - 1;
}

QPair<int, int> TimelineModel::getAVtracksCount() const
{
    QPair <int, int> tracks{0, 0};
    auto it = m_allTracks.cbegin();
    while (it != m_allTracks.cend()) {
        if ((*it)->isAudioTrack()) {
            tracks.second++;
        } else {
            tracks.first++;
        }
        ++it;
    }
    if (m_overlayTrackCount > -1) {
        tracks.first -= m_overlayTrackCount;
    }
    return tracks;
}

QList<int> TimelineModel::getTracksIds(bool audio) const
{
    QList <int> trackIds;
    auto it = m_allTracks.cbegin();
    while (it != m_allTracks.cend()) {
        if ((*it)->isAudioTrack() == audio) {
            trackIds.insert(-1, (*it)->getId());
        }
        ++it;
    }
    return trackIds;
}

int TimelineModel::getTrackIndexFromPosition(int pos) const
{
    Q_ASSERT(pos >= 0 && pos < int(m_allTracks.size()));
    READ_LOCK();
    auto it = m_allTracks.cbegin();
    while (pos > 0) {
        it++;
        pos--;
    }
    return (*it)->getId();
}

int TimelineModel::getClipsCount() const
{
    READ_LOCK();
    int size = int(m_allClips.size());
    return size;
}

int TimelineModel::getCompositionsCount() const
{
    READ_LOCK();
    int size = int(m_allCompositions.size());
    return size;
}

int TimelineModel::getClipTrackId(int clipId) const
{
    READ_LOCK();
    Q_ASSERT(m_allClips.count(clipId) > 0);
    const auto clip = m_allClips.at(clipId);
    return clip->getCurrentTrackId();
}

int TimelineModel::getCompositionTrackId(int compoId) const
{
    Q_ASSERT(m_allCompositions.count(compoId) > 0);
    const auto trans = m_allCompositions.at(compoId);
    return trans->getCurrentTrackId();
}

int TimelineModel::getItemTrackId(int itemId) const
{
    READ_LOCK();
    Q_ASSERT(isItem(itemId));
    if (isClip(itemId)) {
        return getClipTrackId(itemId);
    }
    if (isComposition(itemId)) {
        return getCompositionTrackId(itemId);
    }
    return -1;
}

int TimelineModel::getClipPosition(int clipId) const
{
    READ_LOCK();
    Q_ASSERT(m_allClips.count(clipId) > 0);
    const auto clip = m_allClips.at(clipId);
    int pos = clip->getPosition();
    return pos;
}

double TimelineModel::getClipSpeed(int clipId) const
{
    READ_LOCK();
    Q_ASSERT(m_allClips.count(clipId) > 0);
    return m_allClips.at(clipId)->getSpeed();
}

int TimelineModel::getClipSplitPartner(int clipId) const
{
    READ_LOCK();
    Q_ASSERT(m_allClips.count(clipId) > 0);
    return m_groups->getSplitPartner(clipId);
}

int TimelineModel::getClipIn(int clipId) const
{
    READ_LOCK();
    Q_ASSERT(m_allClips.count(clipId) > 0);
    const auto clip = m_allClips.at(clipId);
    return clip->getIn();
}

PlaylistState::ClipState TimelineModel::getClipState(int clipId) const
{
    READ_LOCK();
    Q_ASSERT(m_allClips.count(clipId) > 0);
    const auto clip = m_allClips.at(clipId);
    return clip->clipState();
}

const QString TimelineModel::getClipBinId(int clipId) const
{
    READ_LOCK();
    Q_ASSERT(m_allClips.count(clipId) > 0);
    const auto clip = m_allClips.at(clipId);
    QString id = clip->binId();
    return id;
}

int TimelineModel::getClipPlaytime(int clipId) const
{
    READ_LOCK();
    Q_ASSERT(isClip(clipId));
    const auto clip = m_allClips.at(clipId);
    int playtime = clip->getPlaytime();
    return playtime;
}

QSize TimelineModel::getClipFrameSize(int clipId) const
{
    READ_LOCK();
    Q_ASSERT(isClip(clipId));
    const auto clip = m_allClips.at(clipId);
    return clip->getFrameSize();
}

int TimelineModel::getTrackClipsCount(int trackId) const
{
    READ_LOCK();
    Q_ASSERT(isTrack(trackId));
    int count = getTrackById_const(trackId)->getClipsCount();
    return count;
}

int TimelineModel::getClipByStartPosition(int trackId, int position) const
{
    READ_LOCK();
    Q_ASSERT(isTrack(trackId));
    return getTrackById_const(trackId)->getClipByStartPosition(position);
}

int TimelineModel::getClipByPosition(int trackId, int position) const
{
    READ_LOCK();
    Q_ASSERT(isTrack(trackId));
    return getTrackById_const(trackId)->getClipByPosition(position);
}

int TimelineModel::getCompositionByPosition(int trackId, int position) const
{
    READ_LOCK();
    Q_ASSERT(isTrack(trackId));
    return getTrackById_const(trackId)->getCompositionByPosition(position);
}

int TimelineModel::getSubtitleByStartPosition(int position) const
{
    READ_LOCK();
    GenTime startTime(position, pCore->getCurrentFps());
    auto findResult = std::find_if(std::begin(m_allSubtitles), std::end(m_allSubtitles), [&](const std::pair<int, GenTime> &pair) {
        return pair.second == startTime;
    });
    if (findResult != std::end(m_allSubtitles)) {
        return findResult->first;
    }
    return -1;
}

int TimelineModel::getSubtitleByPosition(int position) const
{
    READ_LOCK();
    GenTime startTime(position, pCore->getCurrentFps());
    if (m_subtitleModel) {
        std::unordered_set<int> sids = m_subtitleModel->getItemsInRange(position, position);
        if (!sids.empty()) {
            return *sids.begin();
        }
    }
    return -1;
}

int TimelineModel::getTrackPosition(int trackId) const
{
    READ_LOCK();
    Q_ASSERT(isTrack(trackId));
    auto it = m_allTracks.cbegin();
    int pos = int(std::distance(it, static_cast<decltype(it)>(m_iteratorTable.at(trackId))));
    return pos;
}

int TimelineModel::getTrackMltIndex(int trackId) const
{
    READ_LOCK();
    // Because of the black track that we insert in first position, the mlt index is the position + 1
    return getTrackPosition(trackId) + 1;
}

int TimelineModel::getTrackSortValue(int trackId, int separated) const
{
    if (separated == 1) {
        // This will be A2, A1, V1, V2
        return getTrackPosition(trackId) + 1;
    }
    if (separated == 2) {
        // This will be A1, A2, V1, V2
        // Count audio/video tracks
        auto it = m_allTracks.cbegin();
        int aCount = 0;
        int vCount = 0;
        int refPos = 0;
        bool isVideo = true;
        while (it != m_allTracks.cend()) {
            if ((*it)->isAudioTrack()) {
                if ((*it)->getId() == trackId) {
                    refPos = aCount;
                    isVideo = false;
                }
                aCount++;
            } else {
                // video track
                if ((*it)->getId() == trackId) {
                    refPos = vCount;
                }
                vCount++;
            }
            ++it;
        }
        return isVideo ? aCount + refPos + 1 : aCount - refPos;
    }
    // This will be A1, V1, A2, V2
    auto it = m_allTracks.cend();
    int aCount = 0;
    int vCount = 0;
    bool isAudio = false;
    int trackPos = 0;
    while (it != m_allTracks.begin()) {
        --it;
        bool audioTrack = (*it)->isAudioTrack();
        if (audioTrack) {
            aCount++;
        } else {
            vCount++;
        }
        if (trackId == (*it)->getId()) {
            isAudio = audioTrack;
            trackPos = audioTrack ? aCount : vCount;
        }
    }
    if (isAudio) {
        if (aCount > vCount) {
            if (trackPos - 1 > aCount - vCount) {
                // We have more audio tracks than video tracks
                return (aCount - vCount + 1) + 2 * (trackPos - (aCount - vCount +1));
            }
            return trackPos;
        }
        return 2 * trackPos;
    }
    return 2 * (vCount + 1 - trackPos) + 1;
}

QList<int> TimelineModel::getLowerTracksId(int trackId, TrackType type) const
{
    READ_LOCK();
    Q_ASSERT(isTrack(trackId));
    QList<int> results;
    auto it = m_iteratorTable.at(trackId);
    while (it != m_allTracks.cbegin()) {
        --it;
        if (type == TrackType::AnyTrack) {
            results << (*it)->getId();
            continue;
        }
        bool audioTrack = (*it)->isAudioTrack();
        if (type == TrackType::AudioTrack && audioTrack) {
            results << (*it)->getId();
        } else if (type == TrackType::VideoTrack && !audioTrack) {
            results << (*it)->getId();
        }
    }
    return results;
}

int TimelineModel::getPreviousVideoTrackIndex(int trackId) const
{
    READ_LOCK();
    Q_ASSERT(isTrack(trackId));
    auto it = m_iteratorTable.at(trackId);
    while (it != m_allTracks.cbegin()) {
        --it;
        if (!(*it)->isAudioTrack()) {
            return (*it)->getId();
        }
    }
    return 0;
}

int TimelineModel::getPreviousVideoTrackPos(int trackId) const
{
    READ_LOCK();
    Q_ASSERT(isTrack(trackId));
    auto it = m_iteratorTable.at(trackId);
    while (it != m_allTracks.cbegin()) {
        --it;
        if (!(*it)->isAudioTrack()) {
            return getTrackMltIndex((*it)->getId());
        }
    }
    return 0;
}

int TimelineModel::getMirrorVideoTrackId(int trackId) const
{
    READ_LOCK();
    Q_ASSERT(isTrack(trackId));
    auto it = m_iteratorTable.at(trackId);
    if (!(*it)->isAudioTrack()) {
        // we expected an audio track...
        return -1;
    }
    int count = 0;
    while (it != m_allTracks.cend()) {
        if ((*it)->isAudioTrack()) {
            count++;
        } else {
            count--;
            if (count == 0) {
                return (*it)->getId();
            }
        }
        ++it;
    }
    return -1;
}

int TimelineModel::getMirrorTrackId(int trackId) const
{
    if (isAudioTrack(trackId)) {
        return getMirrorVideoTrackId(trackId);
    }
    return getMirrorAudioTrackId(trackId);
}

int TimelineModel::getMirrorAudioTrackId(int trackId) const
{
    READ_LOCK();
    Q_ASSERT(isTrack(trackId));
    auto it = m_iteratorTable.at(trackId);
    if ((*it)->isAudioTrack()) {
        // we expected a video track...
        qWarning() << "requesting mirror audio track for audio track";
        return -1;
    }
    int count = 0;
    while (it != m_allTracks.cbegin()) {
        if (!(*it)->isAudioTrack()) {
            count++;
        } else {
            count--;
            if (count == 0) {
                return (*it)->getId();
            }
        }
        --it;
    }
    if ((*it)->isAudioTrack() && count == 1) {
        return (*it)->getId();
    }
    return -1;
}

void TimelineModel::setEditMode(TimelineMode::EditMode mode)
{
    m_editMode = mode;
}

TimelineMode::EditMode TimelineModel::editMode() const
{
    return m_editMode;
}

bool TimelineModel::normalEdit() const
{
    return m_editMode == TimelineMode::NormalEdit;
}

bool TimelineModel::requestFakeClipMove(int clipId, int trackId, int position, bool updateView, bool invalidateTimeline, Fun &undo, Fun &redo)
{
    Q_UNUSED(updateView);
    Q_UNUSED(invalidateTimeline);
    Q_UNUSED(undo);
    Q_UNUSED(redo);
    Q_ASSERT(isClip(clipId));
    m_allClips[clipId]->setFakePosition(position);
    bool trackChanged = false;
    if (trackId > -1) {
        if (trackId != m_allClips[clipId]->getFakeTrackId()) {
            if (getTrackById_const(trackId)->trackType() == m_allClips[clipId]->clipState()) {
                m_allClips[clipId]->setFakeTrackId(trackId);
                trackChanged = true;
            }
        }
    }
    QModelIndex modelIndex = makeClipIndexFromID(clipId);
    if (modelIndex.isValid()) {
        QVector<int> roles{FakePositionRole};
        if (trackChanged) {
            roles << FakeTrackIdRole;
        }
        notifyChange(modelIndex, modelIndex, roles);
        return true;
    }
    return false;
}

bool TimelineModel::requestClipMove(int clipId, int trackId, int position, bool moveMirrorTracks, bool updateView, bool invalidateTimeline, bool finalMove, Fun &undo, Fun &redo, bool revertMove, bool groupMove, QMap <int, int> moving_clips, std::pair<MixInfo,MixInfo>mixData)
{
    Q_UNUSED(moveMirrorTracks)
    if (trackId == -1) {
        return false;
    }
    Q_ASSERT(isClip(clipId));
    if (m_allClips[clipId]->clipState() == PlaylistState::Disabled) {
        if (getTrackById_const(trackId)->trackType() == PlaylistState::AudioOnly && !m_allClips[clipId]->canBeAudio()) {
            return false;
        }
        if (getTrackById_const(trackId)->trackType() == PlaylistState::VideoOnly && !m_allClips[clipId]->canBeVideo()) {
            return false;
        }
    } else if (getTrackById_const(trackId)->trackType() != m_allClips[clipId]->clipState()) {
        // Move not allowed (audio / video mismatch)
        return false;
    }
    std::function<bool(void)> local_undo = []() { return true; };
    std::function<bool(void)> local_redo = []() { return true; };
    bool ok = true;
    int old_trackId = getClipTrackId(clipId);
    int previous_track = moving_clips.value(clipId, -1);
    if (old_trackId == -1) {
        //old_trackId = previous_track;
    }
    bool notifyViewOnly = false;
    Fun update_model = []() { return true; };
    if (old_trackId == trackId) {
        // Move on same track, simply inform the view
        updateView = false;
        notifyViewOnly = true;
        update_model = [clipId, this, trackId, invalidateTimeline]() {
            QModelIndex modelIndex = makeClipIndexFromID(clipId);
            notifyChange(modelIndex, modelIndex, StartRole);
            if (invalidateTimeline && !getTrackById_const(trackId)->isAudioTrack()) {
                int in = getClipPosition(clipId);
                emit invalidateZone(in, in + getClipPlaytime(clipId));
            }
            return true;
        };
    }
    Fun sync_mix = []() { return true; };

    Fun simple_move_mix = []() { return true; };
    Fun simple_restore_mix = []() { return true; };
    QList<int> allowedClipMixes;
    if (!groupMove && old_trackId > -1) {
        mixData = getTrackById_const(old_trackId)->getMixInfo(clipId);
    }
    if (old_trackId == trackId && !finalMove && !revertMove) {
        if (mixData.first.firstClipId > -1 && !moving_clips.contains(mixData.first.firstClipId)) {
            // Mix at clip start, don't allow moving left
            if (position < getClipPosition(clipId)) {
                qDebug()<<"==== ABORTING GROUP MOVE ON START MIX";
                return false;
            }
        }
        if (mixData.second.firstClipId > -1 && !moving_clips.contains(mixData.second.secondClipId)) {
            // Mix at clip end, don't allow moving right
            if (position > getClipPosition(clipId)) {
                qDebug()<<"==== ABORTING GROUP MOVE ON END MIX";
                return false;
            }
        }
    }
    bool hadMix = mixData.first.firstClipId > -1 || mixData.second.secondClipId > -1;
    if (old_trackId == -1 && isTrack(previous_track) && hadMix && previous_track != trackId) {
        // Clip is moved to another track

        bool mixGroupMove = false;
        if (mixData.first.firstClipId > 0) {
            allowedClipMixes << mixData.first.firstClipId;
            if (moving_clips.contains(mixData.first.firstClipId)) {
                allowedClipMixes << mixData.first.firstClipId;
            } else if (finalMove) {
                position += (mixData.first.firstClipInOut.second - mixData.first.secondClipInOut.first - mixData.first.mixOffset);
                removeMixWithUndo(clipId, local_undo, local_redo);
            }
        }
        if (mixData.second.firstClipId > 0) {
            allowedClipMixes << mixData.second.secondClipId;
            if (moving_clips.contains(mixData.second.secondClipId)) {
                allowedClipMixes << mixData.second.secondClipId;
            } else if (finalMove) {
                removeMixWithUndo(mixData.second.secondClipId, local_undo, local_redo);
            }
        }
        if (m_groups->isInGroup(clipId) && mixData.first.firstClipId > 0) {
            int parentGroup = m_groups->getRootId(clipId);
            if (parentGroup > -1) {
                std::unordered_set<int> sub = m_groups->getLeaves(parentGroup);
                if (sub.count(mixData.first.firstClipId) > 0 && sub.count(mixData.first.secondClipId) > 0) {
                    mixGroupMove = true;
                }
            }
        }
        if (mixGroupMove) {
            // We are moving a group on another track, delete and re-add
            // Get mix properties
            std::pair<QString,QVector<QPair<QString, QVariant>>> mixParams = getTrackById_const(previous_track)->getMixParams(mixData.first.secondClipId);
            simple_move_mix = [this, previous_track, trackId, finalMove, mixData, mixParams]() {
                // Insert mix on new track
                bool result = getTrackById_const(trackId)->createMix(mixData.first, mixParams, finalMove);
                // Remove mix on old track
                getTrackById_const(previous_track)->removeMix(mixData.first);
                return result;
            };
            simple_restore_mix = [this, previous_track, trackId, finalMove, mixData, mixParams]() {
                bool result = getTrackById_const(previous_track)->createMix(mixData.first, mixParams, finalMove);
                // Remove mix on old track
                getTrackById_const(trackId)->removeMix(mixData.first);

                return result;
            };
        }
    } else if (finalMove && !groupMove && isTrack(old_trackId) && hadMix) {
        // Clip has a mix

        if (mixData.first.firstClipId > -1) {
            if (old_trackId == trackId) {
                int mixCut = m_allClips[clipId]->getMixCutPosition();
                // We are moving a clip on same track
                if (position > mixData.first.secondClipInOut.first - mixCut) {
                    position += m_allClips[clipId]->getMixDuration() - mixCut;
                    removeMixWithUndo(clipId, local_undo, local_redo);
                }
            } else {
                // Clip moved to another track, delete mix
                position += (m_allClips[clipId]->getMixDuration() - m_allClips[clipId]->getMixCutPosition());
                removeMixWithUndo(clipId, local_undo, local_redo);
            }
        }
        if (mixData.second.firstClipId > -1) {
            // We have a mix at clip end

            sync_mix = [this, old_trackId, finalMove]() {
                getTrackById_const(old_trackId)->syncronizeMixes(finalMove);
                return true;
            };
            if (old_trackId == trackId) {
                int mixEnd = m_allClips[mixData.second.secondClipId]->getPosition() + m_allClips[mixData.second.secondClipId]->getMixDuration();
                if (finalMove && mixEnd > position + m_allClips[clipId]->getPlaytime()) {
                    // Moved outside mix zone
                    removeMixWithUndo(mixData.second.secondClipId, local_undo, local_redo);

                }
            } else {
                // Clip moved to another track, delete mix
                // Mix will be deleted by syncronizeMixes operation, only
                // re-add it on undo
                removeMixWithUndo(mixData.second.secondClipId, local_undo, local_redo);
            }
        }
    } else if (finalMove && groupMove && isTrack(old_trackId) && hadMix && old_trackId == trackId) {

        if (mixData.first.firstClipId > -1) {
            // Mix on clip start, check if mix is still in range
            if (!moving_clips.contains(mixData.first.firstClipId)) {
                int mixCut = m_allClips[clipId]->getMixCutPosition();
                // We are moving a clip on same track
                if (position > mixData.first.secondClipInOut.first - mixCut) {
                    // Mix will be deleted, recreate on undo
                    position += m_allClips[mixData.first.secondClipId]->getMixDuration() - m_allClips[mixData.first.secondClipId]->getMixCutPosition();
                    removeMixWithUndo(mixData.first.secondClipId, local_undo, local_redo);
                }
            } else {
                allowedClipMixes << mixData.first.firstClipId;
            }
        }
        if (mixData.second.firstClipId > -1) {
            // Mix on clip end, check if mix is still in range
            if (!moving_clips.contains(mixData.second.secondClipId)) {
                int mixEnd = m_allClips[mixData.second.secondClipId]->getPosition() + m_allClips[mixData.second.secondClipId]->getMixDuration();
                if (mixEnd > position + m_allClips[clipId]->getPlaytime()) {
                    // Mix will be deleted, recreate on undo
                    removeMixWithUndo(mixData.second.secondClipId, local_undo, local_redo);
                }
            } else {
                allowedClipMixes << mixData.second.secondClipId;
            }
        }
    }

    if (old_trackId != -1) {
        if (notifyViewOnly) {
            PUSH_LAMBDA(update_model, local_undo);
        }
        ok = getTrackById(old_trackId)->requestClipDeletion(clipId, updateView, finalMove, local_undo, local_redo, groupMove, false, allowedClipMixes);
        if (!ok) {
            bool undone = local_undo();
            Q_ASSERT(undone);
            return false;
        }
    }
    ok = ok && getTrackById(trackId)->requestClipInsertion(clipId, position, updateView, finalMove, local_undo, local_redo, groupMove, allowedClipMixes);

    if (!ok) {
        qWarning() << "clip insertion failed";
        bool undone = local_undo();
        Q_ASSERT(undone);
        return false;
    }

    sync_mix();
    update_model();
    simple_move_mix();

    if (finalMove) {
        PUSH_LAMBDA(simple_restore_mix, undo);
        PUSH_LAMBDA(simple_move_mix, local_redo);
        //PUSH_LAMBDA(sync_mix, local_redo);
    }
    if (notifyViewOnly) {
        PUSH_LAMBDA(update_model, local_redo);
    }
    UPDATE_UNDO_REDO(local_redo, local_undo, undo, redo);
    return true;
}

bool TimelineModel::mixClip(int idToMove, int delta)
{
    int selectedTrack = -1;

    std::unordered_set<int> initialSelection = getCurrentSelection();
    if (idToMove == -1 && initialSelection.empty()) {
        pCore->displayMessage(i18n("Select a clip to apply the mix"), ErrorMessage, 500);
        return false;
    }
    std::pair<int, int> clipsToMix;
    int mixPosition = 0;
    int previousClip = -1;
    int noSpaceInClip = 0;
    if (idToMove != -1) {
        initialSelection = {idToMove};
        idToMove = -1;
    }
    for (int s : initialSelection) {
        if (!isClip(s)) {
            continue;
        }
        selectedTrack = getClipTrackId(s);
        if (selectedTrack == -1 || !isTrack(selectedTrack)) {
            continue;
        }
        mixPosition = getItemPosition(s);
        int clipDuration =  getItemPlaytime(s);    
        // Check if we have a clip before and/or after
        int nextClip = -1;
        previousClip = -1;
        // Check if clip already has a mix
        if (delta > -1 && getTrackById_const(selectedTrack)->hasStartMix(s)) {
            if (getTrackById_const(selectedTrack)->hasEndMix(s)) {
                continue;
            }
            nextClip = getTrackById_const(selectedTrack)->getClipByPosition(mixPosition + clipDuration + 1);
        } else if (delta < 1 && getTrackById_const(selectedTrack)->hasEndMix(s)) {
            previousClip = getTrackById_const(selectedTrack)->getClipByPosition(mixPosition - 1);
            if (previousClip > -1 && getTrackById_const(selectedTrack)->hasEndMix(previousClip)) {
                // Could happen if 2 clips before are mixed to full length
                previousClip = -1;
            }
        } else {
            if (delta < 1) {
                previousClip = getTrackById_const(selectedTrack)->getClipByPosition(mixPosition - 1);
            }
            if (delta > -1) {
                nextClip = getTrackById_const(selectedTrack)->getClipByPosition(mixPosition + clipDuration + 1);
            }
        }
        if (previousClip > -1 && nextClip > -1) {
            // We have a clip before and a clip after, check timeline cursor position to decide where to mix
            int cursor = pCore->getTimelinePosition();
            if (cursor < mixPosition + clipDuration / 2) {
                nextClip = -1;
            } else {
                previousClip = -1;
            }
        }
        if (nextClip == -1) {
            if (previousClip == -1) {
            // No clip to mix, abort
                continue;
            }
            // Make sure we have enough space in clip to resize
            int maxLength = m_allClips[previousClip]->getMaxDuration();
            if ((m_allClips[s]->getMaxDuration() > -1 && m_allClips[s]->getIn() < 2) || (maxLength > -1 && m_allClips[previousClip]->getOut() + 2 >= maxLength)) {
                noSpaceInClip = 1;
                continue;
            }
            // Mix at start of selected clip
            clipsToMix.first = previousClip;
            clipsToMix.second = s;
            idToMove = s;
            break;
        } else {
            // Mix at end of selected clip
            // Make sure we have enough space in clip to resize
            int maxLength = m_allClips[s]->getMaxDuration();
            if ((m_allClips[nextClip]->getMaxDuration() > -1 && m_allClips[nextClip]->getIn() < 2) || (maxLength > -1 && m_allClips[s]->getOut() + 2 >= maxLength)) {
                noSpaceInClip = 2;
                continue;
            }
            mixPosition += clipDuration;
            clipsToMix.first = s;
            clipsToMix.second = nextClip;
            idToMove = s;
            break;
        }
    }
    if (noSpaceInClip > 0) {
        pCore->displayMessage(i18n("Not enough frames at clip %1 to apply the mix", noSpaceInClip == 1 ? i18n("start") : i18n("end")), ErrorMessage, 500);
        return false;
    }
    if (idToMove == -1 || !isClip(idToMove)) {
        pCore->displayMessage(i18n("Select a clip to apply the mix"), ErrorMessage, 500);
        return false;
    }

    std::function<bool(void)> undo = []() { return true; };
    std::function<bool(void)> redo = []() { return true; };
    bool result = requestClipMix(clipsToMix, selectedTrack, mixPosition, true, true, true, undo,
 redo, false);
    if (result) {
        // Check if this is an AV split group
        if (m_groups->isInGroup(idToMove)) {
            int parentGroup = m_groups->getRootId(idToMove);
            if (parentGroup > -1 && m_groups->getType(parentGroup) == GroupType::AVSplit) {
                std::unordered_set<int> sub = m_groups->getLeaves(parentGroup);
                // Perform mix on split clip
                for (int current_id : sub) {
                    if (idToMove == current_id) {
                        continue;
                    }
                    int splitTrack = m_allClips[current_id]->getCurrentTrackId();
                    int splitId;
                    if (previousClip == -1) {
                        splitId = getTrackById_const(splitTrack)->getClipByPosition(mixPosition + 1);
                        clipsToMix.first = current_id;
                        clipsToMix.second = splitId;
                    } else {
                        splitId = getTrackById_const(splitTrack)->getClipByPosition(mixPosition - 1);
                        clipsToMix.first = splitId;
                        clipsToMix.second = current_id;
                    }
                    if (splitId > -1 && clipsToMix.first != clipsToMix.second) {
                        result = requestClipMix(clipsToMix, splitTrack, mixPosition, true, true, true, undo, redo, false);
                    }
                }
            }
        }
        pCore->pushUndo(undo, redo, i18n("Create mix"));
        // Reselect clips
        if (!initialSelection.empty()) {
            requestSetSelection(initialSelection);
        }
        return result;
    } else {
        qWarning() << "mix failed";
        undo();
        if (!initialSelection.empty()) {
            requestSetSelection(initialSelection);
        }
        return false;
    }
}

bool TimelineModel::requestClipMix(std::pair<int, int> clipIds, int trackId, int position, bool updateView, bool invalidateTimeline, bool finalMove, Fun &undo, Fun &redo, bool groupMove)
{
    if (trackId == -1) {
        return false;
    }
    Q_ASSERT(isClip(clipIds.first));
    std::function<bool(void)> local_undo = []() { return true; };
    std::function<bool(void)> local_redo = []() { return true; };
    bool ok = true;
    bool notifyViewOnly = false;
    Fun update_model = []() { return true; };
    // Move on same track, simply inform the view
    updateView = false;
    notifyViewOnly = true;
    int mixDuration = pCore->getDurationFromString(KdenliveSettings::mix_duration());
    update_model = [clipIds, this, trackId, position, invalidateTimeline, mixDuration]() {
        QModelIndex modelIndex = makeClipIndexFromID(clipIds.second);
        notifyChange(modelIndex, modelIndex, {StartRole,DurationRole});
        QModelIndex modelIndex2 = makeClipIndexFromID(clipIds.first);
        notifyChange(modelIndex2, modelIndex2, DurationRole);
        if (invalidateTimeline && !getTrackById_const(trackId)->isAudioTrack()) {
            emit invalidateZone(position - mixDuration / 2, position + mixDuration);
        }
        return true;
    };
    if (notifyViewOnly) {
        PUSH_LAMBDA(update_model, local_undo);
    }
    ok = getTrackById(trackId)->requestClipMix(clipIds, mixDuration, updateView, finalMove, local_undo, local_redo, groupMove);
    if (!ok) {
        qWarning() << "mix failed, reverting";
        bool undone = local_undo();
        Q_ASSERT(undone);
        return false;
    }
    update_model();
    if (notifyViewOnly) {
        PUSH_LAMBDA(update_model, local_redo);
    }
    UPDATE_UNDO_REDO(local_redo, local_undo, undo, redo);
    return ok;

}

bool TimelineModel::requestFakeClipMove(int clipId, int trackId, int position, bool updateView, bool logUndo, bool invalidateTimeline)
{
    QWriteLocker locker(&m_lock);
    TRACE(clipId, trackId, position, updateView, logUndo, invalidateTimeline)
    Q_ASSERT(m_allClips.count(clipId) > 0);
    if (m_groups->isInGroup(clipId)) {
        // element is in a group.
        int groupId = m_groups->getRootId(clipId);
        int current_trackId = getClipTrackId(clipId);
        int track_pos1 = getTrackPosition(trackId);
        int track_pos2 = getTrackPosition(current_trackId);
        int delta_track = track_pos1 - track_pos2;
        int delta_pos = position - m_allClips[clipId]->getPosition();
        bool res = requestFakeGroupMove(clipId, groupId, delta_track, delta_pos, updateView, logUndo);
        TRACE_RES(res);
        return res;
    }
    std::function<bool(void)> undo = []() { return true; };
    std::function<bool(void)> redo = []() { return true; };
    bool res = requestFakeClipMove(clipId, trackId, position, updateView, invalidateTimeline, undo, redo);
    if (res && logUndo) {
        PUSH_UNDO(undo, redo, i18n("Move clip"));
    }
    TRACE_RES(res);
    return res;
}

bool TimelineModel::requestClipMove(int clipId, int trackId, int position, bool moveMirrorTracks, bool updateView, bool logUndo, bool invalidateTimeline, bool revertMove)
{
    QWriteLocker locker(&m_lock);
    TRACE(clipId, trackId, position, updateView, logUndo, invalidateTimeline);
    Q_ASSERT(m_allClips.count(clipId) > 0);
    if (m_allClips[clipId]->getPosition() == position && getClipTrackId(clipId) == trackId) {
        TRACE_RES(true);
        return true;
    }
    if (m_groups->isInGroup(clipId)) {
        // element is in a group.
        int groupId = m_groups->getRootId(clipId);
        int current_trackId = getClipTrackId(clipId);
        int track_pos1 = getTrackPosition(trackId);
        int track_pos2 = getTrackPosition(current_trackId);
        int delta_track = track_pos1 - track_pos2;
        int delta_pos = position - m_allClips[clipId]->getPosition();
        return requestGroupMove(clipId, groupId, delta_track, delta_pos, moveMirrorTracks, updateView, logUndo, revertMove);
    }
    std::function<bool(void)> undo = []() { return true; };
    std::function<bool(void)> redo = []() { return true; };
    bool res = requestClipMove(clipId, trackId, position, moveMirrorTracks, updateView, invalidateTimeline, logUndo, undo, redo, revertMove);
    if (res && logUndo) {
        PUSH_UNDO(undo, redo, i18n("Move clip"));
    }
    TRACE_RES(res);
    return res;
}

bool TimelineModel::cutSubtitle(int position, Fun &undo, Fun &redo)
{
    if (m_subtitleModel) {
        return m_subtitleModel->cutSubtitle(position, undo, redo);
    }
    return false;
}

bool TimelineModel::requestSubtitleMove(int clipId, int position, bool updateView, bool logUndo, bool invalidateTimeline)
{
    QWriteLocker locker(&m_lock);
    Q_ASSERT(m_allSubtitles.count(clipId) > 0);
    GenTime oldPos = m_allSubtitles.at(clipId);
    GenTime newPos(position, pCore->getCurrentFps());
    if (oldPos == newPos) {
        return true;
    }
    if (m_groups->isInGroup(clipId)) {
        // element is in a group.
        int groupId = m_groups->getRootId(clipId);
        int delta_pos = position - oldPos.frames(pCore->getCurrentFps());
        return requestGroupMove(clipId, groupId, 0, delta_pos, false, updateView, logUndo);
    }
    std::function<bool(void)> undo = []() { return true; };
    std::function<bool(void)> redo = []() { return true; };
    bool res = requestSubtitleMove(clipId, position, updateView, logUndo, logUndo, invalidateTimeline, undo, redo);
    if (res && logUndo) {
        PUSH_UNDO(undo, redo, i18n("Move subtitle"));
    }
    return res;
}

bool TimelineModel::requestSubtitleMove(int clipId, int position, bool updateView, bool first, bool last, bool invalidateTimeline, Fun &undo, Fun &redo)
{
    Q_UNUSED(invalidateTimeline)
    QWriteLocker locker(&m_lock);
    GenTime oldPos = m_allSubtitles.at(clipId);
    GenTime newPos(position, pCore->getCurrentFps());
    Fun local_redo = [this, clipId, newPos, last, updateView]() {
        return m_subtitleModel->moveSubtitle(clipId, newPos, last, updateView);
    };
    Fun local_undo = [this, oldPos, clipId, first, updateView]() {
        return m_subtitleModel->moveSubtitle(clipId, oldPos, first, updateView);
    };
    bool res = local_redo();
    if (res) {
        UPDATE_UNDO_REDO(local_redo, local_undo, undo, redo);
    } else {
        local_undo();
    }
    return res;
}

std::shared_ptr<SubtitleModel> TimelineModel::getSubtitleModel()
{
    return m_subtitleModel;
}

bool TimelineModel::requestClipMoveAttempt(int clipId, int trackId, int position)
{
    QWriteLocker locker(&m_lock);
    Q_ASSERT(m_allClips.count(clipId) > 0);
    if (m_allClips[clipId]->getPosition() == position && getClipTrackId(clipId) == trackId) {
        return true;
    }
    std::function<bool(void)> undo = []() { return true; };
    std::function<bool(void)> redo = []() { return true; };
    bool res = true;
    if (m_groups->isInGroup(clipId)) {
        // element is in a group.
        int groupId = m_groups->getRootId(clipId);
        int current_trackId = getClipTrackId(clipId);
        int track_pos1 = getTrackPosition(trackId);
        int track_pos2 = getTrackPosition(current_trackId);
        int delta_track = track_pos1 - track_pos2;
        int delta_pos = position - m_allClips[clipId]->getPosition();
        res = requestGroupMove(clipId, groupId, delta_track, delta_pos, false, false, undo, redo, false, false);
    } else {
        res = requestClipMove(clipId, trackId, position, true, false, false, false, undo, redo);
    }
    if (res) {
        undo();
    }
    return res;
}

QVariantList TimelineModel::suggestItemMove(int itemId, int trackId, int position, int cursorPosition, int snapDistance)
{
    if (isClip(itemId)) {
        return suggestClipMove(itemId, trackId, position, cursorPosition, snapDistance);
    }
    if (isComposition(itemId)) {
        return suggestCompositionMove(itemId, trackId, position, cursorPosition, snapDistance);
    }
    if (isSubTitle(itemId)) {
        return {suggestSubtitleMove(itemId, position, cursorPosition, snapDistance), -1};
    }
    return QVariantList();
}

int TimelineModel::adjustFrame(int frame, int trackId)
{
    if (m_editMode == TimelineMode::InsertEdit && isTrack(trackId)) {
        frame = qMin(frame, getTrackById_const(trackId)->trackDuration());
    }
    return frame;
}


int TimelineModel::suggestSubtitleMove(int subId, int position, int cursorPosition, int snapDistance)
{
    QWriteLocker locker(&m_lock);
    Q_ASSERT(isSubTitle(subId));
    int currentPos = getSubtitlePosition(subId);
    int offset = 0;
    if (currentPos == position || m_subtitleModel->isLocked()) {
        return position;
    }
    int newPos = position;
    if (snapDistance > 0) {
        std::vector<int> ignored_pts;
        // For snapping, we must ignore all in/outs of the clips of the group being moved
        std::unordered_set<int> all_items = {subId};
        if (m_groups->isInGroup(subId)) {
            int groupId = m_groups->getRootId(subId);
            all_items = m_groups->getLeaves(groupId);
        }
        for (int current_clipId : all_items) {
            if (getItemTrackId(current_clipId) != -1) {
                if (isClip(current_clipId)) {
                    m_allClips[current_clipId]->allSnaps(ignored_pts, offset);
                } else if (isComposition(current_clipId)) {
                    // Composition
                    int in = getItemPosition(current_clipId) - offset;
                    ignored_pts.push_back(in);
                    ignored_pts.push_back(in + getItemPlaytime(current_clipId));
                }
            } else if (isSubTitle(current_clipId)) {
                int in = getItemPosition(current_clipId) - offset;
                ignored_pts.push_back(in);
                ignored_pts.push_back(in + getItemPlaytime(current_clipId));
            }
        }
        int snapped = getBestSnapPos(currentPos, position - currentPos, ignored_pts, cursorPosition, snapDistance);
        if (snapped >= 0) {
            newPos = snapped;
        }
    }
    //m_subtitleModel->moveSubtitle(GenTime(currentPos, pCore->getCurrentFps()), GenTime(position, pCore->getCurrentFps()));
    if (requestSubtitleMove(subId, newPos, true, false)) {
        return newPos;
    }
    return position;
}

QVariantList TimelineModel::suggestClipMove(int clipId, int trackId, int position, int cursorPosition, int snapDistance, bool moveMirrorTracks)
{
    QWriteLocker locker(&m_lock);
    TRACE(clipId, trackId, position, cursorPosition, snapDistance);
    Q_ASSERT(isClip(clipId));
    Q_ASSERT(isTrack(trackId));
    int currentPos = m_editMode == TimelineMode::NormalEdit ? getClipPosition(clipId) : m_allClips[clipId]->getFakePosition();
    int offset = m_editMode == TimelineMode::NormalEdit ? 0 : getClipPosition(clipId) - currentPos;
    int sourceTrackId = (m_editMode != TimelineMode::NormalEdit) ? m_allClips[clipId]->getFakeTrackId() : getClipTrackId(clipId);
    if (sourceTrackId > -1 && getTrackById_const(trackId)->isAudioTrack() != getTrackById_const(sourceTrackId)->isAudioTrack()) {
        // Trying move on incompatible track type, stay on same track
        trackId = sourceTrackId;
    }
    if (currentPos == position && sourceTrackId == trackId) {
        TRACE_RES(position);
        return {position, trackId};
    }
    if (m_editMode == TimelineMode::InsertEdit) {
        int maxPos = getTrackById_const(trackId)->trackDuration();
        if (m_allClips[clipId]->getCurrentTrackId() == trackId) {
            maxPos -= m_allClips[clipId]->getPlaytime();
        }
        position = qMin(position, maxPos);
    }
    bool after = position > currentPos;
    if (snapDistance > 0) {
        std::vector<int> ignored_pts;
        // For snapping, we must ignore all in/outs of the clips of the group being moved
        std::unordered_set<int> all_items = {clipId};
        if (m_groups->isInGroup(clipId)) {
            int groupId = m_groups->getRootId(clipId);
            all_items = m_groups->getLeaves(groupId);
        }
        for (int current_clipId : all_items) {
            if (getItemTrackId(current_clipId) != -1) {
                if (isClip(current_clipId)) {
                    m_allClips[current_clipId]->allSnaps(ignored_pts, offset);
                } else if (isComposition(current_clipId)) {
                    // Composition
                    int in = getItemPosition(current_clipId) - offset;
                    ignored_pts.push_back(in);
                    ignored_pts.push_back(in + getItemPlaytime(current_clipId));
                }
            } else if (isSubTitle(current_clipId)) {
                // TODO: Subtitle
                /*int in = getItemPosition(current_clipId) - offset;
                ignored_pts.push_back(in);
                ignored_pts.push_back(in + getItemPlaytime(current_clipId));*/
            }
        }
        int snapped = getBestSnapPos(currentPos, position - currentPos, ignored_pts, cursorPosition, snapDistance);
        if (snapped >= 0) {
            position = snapped;
        }
    }
    if (sourceTrackId == trackId) {
        // Same track move, check if there is a mix and limit move
        std::pair<MixInfo, MixInfo> mixData = getTrackById_const(trackId)->getMixInfo(clipId);
        if (mixData.first.firstClipId > -1) {
            // Clip has start mix
            int clipDuration = m_allClips[clipId]->getPlaytime();
            // ensure we don't move before first clip
            position = qMax(position, mixData.first.firstClipInOut.first);
            if (position + clipDuration <= mixData.first.firstClipInOut.second) {
                position = mixData.first.firstClipInOut.second - clipDuration + 2;
            }
        }
        if (mixData.second.firstClipId > -1) {
            // Clip has end mix
            int clipDuration = m_allClips[clipId]->getPlaytime();
            position = qMin(position, mixData.second.secondClipInOut.first);
            if (position + clipDuration >= mixData.second.secondClipInOut.second) {
                position = mixData.second.secondClipInOut.second - clipDuration - 2;
            }
        }
    }
    // we check if move is possible
    bool possible = (m_editMode == TimelineMode::NormalEdit) ? requestClipMove(clipId, trackId, position, moveMirrorTracks, true, false, false)
                                                           : requestFakeClipMove(clipId, trackId, position, true, false, false);

    if (possible) {
        TRACE_RES(position);
        if (m_editMode != TimelineMode::NormalEdit) {
            trackId = m_allClips[clipId]->getFakeTrackId();
        }
        return {position, trackId};
    }
    if (sourceTrackId == -1) {
        // not clear what to do here, if the current move doesn't work. We could try to find empty space, but it might end up being far away...
        TRACE_RES(currentPos);
        return {currentPos, -1};
    }
    // Find best possible move
    if (!m_groups->isInGroup(clipId)) {
        // Try same track move
        if (trackId != sourceTrackId && sourceTrackId != -1) {
            trackId = sourceTrackId;
            possible = requestClipMove(clipId, trackId, position, moveMirrorTracks, true, false, false);
            if (!possible) {
                qWarning() << "can't move clip" << clipId << "on track" << trackId << "at" << position;
            } else {
                TRACE_RES(position);
                return {position, trackId};
            }
        }

        int blank_length = getTrackById_const(trackId)->getBlankSizeNearClip(clipId, after);
        if (blank_length < INT_MAX) {
            if (after) {
                position = currentPos + blank_length;
            } else {
                position = currentPos - blank_length;
            }
        } else {
            TRACE_RES(currentPos);
            return {currentPos, sourceTrackId};
        }
        possible = requestClipMove(clipId, trackId, position, moveMirrorTracks, true, false, false);
        TRACE_RES(possible ? position : currentPos);
        if (possible) {
            return {position, trackId};
        }
        return {currentPos, sourceTrackId};
    }
    if (trackId != sourceTrackId) {
        // Try same track move
        possible = requestClipMove(clipId, sourceTrackId, position, moveMirrorTracks, true, false, false);
        if (possible) {
            return {position, sourceTrackId};
        }
        return {currentPos, sourceTrackId};
    }
    // find best pos for groups
    int groupId = m_groups->getRootId(clipId);
    std::unordered_set<int> all_items = m_groups->getLeaves(groupId);
    QMap<int, int> trackPosition;

    // First pass, sort clips by track and keep only the first / last depending on move direction
    for (int current_clipId : all_items) {
        int clipTrack = getItemTrackId(current_clipId);
        if (clipTrack == -1) {
            continue;
        }
        int in = getItemPosition(current_clipId);
        if (trackPosition.contains(clipTrack)) {
            if (after) {
                // keep only last clip position for track
                int out = in + getItemPlaytime(current_clipId);
                if (trackPosition.value(clipTrack) < out) {
                    trackPosition.insert(clipTrack, out);
                }
            } else {
                // keep only first clip position for track
                if (trackPosition.value(clipTrack) > in) {
                    trackPosition.insert(clipTrack, in);
                }
            }
        } else {
            trackPosition.insert(clipTrack, after ? in + getItemPlaytime(current_clipId) - 1 : in);
        }
    }

    // Now check space on each track
    QMapIterator<int, int> i(trackPosition);
    int blank_length = 0;
    while (i.hasNext()) {
        i.next();
        int track_space;
        if (!after) {
            // Check space before the position
            track_space = i.value() - getTrackById_const(i.key())->getBlankStart(i.value() - 1);
            if (blank_length == 0 || blank_length > track_space) {
                blank_length = track_space;
            }
        } else {
            // Check space after the position
            track_space = getTrackById(i.key())->getBlankEnd(i.value() + 1) - i.value() - 1;
            if (blank_length == 0 || blank_length > track_space) {
                blank_length = track_space;
            }
        }
    }
    if (snapDistance > 0) {
        if (blank_length > 10 * snapDistance) {
            blank_length = 0;
        }
    } else if (blank_length / m_profile->fps() > 5) {
        blank_length = 0;
    }
    if (blank_length != 0) {
        int updatedPos = currentPos + (after ? blank_length : -blank_length);
        possible = requestClipMove(clipId, trackId, updatedPos, moveMirrorTracks, true, false, false);
        if (possible) {
            TRACE_RES(updatedPos);
            return {updatedPos, trackId};
        }
    }
    TRACE_RES(currentPos);
    return {currentPos, sourceTrackId};
}

QVariantList TimelineModel::suggestCompositionMove(int compoId, int trackId, int position, int cursorPosition, int snapDistance)
{
    QWriteLocker locker(&m_lock);
    TRACE(compoId, trackId, position, cursorPosition, snapDistance);
    Q_ASSERT(isComposition(compoId));
    Q_ASSERT(isTrack(trackId));
    int currentPos = getCompositionPosition(compoId);
    int currentTrack = getCompositionTrackId(compoId);
    if (getTrackById_const(trackId)->isAudioTrack()) {
        // Trying move on incompatible track type, stay on same track
        trackId = currentTrack;
    }
    if (currentPos == position && currentTrack == trackId) {
        TRACE_RES(position);
        return {position, trackId};
    }

    if (snapDistance > 0) {
        // For snapping, we must ignore all in/outs of the clips of the group being moved
        std::vector<int> ignored_pts;
        if (m_groups->isInGroup(compoId)) {
            int groupId = m_groups->getRootId(compoId);
            auto all_items = m_groups->getLeaves(groupId);
            for (int current_compoId : all_items) {
                // TODO: fix for composition
                int in = getItemPosition(current_compoId);
                ignored_pts.push_back(in);
                ignored_pts.push_back(in + getItemPlaytime(current_compoId));
            }
        } else {
            int in = currentPos;
            int out = in + getCompositionPlaytime(compoId);
            ignored_pts.push_back(in);
            ignored_pts.push_back(out);
        }
        int snapped = getBestSnapPos(currentPos, position - currentPos, ignored_pts, cursorPosition, snapDistance);
        if (snapped >= 0) {
            position = snapped;
        }
    }
    // we check if move is possible
    bool possible = requestCompositionMove(compoId, trackId, position, true, false);
    if (possible) {
        TRACE_RES(position);
        return {position, trackId};
    }
    TRACE_RES(currentPos);
    return {currentPos, currentTrack};
}

bool TimelineModel::requestClipCreation(const QString &binClipId, int &id, PlaylistState::ClipState state, int audioStream, double speed, bool warp_pitch, Fun &undo, Fun &redo)
{
    QString bid = binClipId;
    if (binClipId.contains(QLatin1Char('/'))) {
        bid = binClipId.section(QLatin1Char('/'), 0, 0);
    }
    if (!pCore->projectItemModel()->hasClip(bid)) {
        qWarning() << "master clip not found";
        return false;
    }
    std::shared_ptr<ProjectClip> master = pCore->projectItemModel()->getClipByBinID(bid);
    if (!master->statusReady() || !master->isCompatible(state)) {
        qWarning() << "clip not ready or not compatible" << state << master->statusReady();
        return false;
    }
    int clipId = TimelineModel::getNextId();
    id = clipId;
    Fun local_undo = deregisterClip_lambda(clipId);
    ClipModel::construct(shared_from_this(), bid, clipId, state, audioStream, speed, warp_pitch);
    auto clip = m_allClips[clipId];
    Fun local_redo = [clip, this, state, audioStream, speed, warp_pitch]() {
        // We capture a shared_ptr to the clip, which means that as long as this undo object lives, the clip object is not deleted. To insert it back it is
        // sufficient to register it.
        registerClip(clip, true);
        clip->refreshProducerFromBin(-1, state, audioStream, speed, warp_pitch);
        return true;
    };

    if (binClipId.contains(QLatin1Char('/'))) {
        int in = binClipId.section(QLatin1Char('/'), 1, 1).toInt();
        int out = binClipId.section(QLatin1Char('/'), 2, 2).toInt();
        int initLength = m_allClips[clipId]->getPlaytime();
        bool res = true;
        if (in != 0) {
            res = requestItemResize(clipId, initLength - in, false, true, local_undo, local_redo);
        }
        res = res && requestItemResize(clipId, out - in + 1, true, true, local_undo, local_redo);
        if (!res) {
            bool undone = local_undo();
            Q_ASSERT(undone);
            return false;
        }
    }
    UPDATE_UNDO_REDO(local_redo, local_undo, undo, redo);
    return true;
}

bool TimelineModel::requestClipInsertion(const QString &binClipId, int trackId, int position, int &id, bool logUndo, bool refreshView, bool useTargets)
{
    QWriteLocker locker(&m_lock);
    TRACE(binClipId, trackId, position, id, logUndo, refreshView, useTargets);
    Fun undo = []() { return true; };
    Fun redo = []() { return true; };
    QVector<int> allowedTracks;
    if (useTargets) {
        auto it = m_allTracks.cbegin();
        while (it != m_allTracks.cend()) {
            int target_track = (*it)->getId();
            if (getTrackById_const(target_track)->shouldReceiveTimelineOp()) {
                allowedTracks << target_track;
            }
            ++it;
        }
    }
    if (useTargets && allowedTracks.isEmpty()) {
        pCore->displayMessage(i18n("No available track for insert operation"), ErrorMessage, 500);
        return false;
    }
    bool result = requestClipInsertion(binClipId, trackId, position, id, logUndo, refreshView, useTargets, undo, redo, allowedTracks);
    if (result && logUndo) {
        PUSH_UNDO(undo, redo, i18n("Insert Clip"));
    }
    TRACE_RES(result);
    return result;
}

bool TimelineModel::requestClipInsertion(const QString &binClipId, int trackId, int position, int &id, bool logUndo, bool refreshView, bool useTargets,
                                         Fun &undo, Fun &redo, QVector<int> allowedTracks)
{
    Fun local_undo = []() { return true; };
    Fun local_redo = []() { return true; };
    bool res = false;
    ClipType::ProducerType type = ClipType::Unknown;
    // binClipId id is in the form: A2/10/50
    // A2 means audio only insertion for bin clip with id 2
    // 10 is in point
    // 50 is out point
    QString binIdWithInOut = binClipId;
    // bid is the A2 part
    QString bid = binClipId.section(QLatin1Char('/'), 0, 0);
    // dropType indicates if we want a normal drop (disabled), audio only or video only drop
    PlaylistState::ClipState dropType = PlaylistState::Disabled;
    if (bid.startsWith(QLatin1Char('A'))) {
        dropType = PlaylistState::AudioOnly;
        bid.remove(0, 1);
        binIdWithInOut.remove(0, 1);
    } else if (bid.startsWith(QLatin1Char('V'))) {
        dropType = PlaylistState::VideoOnly;
        bid.remove(0, 1);
        binIdWithInOut.remove(0, 1);
    }
    if (!pCore->projectItemModel()->hasClip(bid)) {
        qWarning() << "no clip found in bin for" << bid;
        return false;
    }

    bool audioDrop = false;
    if (!useTargets) {
        audioDrop = getTrackById_const(trackId)->isAudioTrack();
        if (audioDrop) {
            if (dropType == PlaylistState::VideoOnly) {
                return false;
            }
        } else if (dropType == PlaylistState::AudioOnly) {
            return false;
        }
    }

    std::shared_ptr<ProjectClip> master = pCore->projectItemModel()->getClipByBinID(bid);
    type = master->clipType();
    if (useTargets && m_audioTarget.isEmpty() && m_videoTarget == -1) {
        useTargets = false;
    }
    if ((dropType == PlaylistState::Disabled || dropType == PlaylistState::AudioOnly) && (type == ClipType::AV || type == ClipType::Playlist)) {
        bool useAudioTarget = false;
        if (useTargets && !m_audioTarget.isEmpty() && m_videoTarget == -1) {
            // If audio target is set but no video target, only insert audio
            useAudioTarget = true;
        } else if (useTargets && (getTrackById_const(trackId)->isLocked() || !allowedTracks.contains(trackId))) {
            // Video target set but locked
            useAudioTarget = true;
        }
        if (useAudioTarget) {
            // Find first possible audio target
            QList <int> audioTargetTracks = m_audioTarget.keys();
            trackId = -1;
            for (int tid : qAsConst(audioTargetTracks)) {
                if (tid > -1 && !getTrackById_const(tid)->isLocked() && allowedTracks.contains(tid)) {
                    trackId = tid;
                    break;
                }
            }
        }
        if (trackId == -1) {
            if (!allowedTracks.isEmpty()) {
                // No active tracks, aborting
                return true;
            }
            pCore->displayMessage(i18n("No available track for insert operation"), ErrorMessage);
            return false;
        }
        int audioStream = -1;
        QList <int> keys = m_binAudioTargets.keys();
        if (!useTargets) {
            // Drag and drop, calculate target tracks
            if (audioDrop) {
                if (keys.count() > 1) {
                    // Dropping a clip with several audio streams
                    int tracksBelow = getLowerTracksId(trackId, TrackType::AudioTrack).count();
                    if (tracksBelow < keys.count() - 1) {
                        // We don't have enough audio tracks below, check above
                        QList <int> audioTrackIds = getTracksIds(true);
                        if (audioTrackIds.count() < keys.count()) {
                            // Not enough audio tracks
                            pCore->displayMessage(i18n("Not enough audio tracks for all streams (%1)", keys.count()), ErrorMessage);
                            return false;
                        }
                        trackId = audioTrackIds.at(audioTrackIds.count() - keys.count());
                    }
                }
                if (keys.isEmpty()) {
                    pCore->displayMessage(i18n("No available track for insert operation"), ErrorMessage);
                    return false;
                }
                audioStream = keys.first();
            } else {
                // Dropping video, ensure we have enough audio tracks for its streams
                int mirror = getMirrorTrackId(trackId);
                QList <int> audioTids = {};
                if (mirror > -1) {
                   audioTids = getLowerTracksId(mirror, TrackType::AudioTrack);
                }
                if (audioTids.count() < keys.count() - 1 || (mirror == -1 && !keys.isEmpty())) {
                    // Check if project has enough audio tracks
                    if (keys.count() > getTracksIds(true).count()) {
                        // Not enough audio tracks in the project
                        pCore->displayMessage(i18n("Not enough audio tracks for all streams (%1)", keys.count()), ErrorMessage);
                        return false;
                    } else if (!useTargets) {
                        // Check if all audio tracks are locked. In that case allow inserting video only
                        QList<int> audioTracks = getTracksIds(true);
                        bool hasUnlockedAudio = false;
                        for (int id : qAsConst(audioTracks)) {
                            if (!getTrackById_const(id)->isLocked()) {
                                hasUnlockedAudio = true;
                                break;
                            }
                        }
                        if (hasUnlockedAudio) {
                            pCore->displayMessage(i18n("No available track for insert operation"), ErrorMessage);
                            return false;
                        } else {
                            keys.clear();
                        }
                    }
                }
            }
        } else if (audioDrop) {
            // Drag & drop, use our first audio target
            audioStream = m_audioTarget.first();
        } else {
            // Using target tracks
            if (m_audioTarget.contains(trackId)) {
                audioStream = m_audioTarget.value(trackId);
            }
        }

        res = requestClipCreation(binIdWithInOut, id, getTrackById_const(trackId)->trackType(), audioStream, 1.0, false, local_undo, local_redo);
        res = res && requestClipMove(id, trackId, position, true, refreshView, logUndo, logUndo, local_undo, local_redo);
        // Get mirror track
        int mirror = dropType == PlaylistState::Disabled ? getMirrorTrackId(trackId) : -1;
        if (mirror > -1 && getTrackById_const(mirror)->isLocked() && !useTargets) {
            mirror = -1;
        }
        QList <int> target_track;
        if (audioDrop) {
            if (m_videoTarget > -1 && !getTrackById_const(m_videoTarget)->isLocked() && dropType != PlaylistState::AudioOnly) {
                target_track << m_videoTarget;
            }
        } else if (useTargets) {
            QList <int> targetIds = m_audioTarget.keys();
            targetIds.removeAll(trackId);
            for (int &ix : targetIds) {
                if (!getTrackById_const(ix)->isLocked() && allowedTracks.contains(ix)) {
                    target_track << ix;
                }
            }
        }

        bool canMirrorDrop = !useTargets && ((mirror > -1 && (audioDrop || !keys.isEmpty())) || keys.count() > 1);
        QMap<int, int> dropTargets;
        if (res && (canMirrorDrop || !target_track.isEmpty()) && master->hasAudioAndVideo()) {
            int streamsCount = 0;
            if (!useTargets) {
                target_track.clear();
                QList <int> audioTids;
                if (!audioDrop) {
                    // insert audio mirror track
                    if (mirror > -1) {
                        target_track << mirror;
                        audioTids = getLowerTracksId(mirror, TrackType::AudioTrack);
                    }
                } else {
                    audioTids = getLowerTracksId(trackId, TrackType::AudioTrack);
                }
                // First audio stream already inserted in target_track or in timeline
                streamsCount = m_binAudioTargets.count() - 1;
                while (streamsCount > 0 && !audioTids.isEmpty()) {
                    target_track << audioTids.takeFirst();
                    streamsCount--;
                }
                QList <int> aTargets = m_binAudioTargets.keys();
                if (audioDrop) {
                    aTargets.removeAll(audioStream);
                }
                std::sort(aTargets.begin(), aTargets.end());
                for (int i = 0; i < target_track.count() && i < aTargets.count() ; ++i) {
                    dropTargets.insert(target_track.at(i), aTargets.at(i));
                }
                if (audioDrop && mirror > -1) {
                    target_track << mirror;
                }
            }
            if (target_track.isEmpty() && useTargets) {
                // No available track for splitting, abort
                pCore->displayMessage(i18n("No available track for split operation"), ErrorMessage);
                res = false;
            }
            if (!res) {
                bool undone = local_undo();
                Q_ASSERT(undone);
                id = -1;
                return false;
            }
            // Process all mirror insertions
            std::function<bool(void)> audio_undo = []() { return true; };
            std::function<bool(void)> audio_redo = []() { return true; };
            std::unordered_set<int> createdMirrors = {id};
            int mirrorAudioStream = -1;
            for (int &target_ix : target_track) {
                bool currentDropIsAudio = !audioDrop;
                if (!useTargets && m_binAudioTargets.count() > 1 && dropTargets.contains(target_ix)) {
                    // Audio clip dropped first but has other streams
                    currentDropIsAudio = true;
                    mirrorAudioStream = dropTargets.value(target_ix);
                    if (mirrorAudioStream == audioStream) {
                        continue;
                    }
                }
                else if (currentDropIsAudio) {
                    if (!useTargets) {
                        mirrorAudioStream = dropTargets.value(target_ix);
                    } else {
                        mirrorAudioStream = m_audioTarget.value(target_ix);
                    }
                }
                int newId;
                res = requestClipCreation(binIdWithInOut, newId, currentDropIsAudio ? PlaylistState::AudioOnly : PlaylistState::VideoOnly, currentDropIsAudio ? mirrorAudioStream : -1, 1.0, false, audio_undo, audio_redo);
                if (res) {
                    res = requestClipMove(newId, target_ix, position, true, true, true, true, audio_undo, audio_redo);
                    // use lazy evaluation to group only if move was successful
                    if (!res) {
                        pCore->displayMessage(i18n("Audio split failed: no viable track"), ErrorMessage);
                        bool undone = audio_undo();
                        Q_ASSERT(undone);
                        break;
                    } else {
                        createdMirrors.insert(newId);
                    }
                } else {
                    pCore->displayMessage(i18n("Audio split failed: impossible to create audio clip"), ErrorMessage);
                    bool undone = audio_undo();
                    Q_ASSERT(undone);
                    break;
                }
            }
            if (res) {
                requestClipsGroup(createdMirrors, audio_undo, audio_redo, GroupType::AVSplit);
                UPDATE_UNDO_REDO(audio_redo, audio_undo, local_undo, local_redo);
            }
        }
    } else {
        std::shared_ptr<ProjectClip> binClip = pCore->projectItemModel()->getClipByBinID(bid);
        if (dropType == PlaylistState::Disabled) {
            dropType = getTrackById_const(trackId)->trackType();
        } else if (dropType != getTrackById_const(trackId)->trackType()) {
            return false;
        }
        QString normalisedBinId = binClipId;
        if (normalisedBinId.startsWith(QLatin1Char('A')) || normalisedBinId.startsWith(QLatin1Char('V'))) {
            normalisedBinId.remove(0, 1);
        }
        res = requestClipCreation(normalisedBinId, id, dropType, binClip->getProducerIntProperty(QStringLiteral("audio_index")), 1.0, false, local_undo, local_redo);
        res = res && requestClipMove(id, trackId, position, true, refreshView, logUndo, logUndo, local_undo, local_redo);
    }
    if (!res) {
        bool undone = local_undo();
        Q_ASSERT(undone);
        id = -1;
        return false;
    }
    UPDATE_UNDO_REDO(local_redo, local_undo, undo, redo);
    return true;
}

bool TimelineModel::requestItemDeletion(int itemId, Fun &undo, Fun &redo, bool logUndo)
{
    Q_UNUSED(logUndo)
    QWriteLocker locker(&m_lock);
    if (m_groups->isInGroup(itemId)) {
        return requestGroupDeletion(itemId, undo, redo);
    }
    if (isClip(itemId)) {
        return requestClipDeletion(itemId, undo, redo);
    }
    if (isComposition(itemId)) {
        return requestCompositionDeletion(itemId, undo, redo);
    }
    if (isSubTitle(itemId)) {
        return requestSubtitleDeletion(itemId, undo, redo, true, true);
    }
    Q_ASSERT(false);
    return false;
}

bool TimelineModel::requestItemDeletion(int itemId, bool logUndo)
{
    QWriteLocker locker(&m_lock);
    TRACE(itemId, logUndo);
    Q_ASSERT(isItem(itemId));
    QString actionLabel;
    if (m_groups->isInGroup(itemId)) {
        actionLabel = i18n("Remove group");
    } else {
        if (isClip(itemId)) {
            actionLabel = i18n("Delete Clip");
        } else if (isComposition(itemId)) {
            actionLabel = i18n("Delete Composition");
        } else if (isSubTitle(itemId)) {
            actionLabel = i18n("Delete Subtitle");
        }
    }
    Fun undo = []() { return true; };
    Fun redo = []() { return true; };
    bool res = requestItemDeletion(itemId, undo, redo, logUndo);
    if (res && logUndo) {
        PUSH_UNDO(undo, redo, actionLabel);
    }
    TRACE_RES(res);
    return res;
}

bool TimelineModel::requestClipDeletion(int clipId, Fun &undo, Fun &redo)
{
    int trackId = getClipTrackId(clipId);
    if (trackId != -1) {
        bool res = true;
        if (getTrackById_const(trackId)->hasEndMix(clipId)) {
            MixInfo mixData = getTrackById_const(trackId)->getMixInfo(clipId).second;
            if (isClip(mixData.secondClipId)) {
                res = getTrackById(trackId)->requestRemoveMix({clipId, mixData.secondClipId}, undo, redo);
            }
        }
        if (getTrackById_const(trackId)->hasStartMix(clipId)) {
            MixInfo mixData = getTrackById_const(trackId)->getMixInfo(clipId).first;
            if (isClip(mixData.firstClipId)) {
                res = getTrackById(trackId)->requestRemoveMix({mixData.firstClipId, clipId}, undo, redo);
            }
        }
        res = res && getTrackById(trackId)->requestClipDeletion(clipId, true, !m_closing, undo, redo, false, true);
        if (!res) {
            undo();
            return false;
        }
    }
    auto operation = deregisterClip_lambda(clipId);
    auto clip = m_allClips[clipId];
    Fun reverse = [this, clip]() {
        // We capture a shared_ptr to the clip, which means that as long as this undo object lives, the clip object is not deleted. To insert it back it is
        // sufficient to register it.
        registerClip(clip, true);
        return true;
    };
    if (operation()) {
        UPDATE_UNDO_REDO(operation, reverse, undo, redo);
        return true;
    }
    undo();
    return false;
}

bool TimelineModel::requestSubtitleDeletion(int clipId, Fun &undo, Fun &redo, bool first, bool last)
{
    GenTime startTime = m_allSubtitles.at(clipId);
    SubtitledTime sub = m_subtitleModel->getSubtitle(startTime);
    Fun operation = [this, clipId, last] () {
        return m_subtitleModel->removeSubtitle(clipId, false, last);
    };
    GenTime start = sub.start();
    GenTime end = sub.end();
    QString text = sub.subtitle();
    Fun reverse = [this, clipId, start, end, text, first]() {
        return m_subtitleModel->addSubtitle(clipId, start, end, text, false, first);
    };
    if (operation()) {
        UPDATE_UNDO_REDO(operation, reverse, undo, redo);
        return true;
    }
    return false;
}

bool TimelineModel::requestCompositionDeletion(int compositionId, Fun &undo, Fun &redo)
{
    int trackId = getCompositionTrackId(compositionId);
    if (trackId != -1) {
        bool res = getTrackById(trackId)->requestCompositionDeletion(compositionId, true, true, undo, redo, true);
        if (!res) {
            undo();
            return false;
        } else {
            Fun unplant_op = [this, compositionId]() {
                unplantComposition(compositionId);
                return true;
            };
            unplant_op();
            PUSH_LAMBDA(unplant_op, redo);
        }
    }
    Fun operation = deregisterComposition_lambda(compositionId);
    auto composition = m_allCompositions[compositionId];
    int new_in = composition->getPosition();
    int new_out = new_in + composition->getPlaytime();
    Fun reverse = [this, composition, compositionId, trackId, new_in, new_out]() {
        // We capture a shared_ptr to the composition, which means that as long as this undo object lives, the composition object is not deleted. To insert it
        // back it is sufficient to register it.
        registerComposition(composition);
        composition->setCurrentTrackId(trackId, true);
        replantCompositions(compositionId, false);
        checkRefresh(new_in, new_out);
        return true;
    };
    if (operation()) {
        Fun update_monitor = [this, new_in, new_out]() {
            checkRefresh(new_in, new_out);
            return true;
        };
        update_monitor();
        PUSH_LAMBDA(update_monitor, operation);
        UPDATE_UNDO_REDO(operation, reverse, undo, redo);
        return true;
    }
    undo();
    return false;
}

std::unordered_set<int> TimelineModel::getItemsInRange(int trackId, int start, int end, bool listCompositions)
{
    Q_UNUSED(listCompositions)

    std::unordered_set<int> allClips;
    if (trackId < 0) {
        // Subtitles
        if (m_subtitleModel) {
            std::unordered_set<int> subs = m_subtitleModel->getItemsInRange(start, end);
            allClips.insert(subs.begin(), subs.end());
        }
    }
    if (trackId == -1) {
        for (const auto &track : m_allTracks) {
            if (track->isLocked()) {
                continue;
            }
            std::unordered_set<int> clipTracks = getItemsInRange(track->getId(), start, end, listCompositions);
            allClips.insert(clipTracks.begin(), clipTracks.end());
        }
    } else if (trackId >= 0) {
        std::unordered_set<int> clipTracks = getTrackById(trackId)->getClipsInRange(start, end);
        allClips.insert(clipTracks.begin(), clipTracks.end());
        if (listCompositions) {
            std::unordered_set<int> compoTracks = getTrackById(trackId)->getCompositionsInRange(start, end);
            allClips.insert(compoTracks.begin(), compoTracks.end());
        }
    }
    return allClips;
}

bool TimelineModel::requestFakeGroupMove(int clipId, int groupId, int delta_track, int delta_pos, bool updateView, bool logUndo)
{
    TRACE(clipId, groupId, delta_track, delta_pos, updateView, logUndo);
    std::function<bool(void)> undo = []() { return true; };
    std::function<bool(void)> redo = []() { return true; };
    bool res = requestFakeGroupMove(clipId, groupId, delta_track, delta_pos, updateView, logUndo, undo, redo);
    if (res && logUndo) {
        PUSH_UNDO(undo, redo, i18n("Move group"));
    }
    TRACE_RES(res);
    return res;
}

bool TimelineModel::requestFakeGroupMove(int clipId, int groupId, int delta_track, int delta_pos, bool updateView, bool finalMove, Fun &undo, Fun &redo,
                                         bool allowViewRefresh)
{
    Q_UNUSED(updateView);
    Q_UNUSED(finalMove);
    Q_UNUSED(undo);
    Q_UNUSED(redo);
    Q_UNUSED(allowViewRefresh);
    QWriteLocker locker(&m_lock);
    Q_ASSERT(m_allGroups.count(groupId) > 0);
    bool ok = true;
    auto all_items = m_groups->getLeaves(groupId);
    Q_ASSERT(all_items.size() > 1);
    Fun local_undo = []() { return true; };
    Fun local_redo = []() { return true; };

    // Moving groups is a two stage process: first we remove the clips from the tracks, and then try to insert them back at their calculated new positions.
    // This way, we ensure that no conflict will arise with clips inside the group being moved

    // Check if there is a track move

    // First, remove clips
    bool hasAudio = false;
    bool hasVideo = false;
    std::unordered_map<int, int> old_track_ids, old_position, old_forced_track;
    for (int item : all_items) {
        int old_trackId = getItemTrackId(item);
        old_track_ids[item] = old_trackId;
        if (old_trackId != -1) {
            if (isClip(item)) {
                old_position[item] = m_allClips[item]->getPosition();
                if (!hasAudio && getTrackById_const(old_trackId)->isAudioTrack()) {
                    hasAudio = true;
                } else if (!hasVideo && !getTrackById_const(old_trackId)->isAudioTrack()) {
                    hasVideo = true;
                }
            } else {
                hasVideo = true;
                old_position[item] = m_allCompositions[item]->getPosition();
                old_forced_track[item] = m_allCompositions[item]->getForcedTrack();
            }
        }
    }

    // Second step, calculate delta
    int audio_delta, video_delta;
    audio_delta = video_delta = delta_track;

    if (getTrackById(old_track_ids[clipId])->isAudioTrack()) {
        // Master clip is audio, so reverse delta for video clips
        if (hasAudio) {
            video_delta = -delta_track;
        } else {
            video_delta = 0;
        }
    } else {
        if (hasVideo) {
            audio_delta = -delta_track;
        } else {
            audio_delta = 0;
        }
    }
    bool trackChanged = false;

    // Reverse sort. We need to insert from left to right to avoid confusing the view
    for (int item : all_items) {
        int current_track_id = old_track_ids[item];
        int current_track_position = getTrackPosition(current_track_id);
        int d = getTrackById_const(current_track_id)->isAudioTrack() ? audio_delta : video_delta;
        int target_track_position = current_track_position + d;
        if (target_track_position >= 0 && target_track_position < getTracksCount()) {
            auto it = m_allTracks.cbegin();
            std::advance(it, target_track_position);
            int target_track = (*it)->getId();
            int target_position = old_position[item] + delta_pos;
            if (isClip(item)) {
                m_allClips[item]->setFakePosition(target_position);
                if (m_allClips[item]->getFakeTrackId() != target_track) {
                    trackChanged = true;
                }
                m_allClips[item]->setFakeTrackId(target_track);
            } else {
            }
        } else {
            ok = false;
        }
        if (!ok) {
            bool undone = local_undo();
            Q_ASSERT(undone);
            return false;
        }
    }
    QModelIndex modelIndex;
    QVector<int> roles{FakePositionRole};
    if (trackChanged) {
        roles << FakeTrackIdRole;
    }
    for (int item : all_items) {
        if (isClip(item)) {
            modelIndex = makeClipIndexFromID(item);
        } else {
            modelIndex = makeCompositionIndexFromID(item);
        }
        notifyChange(modelIndex, modelIndex, roles);
    }
    return true;
}

bool TimelineModel::requestGroupMove(int itemId, int groupId, int delta_track, int delta_pos, bool moveMirrorTracks, bool updateView, bool logUndo, bool revertMove)
{
    QWriteLocker locker(&m_lock);
    TRACE(itemId, groupId, delta_track, delta_pos, updateView, logUndo);
    std::function<bool(void)> undo = []() { return true; };
    std::function<bool(void)> redo = []() { return true; };
    bool res = requestGroupMove(itemId, groupId, delta_track, delta_pos, updateView, logUndo, undo, redo, revertMove, moveMirrorTracks);
    if (res && logUndo) {
        PUSH_UNDO(undo, redo, i18n("Move group"));
    }
    TRACE_RES(res);
    return res;
}

bool TimelineModel::requestGroupMove(int itemId, int groupId, int delta_track, int delta_pos, bool updateView, bool finalMove, Fun &undo, Fun &redo, bool revertMove, bool moveMirrorTracks,
                                     bool allowViewRefresh, QVector<int> allowedTracks)
{
    QWriteLocker locker(&m_lock);
    Q_ASSERT(m_allGroups.count(groupId) > 0);
    Q_ASSERT(isItem(itemId));
    if (getGroupElements(groupId).count(itemId) == 0) {
        // this group doesn't contain the clip, abort
        return false;
    }
    bool ok = true;
    auto all_items = m_groups->getLeaves(groupId);
    Q_ASSERT(all_items.size() > 1);
    Fun local_undo = []() { return true; };
    Fun local_redo = []() { return true; };
    std::vector< std::pair<int, int> > sorted_clips;
    std::vector<int> sorted_clips_ids;
    std::vector< std::pair<int, std::pair<int, int> > > sorted_compositions;
    std::vector< std::pair<int, GenTime> > sorted_subtitles;
    int lowerTrack = -1;
    int upperTrack = -1;
    QVector <int> tracksWithMix;

    // Separate clips from compositions to sort and check source tracks
    QMap<std::pair<int, int>, int> mixesToDelete;
    // Mixes might be deleted while moving clips to another track, so store them before attempting a move
    QMap<int, std::pair<MixInfo, MixInfo>> mixDataArray;
    for (int affectedItemId : all_items) {
        if (delta_track != 0 && !isSubTitle(affectedItemId)) {
            // Check if an upper / lower move is possible
            const int trackPos = getTrackPosition(getItemTrackId(affectedItemId));
            if (lowerTrack == -1 || lowerTrack > trackPos) {
                lowerTrack = trackPos;
            }
            if (upperTrack == -1 || upperTrack < trackPos) {
                upperTrack = trackPos;
            }
        }
        if (isClip(affectedItemId)) {
            sorted_clips.emplace_back(affectedItemId, m_allClips[affectedItemId]->getPosition());
            sorted_clips_ids.push_back(affectedItemId);
            int current_track_id = getClipTrackId(affectedItemId);
            // Check if we have a mix in the group
            if (getTrackById_const(current_track_id)->hasMix(affectedItemId)) {

                std::pair<MixInfo, MixInfo> mixData = getTrackById_const(current_track_id)->getMixInfo(affectedItemId);
                mixDataArray.insert(affectedItemId, mixData);
                if (delta_track != 0) {
                    if (mixData.first.firstClipId > -1 && all_items.find(mixData.first.firstClipId) == all_items.end()) {
                        // First part of the mix is not moving, delete start mix
                        mixesToDelete.insert({mixData.first.firstClipId,affectedItemId}, current_track_id);
                    }
                    if (mixData.second.firstClipId > -1 && all_items.find(mixData.second.secondClipId) == all_items.end()) {
                        // First part of the mix is not moving, delete start mix
                        mixesToDelete.insert({affectedItemId, mixData.second.secondClipId}, current_track_id);
                    }
                } else if (!tracksWithMix.contains(current_track_id)) {
                    // There is a mix, prepare for update
                    tracksWithMix << current_track_id;
                }
            }
        } else if (isComposition(affectedItemId)) {
            sorted_compositions.push_back({affectedItemId, {m_allCompositions[affectedItemId]->getPosition(), getTrackMltIndex(m_allCompositions[affectedItemId]->getCurrentTrackId())}});
        } else if (isSubTitle(affectedItemId)) {
            sorted_subtitles.emplace_back(affectedItemId, m_allSubtitles.at(affectedItemId));
        }
    }

    if (!sorted_subtitles.empty() && m_subtitleModel->isLocked()) {
        // Group with a locked subtitle, abort
        return false;
    }

    // Sort clips first
    std::sort(sorted_clips.begin(), sorted_clips.end(), [delta_pos](const std::pair<int, int> &clipId1, const std::pair<int, int> &clipId2) {
        return delta_pos > 0 ? clipId2.second < clipId1.second : clipId1.second < clipId2.second;
    });
    
    // Sort subtitles
    std::sort(sorted_subtitles.begin(), sorted_subtitles.end(), [delta_pos](const std::pair<int, GenTime> &clipId1, const std::pair<int, GenTime> &clipId2) {
        return delta_pos > 0 ? clipId2.second < clipId1.second : clipId1.second < clipId2.second;
    });

    // Sort compositions. We need to delete in the move direction from top to bottom
    std::sort(sorted_compositions.begin(), sorted_compositions.end(), [delta_track, delta_pos](const std::pair<int, std::pair<int, int > > &clipId1, const std::pair<int, std::pair<int, int > > &clipId2) {
        const int p1 = delta_track < 0
                     ? clipId1.second.second : delta_track > 0 ? -clipId1.second.second : clipId1.second.first;
        const int p2 = delta_track < 0
                     ? clipId2.second.second : delta_track > 0 ? -clipId2.second.second : clipId2.second.first;
        return delta_track == 0 ? (delta_pos > 0 ? p2 < p1 : p1 < p2) : p1 < p2;
    });

    // Moving groups is a two stage process: first we remove the clips from the tracks, and then try to insert them back at their calculated new positions.
    // This way, we ensure that no conflict will arise with clips inside the group being moved

    Fun update_model = [this, finalMove]() { 
        if (finalMove) {
            updateDuration();
        }
        return true;
    };
    // Move subtitles
    if (!sorted_subtitles.empty()) {
        std::vector<std::pair<int, GenTime>>::iterator ptr;
        auto last = std::prev(sorted_subtitles.end());
        for (ptr = sorted_subtitles.begin(); ptr < sorted_subtitles.end(); ptr++) {
            requestSubtitleMove((*ptr).first, (*ptr).second.frames(pCore->getCurrentFps()) + delta_pos, updateView, ptr == sorted_subtitles.begin(), ptr == last, finalMove, local_undo, local_redo);
        }
    }

    // Check if there is a track move
    // Second step, reinsert clips at correct positions
    int audio_delta, video_delta;
    audio_delta = video_delta = delta_track;
    bool masterIsAudio = delta_track != 0 ? getTrackById_const(getItemTrackId(itemId))->isAudioTrack() : false;
    if (delta_track < 0) {
        if (!masterIsAudio) {
            // Case 1, dragging a video clip down
            bool lowerTrackIsAudio = getTrackById_const(getTrackIndexFromPosition(lowerTrack))->isAudioTrack();
            int lowerPos = lowerTrackIsAudio ? lowerTrack - delta_track : lowerTrack + delta_track;
            if (lowerPos < 0) {
                // No space below
                delta_track = 0;
            } else if (!lowerTrackIsAudio) {
                // Moving a group of video clips
                if (getTrackById_const(getTrackIndexFromPosition(lowerPos))->isAudioTrack()) {
                    // Moving to a non matching track (video on audio track)
                    delta_track = 0;
                }
            }
        } else if (lowerTrack + delta_track < 0) {
            // Case 2, dragging an audio clip down
            delta_track = 0;
        }
    } else if (delta_track > 0) {
        if (!masterIsAudio) {
            // Case 1, dragging a video clip up
            int upperPos = upperTrack + delta_track;
            if (upperPos >= getTracksCount()) {
                // Moving above top track, not allowed
                delta_track = 0;
            } else if (getTrackById_const(getTrackIndexFromPosition(upperPos))->isAudioTrack()) {
                // Trying to move to a non matching track (video clip on audio track)
                delta_track = 0;
            }
        } else {
            bool upperTrackIsAudio = getTrackById_const(getTrackIndexFromPosition(upperTrack))->isAudioTrack();
            if (!upperTrackIsAudio) {
                // Dragging an audio clip up, check that upper video clip has an available video track
                int targetPos = upperTrack - delta_track;
                if (moveMirrorTracks && (targetPos <0 || getTrackById_const(getTrackIndexFromPosition(targetPos))->isAudioTrack())) {
                    delta_track = 0;
                }
            } else {
                int targetPos = upperTrack + delta_track;
                if (targetPos >= getTracksCount() || !getTrackById_const(getTrackIndexFromPosition(targetPos))->isAudioTrack()) {
                    // Trying to drag audio above topmost track or on video track
                    delta_track = 0;
                }
            }
        }
    }
    if (delta_track == 0 && updateView) {
        updateView = false;
        allowViewRefresh = false;
        update_model = [sorted_clips, sorted_compositions, finalMove, this]() {
            QModelIndex modelIndex;
            QVector<int> roles{StartRole};
            for (const std::pair<int, int> &item : sorted_clips) {
                modelIndex = makeClipIndexFromID(item.first);
                notifyChange(modelIndex, modelIndex, roles);
            }
            for (const std::pair<int, std::pair<int, int>> &item : sorted_compositions) {
                modelIndex = makeCompositionIndexFromID(item.first);
                notifyChange(modelIndex, modelIndex, roles);
            }
            if (finalMove) {
                updateDuration();
            }
            return true;
        };
    }

    std::unordered_map<int, int> old_track_ids, old_position, old_forced_track;
    QMap<int, int> oldTrackIds;
    // Check for mixes
    for (const std::pair<int, int> &item : sorted_clips) {
        // Keep track of old track for mixes
        oldTrackIds.insert(item.first, getClipTrackId(item.first));
    }
    // First delete mixes that have to
    if (finalMove && !mixesToDelete.isEmpty()) {
        QMapIterator<std::pair<int, int>, int> i(mixesToDelete);
        while (i.hasNext()) {
            i.next();
            // Delete mix
            getTrackById(i.value())->requestRemoveMix(i.key(), local_undo, local_redo);
        }
    }

    // First, remove clips
    if (delta_track != 0) {
        // We delete our clips only if changing track
        for (const std::pair<int, int> &item : sorted_clips) {
            int old_trackId = getClipTrackId(item.first);
            old_track_ids[item.first] = old_trackId;
            if (old_trackId != -1) {
                bool updateThisView = allowViewRefresh;
                ok = ok && getTrackById(old_trackId)->requestClipDeletion(item.first, updateThisView, finalMove, local_undo, local_redo, true, false);
                old_position[item.first] = item.second;
                if (!ok) {
                    bool undone = local_undo();
                    Q_ASSERT(undone);
                    return false;
                }
            }
        }
        for (const std::pair<int, std::pair<int, int>> &item : sorted_compositions) {
            int old_trackId = getCompositionTrackId(item.first);
            if (old_trackId != -1) {
                old_track_ids[item.first] = old_trackId;
                old_position[item.first] = item.second.first;
                old_forced_track[item.first] = m_allCompositions[item.first]->getForcedTrack();
            }
        }
        if (masterIsAudio) {
            // Master clip is audio, so reverse delta for video clips
            video_delta = -delta_track;
        } else {
            audio_delta = -delta_track;
        }
    }

    Fun sync_mix = [this, tracksWithMix, finalMove]() {
        if (!finalMove) {
            return true;
        }
        for (int tid : tracksWithMix) {
            getTrackById_const(tid)->syncronizeMixes(finalMove);
        }
        return true;
    };
    // We need to insert depending on the move direction to avoid confusing the view
    // std::reverse(std::begin(sorted_clips), std::end(sorted_clips));
    bool updateThisView = allowViewRefresh;
    if (delta_track == 0) {
        // Special case, we are moving on same track, avoid too many calculations
        // First pass, check for collisions and suggest better delta
        QVector <int> processedTracks;
        for (const std::pair<int, int> &item : sorted_clips) {
            int current_track_id = getClipTrackId(item.first);
            if (processedTracks.contains(current_track_id)) {
                // We only check the first clip for each track since they are sorted depending on the move direction
                continue;
            }
            processedTracks << current_track_id;
            if (!allowedTracks.isEmpty() && !allowedTracks.contains(current_track_id)) {
                continue;
            }
            int current_in = item.second;
            int playtime = getClipPlaytime(item.first);
            int target_position = current_in + delta_pos;
            int subPlaylist = -1;
            if (delta_pos < 0) {
                if (getTrackById_const(current_track_id)->hasStartMix(item.first)) {
                    subPlaylist = m_allClips[item.first]->getSubPlaylistIndex();
                } else {
                    qDebug()<<"==== CLIP DOES NOT HAVE A START MIX!!!!!!!!";
                }
                if (!getTrackById_const(current_track_id)->isAvailable(target_position, qMin(qAbs(delta_pos), playtime), subPlaylist)) {
                    if (!getTrackById_const(current_track_id)->isBlankAt(current_in - 1)) {
                        // No move possible, abort
                        bool undone = local_undo();
                        Q_ASSERT(undone);
                        return false;
                    }
                    int newStart = getTrackById_const(current_track_id)->getBlankStart(current_in - 1, subPlaylist);
                    delta_pos = qMax(delta_pos, newStart - current_in);
                }
            } else {
                int moveEnd = target_position + playtime;
                int moveStart = qMax(current_in + playtime, target_position);
                if (getTrackById_const(current_track_id)->hasEndMix(item.first)) {
                    subPlaylist = m_allClips[item.first]->getSubPlaylistIndex();
                }
                if (!getTrackById_const(current_track_id)->isAvailable(moveStart, moveEnd - moveStart, subPlaylist)) {
                    qDebug()<<"===== REQUESTING GRP MOVE ABORT 5, POSITION: "<<moveStart<<" - "<<(moveEnd - moveStart)<<" ON PLAYL: "<<subPlaylist<<" FOR CLIP: "<<item.first;
                    int newStart = getTrackById_const(current_track_id)->getBlankEnd(current_in + playtime, subPlaylist);
                    if (newStart == current_in + playtime) {
                        // No move possible, abort
                        bool undone = local_undo();
                        Q_ASSERT(undone);
                        return false;
                    }
                    delta_pos = qMin(delta_pos, newStart - (current_in + playtime));
                }
            }
        }
        PUSH_LAMBDA(sync_mix, local_undo);
        for (const std::pair<int, int> &item : sorted_clips) {
            int current_track_id = getClipTrackId(item.first);
            if (!allowedTracks.isEmpty() && !allowedTracks.contains(current_track_id)) {
                continue;
            }
            int current_in = item.second;
            int target_position = current_in + delta_pos;
            ok = requestClipMove(item.first, current_track_id, target_position, moveMirrorTracks, updateThisView, finalMove, finalMove, local_undo, local_redo, revertMove, true, oldTrackIds, mixDataArray.contains(item.first) ? mixDataArray.value(item.first) : std::pair<MixInfo,MixInfo>());
            if (!ok) {
                qWarning() << "failed moving clip on track " << current_track_id;
                break;
            }
        }
        if (ok) {
            sync_mix();
            PUSH_LAMBDA(sync_mix, local_redo);

            for (const std::pair<int, std::pair<int, int>> &item : sorted_compositions) {
                int current_track_id = getItemTrackId(item.first);
                if (!allowedTracks.isEmpty() && !allowedTracks.contains(current_track_id)) {
                    continue;
                }
                int current_in = item.second.first;
                int target_position = current_in + delta_pos;
                ok = requestCompositionMove(item.first, current_track_id, m_allCompositions[item.first]->getForcedTrack(), target_position, updateThisView, finalMove, local_undo, local_redo);
                if (!ok) {
                    break;
                }
            }
        }
        if (!ok) {
            bool undone = local_undo();
            Q_ASSERT(undone);
            return false;
        }
    } else {
        // Track changed
        PUSH_LAMBDA(sync_mix, local_undo);
        for (const std::pair<int, int> &item : sorted_clips) {
            int current_track_id = old_track_ids[item.first];
            int current_track_position = getTrackPosition(current_track_id);
            int d = getTrackById(current_track_id)->isAudioTrack() ? audio_delta : video_delta;
            if (!moveMirrorTracks && item.first != itemId) {
                d = 0;
            }
            int target_track_position = current_track_position + d;
            if (target_track_position >= 0 && target_track_position < getTracksCount()) {
                auto it = m_allTracks.cbegin();
                std::advance(it, target_track_position);
                int target_track = (*it)->getId();
                int target_position = old_position[item.first] + delta_pos;
                ok = ok && requestClipMove(item.first, target_track, target_position, moveMirrorTracks, updateThisView, finalMove, finalMove, local_undo, local_redo, revertMove, true, oldTrackIds, mixDataArray.contains(item.first) ? mixDataArray.value(item.first) : std::pair<MixInfo,MixInfo>());
            } else {
                ok = false;
            }
            if (!ok) {
                bool undone = local_undo();
                Q_ASSERT(undone);
                return false;
            }
        }
        sync_mix();
        PUSH_LAMBDA(sync_mix, local_redo);
        for (const std::pair<int, std::pair<int, int> > &item : sorted_compositions) {
            int current_track_id = old_track_ids[item.first];
            int current_track_position = getTrackPosition(current_track_id);
            int d = getTrackById(current_track_id)->isAudioTrack() ? audio_delta : video_delta;
            int target_track_position = current_track_position + d;

            if (target_track_position >= 0 && target_track_position < getTracksCount()) {
                auto it = m_allTracks.cbegin();
                std::advance(it, target_track_position);
                int target_track = (*it)->getId();
                int target_position = old_position[item.first] + delta_pos;
                ok = ok &&
                     requestCompositionMove(item.first, target_track, old_forced_track[item.first], target_position, updateThisView, finalMove, local_undo, local_redo);
            } else {
                qWarning() << "aborting move tried on track" << target_track_position;
                ok = false;
            }
            if (!ok) {
                bool undone = local_undo();
                Q_ASSERT(undone);
                return false;
            }
        }
    }
    update_model();
    PUSH_LAMBDA(update_model, local_redo);
    PUSH_LAMBDA(update_model, local_undo);
    UPDATE_UNDO_REDO(local_redo, local_undo, undo, redo);
    return true;
}

bool TimelineModel::requestGroupDeletion(int clipId, bool logUndo)
{
    QWriteLocker locker(&m_lock);
    TRACE(clipId, logUndo);
    if (!m_groups->isInGroup(clipId)) {
        TRACE_RES(false);
        return false;
    }
    bool res = requestItemDeletion(clipId, logUndo);
    TRACE_RES(res);
    return res;
}

bool TimelineModel::requestGroupDeletion(int clipId, Fun &undo, Fun &redo)
{
    // we do a breadth first exploration of the group tree, ungroup (delete) every inner node, and then delete all the leaves.
    std::queue<int> group_queue;
    group_queue.push(m_groups->getRootId(clipId));
    std::unordered_set<int> all_items;
    std::unordered_set<int> all_compositions;
    // Subtitles MUST BE SORTED BY REVERSE timeline id to preserve the qml model index on undo!!
    std::set<int> all_subtitles;
    while (!group_queue.empty()) {
        int current_group = group_queue.front();
        bool isSelection = m_currentSelection == current_group;

        group_queue.pop();
        Q_ASSERT(isGroup(current_group));
        auto children = m_groups->getDirectChildren(current_group);
        int one_child = -1; // we need the id on any of the indices of the elements of the group
        for (int c : children) {
            if (isClip(c)) {
                all_items.insert(c);
                one_child = c;
            } else if (isComposition(c)) {
                all_compositions.insert(c);
                one_child = c;
            } else if (isSubTitle(c)) {
                all_subtitles.insert(c);
                one_child = c;
            } else {
                Q_ASSERT(isGroup(c));
                one_child = c;
                group_queue.push(c);
            }
        }
        if (one_child != -1) {
            if (m_groups->getType(current_group) == GroupType::Selection) {
                Q_ASSERT(isSelection);
                // in the case of a selection group, we delete the group but don't log it in the undo object
                Fun tmp_undo = []() { return true; };
                Fun tmp_redo = []() { return true; };
                m_groups->ungroupItem(one_child, tmp_undo, tmp_redo);
            } else {
                bool res = m_groups->ungroupItem(one_child, undo, redo);
                if (!res) {
                    undo();
                    return false;
                }
            }
        }
        if (isSelection) {
            requestClearSelection(true);
        }
    }
    for (int clip : all_items) {
        bool res = requestClipDeletion(clip, undo, redo);
        if (!res) {
            // Undo is processed in requestClipDeletion
            return false;
        }
    }
    for (int compo : all_compositions) {
        bool res = requestCompositionDeletion(compo, undo, redo);
        if (!res) {
            undo();
            return false;
        }
    }
    std::set<int>::reverse_iterator rit;
    for (rit = all_subtitles.rbegin(); rit != all_subtitles.rend(); ++rit) {
        bool res = requestSubtitleDeletion(*rit, undo, redo, rit == all_subtitles.rbegin(), rit == std::prev(all_subtitles.rend()));
        if (!res) {
            undo();
            return false;
        }
    }
    return true;
}

const QVariantList TimelineModel::getGroupData(int itemId)
{
    QWriteLocker locker(&m_lock);
    if (!m_groups->isInGroup(itemId)) {
        return {itemId, getItemPosition(itemId), getItemPlaytime(itemId)};
    }
    int groupId = m_groups->getRootId(itemId);
    QVariantList result;
    std::unordered_set<int> items = m_groups->getLeaves(groupId);
    for (int id : items) {
        result << id << getItemPosition(id) << getItemPlaytime(id);
    }
    return result;
}

void TimelineModel::processGroupResize(QVariantList startPos, QVariantList endPos, bool right)
{
    Q_ASSERT(startPos.size() == endPos.size());
    QMap<int, QPair<int, int>> startData;
    QMap<int, QPair<int, int>> endData;
    while (!startPos.isEmpty()) {
        int id = startPos.takeFirst().toInt();
        int in = startPos.takeFirst().toInt();
        int duration = startPos.takeFirst().toInt();
        startData.insert(id, {in, duration});
        id = endPos.takeFirst().toInt();
        in = endPos.takeFirst().toInt();
        duration = endPos.takeFirst().toInt();
        endData.insert(id, {in, duration});
    }
    QMapIterator<int, QPair<int, int>> i(startData);
    QList<int> changedItems;
    Fun undo = []() { return true; };
    Fun redo = []() { return true; };
    bool result = true;
    QVector <int> mixTracks;
    QList <int> ids = startData.keys();
    for (auto &id : ids) {
        if (isClip(id)) {
            int tid = m_allClips[id]->getCurrentTrackId();
            if (tid > -1 && getTrackById(tid)->hasMix(id)) {
                if (!mixTracks.contains(tid)) {
                    mixTracks << tid;
                }
                if (right) {
                    if (getTrackById_const(tid)->hasEndMix(id)) {
                        std::pair<MixInfo, MixInfo> mixData = getTrackById_const(tid)->getMixInfo(id);
                        QPair<int, int> endPos = endData.value(id);
                        if (endPos.first + endPos.second <= mixData.second.secondClipInOut.first) {
                            Fun sync_mix_undo = [this, tid, mixData]() {
                                getTrackById_const(tid)->createMix(mixData.second, getTrackById_const(tid)->isAudioTrack());
                                return true;
                            };
                            PUSH_LAMBDA(sync_mix_undo, undo);
                        }
                    }
                } else if (getTrackById_const(tid)->hasStartMix(id)) {
                    std::pair<MixInfo, MixInfo> mixData = getTrackById_const(tid)->getMixInfo(id);
                    QPair<int, int> endPos = endData.value(id);
                    if (endPos.first >= mixData.first.firstClipInOut.second) {
                        Fun sync_mix_undo = [this, tid, mixData]() {
                            getTrackById_const(tid)->createMix(mixData.first, getTrackById_const(tid)->isAudioTrack());
                            return true;
                        };
                        PUSH_LAMBDA(sync_mix_undo, undo);
                    }
                }
            }
        }
    }
    Fun sync_mix = []() { return true; };
    if (!mixTracks.isEmpty()) {
        sync_mix = [this, mixTracks]() {
            for (auto &tid : mixTracks) {
                getTrackById_const(tid)->syncronizeMixes(true);
            }
            return true;
        };
        PUSH_LAMBDA(sync_mix, undo);
    }
    while (i.hasNext()) {
        i.next();
        QPair<int, int> startItemPos = i.value();
        QPair<int, int> endItemPos = endData.value(i.key());
        if (startItemPos.first != endItemPos.first || startItemPos.second != endItemPos.second) {
            // Revert individual items to original position
            requestItemResize(i.key(), startItemPos.second, right, false, 0, true);
            changedItems << i.key();
        }
    }
    for (int id : qAsConst(changedItems)) {
        QPair<int, int> endItemPos = endData.value(id);
        result = result & requestItemResize(id, endItemPos.second, right, true, undo, redo, false);
        if (!result) {
            break;
        }
    }
    if (result) {
        sync_mix();
        PUSH_LAMBDA(sync_mix, redo);
        PUSH_UNDO(undo, redo, i18n("Resize group"));
    } else {
        undo();
    }
}

const std::vector<int> TimelineModel::getBoundaries(int itemId)
{
    std::vector<int> boundaries;
    std::unordered_set<int> items;
    if (m_groups->isInGroup(itemId)) {
        int groupId = m_groups->getRootId(itemId);
        items = m_groups->getLeaves(groupId);
    } else {
        items.insert(itemId);
    }
    for (int id : items) {
        if (isItem(id)) {
            int pos = getItemPosition(id);
            boundaries.push_back(pos);
            pos += getItemPlaytime(id);
            boundaries.push_back(pos);
        }
    }
    return boundaries;
}

int TimelineModel::requestClipResizeAndTimeWarp(int itemId, int size, bool right, int snapDistance, bool allowSingleResize, double speed)
{
    Q_UNUSED(snapDistance)
    QWriteLocker locker(&m_lock);
    TRACE(itemId, size, right, true, snapDistance, allowSingleResize);
    Q_ASSERT(isClip(itemId));
    if (size <= 0) {
        TRACE_RES(-1);
        return -1;
    }
    int in = getItemPosition(itemId);
    int out = in + getItemPlaytime(itemId);
    //size = requestItemResizeInfo(itemId, in, out, size, right, snapDistance);
    Fun undo = []() { return true; };
    Fun redo = []() { return true; };
    std::unordered_set<int> all_items;
    if (!allowSingleResize && m_groups->isInGroup(itemId)) {
        int groupId = m_groups->getRootId(itemId);
        std::unordered_set<int> items;
        if (m_groups->getType(groupId) == GroupType::AVSplit) {
            // Only resize group elements if it is an avsplit
            items = m_groups->getLeaves(groupId);
        } else {
            all_items.insert(itemId);
        }
        for (int id : items) {
            if (id == itemId) {
                all_items.insert(id);
                continue;
            }
            int start = getItemPosition(id);
            int end = in + getItemPlaytime(id);
            if (right) {
                if (out == end) {
                    all_items.insert(id);
                }
            } else if (start == in) {
                all_items.insert(id);
            }
        }
    } else {
        all_items.insert(itemId);
    }
    bool result = true;
    for (int id : all_items) {
        int tid = getItemTrackId(id);
        if (tid > -1 && getTrackById_const(tid)->isLocked()) {
            continue;
        }
        // First delete clip, then timewarp, resize and reinsert
        int pos = getItemPosition(id);
        if (!right) {
            pos += getItemPlaytime(id) - size;
        }
        result = getTrackById(tid)->requestClipDeletion(id, true, true, undo, redo, false, true);
        bool pitchCompensate = m_allClips[id]->getIntProperty(QStringLiteral("warp_pitch"));
        result = result && requestClipTimeWarp(id, speed, pitchCompensate, true, undo, redo);
        result = result && requestItemResize(id, size, true, true, undo, redo);
        result = result && getTrackById(tid)->requestClipInsertion(id, pos, true, true, undo, redo);
        if (!result) {
            break;
        }
    }
    if (!result) {
        bool undone = undo();
        Q_ASSERT(undone);
        TRACE_RES(-1);
        return -1;
    }
    if (result) {
        PUSH_UNDO(undo, redo, i18n("Resize clip speed"));
    }
    int res = result ? size : -1;
    TRACE_RES(res);
    return res;
}

int TimelineModel::requestItemResizeInfo(int itemId, int in, int out, int size, bool right, int snapDistance)
{
    if (snapDistance > 0) {
        int trackId = getItemTrackId(itemId);
        bool checkMix = trackId != -1;
        Fun temp_undo = []() { return true; };
        Fun temp_redo = []() { return true; };
        if (checkMix && right && size > out - in && isClip(itemId)) {
            int playlist = -1;
            if (getTrackById_const(trackId)->hasEndMix(itemId)) {
                playlist = m_allClips[itemId]->getSubPlaylistIndex();
            }
            int targetPos = in + size - 1;
            if (!getTrackById_const(trackId)->isBlankAt(targetPos, playlist)) {
                size = getTrackById_const(trackId)->getBlankEnd(out + 1, playlist) - in;
            }
        } else if (checkMix && !right && size > (out - in) && isClip(itemId)) {
            int targetPos = out - size;
            int playlist = -1;
            if (getTrackById_const(trackId)->hasStartMix(itemId)) {
                playlist = m_allClips[itemId]->getSubPlaylistIndex();
            }
            if (!getTrackById_const(trackId)->isBlankAt(targetPos, playlist)) {
                size = out - getTrackById_const(trackId)->getBlankStart(in - 1, playlist);
            }
        }
        int timelinePos = pCore->getTimelinePosition();
        m_snaps->addPoint(timelinePos);
        int proposed_size = m_snaps->proposeSize(in, out, getBoundaries(itemId), size, right, snapDistance);
        m_snaps->removePoint(timelinePos);
        if (proposed_size > 0) {
            // only test move if proposed_size is valid
            bool success = false;
            if (isClip(itemId)) {
                bool hasMix = getTrackById_const(trackId)->hasMix(itemId);
                success = m_allClips[itemId]->requestResize(proposed_size, right, temp_undo, temp_redo, false, hasMix);
            } else if (isComposition(itemId)) {
                success = m_allCompositions[itemId]->requestResize(proposed_size, right, temp_undo, temp_redo, false);
            } else if (isSubTitle(itemId)) {
                //TODO: don't allow subtitle overlap?
                success = true;
            }
            // undo temp move
            temp_undo();
            if (success) {
                size = proposed_size;
            }
        }
    }
    return size;
}

int TimelineModel::requestItemSpeedChange(int itemId, int size, bool right, int snapDistance)
{
    Q_ASSERT(isClip(itemId));
    QWriteLocker locker(&m_lock);
    TRACE(itemId, size, right, snapDistance);
    Q_ASSERT(isItem(itemId));
    if (size <= 0) {
        TRACE_RES(-1);
        return -1;
    }
    int in = getItemPosition(itemId);
    int out = in + getItemPlaytime(itemId);

    if (right && size > out - in) {
        int targetPos = in + size - 1;
        int trackId = getItemTrackId(itemId);
        if (!getTrackById_const(trackId)->isBlankAt(targetPos) || !getItemsInRange(trackId, out + 1, targetPos, false).empty()) {
            size = getTrackById_const(trackId)->getBlankEnd(out + 1) - in;
        }
    } else if (!right && size > (out - in)) {
        int targetPos = out - size;
        int trackId = getItemTrackId(itemId);
        if (!getTrackById_const(trackId)->isBlankAt(targetPos) || !getItemsInRange(trackId, targetPos, in - 1, false).empty()) {
            size = out - getTrackById_const(trackId)->getBlankStart(in - 1);
        }
    }
    int timelinePos = pCore->getTimelinePosition();
    m_snaps->addPoint(timelinePos);
    int proposed_size = m_snaps->proposeSize(in, out, getBoundaries(itemId), size, right, snapDistance);
    m_snaps->removePoint(timelinePos);
    return proposed_size > 0 ? proposed_size : size;
}

bool TimelineModel::removeMixWithUndo(int cid, Fun &undo, Fun &redo)
{
    int tid = getItemTrackId(cid);
    if (isTrack(tid)) {
        MixInfo mixData = getTrackById_const(tid)->getMixInfo(cid).first;
        if (mixData.firstClipId > -1 && mixData.secondClipId > -1) {
            bool res = getTrackById(tid)->requestRemoveMix({mixData.firstClipId,mixData.secondClipId}, undo, redo);
            return res;
        }
    }
    return true;
}

bool TimelineModel::removeMix(int cid)
{
    Fun undo = []() { return true; };
    Fun redo = []() { return true; };
    bool res = removeMixWithUndo(cid, undo, redo);
    if (res) {
        PUSH_UNDO(undo, redo, i18n("Remove mix"));
    } else {
        pCore->displayMessage(i18n("Removing mix failed"), ErrorMessage, 500);
    }
    return res;
}

int TimelineModel::requestItemResize(int itemId, int size, bool right, bool logUndo, int snapDistance, bool allowSingleResize)
{
    QWriteLocker locker(&m_lock);
    TRACE(itemId, size, right, logUndo, snapDistance, allowSingleResize)
    Q_ASSERT(isItem(itemId));
    if (size <= 0) {
        TRACE_RES(-1)
        return -1;
    }
    int in = 0;
    int offset = getItemPlaytime(itemId);
    int tid = getItemTrackId(itemId);
    int out = offset;
    qDebug()<<"======= REQUESTING NEW CLIP SIZE: "<<size;
    if (tid != -1 || !isClip(itemId)) {
        in = qMax(0, getItemPosition(itemId));
        out += in;
        size = requestItemResizeInfo(itemId, in, out, size, right, snapDistance);
    }
    qDebug()<<"======= ADJUSTED NEW CLIP SIZE: "<<size;
    offset -= size;
    Fun undo = []() { return true; };
    Fun redo = []() { return true; };
    Fun sync_mix = []() { return true; };
    Fun adjust_mix = []() { return true; };
    Fun sync_end_mix = []() { return true; };
    Fun sync_end_mix_undo = []() { return true; };
    PUSH_LAMBDA(sync_mix, undo);
    std::unordered_set<int> all_items;
    QList <int> tracksWithMixes;
    all_items.insert(itemId);
    if (logUndo && isClip(itemId)) { 
        if (tid > -1) {
            if (right) {
                if (getTrackById_const(tid)->hasEndMix(itemId)) {
                    tracksWithMixes << tid;
                    std::pair<MixInfo, MixInfo> mixData = getTrackById_const(tid)->getMixInfo(itemId);
                    if (in + size <= mixData.second.secondClipInOut.first + m_allClips[mixData.second.secondClipId]->getMixDuration() - m_allClips[mixData.second.secondClipId]->getMixCutPosition()) {
                        // Clip resized outside of mix zone, mix will be deleted
                        bool res = removeMixWithUndo(mixData.second.secondClipId, undo, redo);
                        if (res) {
                            size = m_allClips[itemId]->getPlaytime();
                        } else {
                            return -1;
                        }
                    } else {
                        // Mix was resized, update cut position
                        int currentMixDuration = m_allClips[mixData.second.secondClipId]->getMixDuration();
                        int currentMixCut = m_allClips[mixData.second.secondClipId]->getMixCutPosition();
                        adjust_mix = [this, tid, mixData, currentMixCut, itemId]() {
                            MixInfo secondMixData = getTrackById_const(tid)->getMixInfo(itemId).second;
                            int offset = mixData.second.firstClipInOut.second - secondMixData.firstClipInOut.second;
                            getTrackById_const(tid)->setMixDuration(secondMixData.secondClipId, secondMixData.firstClipInOut.second - secondMixData.secondClipInOut.first, currentMixCut - offset);
                            QModelIndex ix = makeClipIndexFromID(secondMixData.secondClipId);
                            emit dataChanged(ix, ix, {TimelineModel::MixRole,TimelineModel::MixCutRole});
                            return true;
                        };
                        Fun adjust_mix_undo = [this, tid, mixData, currentMixCut, currentMixDuration]() {
                            getTrackById_const(tid)->setMixDuration(mixData.second.secondClipId, currentMixDuration, currentMixCut);
                            QModelIndex ix = makeClipIndexFromID(mixData.second.secondClipId);
                            emit dataChanged(ix, ix, {TimelineModel::MixRole,TimelineModel::MixCutRole});
                            return true;
                        };
                        PUSH_LAMBDA(adjust_mix_undo, undo);
                    }
                }
            } else if (getTrackById_const(tid)->hasStartMix(itemId)) {
                tracksWithMixes << tid;
                std::pair<MixInfo, MixInfo> mixData = getTrackById_const(tid)->getMixInfo(itemId);
                if (out - size >= mixData.first.firstClipInOut.second) {
                    // Moved outside mix, delete
                    Fun sync_mix_undo = [this, tid, mixData]() {
                        getTrackById_const(tid)->createMix(mixData.first, getTrackById_const(tid)->isAudioTrack());
                        getTrackById_const(tid)->syncronizeMixes(true);
                        return true;
                    };
                    bool switchPlaylist = getTrackById_const(tid)->hasEndMix(itemId) == false && m_allClips[itemId]->getSubPlaylistIndex() == 1;
                    if (switchPlaylist) {
                        sync_end_mix = [this, tid, mixData]() {
                            return getTrackById_const(tid)->switchPlaylist(mixData.first.secondClipId, m_allClips[mixData.first.secondClipId]->getPosition(), 1, 0);
                        };
                        sync_end_mix_undo = [this, tid, mixData]() {
                            return getTrackById_const(tid)->switchPlaylist(mixData.first.secondClipId, m_allClips[mixData.first.secondClipId]->getPosition(), 0, 1);
                        };
                    }
                    PUSH_LAMBDA(sync_mix_undo, undo);
                    
                }
            }
        }
    }
    if (!allowSingleResize && m_groups->isInGroup(itemId)) {
        int groupId = m_groups->getRootId(itemId);
        std::unordered_set<int> items = m_groups->getLeaves(groupId);
        /*if (m_groups->getType(groupId) == GroupType::AVSplit) {
            // Only resize group elements if it is an avsplit
            items = m_groups->getLeaves(groupId);
        }*/
        for (int id : items) {
            if (id == itemId) {
                continue;
            }
            int start = getItemPosition(id);
            int end = start + getItemPlaytime(id);
            bool resizeMix = false;
            if (right) {
                if (out == end) {
                    all_items.insert(id);
                    resizeMix = true;
                }
            } else if (start == in) {
                all_items.insert(id);
                resizeMix = true;
            }
            if (logUndo && resizeMix && isClip(id)) {
                int tid = getItemTrackId(id);
                if (tid > -1) {
                    if (right) {
                        if (getTrackById_const(tid)->hasEndMix(id)) {
                            if (!tracksWithMixes.contains(tid)) {
                                tracksWithMixes << tid;
                            }
                            std::pair<MixInfo, MixInfo> mixData = getTrackById_const(tid)->getMixInfo(id);
                            if (end - offset <= mixData.second.secondClipInOut.first + m_allClips[mixData.second.secondClipId]->getMixDuration() - m_allClips[mixData.second.secondClipId]->getMixCutPosition()) {
                                // Resized outside mix
                                removeMixWithUndo(mixData.second.secondClipId, undo, redo);
                                Fun sync_mix_undo = [this, tid, mixData]() {
                                    getTrackById_const(tid)->createMix(mixData.second, getTrackById_const(tid)->isAudioTrack());
                                    getTrackById_const(tid)->syncronizeMixes(true);
                                    return true;
                                };
                                bool switchPlaylist = getTrackById_const(tid)->hasEndMix(mixData.second.secondClipId) == false && m_allClips[mixData.second.secondClipId]->getSubPlaylistIndex() == 1;
                                if (switchPlaylist) {
                                    Fun sync_end_mix2 = [this, tid, mixData]() {
                                        return getTrackById_const(tid)->switchPlaylist(mixData.second.secondClipId, mixData.second.secondClipInOut.first, 1, 0);
                                    };
                                    Fun sync_end_mix_undo2 = [this, tid, mixData]() {
                                        return getTrackById_const(tid)->switchPlaylist(mixData.second.secondClipId, m_allClips[mixData.second.secondClipId]->getPosition(), 0, 1);
                                    };
                                    PUSH_LAMBDA(sync_end_mix2, sync_end_mix);
                                    PUSH_LAMBDA(sync_end_mix_undo2, sync_end_mix_undo);
                                }
                                PUSH_LAMBDA(sync_mix_undo, undo);
                            } else {
                                // Mix was resized, update cut position
                                int currentMixDuration = m_allClips[mixData.second.secondClipId]->getMixDuration();
                                int currentMixCut = m_allClips[mixData.second.secondClipId]->getMixCutPosition();
                                Fun adjust_mix2 = [this, tid, mixData, currentMixCut, id]() {
                                    MixInfo secondMixData = getTrackById_const(tid)->getMixInfo(id).second;
                                    int offset = mixData.second.firstClipInOut.second - secondMixData.firstClipInOut.second;
                                    getTrackById_const(tid)->setMixDuration(secondMixData.secondClipId, secondMixData.firstClipInOut.second - secondMixData.secondClipInOut.first, currentMixCut - offset);
                                    QModelIndex ix = makeClipIndexFromID(secondMixData.secondClipId);
                                    emit dataChanged(ix, ix, {TimelineModel::MixRole,TimelineModel::MixCutRole});
                                    return true;
                                };
                                Fun adjust_mix_undo = [this, tid, mixData, currentMixCut, currentMixDuration]() {
                                    getTrackById_const(tid)->setMixDuration(mixData.second.secondClipId, currentMixDuration, currentMixCut);
                                    QModelIndex ix = makeClipIndexFromID(mixData.second.secondClipId);
                                    emit dataChanged(ix, ix, {TimelineModel::MixRole,TimelineModel::MixCutRole});
                                    return true;
                                };
                                PUSH_LAMBDA(adjust_mix2, adjust_mix);
                                PUSH_LAMBDA(adjust_mix_undo, undo);
                            }
                        }
                    } else if (getTrackById_const(tid)->hasStartMix(id)) {
                        if (!tracksWithMixes.contains(tid)) {
                            tracksWithMixes << tid;
                        }
                        std::pair<MixInfo, MixInfo> mixData = getTrackById_const(tid)->getMixInfo(id);
                        if (start + offset >= mixData.first.firstClipInOut.second) {
                            // Moved outside mix, remove
                            Fun sync_mix_undo = [this, tid, mixData]() {
                                getTrackById_const(tid)->createMix(mixData.first, getTrackById_const(tid)->isAudioTrack());
                                getTrackById_const(tid)->syncronizeMixes(true);
                                return true;
                            };
                            bool switchPlaylist = getTrackById_const(tid)->hasEndMix(id) == false && m_allClips[id]->getSubPlaylistIndex() == 1;
                            if (switchPlaylist) {
                                Fun sync_end_mix2 = [this, tid, mixData]() {
                                    return getTrackById_const(tid)->switchPlaylist(mixData.first.secondClipId, m_allClips[mixData.first.secondClipId]->getPosition(), 1, 0);
                                };
                                Fun sync_end_mix_undo2 = [this, tid, mixData]() {
                                    return getTrackById_const(tid)->switchPlaylist(mixData.first.secondClipId, m_allClips[mixData.first.secondClipId]->getPosition(), 0, 1);
                                };
                                PUSH_LAMBDA(sync_end_mix2, sync_end_mix);
                                PUSH_LAMBDA(sync_end_mix_undo2, sync_end_mix_undo);
                            }
                            PUSH_LAMBDA(sync_mix_undo, undo);
                        }
                    }
                }
            }
        }
    }
    if (logUndo && !tracksWithMixes.isEmpty()) {
        sync_mix = [this, tracksWithMixes]() {
            for (auto &t : tracksWithMixes) {
                getTrackById_const(t)->syncronizeMixes(true);
            }
            return true;
        };
    }
    bool result = true;
    int finalPos = right ? in + size : out - size;
    int finalSize;
    int resizedCount = 0;
    for (int id : all_items) {
        int tid = getItemTrackId(id);
        if (tid > -1 && getTrackById_const(tid)->isLocked()) {
            continue;
        }
        if (tid == -2 && m_subtitleModel && m_subtitleModel->isLocked()) {
            continue;
        }
        if (right) {
            finalSize = finalPos - qMax(0, getItemPosition(id));
        } else {
            finalSize = qMax(0, getItemPosition(id)) + getItemPlaytime(id) - finalPos;
        }
        result = result && requestItemResize(id, finalSize, right, logUndo, undo, redo);
        resizedCount++;
    }
    if (!result || resizedCount == 0) {
        qDebug() << "resize aborted" << result;
        bool undone = undo();
        Q_ASSERT(undone);
        TRACE_RES(-1)
        return -1;
    }
    if (result && logUndo) {
        if (isClip(itemId)) {
            sync_end_mix();
            sync_mix();
            adjust_mix();
            PUSH_LAMBDA(sync_end_mix, redo);
            PUSH_LAMBDA(adjust_mix, redo);
            PUSH_LAMBDA(sync_mix, redo);
            PUSH_LAMBDA(undo, sync_end_mix_undo);
            PUSH_UNDO(sync_end_mix_undo, redo, i18n("Resize clip"))
        } else if (isComposition(itemId)) {
            PUSH_UNDO(undo, redo, i18n("Resize composition"))
        } else if (isSubTitle(itemId)) {
            PUSH_UNDO(undo, redo, i18n("Resize subtitle"))
        }
    }
    int res = result ? size : -1;
    TRACE_RES(res)
    return res;
}

bool TimelineModel::requestItemResize(int itemId, int size, bool right, bool logUndo, Fun &undo, Fun &redo, bool blockUndo)
{
    Q_UNUSED(blockUndo)
    Fun local_undo = []() { return true; };
    Fun local_redo = []() { return true; };
    bool result = false;
    if (isClip(itemId)) {
        bool hasMix = false;
        if (!logUndo) {
            int tid = m_allClips[itemId]->getCurrentTrackId();
            if (tid > -1) {
                if (right) {
                    if (getTrackById_const(tid)->hasEndMix(itemId)) {
                        hasMix = true;
                    }
                } else if (getTrackById_const(tid)->hasStartMix(itemId)) {
                    hasMix = true;
                    std::pair<MixInfo, MixInfo> mixData = getTrackById_const(tid)->getMixInfo(itemId);
                    // We have a mix at clip start
                    int mixDuration = mixData.first.firstClipInOut.second - (mixData.first.secondClipInOut.second - size);
                    getTrackById_const(tid)->setMixDuration(itemId, qMax(1, mixDuration), m_allClips[itemId]->getMixCutPosition());
                    QModelIndex ix = makeClipIndexFromID(itemId);
                    emit dataChanged(ix, ix, {TimelineModel::MixRole,TimelineModel::MixCutRole});
                }
            }
        } else {
            int tid = m_allClips[itemId]->getCurrentTrackId();
            if (tid > -1 && getTrackById_const(tid)->hasMix(itemId)) {
                hasMix = true;
            }
        }
        result = m_allClips[itemId]->requestResize(size, right, local_undo, local_redo, logUndo, hasMix);
    } else if (isComposition(itemId)) {
        result = m_allCompositions[itemId]->requestResize(size, right, local_undo, local_redo, logUndo);
    } else if (isSubTitle(itemId)) {
        result = m_subtitleModel->requestResize(itemId, size, right, local_undo, local_redo, logUndo);
    }
    if (result) {
        UPDATE_UNDO_REDO(local_redo, local_undo, undo, redo);
    }
    return result;
}

int TimelineModel::requestItemRippleResize(int itemId, int size, bool right, bool logUndo, int snapDistance, bool allowSingleResize) {
    QWriteLocker locker(&m_lock);
    TRACE(itemId, size, right, logUndo, snapDistance, allowSingleResize)
    Q_ASSERT(isItem(itemId));
    if (size <= 0) {
        TRACE_RES(-1)
        return -1;
    }
    int in = 0;
    int offset = getItemPlaytime(itemId);
    int tid = getItemTrackId(itemId);
    int out = offset;
    qDebug()<<"======= REQUESTING NEW CLIP SIZE: "<<size;
    if (tid != -1 || !isClip(itemId)) {
        in = qMax(0, getItemPosition(itemId));
        out += in;
        //size = requestItemResizeInfo(itemId, in, out, size, right, snapDistance); //TODO: implement snapping
    }
    qDebug()<<"======= ADJUSTED NEW CLIP SIZE: "<<size;
    offset -= size;
    Fun undo = []() { return true; };
    Fun redo = []() { return true; };
    Fun sync_mix = []() { return true; };
    Fun adjust_mix = []() { return true; };
    Fun sync_end_mix = []() { return true; };
    Fun sync_end_mix_undo = []() { return true; };
    PUSH_LAMBDA(sync_mix, undo);
    std::unordered_set<int> all_items;
    QList <int> tracksWithMixes;
    all_items.insert(itemId);
    if (logUndo && isClip(itemId)) {
        if (tid > -1) {
            if (right) {
                if (getTrackById_const(tid)->hasEndMix(itemId)) {
                    tracksWithMixes << tid;
                    /*std::pair<MixInfo, MixInfo> mixData = getTrackById_const(tid)->getMixInfo(itemId);
                    if (in + size <= mixData.second.secondClipInOut.first + m_allClips[mixData.second.secondClipId]->getMixDuration() - m_allClips[mixData.second.secondClipId]->getMixCutPosition()) {
                        // Clip resized outside of mix zone, mix will be deleted
                        bool res = removeMixWithUndo(mixData.second.secondClipId, undo, redo);
                        if (res) {
                            size = m_allClips[itemId]->getPlaytime();
                        } else {
                            return -1;
                        }
                    } else {
                        // Mix was resized, update cut position
                        /*int currentMixDuration = m_allClips[mixData.second.secondClipId]->getMixDuration();
                        int currentMixCut = m_allClips[mixData.second.secondClipId]->getMixCutPosition();
                        adjust_mix = [this, tid, mixData, currentMixCut, itemId]() {
                            MixInfo secondMixData = getTrackById_const(tid)->getMixInfo(itemId).second;
                            int offset = mixData.second.firstClipInOut.second - secondMixData.firstClipInOut.second;
                            getTrackById_const(tid)->setMixDuration(secondMixData.secondClipId, secondMixData.firstClipInOut.second - secondMixData.secondClipInOut.first, currentMixCut - offset);
                            QModelIndex ix = makeClipIndexFromID(secondMixData.secondClipId);
                            emit dataChanged(ix, ix, {TimelineModel::MixRole,TimelineModel::MixCutRole});
                            return true;
                        };
                        Fun adjust_mix_undo = [this, tid, mixData, currentMixCut, currentMixDuration]() {
                            getTrackById_const(tid)->setMixDuration(mixData.second.secondClipId, currentMixDuration, currentMixCut);
                            QModelIndex ix = makeClipIndexFromID(mixData.second.secondClipId);
                            emit dataChanged(ix, ix, {TimelineModel::MixRole,TimelineModel::MixCutRole});
                            return true;
                        };
                        PUSH_LAMBDA(adjust_mix_undo, undo);
                    }*/
                }
            } else if (getTrackById_const(tid)->hasStartMix(itemId)) {
                tracksWithMixes << tid;
                std::pair<MixInfo, MixInfo> mixData = getTrackById_const(tid)->getMixInfo(itemId);
                /*if (out - size >= mixData.first.firstClipInOut.second) {
                    // Moved outside mix, delete
                    Fun sync_mix_undo = [this, tid, mixData]() {
                        getTrackById_const(tid)->createMix(mixData.first, getTrackById_const(tid)->isAudioTrack());
                        getTrackById_const(tid)->syncronizeMixes(true);
                        return true;
                    };
                    bool switchPlaylist = getTrackById_const(tid)->hasEndMix(itemId) == false && m_allClips[itemId]->getSubPlaylistIndex() == 1;
                    if (switchPlaylist) {
                        sync_end_mix = [this, tid, mixData]() {
                            return getTrackById_const(tid)->switchPlaylist(mixData.first.secondClipId, m_allClips[mixData.first.secondClipId]->getPosition(), 1, 0);
                        };
                        sync_end_mix_undo = [this, tid, mixData]() {
                            return getTrackById_const(tid)->switchPlaylist(mixData.first.secondClipId, m_allClips[mixData.first.secondClipId]->getPosition(), 0, 1);
                        };
                    }
                    PUSH_LAMBDA(sync_mix_undo, undo);

                }*/
            }
        }
    }
    if (!allowSingleResize && m_groups->isInGroup(itemId)) {
        int groupId = m_groups->getRootId(itemId);
        std::unordered_set<int> items = m_groups->getLeaves(groupId);
        //if (m_groups->getType(groupId) == GroupType::AVSplit) {
            // Only resize group elements if it is an avsplit
            //items = m_groups->getLeaves(groupId);
        //}
        for (int id : items) {
            if (id == itemId) {
                continue;
            }
            int start = getItemPosition(id);
            int end = start + getItemPlaytime(id);
            bool resizeMix = false;
            if (right) {
                if (out == end) {
                    all_items.insert(id);
                    resizeMix = true;
                }
            } else {
                if (start == in) {
                all_items.insert(id);
                resizeMix = true;
            }}
            /*if (logUndo && resizeMix && isClip(id)) {
                int tid = getItemTrackId(id);
                if (tid > -1) {
                    if (right) {
                        if (getTrackById_const(tid)->hasEndMix(id)) {
                            if (!tracksWithMixes.contains(tid)) {
                                tracksWithMixes << tid;
                            }
                            std::pair<MixInfo, MixInfo> mixData = getTrackById_const(tid)->getMixInfo(id);
                            if (end - offset <= mixData.second.secondClipInOut.first + m_allClips[mixData.second.secondClipId]->getMixDuration() - m_allClips[mixData.second.secondClipId]->getMixCutPosition()) {
                                // Resized outside mix
                                removeMixWithUndo(mixData.second.secondClipId, undo, redo);
                                Fun sync_mix_undo = [this, tid, mixData]() {
                                    getTrackById_const(tid)->createMix(mixData.second, getTrackById_const(tid)->isAudioTrack());
                                    getTrackById_const(tid)->syncronizeMixes(true);
                                    return true;
                                };
                                bool switchPlaylist = getTrackById_const(tid)->hasEndMix(mixData.second.secondClipId) == false && m_allClips[mixData.second.secondClipId]->getSubPlaylistIndex() == 1;
                                if (switchPlaylist) {
                                    Fun sync_end_mix2 = [this, tid, mixData]() {
                                        return getTrackById_const(tid)->switchPlaylist(mixData.second.secondClipId, mixData.second.secondClipInOut.first, 1, 0);
                                    };
                                    Fun sync_end_mix_undo2 = [this, tid, mixData]() {
                                        return getTrackById_const(tid)->switchPlaylist(mixData.second.secondClipId, m_allClips[mixData.second.secondClipId]->getPosition(), 0, 1);
                                    };
                                    PUSH_LAMBDA(sync_end_mix2, sync_end_mix);
                                    PUSH_LAMBDA(sync_end_mix_undo2, sync_end_mix_undo);
                                }
                                PUSH_LAMBDA(sync_mix_undo, undo);
                            } else {
                                // Mix was resized, update cut position
                                int currentMixDuration = m_allClips[mixData.second.secondClipId]->getMixDuration();
                                int currentMixCut = m_allClips[mixData.second.secondClipId]->getMixCutPosition();
                                Fun adjust_mix2 = [this, tid, mixData, currentMixCut, id]() {
                                    MixInfo secondMixData = getTrackById_const(tid)->getMixInfo(id).second;
                                    int offset = mixData.second.firstClipInOut.second - secondMixData.firstClipInOut.second;
                                    getTrackById_const(tid)->setMixDuration(secondMixData.secondClipId, secondMixData.firstClipInOut.second - secondMixData.secondClipInOut.first, currentMixCut - offset);
                                    QModelIndex ix = makeClipIndexFromID(secondMixData.secondClipId);
                                    emit dataChanged(ix, ix, {TimelineModel::MixRole,TimelineModel::MixCutRole});
                                    return true;
                                };
                                Fun adjust_mix_undo = [this, tid, mixData, currentMixCut, currentMixDuration]() {
                                    getTrackById_const(tid)->setMixDuration(mixData.second.secondClipId, currentMixDuration, currentMixCut);
                                    QModelIndex ix = makeClipIndexFromID(mixData.second.secondClipId);
                                    emit dataChanged(ix, ix, {TimelineModel::MixRole,TimelineModel::MixCutRole});
                                    return true;
                                };
                                PUSH_LAMBDA(adjust_mix2, adjust_mix);
                                PUSH_LAMBDA(adjust_mix_undo, undo);
                            }
                        }
                    } else if (getTrackById_const(tid)->hasStartMix(id)) {
                        if (!tracksWithMixes.contains(tid)) {
                            tracksWithMixes << tid;
                        }
                        std::pair<MixInfo, MixInfo> mixData = getTrackById_const(tid)->getMixInfo(id);
                        if (start + offset >= mixData.first.firstClipInOut.second) {
                            // Moved outside mix, remove
                            Fun sync_mix_undo = [this, tid, mixData]() {
                                getTrackById_const(tid)->createMix(mixData.first, getTrackById_const(tid)->isAudioTrack());
                                getTrackById_const(tid)->syncronizeMixes(true);
                                return true;
                            };
                            bool switchPlaylist = getTrackById_const(tid)->hasEndMix(id) == false && m_allClips[id]->getSubPlaylistIndex() == 1;
                            if (switchPlaylist) {
                                Fun sync_end_mix2 = [this, tid, mixData]() {
                                    return getTrackById_const(tid)->switchPlaylist(mixData.first.secondClipId, m_allClips[mixData.first.secondClipId]->getPosition(), 1, 0);
                                };
                                Fun sync_end_mix_undo2 = [this, tid, mixData]() {
                                    return getTrackById_const(tid)->switchPlaylist(mixData.first.secondClipId, m_allClips[mixData.first.secondClipId]->getPosition(), 0, 1);
                                };
                                PUSH_LAMBDA(sync_end_mix2, sync_end_mix);
                                PUSH_LAMBDA(sync_end_mix_undo2, sync_end_mix_undo);
                            }
                            PUSH_LAMBDA(sync_mix_undo, undo);
                        }
                    }
                }
            }*/
        }
    }
    /*if (logUndo && !tracksWithMixes.isEmpty()) {
        sync_mix = [this, tracksWithMixes]() {
            for (auto &t : tracksWithMixes) {
                getTrackById_const(t)->syncronizeMixes(true);
            }
            return true;
        };
    }*/
    bool result = true;
    int finalPos = right ? in + size : out - size;
    int finalSize;
    int resizedCount = 0;
    for (int id : all_items) {
        int tid = getItemTrackId(id);
        if (tid > -1 && getTrackById_const(tid)->isLocked()) {
            continue;
        }
        if (tid == -2 && m_subtitleModel && m_subtitleModel->isLocked()) {
            continue;
        }
        if (right) {
            finalSize = finalPos - qMax(0, getItemPosition(id));
        } else {
            finalSize = qMax(0, getItemPosition(id)) + getItemPlaytime(id) - finalPos;
        }
        result = result && requestItemRippleResize(id, finalSize, right, logUndo, undo, redo);
        resizedCount++;
    }
    if (!result || resizedCount == 0) {
        qDebug() << "resize aborted" << result;
        bool undone = undo();
        Q_ASSERT(undone);
        TRACE_RES(-1)
        return -1;
    }
    if (result && logUndo) {
        if (isClip(itemId)) {
            sync_end_mix();
            sync_mix();
            adjust_mix();
            PUSH_LAMBDA(sync_end_mix, redo);
            PUSH_LAMBDA(adjust_mix, redo);
            PUSH_LAMBDA(sync_mix, redo);
            PUSH_LAMBDA(undo, sync_end_mix_undo);
            PUSH_UNDO(sync_end_mix_undo, redo, i18n("Ripple resize clip"))
        } else if (isComposition(itemId)) {
            PUSH_UNDO(undo, redo, i18n("Ripple resize composition"))
        } else if (isSubTitle(itemId)) {
            PUSH_UNDO(undo, redo, i18n("Ripple resize subtitle"))
        }
    }
    int res = result ? size : -1;
    TRACE_RES(res)
    return res;
}

bool TimelineModel::requestItemRippleResize(int itemId, int size, bool right, bool logUndo, Fun &undo, Fun &redo, bool blockUndo)
{
    Q_UNUSED(blockUndo)
    Fun local_undo = []() { return true; };
    Fun local_redo = []() { return true; };
    bool result = false;
    if (isClip(itemId)) {
        bool hasMix = false;
        /*if (!logUndo) {
            int tid = m_allClips[itemId]->getCurrentTrackId();
            if (tid > -1) {
                if (right) {
                    if (getTrackById_const(tid)->hasEndMix(itemId)) {
                        hasMix = true;
                    }
                } else if (getTrackById_const(tid)->hasStartMix(itemId)) {
                    hasMix = true;
                    std::pair<MixInfo, MixInfo> mixData = getTrackById_const(tid)->getMixInfo(itemId);
                    // We have a mix at clip start
                    int mixDuration = mixData.first.firstClipInOut.second - (mixData.first.secondClipInOut.second - size);
                    getTrackById_const(tid)->setMixDuration(itemId, qMax(1, mixDuration), m_allClips[itemId]->getMixCutPosition());
                    QModelIndex ix = makeClipIndexFromID(itemId);
                    emit dataChanged(ix, ix, {TimelineModel::MixRole,TimelineModel::MixCutRole});
                }
            }
        } else {
            int tid = m_allClips[itemId]->getCurrentTrackId();
            if (tid > -1 && getTrackById_const(tid)->hasMix(itemId)) {
                hasMix = true;
            }
        }*/
        bool affectAllTracks = false;
        size = m_allClips[itemId]->getMaxDuration() > 0 ? qBound(1, size, m_allClips[itemId]->getMaxDuration()) : qMax(1, size);
        int delta = size - m_allClips[itemId]->getPlaytime();
        auto spacerOperation = [this, itemId, affectAllTracks, &undo, &redo, delta, right](int position) {
            int trackId = getItemTrackId(itemId);
            if (right && getTrackById_const(trackId)->isLastClip(getItemPosition(itemId))) {
                return true;
            }
            int cid = TimelineFunctions::requestSpacerStartOperation(pCore->window()->getCurrentTimeline()->model(), affectAllTracks ? -1 : trackId, position, true);
            if (cid == -1) {
                return false;
            }
            int endPos = getItemPosition(cid) + delta;
            // Start undoable command
            TimelineFunctions::requestSpacerEndOperation(pCore->window()->getCurrentTimeline()->model(), cid, getItemPosition(cid), endPos, affectAllTracks ? -1 : trackId, !KdenliveSettings::lockedGuides(), undo, redo);
            return true;
        };
        if(delta > 0) {
            if(right) {
                int position = getItemPosition(itemId) + getItemPlaytime(itemId);
                if (!spacerOperation(position)) {
                    return false;
                }
            } else {
                int position = getItemPosition(itemId);
                if (!spacerOperation(position)) {
                    return false;
                }
            }
        }

        result = m_allClips[itemId]->requestResize(size, right, local_undo, local_redo, logUndo, hasMix);
        if (delta < 0) {
            if(right) {
                int position = getItemPosition(itemId) + getItemPlaytime(itemId) - delta;
                if (!spacerOperation(position)) {
                    return false;
                }
            } else {
                int position = getItemPosition(itemId) + delta;
                if (!spacerOperation(position)) {
                    return false;
                }
            }
        }

    } else if (isComposition(itemId)) {
        return false;
        // TODO? Does it make sense?
        // result = m_allCompositions[itemId]->requestResize(size, right, local_undo, local_redo, logUndo);
    } else if (isSubTitle(itemId)) {
        return false;
        // TODO
        // result = m_subtitleModel->requestResize(itemId, size, right, local_undo, local_redo, logUndo);
    }
    if (result) {
        UPDATE_UNDO_REDO(local_redo, local_undo, undo, redo);
    }
    return result;
}

int TimelineModel::requestFakeItemResize(int itemId, int size, bool right, int snapDistance, bool allowSingleResize) {
    QWriteLocker locker(&m_lock);
    TRACE(itemId, size, right, logUndo, snapDistance, allowSingleResize)
    Q_ASSERT(isItem(itemId));
    if (size <= 0) {
        TRACE_RES(-1)
        return -1;
    }
    int in = 0;
    int offset = getItemPlaytime(itemId);
    int tid = getItemTrackId(itemId);
    int out = offset;
    qDebug()<<"======= REQUESTING NEW CLIP SIZE: "<<size;
    if (tid != -1 || !isClip(itemId)) {
        in = qMax(0, getItemPosition(itemId));
        out += in;
        //size = requestItemResizeInfo(itemId, in, out, size, right, snapDistance); //TODO: implement snapping
    }
    qDebug()<<"======= ADJUSTED NEW CLIP SIZE: "<<size;
    offset -= size;
    //Fun undo = []() { return true; };
    //Fun redo = []() { return true; };
    //Fun sync_mix = []() { return true; };
    //Fun adjust_mix = []() { return true; };
    //Fun sync_end_mix = []() { return true; };
    //Fun sync_end_mix_undo = []() { return true; };
    //PUSH_LAMBDA(sync_mix, undo);
    std::unordered_set<int> all_items;
    QList <int> tracksWithMixes;
    all_items.insert(itemId);
    bool logUndo = false;
    if (logUndo && isClip(itemId)) {
        if (tid > -1) {
            if (right) {
                if (getTrackById_const(tid)->hasEndMix(itemId)) {
                    tracksWithMixes << tid;
                    /*std::pair<MixInfo, MixInfo> mixData = getTrackById_const(tid)->getMixInfo(itemId);
                    if (in + size <= mixData.second.secondClipInOut.first + m_allClips[mixData.second.secondClipId]->getMixDuration() - m_allClips[mixData.second.secondClipId]->getMixCutPosition()) {
                        // Clip resized outside of mix zone, mix will be deleted
                        bool res = removeMixWithUndo(mixData.second.secondClipId, undo, redo);
                        if (res) {
                            size = m_allClips[itemId]->getPlaytime();
                        } else {
                            return -1;
                        }
                    } else {
                        // Mix was resized, update cut position
                        /*int currentMixDuration = m_allClips[mixData.second.secondClipId]->getMixDuration();
                        int currentMixCut = m_allClips[mixData.second.secondClipId]->getMixCutPosition();
                        adjust_mix = [this, tid, mixData, currentMixCut, itemId]() {
                            MixInfo secondMixData = getTrackById_const(tid)->getMixInfo(itemId).second;
                            int offset = mixData.second.firstClipInOut.second - secondMixData.firstClipInOut.second;
                            getTrackById_const(tid)->setMixDuration(secondMixData.secondClipId, secondMixData.firstClipInOut.second - secondMixData.secondClipInOut.first, currentMixCut - offset);
                            QModelIndex ix = makeClipIndexFromID(secondMixData.secondClipId);
                            emit dataChanged(ix, ix, {TimelineModel::MixRole,TimelineModel::MixCutRole});
                            return true;
                        };
                        Fun adjust_mix_undo = [this, tid, mixData, currentMixCut, currentMixDuration]() {
                            getTrackById_const(tid)->setMixDuration(mixData.second.secondClipId, currentMixDuration, currentMixCut);
                            QModelIndex ix = makeClipIndexFromID(mixData.second.secondClipId);
                            emit dataChanged(ix, ix, {TimelineModel::MixRole,TimelineModel::MixCutRole});
                            return true;
                        };
                        PUSH_LAMBDA(adjust_mix_undo, undo);
                    }*/
                }
            } else if (getTrackById_const(tid)->hasStartMix(itemId)) {
                tracksWithMixes << tid;
                std::pair<MixInfo, MixInfo> mixData = getTrackById_const(tid)->getMixInfo(itemId);
                /*if (out - size >= mixData.first.firstClipInOut.second) {
                    // Moved outside mix, delete
                    Fun sync_mix_undo = [this, tid, mixData]() {
                        getTrackById_const(tid)->createMix(mixData.first, getTrackById_const(tid)->isAudioTrack());
                        getTrackById_const(tid)->syncronizeMixes(true);
                        return true;
                    };
                    bool switchPlaylist = getTrackById_const(tid)->hasEndMix(itemId) == false && m_allClips[itemId]->getSubPlaylistIndex() == 1;
                    if (switchPlaylist) {
                        sync_end_mix = [this, tid, mixData]() {
                            return getTrackById_const(tid)->switchPlaylist(mixData.first.secondClipId, m_allClips[mixData.first.secondClipId]->getPosition(), 1, 0);
                        };
                        sync_end_mix_undo = [this, tid, mixData]() {
                            return getTrackById_const(tid)->switchPlaylist(mixData.first.secondClipId, m_allClips[mixData.first.secondClipId]->getPosition(), 0, 1);
                        };
                    }
                    PUSH_LAMBDA(sync_mix_undo, undo);

                }*/
            }
        }
    }
    if (!allowSingleResize && m_groups->isInGroup(itemId)) {
        int groupId = m_groups->getRootId(itemId);
        std::unordered_set<int> items = m_groups->getLeaves(groupId);
        //if (m_groups->getType(groupId) == GroupType::AVSplit) {
            // Only resize group elements if it is an avsplit
            //items = m_groups->getLeaves(groupId);
        //}
        for (int id : items) {
            if (id == itemId) {
                continue;
            }
            int start = getItemPosition(id);
            int end = start + getItemPlaytime(id);
            bool resizeMix = false;
            if (right) {
                if (out == end) {
                    all_items.insert(id);
                    resizeMix = true;
                }
            } else if (start == in) {
                all_items.insert(id);
                resizeMix = true;
            }
            /*if (logUndo && resizeMix && isClip(id)) {
                int tid = getItemTrackId(id);
                if (tid > -1) {
                    if (right) {
                        if (getTrackById_const(tid)->hasEndMix(id)) {
                            if (!tracksWithMixes.contains(tid)) {
                                tracksWithMixes << tid;
                            }
                            std::pair<MixInfo, MixInfo> mixData = getTrackById_const(tid)->getMixInfo(id);
                            if (end - offset <= mixData.second.secondClipInOut.first + m_allClips[mixData.second.secondClipId]->getMixDuration() - m_allClips[mixData.second.secondClipId]->getMixCutPosition()) {
                                // Resized outside mix
                                removeMixWithUndo(mixData.second.secondClipId, undo, redo);
                                Fun sync_mix_undo = [this, tid, mixData]() {
                                    getTrackById_const(tid)->createMix(mixData.second, getTrackById_const(tid)->isAudioTrack());
                                    getTrackById_const(tid)->syncronizeMixes(true);
                                    return true;
                                };
                                bool switchPlaylist = getTrackById_const(tid)->hasEndMix(mixData.second.secondClipId) == false && m_allClips[mixData.second.secondClipId]->getSubPlaylistIndex() == 1;
                                if (switchPlaylist) {
                                    Fun sync_end_mix2 = [this, tid, mixData]() {
                                        return getTrackById_const(tid)->switchPlaylist(mixData.second.secondClipId, mixData.second.secondClipInOut.first, 1, 0);
                                    };
                                    Fun sync_end_mix_undo2 = [this, tid, mixData]() {
                                        return getTrackById_const(tid)->switchPlaylist(mixData.second.secondClipId, m_allClips[mixData.second.secondClipId]->getPosition(), 0, 1);
                                    };
                                    PUSH_LAMBDA(sync_end_mix2, sync_end_mix);
                                    PUSH_LAMBDA(sync_end_mix_undo2, sync_end_mix_undo);
                                }
                                PUSH_LAMBDA(sync_mix_undo, undo);
                            } else {
                                // Mix was resized, update cut position
                                int currentMixDuration = m_allClips[mixData.second.secondClipId]->getMixDuration();
                                int currentMixCut = m_allClips[mixData.second.secondClipId]->getMixCutPosition();
                                Fun adjust_mix2 = [this, tid, mixData, currentMixCut, id]() {
                                    MixInfo secondMixData = getTrackById_const(tid)->getMixInfo(id).second;
                                    int offset = mixData.second.firstClipInOut.second - secondMixData.firstClipInOut.second;
                                    getTrackById_const(tid)->setMixDuration(secondMixData.secondClipId, secondMixData.firstClipInOut.second - secondMixData.secondClipInOut.first, currentMixCut - offset);
                                    QModelIndex ix = makeClipIndexFromID(secondMixData.secondClipId);
                                    emit dataChanged(ix, ix, {TimelineModel::MixRole,TimelineModel::MixCutRole});
                                    return true;
                                };
                                Fun adjust_mix_undo = [this, tid, mixData, currentMixCut, currentMixDuration]() {
                                    getTrackById_const(tid)->setMixDuration(mixData.second.secondClipId, currentMixDuration, currentMixCut);
                                    QModelIndex ix = makeClipIndexFromID(mixData.second.secondClipId);
                                    emit dataChanged(ix, ix, {TimelineModel::MixRole,TimelineModel::MixCutRole});
                                    return true;
                                };
                                PUSH_LAMBDA(adjust_mix2, adjust_mix);
                                PUSH_LAMBDA(adjust_mix_undo, undo);
                            }
                        }
                    } else if (getTrackById_const(tid)->hasStartMix(id)) {
                        if (!tracksWithMixes.contains(tid)) {
                            tracksWithMixes << tid;
                        }
                        std::pair<MixInfo, MixInfo> mixData = getTrackById_const(tid)->getMixInfo(id);
                        if (start + offset >= mixData.first.firstClipInOut.second) {
                            // Moved outside mix, remove
                            Fun sync_mix_undo = [this, tid, mixData]() {
                                getTrackById_const(tid)->createMix(mixData.first, getTrackById_const(tid)->isAudioTrack());
                                getTrackById_const(tid)->syncronizeMixes(true);
                                return true;
                            };
                            bool switchPlaylist = getTrackById_const(tid)->hasEndMix(id) == false && m_allClips[id]->getSubPlaylistIndex() == 1;
                            if (switchPlaylist) {
                                Fun sync_end_mix2 = [this, tid, mixData]() {
                                    return getTrackById_const(tid)->switchPlaylist(mixData.first.secondClipId, m_allClips[mixData.first.secondClipId]->getPosition(), 1, 0);
                                };
                                Fun sync_end_mix_undo2 = [this, tid, mixData]() {
                                    return getTrackById_const(tid)->switchPlaylist(mixData.first.secondClipId, m_allClips[mixData.first.secondClipId]->getPosition(), 0, 1);
                                };
                                PUSH_LAMBDA(sync_end_mix2, sync_end_mix);
                                PUSH_LAMBDA(sync_end_mix_undo2, sync_end_mix_undo);
                            }
                            PUSH_LAMBDA(sync_mix_undo, undo);
                        }
                    }
                }
            }*/
        }
    }
    /*if (logUndo && !tracksWithMixes.isEmpty()) {
        sync_mix = [this, tracksWithMixes]() {
            for (auto &t : tracksWithMixes) {
                getTrackById_const(t)->syncronizeMixes(true);
            }
            return true;
        };
    }*/
    bool result = true;
    int finalPos = right ? in + size : out - size;
    int finalSize;
    int resizedCount = 0;
    for (int id : all_items) {
        int tid = getItemTrackId(id);
        if (tid > -1 && getTrackById_const(tid)->isLocked()) {
            continue;
        }
        if (tid == -2 && m_subtitleModel && m_subtitleModel->isLocked()) {
            continue;
        }
        if (right) {
            finalSize = finalPos - qMax(0, getItemPosition(id));
        } else {
            finalSize = qMax(0, getItemPosition(id)) + getItemPlaytime(id) - finalPos;
        }
        result = result && requestFakeClipResize(id, finalSize, right);
        resizedCount++;
    }
    if (!result || resizedCount == 0) {
        qDebug() << "fake resize aborted" << result;
        TRACE_RES(-1)
        return -1;
    }
    int res = result ? size : -1;
    TRACE_RES(res)
    return res;
}

int TimelineModel::requestFakeClipResize(int clipId, int size, bool right, int snapDistance, bool allowSingleResize)
{
    //TODO snapping, single/group resize
    Q_ASSERT(isClip(clipId));
    bool endless = m_allClips[clipId]->getMaxDuration() == -1;
    if (!endless) {
        //size = qBound(1, size, m_allClips[clipId]->getMaxDuration());
        if (right) {
            int delta  = m_allClips[clipId]->getMaxDuration() - m_allClips[clipId]->getOut() -1;
            qDebug() << "=== === === bound" << size << "to" << m_allClips[clipId]->getPlaytime() + delta << "delta" << delta;
            size = qBound(1, size, m_allClips[clipId]->getPlaytime() + delta);
            qDebug() << "== == == == size is now" << size;
        } else {
            qDebug() << "=== === === bound" << size << "to" << m_allClips[clipId]->getPlaytime() + m_allClips[clipId]->getIn() << "current in" << m_allClips[clipId]->getIn();
            size = qBound(1, size, m_allClips[clipId]->getPlaytime() + m_allClips[clipId]->getIn());
            qDebug() << "== == == == size is now" << size;
        }

    } else {
        size = qMax(1, size);
    }
    m_allClips[clipId]->setFakeDuration(size);
    int delta = size - m_allClips[clipId]->getPlaytime();
    QVector<int> roles{FakeDurationRole};
    if (right) {
        int out = m_allClips[clipId]->getOut() + delta;
        qDebug() << "out" << out << "maxDur" << m_allClips[clipId]->getMaxDuration() << "diff" << m_allClips[clipId]->getMaxDuration() - out;
        Q_ASSERT((out < m_allClips[clipId]->getMaxDuration()) || m_allClips[clipId]->getMaxDuration() == -1);
        m_allClips[clipId]->setFakeOut(out);
        roles << FakeOutRole;
    } else {
        if (m_allClips[clipId]->getFakeOut() < 0) {
            m_allClips[clipId]->setFakeOut(m_allClips[clipId]->getOut());
            roles << FakeOutRole;
        }
        int val;
        if (!endless) {
            val = m_allClips[clipId]->getIn() - delta;
            Q_ASSERT(val >= 0);
            m_allClips[clipId]->setFakeIn(val);
            roles << FakeInRole;
        }
        val = m_allClips[clipId]->getPosition() - delta;
        Q_ASSERT(val >= 0);
        m_allClips[clipId]->setFakePosition(val);
        roles << FakePositionRole;
    }
    if (!roles.contains(FakeInRole) && m_allClips[clipId]->getFakeIn() < 0) {
        m_allClips[clipId]->setFakeIn(m_allClips[clipId]->getIn());
        roles << FakeInRole;
    }
    if (!roles.contains(FakeOutRole) && m_allClips[clipId]->getFakeOut() < 0) {
        m_allClips[clipId]->setFakeOut(m_allClips[clipId]->getOut());
        roles << FakeOutRole;
    }

    QModelIndex modelIndex = makeClipIndexFromID(clipId);
    if (modelIndex.isValid()) {
        notifyChange(modelIndex, modelIndex, roles);
        return size;
    }
    return 0;
}

int TimelineModel::requestSlipSelection(int offset, bool logUndo) {
    QWriteLocker locker(&m_lock);
    TRACE(offset, logUndo)

    Fun undo = []() { return true; };
    Fun redo = []() { return true; };
    bool result = true;
    int slipCount = 0;
    for (auto id: getCurrentSelection()) {
        int tid = getItemTrackId(id);
        if (tid > -1 && getTrackById_const(tid)->isLocked()) {
            continue;
        }
        if (!isClip(id)) {
            continue;
        }
        result = result && requestClipSlip(id, offset, logUndo, undo, redo);
        slipCount++;
    }
    if (!result || slipCount == 0) {
        bool undone = undo();
        Q_ASSERT(undone);
        TRACE_RES(-1)
        return -1;
    }
    if(result && logUndo) {
<<<<<<< HEAD
        PUSH_UNDO(undo, redo, i18ncp("Undo/Redo menu text","Slip clip", "Slip clips", slipCount));
=======
        PUSH_UNDO(undo, redo, i18ncp("Undo/Redo menu text", "Slip clip", "Slip clips", slipCount));
>>>>>>> b1472887
    }
    int res = result ? offset : 0;
    TRACE_RES(res)
    return res;
}

int TimelineModel::requestClipSlip(int itemId, int offset, bool logUndo, bool allowSingleResize)
{
    QWriteLocker locker(&m_lock);
    TRACE(itemId, size, right, logUndo, snapDistance, allowSingleResize)
    Q_ASSERT(isClip(itemId));
    Fun undo = []() { return true; };
    Fun redo = []() { return true; };
    std::unordered_set<int> all_items;
    all_items.insert(itemId);
    if (!allowSingleResize && m_groups->isInGroup(itemId)) {
        int groupId = m_groups->getRootId(itemId);
        all_items = m_groups->getLeaves(groupId);
    }
    bool result = true;
    int slipCount = 0;
    for (int id : all_items) {
        int tid = getItemTrackId(id);
        if (tid > -1 && getTrackById_const(tid)->isLocked()) {
            continue;
        }
        result = result && requestClipSlip(id, offset, logUndo, undo, redo);
        slipCount++;
    }
    if (!result || slipCount == 0) {
        bool undone = undo();
        Q_ASSERT(undone);
        TRACE_RES(-1)
        return -1;
    }
    if (result && logUndo) {
        PUSH_UNDO(undo, redo, i18n("Slip clip"))
    }
    int res = result ? offset : 0;
    TRACE_RES(res)
    return res;
}

bool TimelineModel::requestClipSlip(int itemId, int offset, bool logUndo, Fun &undo, Fun &redo, bool blockUndo)
{
    Q_UNUSED(blockUndo)
    Fun local_undo = []() { return true; };
    Fun local_redo = []() { return true; };
    bool result = false;
    if (isClip(itemId)) {
        result = m_allClips[itemId]->requestSlip(offset, local_undo, local_redo, logUndo);
    }
    if (result) {
        UPDATE_UNDO_REDO(local_redo, local_undo, undo, redo);
    }
    return result;
}

int TimelineModel::requestClipsGroup(const std::unordered_set<int> &ids, bool logUndo, GroupType type)
{
    QWriteLocker locker(&m_lock);
    TRACE(ids, logUndo, type);
    if (type == GroupType::Selection || type == GroupType::Leaf) {
        // Selections shouldn't be done here. Call requestSetSelection instead
        TRACE_RES(-1);
        return -1;
    }
    Fun undo = []() { return true; };
    Fun redo = []() { return true; };
    int result = requestClipsGroup(ids, undo, redo, type);
    if (result > -1 && logUndo) {
        PUSH_UNDO(undo, redo, i18n("Group clips"));
    }
    TRACE_RES(result);
    return result;
}

int TimelineModel::requestClipsGroup(const std::unordered_set<int> &ids, Fun &undo, Fun &redo, GroupType type)
{
    QWriteLocker locker(&m_lock);
    if (type != GroupType::Selection) {
        requestClearSelection();
    }
    int clipsCount = 0;
    QList<int> tracks;
    for (int id : ids) {
        if (isClip(id)) {
            int trackId = getClipTrackId(id);
            if (trackId == -1) {
                return -1;
            }
            tracks << trackId;
            clipsCount++;
        } else if (isComposition(id)) {
            if (getCompositionTrackId(id) == -1) {
                return -1;
            }
        } else if (isSubTitle(id)) {
        } else if (!isGroup(id)) {
            return -1;
        }
    }
    if (type == GroupType::Selection && ids.size() == 1) {
        // only one element selected, no group created
        return -1;
    }
    if (ids.size() == 2 && clipsCount == 2 && type == GroupType::Normal) {
        // Check if we are grouping an AVSplit
        auto it = ids.begin();
        int firstId = *it;
        std::advance(it, 1);
        int secondId = *it;
        bool isAVGroup = false;
        if (getClipBinId(firstId) == getClipBinId(secondId)) {
            if (getClipState(firstId) == PlaylistState::AudioOnly) {
                if (getClipState(secondId) == PlaylistState::VideoOnly) {
                    isAVGroup = true;
                }
            } else if (getClipState(secondId) == PlaylistState::AudioOnly) {
                isAVGroup = true;
            }
        }
        if (isAVGroup) {
            type = GroupType::AVSplit;
        }
    }
    int groupId = m_groups->groupItems(ids, undo, redo, type);
    if (type != GroupType::Selection) {
        // we make sure that the undo and the redo are going to unselect before doing anything else
        Fun unselect = [this]() { return requestClearSelection(); };
        PUSH_FRONT_LAMBDA(unselect, undo);
        PUSH_FRONT_LAMBDA(unselect, redo);
    }
    return groupId;
}

bool TimelineModel::requestClipsUngroup(const std::unordered_set<int> &itemIds, bool logUndo)
{
    QWriteLocker locker(&m_lock);
    TRACE(itemIds, logUndo);
    Fun undo = []() { return true; };
    Fun redo = []() { return true; };
    bool result = true;
    requestClearSelection();
    std::unordered_set<int> roots;
    std::transform(itemIds.begin(), itemIds.end(), std::inserter(roots, roots.begin()), [&](int id) { return m_groups->getRootId(id); });
    for (int root : roots) {
        if (isGroup(root)) {
            result = result && requestClipUngroup(root, undo, redo);
        }
    }
    if (!result) {
        bool undone = undo();
        Q_ASSERT(undone);
    }
    if (result && logUndo) {
        PUSH_UNDO(undo, redo, i18n("Ungroup clips"));
    }
    TRACE_RES(result);
    return result;
}

bool TimelineModel::requestClipUngroup(int itemId, bool logUndo)
{
    QWriteLocker locker(&m_lock);
    TRACE(itemId, logUndo);
    requestClearSelection();
    Fun undo = []() { return true; };
    Fun redo = []() { return true; };
    bool result = true;
    result = requestClipUngroup(itemId, undo, redo);
    if (result && logUndo) {
        PUSH_UNDO(undo, redo, i18n("Ungroup clips"));
    }
    TRACE_RES(result);
    return result;
}

bool TimelineModel::requestClipUngroup(int itemId, Fun &undo, Fun &redo)
{
    QWriteLocker locker(&m_lock);
    bool isSelection = m_groups->getType(m_groups->getRootId(itemId)) == GroupType::Selection;
    if (!isSelection) {
        requestClearSelection();
    }
    bool res = m_groups->ungroupItem(itemId, undo, redo);
    if (res && !isSelection) {
        // we make sure that the undo and the redo are going to unselect before doing anything else
        Fun unselect = [this]() { return requestClearSelection(); };
        PUSH_FRONT_LAMBDA(unselect, undo);
        PUSH_FRONT_LAMBDA(unselect, redo);
    }
    return res;
}

bool TimelineModel::requestTrackInsertion(int position, int &id, const QString &trackName, bool audioTrack)
{
    QWriteLocker locker(&m_lock);
    TRACE(position, id, trackName, audioTrack);
    Fun undo = []() { return true; };
    Fun redo = []() { return true; };
    bool result = requestTrackInsertion(position, id, trackName, audioTrack, undo, redo);
    if (result) {
        PUSH_UNDO(undo, redo, i18nc("@action", "Insert Track"));
    }
    TRACE_RES(result);
    return result;
}

bool TimelineModel::requestTrackInsertion(int position, int &id, const QString &trackName, bool audioTrack, Fun &undo, Fun &redo, bool addCompositing)
{
    // TODO: make sure we disable overlayTrack before inserting a track
    if (position == -1) {
        position = int(m_allTracks.size());
    }
    if (position < 0 || position > int(m_allTracks.size())) {
        return false;
    }
    int previousId = -1;
    if (position < int(m_allTracks.size())) {
        previousId = getTrackIndexFromPosition(position);
    }
    int trackId = TimelineModel::getNextId();
    id = trackId;
    Fun local_undo = deregisterTrack_lambda(trackId);
    TrackModel::construct(shared_from_this(), trackId, position, trackName, audioTrack);
    // Adjust compositions that were affecting track at previous pos
    QList <std::shared_ptr<CompositionModel>> updatedCompositions;
    if (previousId > -1) {
        for (auto &compo : m_allCompositions) {
            if (position > 0 && compo.second->getATrack() == position && compo.second->getForcedTrack() == -1) {
                updatedCompositions << compo.second;
            }
        }
    }
    Fun local_update = [position, updatedCompositions]() {
        for (auto &compo : updatedCompositions) {
            compo->setATrack(position + 1, -1);
        }
        return true;
    };
    Fun local_update_undo = [position, updatedCompositions]() {
        for (auto &compo : updatedCompositions) {
            compo->setATrack(position, -1);
        }
        return true;
    };

    Fun local_name_update = [position, audioTrack, this]() {
        if (KdenliveSettings::audiotracksbelow() == 0) {
            _resetView();
        } else {
            if (audioTrack) {
                for (int i = 0; i <= position; i++) {
                    QModelIndex ix = makeTrackIndexFromID(getTrackIndexFromPosition(i));
                    emit dataChanged(ix, ix, {TimelineModel::TrackTagRole});
                }
            } else {
                for (int i = position; i < int(m_allTracks.size()); i++) {
                    QModelIndex ix = makeTrackIndexFromID(getTrackIndexFromPosition(i));
                    emit dataChanged(ix, ix, {TimelineModel::TrackTagRole});
                }
            }
        }
        return true;
    };

    local_update();
    local_name_update();
    Fun rebuild_compositing = [this]() {
        buildTrackCompositing(true);
        return true;
    };
    if (addCompositing) {
        buildTrackCompositing(true);
    }
    auto track = getTrackById(trackId);
    Fun local_redo = [track, position, local_update, addCompositing, this]() {
        // We capture a shared_ptr to the track, which means that as long as this undo object lives, the track object is not deleted. To insert it back it is
        // sufficient to register it.
        registerTrack(track, position, true);
        local_update();
        if (addCompositing) {
            buildTrackCompositing(true);
        }
        return true;
    };
    if (addCompositing) {
        PUSH_LAMBDA(local_update_undo, local_undo);
        PUSH_LAMBDA(rebuild_compositing, local_undo);
    }
    PUSH_LAMBDA(local_name_update, local_undo);
    UPDATE_UNDO_REDO(local_redo, local_undo, undo, redo);
    PUSH_LAMBDA(local_name_update, redo);
    return true;
}

bool TimelineModel::requestTrackDeletion(int trackId)
{
    // TODO: make sure we disable overlayTrack before deleting a track
    QWriteLocker locker(&m_lock);
    TRACE(trackId);
    Fun undo = []() { return true; };
    Fun redo = []() { return true; };
    bool result = requestTrackDeletion(trackId, undo, redo);
    if (result) {
        if (m_videoTarget == trackId) {
            m_videoTarget = -1;
        }
        if (m_audioTarget.contains(trackId)) {
            m_audioTarget.remove(trackId);
        }
        PUSH_UNDO(undo, redo, i18n("Delete Track"));
    }
    TRACE_RES(result);
    return result;
}

bool TimelineModel::requestTrackDeletion(int trackId, Fun &undo, Fun &redo)
{
    Q_ASSERT(isTrack(trackId));
    if (m_allTracks.size() < 2) {
        pCore->displayMessage(i18n("Cannot delete last track in timeline"), ErrorMessage, 500);
        return false;
    }
    // Discard running jobs
    pCore->taskManager.discardJobs({ObjectType::TimelineTrack,trackId});

    std::vector<int> clips_to_delete;
    for (const auto &it : getTrackById(trackId)->m_allClips) {
        clips_to_delete.push_back(it.first);
    }
    Fun local_undo = []() { return true; };
    Fun local_redo = []() { return true; };
    for (int clip : clips_to_delete) {
        bool res = true;
        while (res && m_groups->isInGroup(clip)) {
            res = requestClipUngroup(clip, local_undo, local_redo);
        }
        if (res) {
            res = requestClipDeletion(clip, local_undo, local_redo);
        }
        if (!res) {
            bool u = local_undo();
            Q_ASSERT(u);
            return false;
        }
    }
    std::vector<int> compositions_to_delete;
    for (const auto &it : getTrackById(trackId)->m_allCompositions) {
        compositions_to_delete.push_back(it.first);
    }
    for (int compo : compositions_to_delete) {
        bool res = true;
        while (res && m_groups->isInGroup(compo)) {
            res = requestClipUngroup(compo, local_undo, local_redo);
        }
        if (res) {
            res = requestCompositionDeletion(compo, local_undo, local_redo);
        }
        if (!res) {
            bool u = local_undo();
            Q_ASSERT(u);
            return false;
        }
    }
    int old_position = getTrackPosition(trackId);
    int previousTrack = getPreviousVideoTrackPos(trackId);
    auto operation = deregisterTrack_lambda(trackId);
    std::shared_ptr<TrackModel> track = getTrackById(trackId);
    bool audioTrack = track->isAudioTrack();
    QList <std::shared_ptr<CompositionModel>> updatedCompositions;
    for (auto &compo : m_allCompositions) {
        if (compo.second->getATrack() == old_position + 1 && compo.second->getForcedTrack() == -1) {
            updatedCompositions << compo.second;
        }
    }
    Fun reverse = [this, track, old_position, updatedCompositions]() {
        // We capture a shared_ptr to the track, which means that as long as this undo object lives, the track object is not deleted. To insert it back it is
        // sufficient to register it.
        registerTrack(track, old_position);
        for (auto &compo : updatedCompositions) {
            compo->setATrack(old_position + 1, -1);
        }
        return true;
    };
    Fun local_update = [previousTrack, updatedCompositions]() {
        for (auto &compo : updatedCompositions) {
            compo->setATrack(previousTrack, -1);
        }
        return true;
    };
    Fun rebuild_compositing = [this]() {
        buildTrackCompositing(true);
        return true;
    };
    Fun local_name_update = [old_position, audioTrack, this]() {
        if (audioTrack) {
            for (int i = 0; i < qMin(old_position + 1, getTracksCount()); i++) {
                QModelIndex ix = makeTrackIndexFromID(getTrackIndexFromPosition(i));
                emit dataChanged(ix, ix, {TimelineModel::TrackTagRole});
            }
        } else {
            for (int i = old_position; i < getTracksCount(); i++) {
                QModelIndex ix = makeTrackIndexFromID(getTrackIndexFromPosition(i));
                emit dataChanged(ix, ix, {TimelineModel::TrackTagRole});
            }
        }
        return true;
    };
    if (operation()) {
        local_update();
        rebuild_compositing();
        local_name_update();
        PUSH_LAMBDA(rebuild_compositing, local_undo);
        PUSH_LAMBDA(local_name_update, local_undo);
        UPDATE_UNDO_REDO(operation, reverse, local_undo, local_redo);
        UPDATE_UNDO_REDO(local_redo, local_undo, undo, redo);
        PUSH_LAMBDA(local_update, redo);
        PUSH_LAMBDA(rebuild_compositing, redo);
        PUSH_LAMBDA(local_name_update, redo);
        return true;
    }
    local_undo();
    return false;
}

void TimelineModel::registerTrack(std::shared_ptr<TrackModel> track, int pos, bool doInsert)
{
    int id = track->getId();
    if (pos == -1) {
        pos = static_cast<int>(m_allTracks.size());
    }
    Q_ASSERT(pos >= 0);
    Q_ASSERT(pos <= static_cast<int>(m_allTracks.size()));

    // effective insertion (MLT operation), add 1 to account for black background track
    if (doInsert) {
        int error = m_tractor->insert_track(*track, pos + 1);
        Q_ASSERT(error == 0); // we might need better error handling...
    }

    // we now insert in the list
    auto posIt = m_allTracks.begin();
    std::advance(posIt, pos);
    beginInsertRows(QModelIndex(), pos, pos);
    auto it = m_allTracks.insert(posIt, std::move(track));
    // it now contains the iterator to the inserted element, we store it
    Q_ASSERT(m_iteratorTable.count(id) == 0); // check that id is not used (shouldn't happen)
    m_iteratorTable[id] = it;
    endInsertRows();
    int cache = int(QThread::idealThreadCount()) + int(m_allTracks.size() + 1) * 2;
    mlt_service_cache_set_size(nullptr, "producer_avformat", qMax(4, cache));
}

void TimelineModel::registerClip(const std::shared_ptr<ClipModel> &clip, bool registerProducer)
{
    int id = clip->getId();
    Q_ASSERT(m_allClips.count(id) == 0);
    m_allClips[id] = clip;
    clip->registerClipToBin(clip->getProducer(), registerProducer);
    m_groups->createGroupItem(id);
    clip->setTimelineEffectsEnabled(m_timelineEffectsEnabled);
}

void TimelineModel::registerSubtitle(int id, GenTime startTime, bool temporary)
{
    Q_ASSERT(m_allSubtitles.count(id) == 0);
    m_allSubtitles.emplace(id, startTime);
    if (!temporary) {
        m_groups->createGroupItem(id);
    }
}

int TimelineModel::positionForIndex(int id)
{
    return int(std::distance(m_allSubtitles.begin(),m_allSubtitles.find(id)));
}

void TimelineModel::deregisterSubtitle(int id, bool temporary)
{
    Q_ASSERT(m_allSubtitles.count(id) > 0);
    if (!temporary && m_subtitleModel->isSelected(id)) {
        requestClearSelection(true);
    }
    m_allSubtitles.erase(id);
    if (!temporary) {
        m_groups->destructGroupItem(id);
    }
}

void TimelineModel::registerGroup(int groupId)
{
    Q_ASSERT(m_allGroups.count(groupId) == 0);
    m_allGroups.insert(groupId);
}

Fun TimelineModel::deregisterTrack_lambda(int id)
{
    return [this, id]() {
        if (!m_closing) {
            emit checkTrackDeletion(id);
        }
        auto it = m_iteratorTable[id];                        // iterator to the element
        int index = getTrackPosition(id);                     // compute index in list
        // send update to the model
        beginRemoveRows(QModelIndex(), index, index);
        // melt operation, add 1 to account for black background track
        m_tractor->remove_track(static_cast<int>(index + 1));
        // actual deletion of object
        m_allTracks.erase(it);
        // clean table
        m_iteratorTable.erase(id);
        // Finish operation
        endRemoveRows();
        if (!m_closing) {
            int cache = int(QThread::idealThreadCount()) + int(m_allTracks.size() + 1) * 2;
            mlt_service_cache_set_size(nullptr, "producer_avformat", qMax(4, cache));
        }
        return true;
    };
}

Fun TimelineModel::deregisterClip_lambda(int clipId)
{
    return [this, clipId]() {
        // Clear effect stack
        clearAssetView(clipId);
        if (!m_closing) {
            emit checkItemDeletion(clipId);
        }
        Q_ASSERT(m_allClips.count(clipId) > 0);
        Q_ASSERT(getClipTrackId(clipId) == -1); // clip must be deleted from its track at this point
        Q_ASSERT(!m_groups->isInGroup(clipId)); // clip must be ungrouped at this point
        auto clip = m_allClips[clipId];
        m_allClips.erase(clipId);
        clip->deregisterClipToBin();
        m_groups->destructGroupItem(clipId);
        return true;
    };
}

void TimelineModel::deregisterGroup(int id)
{
    Q_ASSERT(m_allGroups.count(id) > 0);
    m_allGroups.erase(id);
}

std::shared_ptr<TrackModel> TimelineModel::getTrackById(int trackId)
{
    Q_ASSERT(m_iteratorTable.count(trackId) > 0);
    return *m_iteratorTable[trackId];
}

const std::shared_ptr<TrackModel> TimelineModel::getTrackById_const(int trackId) const
{
    Q_ASSERT(m_iteratorTable.count(trackId) > 0);
    return *m_iteratorTable.at(trackId);
}

bool TimelineModel::addTrackEffect(int trackId, const QString &effectId)
{
    if(trackId == -1) {
        if(m_masterStack== nullptr || m_masterStack->appendEffect(effectId) == false) {
            QString effectName = EffectsRepository::get()->getName(effectId);
            pCore->displayMessage(i18n("Cannot add effect %1 to master track", effectName), InformationMessage, 500);
            return false;
        }
    } else {
        Q_ASSERT(m_iteratorTable.count(trackId) > 0);
        if ((*m_iteratorTable.at(trackId))->addEffect(effectId) == false) {
            QString effectName = EffectsRepository::get()->getName(effectId);
            pCore->displayMessage(i18n("Cannot add effect %1 to selected track", effectName), InformationMessage, 500);
            return false;
        }
    }
    return true;
}

bool TimelineModel::copyTrackEffect(int trackId, const QString &sourceId)
{
    QStringList source = sourceId.split(QLatin1Char('-'));
    Q_ASSERT(source.count() == 3);
    int itemType = source.at(0).toInt();
    int itemId = source.at(1).toInt();
    int itemRow = source.at(2).toInt();
    std::shared_ptr<EffectStackModel> effectStack = pCore->getItemEffectStack(itemType, itemId);

    if(trackId == -1) {
        QWriteLocker locker(&m_lock);
        if(m_masterStack== nullptr || m_masterStack->copyEffect(effectStack->getEffectStackRow(itemRow), PlaylistState::Disabled) == false) { //We use "disabled" in a hacky way to accept video and audio on master
            pCore->displayMessage(i18n("Cannot paste effect to master track"), InformationMessage, 500);
            return false;
        }
    } else {
        Q_ASSERT(m_iteratorTable.count(trackId) > 0);
        if ((*m_iteratorTable.at(trackId))->copyEffect(effectStack, itemRow) == false) {
            pCore->displayMessage(i18n("Cannot paste effect to selected track"), InformationMessage, 500);
            return false;
        }
    }
    return true;
}

std::shared_ptr<ClipModel> TimelineModel::getClipPtr(int clipId) const
{
    Q_ASSERT(m_allClips.count(clipId) > 0);
    return m_allClips.at(clipId);
}

bool TimelineModel::addClipEffect(int clipId, const QString &effectId, bool notify)
{
    Q_ASSERT(m_allClips.count(clipId) > 0);
    // Check if we are applying an audio effect on an audio clip
    bool isAudio = EffectsRepository::get()->isAudioEffect(effectId);
    bool audioClip = m_allClips.at(clipId)->isAudioOnly();
    if (isAudio != audioClip) {
        // Check if we have a split partner
        clipId = getClipSplitPartner(clipId);
    }
    bool result = clipId > -1 && m_allClips.at(clipId)->addEffect(effectId);
    if (!result && notify) {
        QString effectName = EffectsRepository::get()->getName(effectId);
        pCore->displayMessage(i18n("Cannot add effect %1 to selected clip", effectName), ErrorMessage, 500);
    }
    return result;
}

bool TimelineModel::removeFade(int clipId, bool fromStart)
{
    Q_ASSERT(m_allClips.count(clipId) > 0);
    return m_allClips.at(clipId)->removeFade(fromStart);
}

std::shared_ptr<EffectStackModel> TimelineModel::getClipEffectStack(int itemId)
{
    Q_ASSERT(m_allClips.count(itemId));
    return m_allClips.at(itemId)->m_effectStack;
}

bool TimelineModel::copyClipEffect(int clipId, const QString &sourceId)
{
    QStringList source = sourceId.split(QLatin1Char('-'));
    Q_ASSERT(m_allClips.count(clipId) && source.count() == 3);
    int itemType = source.at(0).toInt();
    int itemId = source.at(1).toInt();
    int itemRow = source.at(2).toInt();
    std::shared_ptr<EffectStackModel> effectStack = pCore->getItemEffectStack(itemType, itemId);
    return m_allClips.at(clipId)->copyEffect(effectStack, itemRow);
}

bool TimelineModel::adjustEffectLength(int clipId, const QString &effectId, int duration, int initialDuration)
{
    Q_ASSERT(m_allClips.count(clipId));
    Fun undo = []() { return true; };
    Fun redo = []() { return true; };
    bool res = m_allClips.at(clipId)->adjustEffectLength(effectId, duration, initialDuration, undo, redo);
    if (res && initialDuration > 0) {
        PUSH_UNDO(undo, redo, i18n("Adjust Fade"));
    }
    return res;
}

std::shared_ptr<CompositionModel> TimelineModel::getCompositionPtr(int compoId) const
{
    Q_ASSERT(m_allCompositions.count(compoId) > 0);
    return m_allCompositions.at(compoId);
}

int TimelineModel::getNextId()
{
    return TimelineModel::next_id++;
}

bool TimelineModel::isClip(int id) const
{
    return m_allClips.count(id) > 0;
}

bool TimelineModel::isComposition(int id) const
{
    return m_allCompositions.count(id) > 0;
}

bool TimelineModel::isSubTitle(int id) const
{
    return m_allSubtitles.count(id) > 0;
}

bool TimelineModel::isItem(int id) const
{
    return isClip(id) || isComposition(id) || isSubTitle(id);
}

bool TimelineModel::isTrack(int id) const
{
    return m_iteratorTable.count(id) > 0;
}

bool TimelineModel::isGroup(int id) const
{
    return m_allGroups.count(id) > 0;
}

void TimelineModel::updateDuration()
{
    if (m_closing) {
        return;
    }
    int current = m_blackClip->get_playtime() - TimelineModel::seekDuration;
    int duration = 0;
    for (const auto &tck : m_iteratorTable) {
        auto track = (*tck.second);
        duration = qMax(duration, track->trackDuration());
    }
    if (m_subtitleModel) {
        duration = qMax(duration, m_subtitleModel->trackDuration());
    }
    if (duration != current) {
        // update black track length
        m_blackClip->set("out", duration + TimelineModel::seekDuration);
        emit durationUpdated();
        if (m_masterStack) {
            emit m_masterStack->dataChanged(QModelIndex(), QModelIndex(), {});
        }
    }
}

int TimelineModel::duration() const
{
    return m_tractor->get_playtime() - TimelineModel::seekDuration;
}

std::unordered_set<int> TimelineModel::getGroupElements(int clipId)
{
    int groupId = m_groups->getRootId(clipId);
    return m_groups->getLeaves(groupId);
}

Mlt::Profile *TimelineModel::getProfile()
{
    return m_profile;
}

bool TimelineModel::requestReset(Fun &undo, Fun &redo)
{
    std::vector<int> all_ids;
    for (const auto &track : m_iteratorTable) {
        all_ids.push_back(track.first);
    }
    bool ok = true;
    for (int trackId : all_ids) {
        ok = ok && requestTrackDeletion(trackId, undo, redo);
    }
    return ok;
}

void TimelineModel::setUndoStack(std::weak_ptr<DocUndoStack> undo_stack)
{
    m_undoStack = std::move(undo_stack);
}

int TimelineModel::suggestSnapPoint(int pos, int snapDistance)
{
    int cursorPosition = pCore->getTimelinePosition();
    m_snaps->addPoint(cursorPosition);
    int snapped = m_snaps->getClosestPoint(pos);
    m_snaps->removePoint(cursorPosition);
    return (qAbs(snapped - pos) < snapDistance ? snapped : pos);
}

int TimelineModel::getBestSnapPos(int referencePos, int diff, std::vector<int> pts, int cursorPosition, int snapDistance)
{
    if (!pts.empty()) {
        if (m_editMode == TimelineMode::NormalEdit) {
            m_snaps->ignore(pts);
        }
    } else {
        return -1;
    }
    // Sort and remove duplicates
    std::sort(pts.begin(), pts.end());
    pts.erase( std::unique(pts.begin(), pts.end()), pts.end());
    m_snaps->addPoint(cursorPosition);
    int closest = -1;
    int lowestDiff = snapDistance + 1;
    for (int point : pts) {
        int snapped = m_snaps->getClosestPoint(point + diff);
        int currentDiff = qAbs(point + diff - snapped);
        if (currentDiff < lowestDiff) {
            lowestDiff = currentDiff;
            closest = snapped - (point - referencePos);
            if (lowestDiff < 2) {
                break;
            }
        }
    }
    if (m_editMode == TimelineMode::NormalEdit) {
        m_snaps->unIgnore();
    }
    m_snaps->removePoint(cursorPosition);
    return closest;
}

int TimelineModel::getNextSnapPos(int pos, std::vector<int> &snaps)
{
    QVector<int>tracks;
    // Get active tracks
    auto it = m_allTracks.cbegin();
    while (it != m_allTracks.cend()) {
        if ((*it)->shouldReceiveTimelineOp()) {
            tracks << (*it)->getId();
        }
        ++it;
    }
    bool hasSubtitles = m_subtitleModel && !m_allSubtitles.empty();
    bool filterOutSubtitles = false;
    if (hasSubtitles) {
        // If subtitle track is locked or hidden, don't snap to it
        if (m_subtitleModel->isLocked() || !KdenliveSettings::showSubtitles()) {
            filterOutSubtitles = true;
        }
    }
    if ((tracks.isEmpty() || tracks.count() == int(m_allTracks.size())) && !filterOutSubtitles) {
        // No active track, use all possible snap points
        return m_snaps->getNextPoint(pos);
    }
    // Build snap points for selected tracks
    for (const auto &cp : m_allClips) {
        // Check if clip is on a target track
        if (tracks.contains(cp.second->getCurrentTrackId())) {
            auto clip = (cp.second);
            clip->allSnaps(snaps);
        }
    }
    // Subtitle snaps
    if (hasSubtitles && !filterOutSubtitles) {
        // Add subtitle snaps
        m_subtitleModel->allSnaps(snaps);
    }
    // sort snaps
    std::sort(snaps.begin(), snaps.end());
    for (auto i : snaps) {
        if (int(i) > pos) {
            return int(i);
        }
    }
    return pos;
}

int TimelineModel::getPreviousSnapPos(int pos, std::vector<int> &snaps)
{
    QVector<int>tracks;
    // Get active tracks
    auto it = m_allTracks.cbegin();
    while (it != m_allTracks.cend()) {
        if ((*it)->shouldReceiveTimelineOp()) {
            tracks << (*it)->getId();
        }
        ++it;
    }
    bool hasSubtitles = m_subtitleModel && !m_allSubtitles.empty();
    bool filterOutSubtitles = false;
    if (hasSubtitles) {
        // If subtitle track is locked or hidden, don't snap to it
        if (m_subtitleModel->isLocked() || !KdenliveSettings::showSubtitles()) {
            filterOutSubtitles = true;
        }
    }
    if ((tracks.isEmpty() || tracks.count() == int(m_allTracks.size())) && !filterOutSubtitles) {
        // No active track, use all possible snap points
        return m_snaps->getPreviousPoint(int(pos));
    }
    // Build snap points for selected tracks
    for (const auto &cp : m_allClips) {
        // Check if clip is on a target track
        if (tracks.contains(cp.second->getCurrentTrackId())) {
            auto clip = (cp.second);
            clip->allSnaps(snaps);
        }
    }
    // Subtitle snaps
    if (hasSubtitles && !filterOutSubtitles) {
        // Add subtitle snaps
        m_subtitleModel->allSnaps(snaps);
    }
    // sort snaps
    std::sort(snaps.begin(), snaps.end());
    // sort descending
    std::reverse(snaps.begin(),snaps.end());
    for (auto i : snaps) {
        if (int(i) < pos) {
            return int(i);
        }
    }
    return 0;
}

void TimelineModel::addSnap(int pos)
{
    TRACE(pos);
    return m_snaps->addPoint(pos);
}

void TimelineModel::removeSnap(int pos)
{
    TRACE(pos);
    return m_snaps->removePoint(pos);
}

void TimelineModel::registerComposition(const std::shared_ptr<CompositionModel> &composition)
{
    int id = composition->getId();
    Q_ASSERT(m_allCompositions.count(id) == 0);
    m_allCompositions[id] = composition;
    m_groups->createGroupItem(id);
}

bool TimelineModel::requestCompositionInsertion(const QString &transitionId, int trackId, int position, int length, std::unique_ptr<Mlt::Properties> transProps,
                                                int &id, bool logUndo)
{
    QWriteLocker locker(&m_lock);
    // TRACE(transitionId, trackId, position, length, transProps.get(), id, logUndo);
    Fun undo = []() { return true; };
    Fun redo = []() { return true; };
    bool result = requestCompositionInsertion(transitionId, trackId, -1, position, length, std::move(transProps), id, undo, redo, logUndo);
    if (result && logUndo) {
        PUSH_UNDO(undo, redo, i18n("Insert Composition"));
    }
    // TRACE_RES(result);
    return result;
}

bool TimelineModel::requestCompositionInsertion(const QString &transitionId, int trackId, int compositionTrack, int position, int length,
                                                std::unique_ptr<Mlt::Properties> transProps, int &id, Fun &undo, Fun &redo, bool finalMove, QString originalDecimalPoint)
{
    int compositionId = TimelineModel::getNextId();
    id = compositionId;
    Fun local_undo = deregisterComposition_lambda(compositionId);
    CompositionModel::construct(shared_from_this(), transitionId, originalDecimalPoint, compositionId, std::move(transProps));
    auto composition = m_allCompositions[compositionId];
    Fun local_redo = [composition, this]() {
        // We capture a shared_ptr to the composition, which means that as long as this undo object lives, the composition object is not deleted. To insert it
        // back it is sufficient to register it.
        registerComposition(composition);
        return true;
    };
    bool res = requestCompositionMove(compositionId, trackId, compositionTrack, position, true, finalMove, local_undo, local_redo);
    if (res) {
        res = requestItemResize(compositionId, length, true, true, local_undo, local_redo, true);
    }
    if (!res) {
        bool undone = local_undo();
        Q_ASSERT(undone);
        id = -1;
        return false;
    }
    UPDATE_UNDO_REDO(local_redo, local_undo, undo, redo);
    return true;
}

Fun TimelineModel::deregisterComposition_lambda(int compoId)
{
    return [this, compoId]() {
        Q_ASSERT(m_allCompositions.count(compoId) > 0);
        Q_ASSERT(!m_groups->isInGroup(compoId)); // composition must be ungrouped at this point
        requestClearSelection(true);
        clearAssetView(compoId);
        m_allCompositions.erase(compoId);
        m_groups->destructGroupItem(compoId);
        return true;
    };
}

int TimelineModel::getSubtitlePosition(int subId) const
{
    Q_ASSERT(m_allSubtitles.count(subId) > 0);
    return m_allSubtitles.at(subId).frames(pCore->getCurrentFps());
}

int TimelineModel::getCompositionPosition(int compoId) const
{
    Q_ASSERT(m_allCompositions.count(compoId) > 0);
    const auto trans = m_allCompositions.at(compoId);
    return trans->getPosition();
}

int TimelineModel::getCompositionPlaytime(int compoId) const
{
    READ_LOCK();
    Q_ASSERT(m_allCompositions.count(compoId) > 0);
    const auto trans = m_allCompositions.at(compoId);
    int playtime = trans->getPlaytime();
    return playtime;
}

int TimelineModel::getItemPosition(int itemId) const
{
    if (isClip(itemId)) {
        return getClipPosition(itemId);
    }
    if (isComposition(itemId)) {
        return getCompositionPosition(itemId);
    }
    if (isSubTitle(itemId)) {
        return getSubtitlePosition(itemId);
    }
    return -1;
}

int TimelineModel::getItemPlaytime(int itemId) const
{
    if (isClip(itemId)) {
        return getClipPlaytime(itemId);
    }
    if (isComposition(itemId)) {
        return getCompositionPlaytime(itemId);
    }
    if (isSubTitle(itemId)) {
        return m_subtitleModel->getSubtitlePlaytime(itemId);
    }
    return -1;
}

int TimelineModel::getTrackCompositionsCount(int trackId) const
{
    Q_ASSERT(isTrack(trackId));
    return getTrackById_const(trackId)->getCompositionsCount();
}

bool TimelineModel::requestCompositionMove(int compoId, int trackId, int position, bool updateView, bool logUndo)
{
    QWriteLocker locker(&m_lock);
    Q_ASSERT(isComposition(compoId));
    if (m_allCompositions[compoId]->getPosition() == position && getCompositionTrackId(compoId) == trackId) {
        return true;
    }
    if (m_groups->isInGroup(compoId)) {
        // element is in a group.
        int groupId = m_groups->getRootId(compoId);
        int current_trackId = getCompositionTrackId(compoId);
        int track_pos1 = getTrackPosition(trackId);
        int track_pos2 = getTrackPosition(current_trackId);
        int delta_track = track_pos1 - track_pos2;
        int delta_pos = position - m_allCompositions[compoId]->getPosition();
        return requestGroupMove(compoId, groupId, delta_track, delta_pos, true, updateView, logUndo);
    }
    std::function<bool(void)> undo = []() { return true; };
    std::function<bool(void)> redo = []() { return true; };
    int min = getCompositionPosition(compoId);
    int max = min + getCompositionPlaytime(compoId);
    int tk = getCompositionTrackId(compoId);
    bool res = requestCompositionMove(compoId, trackId, m_allCompositions[compoId]->getForcedTrack(), position, updateView, logUndo, undo, redo);
    if (tk > -1) {
        min = qMin(min, getCompositionPosition(compoId));
        max = qMax(max, getCompositionPosition(compoId));
    } else {
        min = getCompositionPosition(compoId);
        max = min + getCompositionPlaytime(compoId);
    }

    if (res && logUndo) {
        PUSH_UNDO(undo, redo, i18n("Move composition"));
        checkRefresh(min, max);
    }
    return res;
}

bool TimelineModel::isAudioTrack(int trackId) const
{
    READ_LOCK();
    Q_ASSERT(isTrack(trackId));
    auto it = m_iteratorTable.at(trackId);
    return (*it)->isAudioTrack();
}

bool TimelineModel::requestCompositionMove(int compoId, int trackId, int compositionTrack, int position, bool updateView, bool finalMove, Fun &undo, Fun &redo)
{
    QWriteLocker locker(&m_lock);
    Q_ASSERT(isComposition(compoId));
    Q_ASSERT(isTrack(trackId));
    if (compositionTrack == -1 || (compositionTrack > 0 && trackId == getTrackIndexFromPosition(compositionTrack - 1))) {
        compositionTrack = getPreviousVideoTrackPos(trackId);
    }
    if (compositionTrack == -1) {
        // it doesn't make sense to insert a composition on the last track
        qDebug() << "Move failed because of last track";
        return false;
    }

    Fun local_undo = []() { return true; };
    Fun local_redo = []() { return true; };
    bool ok = true;
    int old_trackId = getCompositionTrackId(compoId);
    bool notifyViewOnly = false;
    Fun update_model = []() { return true; };
    if (updateView && old_trackId == trackId) {
        // Move on same track, only send view update
        updateView = false;
        notifyViewOnly = true;
        update_model = [compoId, this]() {
            QModelIndex modelIndex = makeCompositionIndexFromID(compoId);
            notifyChange(modelIndex, modelIndex, StartRole);
            return true;
        };
    }
    if (old_trackId != -1) {
        Fun delete_operation = []() { return true; };
        Fun delete_reverse = []() { return true; };
        if (old_trackId != trackId) {
            delete_operation = [this, compoId]() {
                bool res = unplantComposition(compoId);
                if (res) m_allCompositions[compoId]->setATrack(-1, -1);
                return res;
            };
            int oldAtrack = m_allCompositions[compoId]->getATrack();
            delete_reverse = [this, compoId, oldAtrack, updateView]() {
                m_allCompositions[compoId]->setATrack(oldAtrack, oldAtrack <= 0 ? -1 : getTrackIndexFromPosition(oldAtrack - 1));
                return replantCompositions(compoId, updateView);
            };
        }
        ok = delete_operation();
        if (!ok) qDebug() << "Move failed because of first delete operation";

        if (ok) {
            if (notifyViewOnly) {
                PUSH_LAMBDA(update_model, local_undo);
            }
            UPDATE_UNDO_REDO(delete_operation, delete_reverse, local_undo, local_redo);
            ok = getTrackById(old_trackId)->requestCompositionDeletion(compoId, updateView, finalMove, local_undo, local_redo, false);
        }
        if (!ok) {
            qDebug() << "Move failed because of first deletion request";
            bool undone = local_undo();
            Q_ASSERT(undone);
            return false;
        }
    }
    ok = getTrackById(trackId)->requestCompositionInsertion(compoId, position, updateView, finalMove, local_undo, local_redo);
    if (!ok) qDebug() << "Move failed because of second insertion request";
    if (ok) {
        Fun insert_operation = []() { return true; };
        Fun insert_reverse = []() { return true; };
        if (old_trackId != trackId) {
            insert_operation = [this, compoId, compositionTrack, updateView]() {
                m_allCompositions[compoId]->setATrack(compositionTrack, compositionTrack <= 0 ? -1 : getTrackIndexFromPosition(compositionTrack - 1));
                return replantCompositions(compoId, updateView);
            };
            insert_reverse = [this, compoId]() {
                bool res = unplantComposition(compoId);
                if (res) m_allCompositions[compoId]->setATrack(-1, -1);
                return res;
            };
        }
        ok = insert_operation();
        if (!ok) qDebug() << "Move failed because of second insert operation";
        if (ok) {
            if (notifyViewOnly) {
                PUSH_LAMBDA(update_model, local_redo);
            }
            UPDATE_UNDO_REDO(insert_operation, insert_reverse, local_undo, local_redo);
        }
    }
    if (!ok) {
        bool undone = local_undo();
        Q_ASSERT(undone);
        return false;
    }
    update_model();
    UPDATE_UNDO_REDO(local_redo, local_undo, undo, redo);
    return true;
}

bool TimelineModel::replantCompositions(int currentCompo, bool updateView)
{
    // We ensure that the compositions are planted in a decreasing order of a_track, and increasing order of b_track.
    // For that, there is no better option than to disconnect every composition and then reinsert everything in the correct order.
    std::vector<std::pair<int, int>> compos;
    for (const auto &compo : m_allCompositions) {
        int trackId = compo.second->getCurrentTrackId();
        if (trackId == -1 || compo.second->getATrack() == -1) {
            continue;
        }
        // Note: we need to retrieve the position of the track, that is its melt index.
        int trackPos = getTrackMltIndex(trackId);
        compos.emplace_back(trackPos, compo.first);
        if (compo.first != currentCompo) {
            unplantComposition(compo.first);
        }
    }
    // sort by decreasing b_track
    std::sort(compos.begin(), compos.end(), [&](const std::pair<int, int> &a, const std::pair<int, int> &b) { 
        if (m_allCompositions[a.second]->getATrack() == m_allCompositions[b.second]->getATrack()) {
            return a.first < b.first;
        }
        return m_allCompositions[a.second]->getATrack() > m_allCompositions[b.second]->getATrack();
    });
    // replant
    QScopedPointer<Mlt::Field> field(m_tractor->field());
    field->lock();

    // Unplant track compositing
    mlt_service nextservice = mlt_service_get_producer(field->get_service());
    mlt_properties properties = MLT_SERVICE_PROPERTIES(nextservice);
    QString resource = mlt_properties_get(properties, "mlt_service");

    mlt_service_type mlt_type = mlt_service_identify(nextservice);
    QList<Mlt::Transition *> trackCompositions;
    while (mlt_type == mlt_service_transition_type) {
        Mlt::Transition transition(reinterpret_cast<mlt_transition>(nextservice));
        nextservice = mlt_service_producer(nextservice);
        int internal = transition.get_int("internal_added");
        if (internal > 0 && resource != QLatin1String("mix")) {
            trackCompositions << new Mlt::Transition(transition);
            field->disconnect_service(transition);
            transition.disconnect_all_producers();
        }
        if (nextservice == nullptr) {
            break;
        }
        mlt_type = mlt_service_identify(nextservice);
        properties = MLT_SERVICE_PROPERTIES(nextservice);
        resource = mlt_properties_get(properties, "mlt_service");
    }
    // Sort track compositing
    std::sort(trackCompositions.begin(), trackCompositions.end(), [](Mlt::Transition *a, Mlt::Transition *b) { return a->get_b_track() < b->get_b_track(); });

    for (const auto &compo : compos) {
        int aTrack = m_allCompositions[compo.second]->getATrack();
        Q_ASSERT(aTrack != -1 && aTrack < m_tractor->count());

        Mlt::Transition &transition = *m_allCompositions[compo.second].get();
        transition.set_tracks(aTrack, compo.first);
        int ret = field->plant_transition(transition, aTrack, compo.first);

        mlt_service consumer = mlt_service_consumer(transition.get_service());
        Q_ASSERT(consumer != nullptr);
        if (ret != 0) {
            field->unlock();
            return false;
        }
    }
    // Replant last tracks compositing
    while (!trackCompositions.isEmpty()) {
        Mlt::Transition *firstTr = trackCompositions.takeFirst();
        field->plant_transition(*firstTr, firstTr->get_a_track(), firstTr->get_b_track());
    }
    field->unlock();
    if (updateView) {
        QModelIndex modelIndex = makeCompositionIndexFromID(currentCompo);
        notifyChange(modelIndex, modelIndex, ItemATrack);
    }
    return true;
}

bool TimelineModel::unplantComposition(int compoId)
{
    Mlt::Transition &transition = *m_allCompositions[compoId].get();
    mlt_service consumer = mlt_service_consumer(transition.get_service());
    Q_ASSERT(consumer != nullptr);
    QScopedPointer<Mlt::Field> field(m_tractor->field());
    field->lock();
    field->disconnect_service(transition);
    int ret = transition.disconnect_all_producers();

    mlt_service nextservice = mlt_service_get_producer(transition.get_service());
    // mlt_service consumer = mlt_service_consumer(transition.get_service());
    Q_ASSERT(nextservice == nullptr);
    // Q_ASSERT(consumer == nullptr);
    field->unlock();
    return ret != 0;
}

bool TimelineModel::checkConsistency()
{
    // We store all in/outs of clips to check snap points
    std::map<int, int> snaps;

    for (const auto &tck : m_iteratorTable) {
        auto track = (*tck.second);
        // Check parent/children link for tracks
        if (auto ptr = track->m_parent.lock()) {
            if (ptr.get() != this) {
                qWarning() << "Wrong parent for track" << tck.first;
                return false;
            }
        } else {
            qWarning() << "NULL parent for track" << tck.first;
            return false;
        }
        // check consistency of track
        if (!track->checkConsistency()) {
            qWarning() << "Consistency check failed for track" << tck.first;
            return false;
        }
    }

    // Check parent/children link for clips
    for (const auto &cp : m_allClips) {
        auto clip = (cp.second);
        // Check parent/children link for tracks
        if (auto ptr = clip->m_parent.lock()) {
            if (ptr.get() != this) {
                qWarning() << "Wrong parent for clip" << cp.first;
                return false;
            }
        } else {
            qWarning() << "NULL parent for clip" << cp.first;
            return false;
        }
        if (getClipTrackId(cp.first) != -1) {
            snaps[clip->getPosition()] += 1;
            snaps[clip->getPosition() + clip->getPlaytime()] += 1;
            if (clip->getMixDuration() > 0) {
                snaps[clip->getPosition() + clip->getMixDuration() - clip->getMixCutPosition()] += 1;
            }
        }
        if (!clip->checkConsistency()) {
            qWarning() << "Consistency check failed for clip" << cp.first;
            return false;
        }
    }
    for (const auto &cp : m_allCompositions) {
        auto clip = (cp.second);
        // Check parent/children link for tracks
        if (auto ptr = clip->m_parent.lock()) {
            if (ptr.get() != this) {
                qWarning() << "Wrong parent for compo" << cp.first;
                return false;
            }
        } else {
            qWarning() << "NULL parent for compo" << cp.first;
            return false;
        }
        if (getCompositionTrackId(cp.first) != -1) {
            snaps[clip->getPosition()] += 1;
            snaps[clip->getPosition() + clip->getPlaytime()] += 1;
        }
    }
    
    
    
    // Check snaps
    auto stored_snaps = m_snaps->_snaps();
    if (snaps.size() != stored_snaps.size()) {
        qWarning() << "Wrong number of snaps" << snaps.size() << stored_snaps.size();
        return false;
    }
    for (auto i = snaps.begin(), j = stored_snaps.begin(); i != snaps.end(); ++i, ++j) {
        if (*i != *j) {
            qWarning() << "Wrong snap info at point" << (*i).first;
            return false;
        }
    }

    // We check consistency with bin model
    auto binClips = pCore->projectItemModel()->getAllClipIds();
    // First step: all clips referenced by the bin model exist and are inserted
    for (const auto &binClip : binClips) {
        auto projClip = pCore->projectItemModel()->getClipByBinID(binClip);
        for (const auto &insertedClip : projClip->m_registeredClips) {
            if (auto ptr = insertedClip.second.lock()) {
                if (ptr.get() == this) { // check we are talking of this timeline
                    if (!isClip(insertedClip.first)) {
                        qWarning() << "Bin model registers a bad clip ID" << insertedClip.first;
                        return false;
                    }
                }
            } else {
                qWarning() << "Bin model registers a clip in a NULL timeline" << insertedClip.first;
                return false;
            }
        }
    }

    // Second step: all clips are referenced
    for (const auto &clip : m_allClips) {
        auto binId = clip.second->m_binClipId;
        auto projClip = pCore->projectItemModel()->getClipByBinID(binId);
        if (projClip->m_registeredClips.count(clip.first) == 0) {
            qWarning() << "Clip " << clip.first << "not registered in bin";
            return false;
        }
    }

    // We now check consistency of the compositions. For that, we list all compositions of the tractor, and see if we have a matching one in our
    // m_allCompositions
    std::unordered_set<int> remaining_compo;
    for (const auto &compo : m_allCompositions) {
        if (getCompositionTrackId(compo.first) != -1 && m_allCompositions[compo.first]->getATrack() != -1) {
            remaining_compo.insert(compo.first);

            // check validity of the consumer
            Mlt::Transition &transition = *m_allCompositions[compo.first].get();
            mlt_service consumer = mlt_service_consumer(transition.get_service());
            Q_ASSERT(consumer != nullptr);
        }
    }
    QScopedPointer<Mlt::Field> field(m_tractor->field());
    field->lock();

    mlt_service nextservice = mlt_service_get_producer(field->get_service());
    mlt_service_type mlt_type = mlt_service_identify(nextservice);
    while (nextservice != nullptr) {
        if (mlt_type == mlt_service_transition_type) {
            auto tr = mlt_transition(nextservice);
            if (mlt_properties_get_int( MLT_TRANSITION_PROPERTIES(tr), "internal_added") > 0) {
                // Skip track compositing
                nextservice = mlt_service_producer(nextservice);
                continue;
            }
            int currentTrack = mlt_transition_get_b_track(tr);
            int currentATrack = mlt_transition_get_a_track(tr);
            if (currentTrack == currentATrack) {
                // Skip invalid transitions created by MLT on track deletion
                nextservice = mlt_service_producer(nextservice);
                continue;
            }

            int currentIn = mlt_transition_get_in(tr);
            int currentOut = mlt_transition_get_out(tr);

            int foundId = -1;
            // we iterate to try to find a matching compo
            for (int compoId : remaining_compo) {
                if (getTrackMltIndex(getCompositionTrackId(compoId)) == currentTrack && m_allCompositions[compoId]->getATrack() == currentATrack &&
                    m_allCompositions[compoId]->getIn() == currentIn && m_allCompositions[compoId]->getOut() == currentOut) {
                    foundId = compoId;
                    break;
                }
            }
            if (foundId == -1) {
                qWarning() << "No matching composition IN: " << currentIn << ", OUT: " << currentOut << ", TRACK: " << currentTrack << " / "
                         << currentATrack <<", SERVICE: "<<mlt_properties_get( MLT_TRANSITION_PROPERTIES(tr), "mlt_service")<<"\nID: "<<mlt_properties_get( MLT_TRANSITION_PROPERTIES(tr), "id");
                field->unlock();
                return false;
            }
            remaining_compo.erase(foundId);
        }
        nextservice = mlt_service_producer(nextservice);
        if (nextservice == nullptr) {
            break;
        }
        mlt_type = mlt_service_identify(nextservice);
    }
    field->unlock();

    if (!remaining_compo.empty()) {
        qWarning() << "Compositions have not been found:";
        for (int compoId : remaining_compo) {
            qWarning() << compoId;
        }
        return false;
    }

    // We check consistency of groups
    if (!m_groups->checkConsistency(true, true)) {
        qWarning() << "error in group consistency";
        return false;
    }

    // Check that the selection is in a valid state:
    if (m_currentSelection != -1 && !isClip(m_currentSelection) && !isComposition(m_currentSelection) && !isSubTitle(m_currentSelection) && !isGroup(m_currentSelection)) {
        qWarning() << "Selection is in inconsistent state";
        return false;
    }
    return true;
}

void TimelineModel::setTimelineEffectsEnabled(bool enabled)
{
    m_timelineEffectsEnabled = enabled;
    // propagate info to clips
    for (const auto &clip : m_allClips) {
        clip.second->setTimelineEffectsEnabled(enabled);
    }

    // TODO if we support track effects, they should be disabled here too
}

std::shared_ptr<Mlt::Producer> TimelineModel::producer()
{
    return std::make_shared<Mlt::Producer>(tractor());
}

void TimelineModel::checkRefresh(int start, int end)
{
    if (m_blockRefresh) {
        return;
    }
    int currentPos = tractor()->position();
    if (currentPos >= start && currentPos < end) {
        emit requestMonitorRefresh();
    }
}

void TimelineModel::clearAssetView(int itemId)
{
    emit requestClearAssetView(itemId);
}

std::shared_ptr<AssetParameterModel> TimelineModel::getCompositionParameterModel(int compoId) const
{
    READ_LOCK();
    Q_ASSERT(isComposition(compoId));
    return std::static_pointer_cast<AssetParameterModel>(m_allCompositions.at(compoId));
}

std::shared_ptr<EffectStackModel> TimelineModel::getClipEffectStackModel(int clipId) const
{
    READ_LOCK();
    Q_ASSERT(isClip(clipId));
    return std::static_pointer_cast<EffectStackModel>(m_allClips.at(clipId)->m_effectStack);
}

std::shared_ptr<EffectStackModel> TimelineModel::getClipMixStackModel(int clipId) const
{
    READ_LOCK();
    Q_ASSERT(isClip(clipId));
    return std::static_pointer_cast<EffectStackModel>(m_allClips.at(clipId)->m_effectStack);
}

std::shared_ptr<EffectStackModel> TimelineModel::getTrackEffectStackModel(int trackId)
{
    READ_LOCK();
    Q_ASSERT(isTrack(trackId));
    return getTrackById(trackId)->m_effectStack;
}

std::shared_ptr<EffectStackModel> TimelineModel::getMasterEffectStackModel()
{
    READ_LOCK();
    if (m_masterStack == nullptr) {
        m_masterService.reset(new Mlt::Service(*m_tractor.get()));
        m_masterStack = EffectStackModel::construct(m_masterService, {ObjectType::Master, 0}, m_undoStack);
        connect(m_masterStack.get(), &EffectStackModel::updateMasterZones, pCore.get(), &Core::updateMasterZones);
    }
    return m_masterStack;
}

void TimelineModel::importMasterEffects(std::weak_ptr<Mlt::Service> service)
{
    READ_LOCK();
    if (m_masterStack == nullptr) {
        getMasterEffectStackModel();
    }
    m_masterStack->importEffects(std::move(service), PlaylistState::Disabled);
}


QStringList TimelineModel::extractCompositionLumas() const
{
    QStringList urls;
    for (const auto &compo : m_allCompositions) {
        QString luma = compo.second->getProperty(QStringLiteral("resource"));
        if(luma.isEmpty()) {
            luma = compo.second->getProperty(QStringLiteral("luma"));
        }
        if (!luma.isEmpty()) {
            urls << QUrl::fromLocalFile(luma).toLocalFile();
        }
    }
    urls.removeDuplicates();
    return urls;
}

QStringList TimelineModel::extractExternalEffectFiles() const
{
    QStringList urls;
    for (const auto &clip : m_allClips) {
        urls << clip.second->externalFiles();
    }
    return urls;
}

void TimelineModel::adjustAssetRange(int clipId, int in, int out)
{
    Q_UNUSED(clipId)
    Q_UNUSED(in)
    Q_UNUSED(out)
    // pCore->adjustAssetRange(clipId, in, out);
}

void TimelineModel::requestClipReload(int clipId, int forceDuration)
{
    std::function<bool(void)> local_undo = []() { return true; };
    std::function<bool(void)> local_redo = []() { return true; };

    // in order to make the producer change effective, we need to unplant / replant the clip in int track
    int old_trackId = getClipTrackId(clipId);
    int oldPos = getClipPosition(clipId);
    int oldOut = getClipIn(clipId) + getClipPlaytime(clipId);
    int currentSubplaylist = m_allClips[clipId]->getSubPlaylistIndex();
    int maxDuration = m_allClips[clipId]->getMaxDuration();
    bool hasPitch = false;
    double speed = m_allClips[clipId]->getSpeed();
    PlaylistState::ClipState state = m_allClips[clipId]->clipState();
    if (!qFuzzyCompare(speed, 1.)) {
        hasPitch = m_allClips[clipId]->getIntProperty(QStringLiteral("warp_pitch"));
    }
    int audioStream = m_allClips[clipId]->getIntProperty(QStringLiteral("audio_index"));
    bool timeremap = m_allClips[clipId]->isChain();
    // Check if clip out is longer than actual producer duration (if user forced duration)
    std::shared_ptr<ProjectClip> binClip = pCore->projectItemModel()->getClipByBinID(getClipBinId(clipId));
    bool refreshView = oldOut > int(binClip->frameDuration()) || forceDuration > -1;
    if (old_trackId != -1) {
        getTrackById(old_trackId)->requestClipDeletion(clipId, refreshView, true, local_undo, local_redo, false, false);
    }
    if (old_trackId != -1) {
        m_allClips[clipId]->refreshProducerFromBin(old_trackId, state, audioStream, 0, hasPitch, currentSubplaylist == 1, timeremap);
        if (forceDuration > -1) {
            m_allClips[clipId]->requestResize(forceDuration, true, local_undo, local_redo);
        }
        getTrackById(old_trackId)->requestClipInsertion(clipId, oldPos, refreshView, true, local_undo, local_redo);
        if (maxDuration != m_allClips[clipId]->getMaxDuration()) {
            QModelIndex ix = makeClipIndexFromID(clipId);
            emit dataChanged(ix, ix, {TimelineModel::MaxDurationRole});
        }
    }
}

void TimelineModel::replugClip(int clipId)
{
    int old_trackId = getClipTrackId(clipId);
    if (old_trackId != -1) {
        getTrackById(old_trackId)->replugClip(clipId);
    }
}

void TimelineModel::requestClipUpdate(int clipId, const QVector<int> &roles)
{
    QModelIndex modelIndex = makeClipIndexFromID(clipId);
    if (roles.contains(TimelineModel::ReloadThumbRole)) {
        m_allClips[clipId]->forceThumbReload = !m_allClips[clipId]->forceThumbReload;
    }
    notifyChange(modelIndex, modelIndex, roles);
}

bool TimelineModel::requestClipTimeWarp(int clipId, double speed, bool pitchCompensate, bool changeDuration, Fun &undo, Fun &redo)
{
    QWriteLocker locker(&m_lock);
    std::function<bool(void)> local_undo = []() { return true; };
    std::function<bool(void)> local_redo = []() { return true; };
    int oldPos = getClipPosition(clipId);
    // in order to make the producer change effective, we need to unplant / replant the clip in int track
    bool success = true;
    int trackId = getClipTrackId(clipId);
    if (trackId != -1) {
        success = success && getTrackById(trackId)->requestClipDeletion(clipId, true, true, local_undo, local_redo, false, false);
    }
    if (success) {
        success = m_allClips[clipId]->useTimewarpProducer(speed, pitchCompensate, changeDuration, local_undo, local_redo);
    }
    if (trackId != -1) {
        success = success && getTrackById(trackId)->requestClipInsertion(clipId, oldPos, true, true, local_undo, local_redo);
    }
    if (!success) {
        local_undo();
        return false;
    }
    UPDATE_UNDO_REDO(local_redo, local_undo, undo, redo);
    return success;
}

bool TimelineModel::requestClipTimeRemap(int clipId, bool enable)
{
    if (!enable || !m_allClips[clipId]->isChain()) {
        Fun undo = []() { return true; };
        Fun redo = []() { return true; };
        int splitId = m_groups->getSplitPartner(clipId);
        bool result = true;
        if (splitId > -1) {
            result = requestClipTimeRemap(splitId, enable, undo, redo);
        }
        result = result && requestClipTimeRemap(clipId, enable, undo, redo);
        if (result) {
            PUSH_UNDO(undo, redo, i18n("Enable time remap"));
            return true;
        } else {
            return false;
        }
    } else return true;
}

std::shared_ptr<Mlt::Producer> TimelineModel::getClipProducer(int clipId)
{
    Q_ASSERT(m_allClips.count(clipId) > 0);
    return m_allClips[clipId]->getProducer();
}

bool TimelineModel::requestClipTimeRemap(int clipId, bool enable, Fun &undo, Fun &redo)
{
    QWriteLocker locker(&m_lock);
    std::function<bool(void)> local_undo = []() { return true; };
    std::function<bool(void)> local_redo = []() { return true; };
    int oldPos = getClipPosition(clipId);
    // in order to make the producer change effective, we need to unplant / replant the clip in int track
    bool success = true;
    int trackId = getClipTrackId(clipId);
    int previousDuration = 0;
    qDebug()<<"=== REQUEST REMAP: "<<enable<<"\n\nWWWWWWWWWWWWWWWWWWWWWWWWWWWW";
    if (!enable && m_allClips[clipId]->isChain()) {
        previousDuration = m_allClips[clipId]->getRemapInputDuration();
        qDebug()<<"==== CALCULATED INPIUT DURATION: "<<previousDuration<<"\n\nHHHHHHHHHHHHHH";
    }
    if (trackId != -1) {
        success = success && getTrackById(trackId)->requestClipDeletion(clipId, true, true, local_undo, local_redo, false, false);
    }
    if (success) {
        success = m_allClips[clipId]->useTimeRemapProducer(enable, local_undo, local_redo);
    }
    if (trackId != -1) {
        success = success && getTrackById(trackId)->requestClipInsertion(clipId, oldPos, true, true, local_undo, local_redo);
        if (success && !enable && previousDuration > 0) {
            // Restore input duration
            requestItemResize(clipId, previousDuration, true, true, local_undo, local_redo);
        }
    }
    if (!success) {
        local_undo();
        return false;
    }
    UPDATE_UNDO_REDO(local_redo, local_undo, undo, redo);
    return success;
}

bool TimelineModel::requestClipTimeWarp(int clipId, double speed, bool pitchCompensate, bool changeDuration)
{
    QWriteLocker locker(&m_lock);
    if (qFuzzyCompare(speed, m_allClips[clipId]->getSpeed()) && pitchCompensate == m_allClips[clipId]->getIntProperty("warp_pitch")) {
        return true;
    }
    TRACE(clipId, speed);
    Fun undo = []() { return true; };
    Fun redo = []() { return true; };
    // Get main clip info
    int trackId = getClipTrackId(clipId);
    bool result = true;
    if (trackId != -1) {
        // Check if clip has a split partner
        int splitId = m_groups->getSplitPartner(clipId);
        if (splitId > -1) {
            result = requestClipTimeWarp(splitId, speed / 100.0, pitchCompensate, changeDuration, undo, redo);
        }
        if (result) {
            result = requestClipTimeWarp(clipId, speed / 100.0, pitchCompensate, changeDuration, undo, redo);
        }
        if (!result) {
            pCore->displayMessage(i18n("Change speed failed"), ErrorMessage);
            undo();
            TRACE_RES(false);
            return false;
        }
    } else {
        // If clip is not inserted on a track, we just change the producer
        result = m_allClips[clipId]->useTimewarpProducer(speed, pitchCompensate, changeDuration, undo, redo);
    }
    if (result) {
        PUSH_UNDO(undo, redo, i18n("Change clip speed"));
    }
    TRACE_RES(result);
    return result;
}

const QString TimelineModel::getTrackTagById(int trackId) const
{
    READ_LOCK();
    Q_ASSERT(isTrack(trackId));
    bool isAudio = getTrackById_const(trackId)->isAudioTrack();
    int count = 1;
    int totalAudio = 2;
    auto it = m_allTracks.cbegin();
    bool found = false;
    while ((isAudio || !found) && it != m_allTracks.cend()) {
        if ((*it)->isAudioTrack()) {
            totalAudio++;
            if (isAudio && !found) {
                count++;
            }
        } else if (!isAudio) {
            count++;
        }
        if ((*it)->getId() == trackId) {
            found = true;
        }
        it++;
    }
    return isAudio ? QStringLiteral("A%1").arg(totalAudio - count) : QStringLiteral("V%1").arg(count - 1);
}

void TimelineModel::updateProfile(Mlt::Profile *profile)
{
    m_profile = profile;
    m_tractor->set_profile(*m_profile);
    for (int i = 0; i < m_tractor->count(); i++) {
        std::shared_ptr<Mlt::Producer> tk(m_tractor->track(i));
        tk->set_profile(*m_profile);
        if (tk->type() == mlt_service_tractor_type) {
            Mlt::Tractor sub(*tk.get());
            for (int j = 0; j < sub.count(); j++) {
                std::shared_ptr<Mlt::Producer> subtk(sub.track(j));
                subtk->set_profile(*m_profile);
            }
        }
    }
    m_blackClip->set_profile(*m_profile);
    // Rebuild compositions since profile has changed
    buildTrackCompositing(true);
}

int TimelineModel::getBlankSizeNearClip(int clipId, bool after) const
{
    READ_LOCK();
    Q_ASSERT(m_allClips.count(clipId) > 0);
    int trackId = getClipTrackId(clipId);
    if (trackId != -1) {
        return getTrackById_const(trackId)->getBlankSizeNearClip(clipId, after);
    }
    return 0;
}

int TimelineModel::getPreviousTrackId(int trackId)
{
    READ_LOCK();
    Q_ASSERT(isTrack(trackId));
    auto it = m_iteratorTable.at(trackId);
    bool audioWanted = (*it)->isAudioTrack();
    while (it != m_allTracks.cbegin()) {
        --it;
        if ((*it)->isAudioTrack() == audioWanted) {
            return (*it)->getId();
        }
    }
    return trackId;
}

int TimelineModel::getNextTrackId(int trackId)
{
    READ_LOCK();
    Q_ASSERT(isTrack(trackId));
    auto it = m_iteratorTable.at(trackId);
    bool audioWanted = (*it)->isAudioTrack();
    while (it != m_allTracks.cend()) {
        ++it;
        if (it != m_allTracks.cend() && (*it)->isAudioTrack() == audioWanted) {
            break;
        }
    }
    return it == m_allTracks.cend() ? trackId : (*it)->getId();
}

bool TimelineModel::requestClearSelection(bool onDeletion)
{
    QWriteLocker locker(&m_lock);
    TRACE();
    if (m_selectedMix > -1) {
        m_selectedMix = -1;
        emit selectedMixChanged(-1, nullptr);
    }
    if (m_currentSelection == -1) {
        TRACE_RES(true);
        return true;
    }
    if (isGroup(m_currentSelection)) {
        // Reset offset display on clips
        std::unordered_set<int> items = m_groups->getLeaves(m_currentSelection);
        for (auto &id : items) {
            if (isGroup(id)) {
                std::unordered_set<int> children = m_groups->getLeaves(id);
                items.insert(children.begin(), children.end());
            } else if (isClip(id)) {
                m_allClips[id]->clearOffset();
                m_allClips[id]->setGrab(false);
                m_allClips[id]->setSelected(false);
            } else if (isComposition(id)) {
                m_allCompositions[id]->setGrab(false);
                m_allCompositions[id]->setSelected(false);
            } else if (isSubTitle(id)) {
                m_subtitleModel->setSelected(id, false);
            }
            if (m_groups->getType(m_currentSelection) == GroupType::Selection) {
                m_groups->destructGroupItem(m_currentSelection);
            }
        }
    } else {
        if (isClip(m_currentSelection)) {
            m_allClips[m_currentSelection]->setGrab(false);
            m_allClips[m_currentSelection]->setSelected(false);
        } else if (isComposition(m_currentSelection)) {
            m_allCompositions[m_currentSelection]->setGrab(false);
            m_allCompositions[m_currentSelection]->setSelected(false);
        } else if (isSubTitle(m_currentSelection)) {
            m_subtitleModel->setSelected(m_currentSelection, false);
        }
        Q_ASSERT(onDeletion || isClip(m_currentSelection) || isComposition(m_currentSelection) || isSubTitle(m_currentSelection));
    }
    m_currentSelection = -1;
    if (m_subtitleModel) {
        m_subtitleModel->clearGrab();
    }
    emit selectionChanged();
    TRACE_RES(true);
    return true;
}

void TimelineModel::requestMixSelection(int cid)
{
    requestClearSelection();
    int tid = getItemTrackId(cid);
    if (tid > -1) {
        m_selectedMix = cid;
        emit selectedMixChanged(cid, getTrackById_const(tid)->mixModel(cid));
    }
}

void TimelineModel::requestClearSelection(bool onDeletion, Fun &undo, Fun &redo)
{
    Fun operation = [this, onDeletion]() {
        requestClearSelection(onDeletion);
        return true;
    };
    Fun reverse = [this, clips = getCurrentSelection()]() { return requestSetSelection(clips); };
    if (operation()) {
        UPDATE_UNDO_REDO(operation, reverse, undo, redo);
    }
}

void TimelineModel::clearGroupSelectionOnDelete(std::vector<int>groups)
{
    READ_LOCK();
    if (std::find(groups.begin(), groups.end(), m_currentSelection) != groups.end()) {
        requestClearSelection(true);
    }
}


std::unordered_set<int> TimelineModel::getCurrentSelection() const
{
    READ_LOCK();
    if (m_currentSelection == -1) {
        return {};
    }
    if (isGroup(m_currentSelection)) {
        return m_groups->getLeaves(m_currentSelection);
    } else {
        Q_ASSERT(isClip(m_currentSelection) || isComposition(m_currentSelection) || isSubTitle(m_currentSelection));
        return {m_currentSelection};
    }
}

void TimelineModel::requestAddToSelection(int itemId, bool clear)
{
    QWriteLocker locker(&m_lock);
    TRACE(itemId, clear);
    if (clear) {
        requestClearSelection();
    }
    std::unordered_set<int> selection = getCurrentSelection();
    if (selection.count(itemId) == 0) {
        selection.insert(itemId);
        requestSetSelection(selection);
    }
}

void TimelineModel::requestRemoveFromSelection(int itemId)
{
    QWriteLocker locker(&m_lock);
    TRACE(itemId);
    std::unordered_set<int> all_items = {itemId};
    int parentGroup = m_groups->getDirectAncestor(itemId);
    if (parentGroup > -1 && m_groups->getType(parentGroup) != GroupType::Selection) {
        all_items = m_groups->getLeaves(parentGroup);
    }
    std::unordered_set<int> selection = getCurrentSelection();
    for (int current_itemId : all_items) {
        if (selection.count(current_itemId) > 0) {
            selection.erase(current_itemId);
        }
    }
    requestSetSelection(selection);
}

bool TimelineModel::requestSetSelection(const std::unordered_set<int> &ids)
{
    QWriteLocker locker(&m_lock);
    TRACE(ids);

    requestClearSelection();
    // if the items are in groups, we must retrieve their topmost containing groups
    std::unordered_set<int> roots;
    std::transform(ids.begin(), ids.end(), std::inserter(roots, roots.begin()), [&](int id) { return m_groups->getRootId(id); });

    bool result = true;
    if (roots.size() == 0) {
        m_currentSelection = -1;
    } else if (roots.size() == 1) {
        m_currentSelection = *(roots.begin());
        setSelected(m_currentSelection, true);
    } else {
        Fun undo = []() { return true; };
        Fun redo = []() { return true; };
        if (ids.size() == 2) {
            // Check if we selected 2 clips from the same master
            QList<int> pairIds;
            for (auto &id : roots) {
                if (isClip(id)) {
                    pairIds << id;
                }
            }
            if (pairIds.size() == 2 && getClipBinId(pairIds.at(0)) == getClipBinId(pairIds.at(1))) {
                // Check if they have same bin id
                ClipType::ProducerType type = m_allClips[pairIds.at(0)]->clipType();
                if (type == ClipType::AV || type == ClipType::Audio || type == ClipType::Video) {
                    // Both clips have same bin ID, display offset
                    int pos1 = getClipPosition(pairIds.at(0));
                    int pos2 = getClipPosition(pairIds.at(1));
                    if (pos2 > pos1) {
                        int offset = pos2 - getClipIn(pairIds.at(1)) - (pos1 - getClipIn(pairIds.at(0)));
                        if (offset != 0) {
                            m_allClips[pairIds.at(1)]->setOffset(offset);
                            m_allClips[pairIds.at(0)]->setOffset(-offset);
                        }
                    } else {
                        int offset = pos1 - getClipIn(pairIds.at(0)) - (pos2 - getClipIn(pairIds.at(1)));
                        if (offset != 0) {
                            m_allClips[pairIds.at(0)]->setOffset(offset);
                            m_allClips[pairIds.at(1)]->setOffset(-offset);
                        }
                    }
                }
            }
        }
        result = (m_currentSelection = m_groups->groupItems(ids, undo, redo, GroupType::Selection)) >= 0;
        Q_ASSERT(m_currentSelection >= 0);
    }
    if (m_subtitleModel) {
        m_subtitleModel->clearGrab();
    }
    emit selectionChanged();
    return result;
}

void TimelineModel::setSelected(int itemId, bool sel)
{
    if (isClip(itemId)) {
        m_allClips[itemId]->setSelected(sel);
    } else if (isComposition(itemId)) {
        m_allCompositions[itemId]->setSelected(sel);
    } else if (isSubTitle(itemId)) {
        m_subtitleModel->setSelected(itemId, sel);
    } else if (isGroup(itemId)) {
        auto leaves = m_groups->getLeaves(itemId);
        for (auto &id : leaves) {
            setSelected(id, true);
        }
    }
}

bool TimelineModel::requestSetSelection(const std::unordered_set<int> &ids, Fun &undo, Fun &redo)
{
    QWriteLocker locker(&m_lock);
    Fun reverse = [this]() {
        requestClearSelection(false);
        return true;
    };
    Fun operation = [this, ids]() { return requestSetSelection(ids); };
    if (operation()) {
        UPDATE_UNDO_REDO(operation, reverse, undo, redo);
        return true;
    }
    return false;
}

void TimelineModel::setTrackLockedState(int trackId, bool lock)
{
    QWriteLocker locker(&m_lock);
    TRACE(trackId, lock);
    Fun undo = []() { return true; };
    Fun redo = []() { return true; };

    Fun lock_lambda = [this, trackId]() {
        getTrackById(trackId)->lock();
        return true;
    };
    Fun unlock_lambda = [this, trackId]() {
        getTrackById(trackId)->unlock();
        return true;
    };
    if (lock) {
        if (lock_lambda()) {
            UPDATE_UNDO_REDO(lock_lambda, unlock_lambda, undo, redo);
            PUSH_UNDO(undo, redo, i18n("Lock track"));
        }
    } else {
        if (unlock_lambda()) {
            UPDATE_UNDO_REDO(unlock_lambda, lock_lambda, undo, redo);
            PUSH_UNDO(undo, redo, i18n("Unlock track"));
        }
    }
}

std::unordered_set<int> TimelineModel::getAllTracksIds() const
{
    READ_LOCK();
    std::unordered_set<int> result;
    std::transform(m_iteratorTable.begin(), m_iteratorTable.end(), std::inserter(result, result.begin()), [&](const auto &track) { return track.first; });
    return result;
}

void TimelineModel::switchComposition(int cid, const QString &compoId)
{
    Fun undo = []() {return true; };
    Fun redo = []() { return true; };
    if (isClip(cid)) {
        // We are working on a mix
        requestClearSelection(true);
        int tid = getClipTrackId(cid);
        MixInfo mixData = getTrackById_const(tid)->getMixInfo(cid).first;
        getTrackById(tid)->switchMix(cid, compoId, undo, redo);
        Fun local_update = [cid, mixData, this]() {
            requestMixSelection(cid);
            int in = mixData.secondClipInOut.first;
            int out = mixData.firstClipInOut.second;
            emit invalidateZone(in, out);
            checkRefresh(in, out);
            return true;
        };
        PUSH_LAMBDA(local_update, redo);
        PUSH_FRONT_LAMBDA(local_update, undo);
        if (redo()) {
            pCore->pushUndo(undo, redo, i18n("Change composition"));
        }
        return;
    }
    Q_ASSERT(isComposition(cid));
    std::shared_ptr<CompositionModel> compo = m_allCompositions.at(cid);
    int currentPos = compo->getPosition();
    int duration = compo->getPlaytime();
    int currentTrack = compo->getCurrentTrackId();
    int a_track = compo->getATrack();
    int forcedTrack = compo->getForcedTrack();
    // Clear selection
    requestClearSelection(true);
    if (m_groups->isInGroup(cid)) {
        pCore->displayMessage(i18n("Cannot operate on grouped composition, please ungroup"), ErrorMessage);
        return;
    }

    bool res = requestCompositionDeletion(cid, undo, redo);
    int newId = -1;
    res = res && requestCompositionInsertion(compoId, currentTrack, a_track, currentPos, duration, nullptr, newId, undo, redo);
    if (res) {
        if (forcedTrack > -1 && isComposition(newId)) {
            m_allCompositions[newId]->setForceTrack(true);
        }
        Fun local_redo = [newId, this]() {
            requestSetSelection({newId});
            return true;
        };
        Fun local_undo = [cid, this]() {
            requestSetSelection({cid});
            return true;
        };
        local_redo();
        PUSH_LAMBDA(local_redo, redo);
        PUSH_LAMBDA(local_undo, undo);
        PUSH_UNDO(undo, redo, i18n("Change composition"));
    } else {
        undo();
    }
}

void TimelineModel::plantMix(int tid, Mlt::Transition *t)
{
    if (getTrackById_const(tid)->hasClipStart(t->get_in())) {
        getTrackById_const(tid)->getTrackService()->plant_transition(*t, 0, 1);
        getTrackById_const(tid)->loadMix(t);
    } else {
        qDebug()<<"=== INVALID MIX FOUND AT: "<<t->get_in()<<" - "<<t->get("mlt_service");
    }
}

bool TimelineModel::resizeStartMix(int cid, int duration, bool singleResize)
{
    Q_ASSERT(isClip(cid));
    int tid = m_allClips.at(cid)->getCurrentTrackId();
    if (tid > -1) {
        std::pair<MixInfo, MixInfo> mixData = getTrackById_const(tid)->getMixInfo(cid);
        if (mixData.first.firstClipId > -1) {
            int clipToResize = mixData.first.firstClipId;
            Q_ASSERT(isClip(clipToResize));
            int updatedDuration = m_allClips.at(cid)->getPosition() + duration - m_allClips[clipToResize]->getPosition();
            int result = requestItemResize(clipToResize, updatedDuration, true, true, 0, singleResize);
            return result > -1;
        }
    }
    return false;
}

std::pair<int, int> TimelineModel::getMixInOut(int cid) const
{
    Q_ASSERT(isClip(cid));
    int tid = m_allClips.at(cid)->getCurrentTrackId();
    if (tid > -1) {
        MixInfo mixData = getTrackById_const(tid)->getMixInfo(cid).first;
        if (mixData.firstClipId > -1) {
            return {mixData.secondClipInOut.first, mixData.firstClipInOut.second};
        }
    }
    return {-1,-1};
}

MixAlignment TimelineModel::getMixAlign(int cid) const
{
    Q_ASSERT(isClip(cid));
    int tid = m_allClips.at(cid)->getCurrentTrackId();
    if (tid > -1) {
        int mixDuration = m_allClips.at(cid)->getMixDuration();
        int mixCutPos = m_allClips.at(cid)->getMixCutPosition();
        if (mixCutPos == 0) {
            return  MixAlignment::AlignRight;
        } else if (mixCutPos == mixDuration) {
            return  MixAlignment::AlignLeft;
        } else if (mixCutPos == mixDuration - mixDuration / 2) {
            return  MixAlignment::AlignCenter;
        }
    }
    return MixAlignment::AlignNone;
}

void TimelineModel::requestResizeMix(int cid, int duration, MixAlignment align)
{
    Q_ASSERT(isClip(cid));
    int tid = m_allClips.at(cid)->getCurrentTrackId();
    if (tid > -1) {
        MixInfo mixData = getTrackById_const(tid)->getMixInfo(cid).first;
        int clipToResize = mixData.firstClipId;
        if (clipToResize > -1) {
            Fun undo = []() { return true; };
            Fun redo = []() { return true; };
            int cutPos = m_allClips.at(cid)->getPosition() + m_allClips.at(cid)->getMixDuration() - m_allClips.at(cid)->getMixCutPosition();
            Fun adjust_mix_undo = [this, tid, cid, prevCut = m_allClips.at(cid)->getMixCutPosition(), prevDuration = m_allClips.at(cid)->getMixDuration()]() {
                    getTrackById_const(tid)->setMixDuration(cid, prevDuration, prevCut);
                    QModelIndex ix = makeClipIndexFromID(cid);
                    emit dataChanged(ix, ix, {TimelineModel::MixRole,TimelineModel::MixCutRole});
                    return true;
                };
            if (align == MixAlignment::AlignLeft) {
                int updatedDuration = cutPos + duration - m_allClips.at(clipToResize)->getPosition();
                requestItemResize(clipToResize, updatedDuration, true, true, undo, redo);
                updatedDuration = m_allClips.at(cid)->getPosition() + m_allClips.at(cid)->getPlaytime() - cutPos;
                requestItemResize(cid, updatedDuration, false, true, undo, redo);
                Fun adjust_mix = [this, tid, cid, duration]() {
                    getTrackById_const(tid)->setMixDuration(cid, duration, duration);
                    QModelIndex ix = makeClipIndexFromID(cid);
                    emit dataChanged(ix, ix, {TimelineModel::MixRole,TimelineModel::MixCutRole});
                    return true;
                };
                adjust_mix();
                UPDATE_UNDO_REDO(adjust_mix, adjust_mix_undo, undo, redo);
            } else if (align == MixAlignment::AlignRight) {
                int updatedDuration = m_allClips.at(cid)->getPosition() + m_allClips.at(cid)->getPlaytime() - cutPos + duration;
                requestItemResize(cid, updatedDuration, false, true, undo, redo);
                updatedDuration = cutPos - m_allClips.at(clipToResize)->getPosition();
                requestItemResize(clipToResize, updatedDuration, true, true, undo, redo);
                Fun adjust_mix = [this, tid, cid, duration]() {
                    getTrackById_const(tid)->setMixDuration(cid, duration, 0);
                    QModelIndex ix = makeClipIndexFromID(cid);
                    emit dataChanged(ix, ix, {TimelineModel::MixRole,TimelineModel::MixCutRole});
                    return true;
                };
                adjust_mix();
                UPDATE_UNDO_REDO(adjust_mix, adjust_mix_undo, undo, redo);
            } else if (align == MixAlignment::AlignCenter) {
                int updatedDuration = m_allClips.at(cid)->getPosition() + m_allClips.at(cid)->getPlaytime() - cutPos + duration / 2;
                requestItemResize(cid, updatedDuration, false, true, undo, redo);
                updatedDuration = cutPos + (duration - duration / 2) - m_allClips.at(clipToResize)->getPosition();
                requestItemResize(clipToResize, updatedDuration, true, true, undo, redo);
                Fun adjust_mix = [this, tid, cid, duration]() {
                    getTrackById_const(tid)->setMixDuration(cid, duration, (duration - duration / 2));
                    QModelIndex ix = makeClipIndexFromID(cid);
                    emit dataChanged(ix, ix, {TimelineModel::MixRole,TimelineModel::MixCutRole});
                    return true;
                };
                adjust_mix();
                UPDATE_UNDO_REDO(adjust_mix, adjust_mix_undo, undo, redo);
            } else {
                Fun adjust_mix = [this, tid, cid, duration, updatedCut = m_allClips.at(cid)->getPosition() + duration - cutPos]() {
                    getTrackById_const(tid)->setMixDuration(cid, duration, updatedCut);
                    QModelIndex ix = makeClipIndexFromID(cid);
                    emit dataChanged(ix, ix, {TimelineModel::MixRole,TimelineModel::MixCutRole});
                    return true;
                };
                int updatedDuration = m_allClips.at(cid)->getPosition() + duration - m_allClips[clipToResize]->getPosition();
                requestItemResize(clipToResize, updatedDuration, true, true, undo, redo);
                adjust_mix();
                UPDATE_UNDO_REDO(adjust_mix, adjust_mix_undo, undo, redo);
            }
            pCore->pushUndo(undo, redo, i18n("Resize mix"));
        }
    }
}

void TimelineModel::setSubModel(std::shared_ptr<SubtitleModel> model)
{
    m_subtitleModel = std::move(model);
    m_subtitleModel->registerSnap(std::static_pointer_cast<SnapInterface>(m_snaps));
}

int TimelineModel::getSubtitleIndex(int subId) const
{
    if (m_allSubtitles.count(subId) == 0) {
        return -1;
    }
    auto it = m_allSubtitles.find(subId);
    return int(std::distance( m_allSubtitles.begin(), it));
}

std::pair<int, GenTime> TimelineModel::getSubtitleIdFromIndex(int index) const
{
    if (index >= static_cast<int> (m_allSubtitles.size())) {
        return {-1, GenTime()};
    }
    auto it = m_allSubtitles.begin();
    std::advance(it, index);
    return {it->first, it->second};
}

QVariantList TimelineModel::getMasterEffectZones() const
{
    if (m_masterStack) {
        return m_masterStack->getEffectZones();
    }
    return {};
}<|MERGE_RESOLUTION|>--- conflicted
+++ resolved
@@ -3915,11 +3915,7 @@
         return -1;
     }
     if(result && logUndo) {
-<<<<<<< HEAD
-        PUSH_UNDO(undo, redo, i18ncp("Undo/Redo menu text","Slip clip", "Slip clips", slipCount));
-=======
         PUSH_UNDO(undo, redo, i18ncp("Undo/Redo menu text", "Slip clip", "Slip clips", slipCount));
->>>>>>> b1472887
     }
     int res = result ? offset : 0;
     TRACE_RES(res)
