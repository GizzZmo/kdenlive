--- conflicted
+++ resolved
@@ -251,11 +251,7 @@
         return false;
     }
     if (!m_errorMessage.isEmpty()) {
-<<<<<<< HEAD
-        KMessageBox::sorry(qApp->activeWindow(), m_errorMessage.join("\n"), i18n("Problems found in your project file"));
-=======
         KMessageBox::error(qApp->activeWindow(), m_errorMessage.join("\n"), i18n("Problems found in your project file"));
->>>>>>> 409919b8
     }
     return true;
 }
