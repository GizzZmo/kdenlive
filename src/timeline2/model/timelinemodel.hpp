/***************************************************************************
 *   Copyright (C) 2017 by Nicolas Carion                                  *
 *   This file is part of Kdenlive. See www.kdenlive.org.                  *
 *                                                                         *
 *   This program is free software; you can redistribute it and/or modify  *
 *   it under the terms of the GNU General Public License as published by  *
 *   the Free Software Foundation; either version 2 of the License, or     *
 *   (at your option) version 3 or any later version accepted by the       *
 *   membership of KDE e.V. (or its successor approved  by the membership  *
 *   of KDE e.V.), which shall act as a proxy defined in Section 14 of     *
 *   version 3 of the license.                                             *
 *                                                                         *
 *   This program is distributed in the hope that it will be useful,       *
 *   but WITHOUT ANY WARRANTY; without even the implied warranty of        *
 *   MERCHANTABILITY or FITNESS FOR A PARTICULAR PURPOSE.  See the         *
 *   GNU General Public License for more details.                          *
 *                                                                         *
 *   You should have received a copy of the GNU General Public License     *
 *   along with this program.  If not, see <http://www.gnu.org/licenses/>. *
 ***************************************************************************/

#ifndef TIMELINEMODEL_H
#define TIMELINEMODEL_H

#include "definitions.h"
#include "undohelper.hpp"
#include "trackmodel.hpp"
#include <QAbstractItemModel>
#include <QReadWriteLock>
#include <cassert>
#include <memory>
#include <mlt++/MltTractor.h>
#include <unordered_map>
#include <unordered_set>
#include <vector>

class AssetParameterModel;
class EffectStackModel;
class ClipModel;
class CompositionModel;
class DocUndoStack;
class GroupsModel;
class SnapModel;
class SubtitleModel;
class TimelineItemModel;
class TrackModel;

/** @brief This class represents a Timeline object, as viewed by the backend.
   In general, the Gui associated with it will send modification queries (such as resize or move), and this class authorize them or not depending on the
   validity of the modifications.

   This class also serves to keep track of all objects. It holds pointers to all tracks and clips, and gives them unique IDs on creation. These Ids are used in
   any interactions with the objects and have nothing to do with Melt IDs.

   This is the entry point for any modifications that has to be made on an element. The dataflow beyond this entry point may vary, for example when the user
   request a clip resize, the call is deferred to the clip itself, that check if there is enough data to extend by the requested amount, compute the new in and
   out, and then asks the track if there is enough room for extension. To avoid any confusion on which function to call first, remember to always call the
   version in timeline. This is also required to generate the Undo/Redo operators

   The undo/redo system is designed around lambda functions. Each time a function executes an elementary change to the model, it writes the corresponding
   operation and its reverse, respectively in the redo and the undo lambdas. This way, if an operation fails for some reason, we can easily cancel the steps
   that have been done so far without corrupting anything. The other advantage is that operations are easy to compose, and you get a undo/redo pair for free no
   matter in which way you combine them.

   Most of the modification functions are named requestObjectAction. Eg, if the object is a clip and we want to move it, we call requestClipMove. These
   functions always return a bool indicating success, and when they return false they should guarantee than nothing has been modified. Most of the time, these
   functions come in two versions: the first one is the entry point if you want to perform only the action (and not compose it with other actions). This version
   will generally automatically push and Undo object on the Application stack, in case the user later wants to cancel the operation. It also generally goes the
   extra mile to ensure the operation is done in a way that match the user's expectation: for example requestClipMove checks whether the clip belongs to a group
   and in that case actually mouves the full group. The other version of the function, if it exists, is intended for composition (using the action as part of a
   complex operation). It takes as input the undo/redo lambda corresponding to the action that is being performed and accumulates on them. Note that this
   version does the minimal job: in the example of the requestClipMove, it will not move the full group if the clip is in a group.

   Generally speaking, we don't check ahead of time if an action is going to succeed or not before applying it.
   We just apply it naively, and if it fails at some point, we use the undo operator that we are constructing on the fly to revert what we have done so far.
   For example, when we move a group of clips, we apply the move operation to all the clips inside this group (in the right order). If none fails, we are good,
   otherwise we revert what we've already done.
   This kind of behaviour frees us from the burden of simulating the actions before actually applying theme. This is a good thing because this simulation step
   would be very sensitive to corruptions and small discrepancies, which we try to avoid at all cost.


   It derives from AbstractItemModel (indirectly through TimelineItemModel) to provide the model to the QML interface. An itemModel is organized with row and
   columns that contain the data. It can be hierarchical, meaning that a given index (row,column) can contain another level of rows and column.
   Our organization is as follows: at the top level, each row contains a track. These rows are in the same order as in the actual timeline.
   Then each of this row contains itself sub-rows that correspond to the clips.
   Here the order of these sub-rows is unrelated to the chronological order of the clips,
   but correspond to their Id order. For example, if you have three clips, with ids 12, 45 and 150, they will receive row index 0,1 and 2.
   This is because the order actually doesn't matter since the clips are rendered based on their positions rather than their row order.
   The id order has been chosen because it is consistent with a valid ordering of the clips.
   The columns are never used, so the data is always in column 0

   An ModelIndex in the ItemModel consists of a row number, a column number, and a parent index. In our case, tracks have always an empty parent, and the clip
   have a track index as parent.
   A ModelIndex can also store one additional integer, and we exploit this feature to store the unique ID of the object it corresponds to.

*/
class TimelineModel : public QAbstractItemModel_shared_from_this<TimelineModel>
{
    Q_OBJECT

protected:
    /** @brief this constructor should not be called. Call the static construct instead
     */
    TimelineModel(Mlt::Profile *profile, std::weak_ptr<DocUndoStack> undo_stack);

public:
    friend class TrackModel;
    template <typename T> friend class MoveableItem;
    friend class ClipModel;
    friend class CompositionModel;
    friend class GroupsModel;
    friend class TimelineController;
    friend class SubtitleModel;
    friend class MarkerListModel;
    friend class TimeRemap;
    friend struct TimelineFunctions;

    /// Two level model: tracks and clips on track
    enum {
        NameRole = Qt::UserRole + 1,
        ResourceRole, /// clip only
        IsProxyRole,  /// clip only
        ServiceRole,  /// clip only
        StartRole,    /// clip only
        MixRole,    /// clip only, the duration of the mix
        MixCutRole, /// The original cut position for the mix
        BinIdRole,    /// clip only
        TrackIdRole,
        FakeTrackIdRole,
        FakePositionRole,
        FakeDurationRole,
        MarkersRole, /// clip only
        PlaylistStateRole,  /// clip only
        StatusRole,  /// clip only
        TypeRole,    /// clip only
        KeyframesRole,
        DurationRole,
        FinalMoveRole,
        MaxDurationRole,
        InPointRole,    /// clip only
        OutPointRole,   /// clip only
        FramerateRole,  /// clip only
        GroupedRole,    /// clip only
        HasAudio,       /// clip only
        CanBeAudioRole, /// clip only
        CanBeVideoRole, /// clip only
        IsDisabledRole, /// track only
        IsAudioRole,
        SortRole,
        TagRole,        /// clip only
        ShowKeyframesRole,
        AudioLevelsRole,    /// clip only
        AudioChannelsRole,  /// clip only
        AudioStreamRole,  /// clip only
        AudioMultiStreamRole,  /// clip only
        AudioStreamIndexRole, /// clip only
        IsCompositeRole,    /// track only
        IsLockedRole,       /// track only
        HeightRole,         /// track only
        TrackTagRole,       /// track only
        FadeInRole,         /// clip only
        FadeOutRole,        /// clip only
        FileHashRole,       /// clip only
        SpeedRole,          /// clip only
        ReloadThumbRole,    /// clip only
        PositionOffsetRole, /// clip only
        TimeRemapRole,      /// clip only
        ItemATrack,         /// composition only
        ItemIdRole,
        ThumbsFormatRole,   /// track only
        EffectNamesRole,    /// track and clip only
        EffectsEnabledRole, /// track and clip only
        GrabbedRole,        /// clip+composition only
        SelectedRole,       /// clip+composition only
        TrackActiveRole,    /// track only
        AudioRecordRole,    /// track only
        EffectZonesRole     /// track only
    };

    ~TimelineModel() override;
    Mlt::Tractor *tractor() const { return m_tractor.get(); }
    /** @brief Load tracks from the current tractor, used on project opening
     */
    void loadTractor();

    /** @brief Returns the current tractor's producer, useful for control seeking, playing, etc
     */
    std::shared_ptr<Mlt::Producer> producer();
    Mlt::Profile *getProfile();

    /** @brief returns the number of tracks */
    int getTracksCount() const;
    /** @brief returns the number of video and audio tracks */
    QPair<int, int> getAVtracksCount() const;
    /** @brief returns the ids of all audio or video tracks */
    QList<int> getTracksIds(bool audio) const;

    /** @brief returns the ids of all the tracks */
    std::unordered_set<int> getAllTracksIds() const;

    /** @brief returns the track index (id) from its position */
    int getTrackIndexFromPosition(int pos) const;

    /** @brief returns the track index (id) from its position */
    Q_INVOKABLE bool isAudioTrack(int trackId) const;

    /** @brief returns the number of clips */
    int getClipsCount() const;

    /** @brief returns the number of compositions */
    int getCompositionsCount() const;

    /** @brief Returns the id of the track containing clip (-1 if it is not inserted)
       @param clipId Id of the clip to test */
    Q_INVOKABLE int getClipTrackId(int clipId) const;

    /** @brief Returns the id of the track containing composition (-1 if it is not inserted)
       @param clipId Id of the composition to test */
    Q_INVOKABLE int getCompositionTrackId(int compoId) const;

    /** @brief Convenience function that calls either of the previous ones based on item type*/
    Q_INVOKABLE int getItemTrackId(int itemId) const;

    Q_INVOKABLE int getCompositionPosition(int compoId) const;
    int getSubtitlePosition(int subId) const;
    int getCompositionPlaytime(int compoId) const;
    std::pair<int, int> getMixInOut(int cid) const;

    /** @brief Returns an item position, item can be clip or composition */
    Q_INVOKABLE int getItemPosition(int itemId) const;
    /** @brief Returns an item duration, item can be clip or composition */
    int getItemPlaytime(int itemId) const;

    /** @brief Returns the current speed of a clip */
    double getClipSpeed(int clipId) const;

    /** @brief Helper function to query the amount of free space around a clip
     * @param clipId: the queried clip. If it is not inserted on a track, this functions returns 0
     * @param after: if true, we return the blank after the clip, otherwise, before.
     */
    int getBlankSizeNearClip(int clipId, bool after) const;

    /** @brief if the clip belongs to a AVSplit group, then return the id of the other corresponding clip. Otherwise, returns -1 */
    int getClipSplitPartner(int clipId) const;

    /** @brief Helper function that returns true if the given ID corresponds to a clip */
    Q_INVOKABLE bool isClip(int id) const;

    /** @brief Helper function that returns true if the given ID corresponds to a composition */
    Q_INVOKABLE bool isComposition(int id) const;
    
    Q_INVOKABLE bool isSubTitle(int id) const;

    /** @brief Helper function that returns true if the given ID corresponds to a timeline item (composition or clip) */
    Q_INVOKABLE bool isItem(int id) const;

    /** @brief Helper function that returns true if the given ID corresponds to a track */
    Q_INVOKABLE bool isTrack(int id) const;

    /** @brief Helper function that returns true if the given ID corresponds to a group */
    Q_INVOKABLE bool isGroup(int id) const;

    /** @brief Given a composition Id, returns its underlying parameter model */
    std::shared_ptr<AssetParameterModel> getCompositionParameterModel(int compoId) const;
    /** @brief Given a clip Id, returns its underlying effect stack model */
    std::shared_ptr<EffectStackModel> getClipEffectStackModel(int clipId) const;
    /** @brief Given a clip Id, returns its mix transition stack model */
    std::shared_ptr<EffectStackModel> getClipMixStackModel(int clipId) const;

    /** @brief Returns the position of clip (-1 if it is not inserted)
       @param clipId Id of the clip to test
    */
    Q_INVOKABLE int getClipPosition(int clipId) const;
    Q_INVOKABLE bool addClipEffect(int clipId, const QString &effectId, bool notify = true);
    Q_INVOKABLE bool addTrackEffect(int trackId, const QString &effectId);
    bool removeFade(int clipId, bool fromStart);
    Q_INVOKABLE bool copyClipEffect(int clipId, const QString &sourceId);
    Q_INVOKABLE bool copyTrackEffect(int trackId, const QString &sourceId);
    bool adjustEffectLength(int clipId, const QString &effectId, int duration, int initialDuration);

    /** @brief Returns the closest snap point within snapDistance
     */
    Q_INVOKABLE int suggestSnapPoint(int pos, int snapDistance);

    /** @brief Return the previous track of same type as source trackId, or trackId if no track found */
    Q_INVOKABLE int getPreviousTrackId(int trackId);
    /** @brief Return the next track of same type as source trackId, or trackId if no track found */
    Q_INVOKABLE int getNextTrackId(int trackId);

    /** @brief Returns the in cut position of a clip
       @param clipId Id of the clip to test
    */
    int getClipIn(int clipId) const;

    /** @brief Returns the clip state (audio/video only)
     */
    PlaylistState::ClipState getClipState(int clipId) const;

    /** @brief Returns the bin id of the clip master
       @param clipId Id of the clip to test
    */
    const QString getClipBinId(int clipId) const;

    /** @brief Returns the duration of a clip
       @param clipId Id of the clip to test
    */
    int getClipPlaytime(int clipId) const;

    /** @brief Returns the size of the clip's frame (widthxheight)
       @param clipId Id of the clip to test
    */
    QSize getClipFrameSize(int clipId) const;
    /** @brief Returns the number of clips in a given track
       @param trackId Id of the track to test
    */
    int getTrackClipsCount(int trackId) const;

    /** @brief Returns the number of compositions in a given track
       @param trackId Id of the track to test
    */
    int getTrackCompositionsCount(int trackId) const;

    /** @brief Returns the position of the track in the order of the tracks
       @param trackId Id of the track to test
    */
    int getTrackPosition(int trackId) const;

    /** @brief Returns the track's index in terms of mlt's internal representation
     */
    int getTrackMltIndex(int trackId) const;
    /** @brief Returns a sort position for tracks.
     * @param separated: if true, the tracks will be sorted like: V2,V1,A1,A2
     * Otherwise, the tracks will be sorted like V2,A2,V1,A1
     */
    int getTrackSortValue(int trackId, int separated) const;

    /** @brief Returns the ids of the tracks below the given track in the order of the tracks
       Returns an empty list if no track available
       @param trackId Id of the track to test
    */
    QList<int> getLowerTracksId(int trackId, TrackType type = TrackType::AnyTrack) const;

    /** @brief Returns the MLT track index of the video track just below the given track
       @param trackId Id of the track to test
    */
    int getPreviousVideoTrackPos(int trackId) const;
    /** @brief Returns the Track id of the video track just below the given track
       @param trackId Id of the track to test
    */
    int getPreviousVideoTrackIndex(int trackId) const;

    /** @brief Returns the Id of the corresponding audio track. If trackId corresponds to video1, this will return audio 1 and so on */
    int getMirrorAudioTrackId(int trackId) const;
    int getMirrorVideoTrackId(int trackId) const;
    int getMirrorTrackId(int trackId) const;

    /** @brief Sets a track in a given lock state
       Locked tracks can't receive any operations (resize, move, insertion, deletion...)
       @param trackId is of the track to alter
       @param lock if true, the track will be locked, otherwise unlocked.
    */
    Q_INVOKABLE void setTrackLockedState(int trackId, bool lock);

    /** @brief Move a clip to a specific position
       This action is undoable
       Returns true on success. If it fails, nothing is modified.
       If the clip is not in inserted in a track yet, it gets inserted for the first time.
       If the clip is in a group, the call is deferred to requestGroupMove
       @param clipId is the ID of the clip
       @param trackId is the ID of the target track
       @param position is the position where we want to move
       @param updateView if set to false, no signal is sent to qml
       @param logUndo if set to false, no undo object is stored
    */
    Q_INVOKABLE bool requestClipMove(int clipId, int trackId, int position, bool moveMirrorTracks = true, bool updateView = true, bool logUndo = true, bool invalidateTimeline = false, bool revertMove = false);
    Q_INVOKABLE bool requestSubtitleMove(int clipId, int position, bool updateView = true, bool logUndo = true, bool invalidateTimeline = false);
    bool requestSubtitleMove(int clipId, int position, bool updateView, bool first, bool last, bool invalidateTimeline, Fun &undo, Fun &redo);
    bool cutSubtitle(int position, Fun &undo, Fun &redo);
    bool requestClipMix(std::pair<int, int> clipIds, int trackId, int position, bool updateView, bool invalidateTimeline, bool finalMove, Fun &undo, Fun &redo, bool groupMove);

    /** @brief Move a composition to a specific position This action is undoable
       Returns true on success. If it fails, nothing is modified. If the clip is
       not in inserted in a track yet, it gets inserted for the first time. If
       the clip is in a group, the call is deferred to requestGroupMove @param
       transid is the ID of the composition @param trackId is the ID of the
       track */
    Q_INVOKABLE bool requestCompositionMove(int compoId, int trackId, int position, bool updateView = true, bool logUndo = true);

    /* Same function, but accumulates undo and redo, and doesn't check
       for group*/
    bool requestClipMove(int clipId, int trackId, int position, bool moveMirrorTracks, bool updateView, bool invalidateTimeline, bool finalMove, Fun &undo, Fun &redo, bool revertMove = false, bool groupMove = false, QMap <int, int> moving_clips = QMap <int, int>(), std::pair<MixInfo, MixInfo>mixData = {});
    bool requestCompositionMove(int transid, int trackId, int compositionTrack, int position, bool updateView, bool finalMove, Fun &undo, Fun &redo);

    /** @brief When timeline edit mode is insert or overwrite, we fake the move (as it will overlap existing clips, and only process the real move on drop */
    bool requestFakeClipMove(int clipId, int trackId, int position, bool updateView, bool invalidateTimeline, Fun &undo, Fun &redo);
    bool requestFakeClipMove(int clipId, int trackId, int position, bool updateView, bool logUndo, bool invalidateTimeline);
    bool requestFakeGroupMove(int clipId, int groupId, int delta_track, int delta_pos, bool updateView = true, bool logUndo = true);
    bool requestFakeGroupMove(int clipId, int groupId, int delta_track, int delta_pos, bool updateView, bool finalMove, Fun &undo, Fun &redo,
                              bool allowViewRefresh = true);

    /** @brief Given an intended move, try to suggest a more valid one
       (accounting for snaps and missing UI calls)
       @param clipId id of the clip to
       move
       @param trackId id of the target track
       @param position target position
       @param snapDistance the maximum distance for a snap result, -1 for no snapping
        of the clip
       @param dontRefreshMasterClip when false, no view refresh is attempted
       @returns  a list in the form {position, trackId}
        */
    Q_INVOKABLE QVariantList suggestItemMove(int itemId, int trackId, int position, int cursorPosition, int snapDistance = -1);
    Q_INVOKABLE QVariantList suggestClipMove(int clipId, int trackId, int position, int cursorPosition, int snapDistance = -1, bool moveMirrorTracks = true);
    Q_INVOKABLE int suggestSubtitleMove(int subId, int position, int cursorPosition, int snapDistance);
    Q_INVOKABLE QVariantList suggestCompositionMove(int compoId, int trackId, int position, int cursorPosition, int snapDistance = -1);
    /** @brief returns the frame pos adjusted to edit mode
    */
    Q_INVOKABLE int adjustFrame(int frame, int trackId);

    /** @brief Request clip insertion at given position. This action is undoable
       Returns true on success. If it fails, nothing is modified.
       @param binClipId id of the clip in the bin
       @param track Id of the track where to insert
       @param position Requested position
       @param ID return parameter of the id of the inserted clip
       @param logUndo if set to false, no undo object is stored
       @param refreshView whether the view should be refreshed
       @param useTargets: if true, the Audio/video split will occur on the set targets. Otherwise, they will be computed as an offset from the middle line
    */
    bool requestClipInsertion(const QString &binClipId, int trackId, int position, int &id, bool logUndo = true, bool refreshView = false,
                              bool useTargets = true);
    /* Same function, but accumulates undo and redo*/
    bool requestClipInsertion(const QString &binClipId, int trackId, int position, int &id, bool logUndo, bool refreshView, bool useTargets, Fun &undo,
                              Fun &redo, QVector<int> allowedTracks = QVector<int>());

    /** @brief Switch current composition type
     *  @param cid the id of the composition we want to change
     *  @param compoId the name of the new composition we want to insert
     */
    void switchComposition(int cid, const QString &compoId);
    /**  @brief Plant a same track composition in track tid
     */
    void plantMix(int tid, Mlt::Transition *t);
    bool removeMixWithUndo(int cid, Fun &undo, Fun &redo);
    bool removeMix(int cid);
    /**  @brief Returns a list of the master effects zones
     */
    QVariantList getMasterEffectZones() const;

protected:
    /** @brief Creates a new clip instance without inserting it.
       This action is undoable, returns true on success
       @param binClipId: Bin id of the clip to insert
       @param id: return parameter for the id of the newly created clip.
       @param state: The desired clip state (original, audio/video only).
     */
    bool requestClipCreation(const QString &binClipId, int &id, PlaylistState::ClipState state, int audioStream, double speed, bool warp_pitch, Fun &undo, Fun &redo);

    /** @brief Switch item selection status */
    void setSelected(int itemId, bool sel);

public:
    /** @brief Deletes the given clip or composition from the timeline.
       This action is undoable.
       Returns true on success. If it fails, nothing is modified.
       If the clip/composition is in a group, the call is deferred to requestGroupDeletion
       @param clipId is the ID of the clip/composition
       @param logUndo if set to false, no undo object is stored */
    Q_INVOKABLE bool requestItemDeletion(int itemId, bool logUndo = true);
    /* Same function, but accumulates undo and redo*/
    bool requestItemDeletion(int itemId, Fun &undo, Fun &redo, bool logUndo = false);

    /** @brief Move a group to a specific position
       This action is undoable
       Returns true on success. If it fails, nothing is modified.
       If the clips in the group are not in inserted in a track yet, they get inserted for the first time.
       @param clipId is the id of the clip that triggers the group move
       @param groupId is the id of the group
       @param delta_track is the delta applied to the track index
       @param delta_pos is the requested position change
       @param updateView if set to false, no signal is sent to qml for the clip clipId
       @param logUndo if set to true, an undo object is created
       @param allowViewRefresh if false, the view will never get updated (useful for suggestMove)
    */
    bool requestGroupMove(int itemId, int groupId, int delta_track, int delta_pos, bool moveMirrorTracks = true, bool updateView = true, bool logUndo = true, bool revertMove = false);
    bool requestGroupMove(int itemId, int groupId, int delta_track, int delta_pos, bool updateView, bool finalMove, Fun &undo, Fun &redo, bool revertMove = false, bool moveMirrorTracks = true, 
                          bool allowViewRefresh = true, QVector<int> allowedTracks = QVector<int>());

    /** @brief Deletes all clips inside the group that contains the given clip.
       This action is undoable
       Note that if their is a hierarchy of groups, all of them will be deleted.
       Returns true on success. If it fails, nothing is modified.
       @param clipId is the id of the clip that triggers the group deletion
    */
    Q_INVOKABLE bool requestGroupDeletion(int clipId, bool logUndo = true);
    bool requestGroupDeletion(int clipId, Fun &undo, Fun &redo);

    /** @brief Change the duration of an item (clip or composition)
     *  This action is undoable
     *  Returns the real size reached (can be different, if snapping occurs).
     *  If it fails, nothing is modified, and -1 is returned
     *  @param itemId is the ID of the item
     *  @param size is the new size of the item
     *  @param right is true if we change the right side of the item, false otherwise
     *  @param logUndo if set to true, an undo object is created
     *  @param snap if set to true, the resize order will be coerced to use the snapping grid
     *  if @param allowSingleResize is false, then the resize will also be applied to any clip in the same AV group (allow resizing audio and video at the same
     *  time)
    */
    Q_INVOKABLE int requestItemResize(int itemId, int size, bool right, bool logUndo = true, int snapDistance = -1, bool allowSingleResize = false);

    /** @brief Same function, but accumulates undo and redo and doesn't deal with snapping*/
    bool requestItemResize(int itemId, int size, bool right, bool logUndo, Fun &undo, Fun &redo, bool blockUndo = false);

<<<<<<< HEAD
    /** @brief @todo TODO */
    Q_INVOKABLE int requestFakeClipResize(int clipId, int size, bool right, int snapDistance, bool allowSingleResize);


=======
>>>>>>> 1770f98f
    /** @brief Move ("slip") in and out point of a clip by the given offset
       This action is undoable
       @param itemId is the ID of the clip
       @param offset is how many frames in and out point should be slipped
       @param logUndo if set to true, an undo object is created
       @param allowSingleResize is false, then the resize will also be applied to any clip in the same group
       @return The request offset (can be different from real offset). If it fails, nothing is modified, and 0 is returned
    */
    Q_INVOKABLE int requestClipSlip(int itemId, int offset, bool logUndo = true, bool allowSingleResize = false);

    /** @brief Same function, but accumulates undo and redo
     *  @return If it fails, nothing is modified, and false is returned
     */
    bool requestClipSlip(int itemId, int offset, bool logUndo, Fun &undo, Fun &redo, bool blockUndo = false);

    /** @brief Slip all the clips of the current timeline selection
     * @see requestClipSlip
     */
    Q_INVOKABLE int requestSlipSelection(int offset, bool logUndo);

    /** @brief Returns a proposed size for clip resize, checking for collisions */
    Q_INVOKABLE int requestItemSpeedChange(int itemId, int size, bool right, int snapDistance);
    /** @brief Returns a list of {id, position duration} for all elements in the group*/
    Q_INVOKABLE const QVariantList getGroupData(int itemId);
    Q_INVOKABLE void processGroupResize(QVariantList startPos, QVariantList endPos, bool right);

    Q_INVOKABLE int requestClipResizeAndTimeWarp(int itemId, int size, bool right, int snapDistance, bool allowSingleResize, double speed);

    /** @brief Group together a set of ids
       The ids are either a group ids or clip ids. The involved clip must already be inserted in a track
       This action is undoable
       Returns the group id on success, -1 if it fails and nothing is modified.
       Typically, ids would be ids of clips, but for convenience, some of them can be ids of groups as well.
       @param ids Set of ids to group
    */
    int requestClipsGroup(const std::unordered_set<int> &ids, bool logUndo = true, GroupType type = GroupType::Normal);
    int requestClipsGroup(const std::unordered_set<int> &ids, Fun &undo, Fun &redo, GroupType type = GroupType::Normal);

    /** @brief Destruct the topmost group containing clip
       This action is undoable
       Returns true on success. If it fails, nothing is modified.
       @param id of the clip to degroup (all clips belonging to the same group will be ungrouped as well)
    */
    bool requestClipUngroup(int itemId, bool logUndo = true);
    /* Same function, but accumulates undo and redo*/
    bool requestClipUngroup(int itemId, Fun &undo, Fun &redo);
    /** @brief convenience functions for several ids at the same time */
    bool requestClipsUngroup(const std::unordered_set<int> &itemIds, bool logUndo = true);

    /** @brief Create a track at given position
       This action is undoable
       Returns true on success. If it fails, nothing is modified.
       @param Requested position (order). If set to -1, the track is inserted last.
       @param id is a return parameter that holds the id of the resulting track (-1 on failure)
    */
    bool requestTrackInsertion(int pos, int &id, const QString &trackName = QString(), bool audioTrack = false);
    /* Same function, but accumulates undo and redo*/
    bool requestTrackInsertion(int pos, int &id, const QString &trackName, bool audioTrack, Fun &undo, Fun &redo, bool addCompositing = true);

    /** @brief Delete track with given id
       This also deletes all the clips contained in the track.
       This action is undoable
       Returns true on success. If it fails, nothing is modified.
       @param trackId id of the track to delete
    */
    bool requestTrackDeletion(int trackId);
    /** @brief Same function, but accumulates undo and redo*/
    bool requestTrackDeletion(int trackId, Fun &undo, Fun &redo);

    /** @brief Get project duration
       Returns the duration in frames
    */
    int duration() const;
    static int seekDuration; /// Duration after project end where seeking is allowed

    /** @brief Get all the elements of the same group as the given clip.
       If there is a group hierarchy, only the topmost group is considered.
       @param clipId id of the clip to test
    */
    std::unordered_set<int> getGroupElements(int clipId);

    /** @brief Removes all the elements on the timeline (tracks and clips)
     */
    bool requestReset(Fun &undo, Fun &redo);
    /** @brief Updates the current the pointer to the current undo_stack
       Must be called for example when the doc change
    */
    void setUndoStack(std::weak_ptr<DocUndoStack> undo_stack);

protected:
    /** @brief Requests the best snapped position for a clip
       @param pos is the clip's requested position
       @param length is the clip's duration
       @param pts snap points to ignore (for example currently moved clip)
       @param snapDistance the maximum distance for a snap result, -1 for no snapping
       @returns best snap position or -1 if no snap point is near
     */
    int getBestSnapPos(int referencePos, int diff, std::vector<int> pts = std::vector<int>(), int cursorPosition = 0, int snapDistance = -1);

    /** @brief Returns the best possible size for a clip on resize
     */
    int requestItemResizeInfo(int itemId, int in, int out, int size, bool right, int snapDistance);

    /** @brief Returns a list of in/out of all items in the group of itemId
     */
    const std::vector<int> getBoundaries(int itemId);

public:
    /** @brief Requests the next snapped point
       @param pos is the current position
     */
    int getNextSnapPos(int pos, std::vector<int> &snaps);

    /** @brief Requests the previous snapped point
       @param pos is the current position
     */
    int getPreviousSnapPos(int pos, std::vector<int> &snaps);

    /** @brief Add a new snap point
       @param pos is the current position
     */
    void addSnap(int pos);

    /** @brief Remove snap point
       @param pos is the current position
     */
    void removeSnap(int pos);

    /** @brief Request composition insertion at given position.
       This action is undoable
       Returns true on success. If it fails, nothing is modified.
       @param transitionId Identifier of the Mlt transition to insert (as given by repository)
       @param track Id of the track where to insert
       @param position Requested position
       @param length Requested initial length.
       @param id return parameter of the id of the inserted composition
       @param logUndo if set to false, no undo object is stored
    */
    bool requestCompositionInsertion(const QString &transitionId, int trackId, int position, int length, std::unique_ptr<Mlt::Properties> transProps, int &id,
                                     bool logUndo = true);
    /* Same function, but accumulates undo and redo*/
    bool requestCompositionInsertion(const QString &transitionId, int trackId, int compositionTrack, int position, int length,
                                     std::unique_ptr<Mlt::Properties> transProps, int &id, Fun &undo, Fun &redo, bool finalMove = false, QString originalDecimalPoint = QString());

    /** @brief This function change the global (timeline-wise) enabled state of the effects
       It disables/enables track and clip effects (recursively)
     */
    void setTimelineEffectsEnabled(bool enabled);

    /** @brief Get a timeline clip id by its position or -1 if not found
     */
    int getClipByPosition(int trackId, int position) const;
    int getClipByStartPosition(int trackId, int position) const;

    /** @brief Get a timeline composition id by its starting position or -1 if not found
     */
    int getCompositionByPosition(int trackId, int position) const;
    /** @brief Get a timeline subtitle id by its starting position or -1 if not found
     */
    int getSubtitleByStartPosition(int position) const;
    int getSubtitleByPosition(int position) const;

    /** @brief Returns a list of all items that are intersect with a given range.
     * @param trackId is the id of the track for concerned items. Setting trackId to -1 returns items on all tracks
     * @param start is the position where we the items should start
     * @param end is the position after which items will not be selected, set to -1 to get all clips on track
     * @param listCompositions if enabled, the list will also contains composition ids
     */
    std::unordered_set<int> getItemsInRange(int trackId, int start, int end = -1, bool listCompositions = true);
    /** @brief define current project's subtitle model */
    void setSubModel(std::shared_ptr<SubtitleModel> model);

    /** @brief Returns a list of all luma files used in the project
     */
    QStringList extractCompositionLumas() const;
    /** @brief Returns a list of all external files used by effects in the timeline
     */
    QStringList extractExternalEffectFiles() const;
    /** @brief Inform asset view of duration change
     */
    virtual void adjustAssetRange(int clipId, int in, int out);

    void requestClipReload(int clipId, int forceDuration = -1);
    void requestClipUpdate(int clipId, const QVector<int> &roles);
    /** @brief define current edit mode (normal, insert, overwrite */
    void setEditMode(TimelineMode::EditMode mode);
    TimelineMode::EditMode editMode() const;
    Q_INVOKABLE bool normalEdit() const;

    /** @brief Returns the effectstack of a given clip. */
    std::shared_ptr<EffectStackModel> getClipEffectStack(int itemId);
    std::shared_ptr<EffectStackModel> getTrackEffectStackModel(int trackId);
    std::shared_ptr<EffectStackModel> getMasterEffectStackModel();

    /** @brief Add slowmotion effect to clip in timeline.
     @param clipId id of the target clip
    @param speed: speed in percentage. 100 corresponds to original speed, 50 to half the speed
    This functions create an undo object and also apply the effect to the corresponding audio if there is any.
    Returns true on success, false otherwise (and nothing is modified)
    */
    Q_INVOKABLE bool requestClipTimeWarp(int clipId, double speed, bool pitchCompensate, bool changeDuration);
    /** @brief Same function as above, but doesn't check for paired audio and accumulate undo/redo
     */
    bool requestClipTimeWarp(int clipId, double speed, bool pitchCompensate, bool changeDuration, Fun &undo, Fun &redo);
    bool requestClipTimeRemap(int clipId, bool enable = true);
    bool requestClipTimeRemap(int clipId, bool enable, Fun &undo, Fun &redo);
    std::shared_ptr<Mlt::Producer> getClipProducer(int clipId);

    void replugClip(int clipId);

    /** @brief Refresh the tractor profile in case a change was requested. */
    void updateProfile(Mlt::Profile *profile);

    /** @brief Clear the current selection
        @param onDeletion is true when the selection is cleared as a result of a deletion
     */
    Q_INVOKABLE bool requestClearSelection(bool onDeletion = false);

    /** @brief On groups deletion, ensure the groups were not selected, clear selection otherwise
        @param groups The group ids
     */
    void clearGroupSelectionOnDelete(std::vector<int>groups);
    // same function with undo/redo accumulation
    void requestClearSelection(bool onDeletion, Fun &undo, Fun &redo);
    
    /** @brief Select a given mix in timeline
        @param cid clip id
     */
    Q_INVOKABLE void requestMixSelection(int cid);

    /** @brief Add the given item to the selection
        If @param clear is true, the selection is first cleared
     */
    Q_INVOKABLE void requestAddToSelection(int itemId, bool clear = false);

    /** @brief Remove the given item from the selection */
    Q_INVOKABLE void requestRemoveFromSelection(int itemId);

    /** @brief Set the selection to the set of given ids */
    bool requestSetSelection(const std::unordered_set<int> &ids);
    // same function with undo/redo
    bool requestSetSelection(const std::unordered_set<int> &ids, Fun &undo, Fun &redo);

    /** @brief Returns a set containing all the items in the selection */
    std::unordered_set<int> getCurrentSelection() const;

    /** @brief Do some cleanup before closing */
    void prepareClose();
    /** @brief Import project's master effects */
    void importMasterEffects(std::weak_ptr<Mlt::Service> service);
    /** @brief Create a mix selection with currently selected clip. If delta = -1, mix with previous clip, +1 with next clip and 0 will check cursor position*/
    bool mixClip(int idToMove = -1, int delta = 0);
    Q_INVOKABLE bool resizeStartMix(int cid, int duration, bool singleResize);
    void requestResizeMix(int cid, int duration, MixAlignment align);
    MixAlignment getMixAlign(int cid) const;
    std::shared_ptr<SubtitleModel> getSubtitleModel();

protected:
    /** @brief Register a new track. This is a call-back meant to be called from TrackModel
       @param pos indicates the number of the track we are adding. If this is -1, then we add at the end.
     */
    void registerTrack(std::shared_ptr<TrackModel> track, int pos = -1, bool doInsert = true);

    /** @brief Register a new clip. This is a call-back meant to be called from ClipModel
     */
    void registerClip(const std::shared_ptr<ClipModel> &clip, bool registerProducer = false);

    /** @brief Register a new composition. This is a call-back meant to be called from CompositionModel
     */
    void registerComposition(const std::shared_ptr<CompositionModel> &composition);
    
    void registerSubtitle(int id, GenTime startTime, bool temporary = false);
    void deregisterSubtitle(int id, bool temporary = false);
    /** @brief Returns the index for a subtitle's id (it's position in the list
     */
    int positionForIndex(int id);

    /** @brief Register a new group. This is a call-back meant to be called from GroupsModel
     */
    void registerGroup(int groupId);

    /** @brief Deregister and destruct the track with given id.
       @param updateView Whether to send updates to the model. Must be false when called from a constructor/destructor
     */
    Fun deregisterTrack_lambda(int id);

    /** @brief Return a lambda that deregisters and destructs the clip with given id.
       Note that the clip must already be deleted from its track and groups.
     */
    Fun deregisterClip_lambda(int id);

    /** @brief Return a lambda that deregisters and destructs the composition with given id.
     */
    Fun deregisterComposition_lambda(int compoId);

    /** @brief Deregister a group with given id
     */
    void deregisterGroup(int id);

    /** @brief Helper function to get a pointer to the track, given its id
     */
    std::shared_ptr<TrackModel> getTrackById(int trackId);
    const std::shared_ptr<TrackModel> getTrackById_const(int trackId) const;

    /** @brief Helper function to get a pointer to a clip, given its id*/
    std::shared_ptr<ClipModel> getClipPtr(int clipId) const;

    /** @brief Helper function to get a pointer to a composition, given its id*/
    std::shared_ptr<CompositionModel> getCompositionPtr(int compoId) const;

    /** @brief Returns next valid unique id to create an object
     */
    static int getNextId();

    /** @brief unplant and the replant all the compositions in the correct order
       @param currentCompo is the id of a compo that have not yet been planted, if any. Otherwise send -1
     */
    bool replantCompositions(int currentCompo, bool updateView);

    /** @brief Unplant the composition with given Id */
    bool unplantComposition(int compoId);

    /** @brief Internal functions to delete a clip or a composition. In general, you should call requestItemDeletion */
    bool requestClipDeletion(int clipId, Fun &undo, Fun &redo);
    bool requestCompositionDeletion(int compositionId, Fun &undo, Fun &redo);
    bool requestSubtitleDeletion(int clipId, Fun &undo, Fun &redo, bool first, bool last);

    /** @brief Check tracks duration and update black track accordingly */
    void updateDuration();
    /** @brief Get a track tag (A1, V1, V2,...) through its id */
    const QString getTrackTagById(int trackId) const;

    /** @brief Attempt to make a clip move without ever updating the view */
    bool requestClipMoveAttempt(int clipId, int trackId, int position);
    
    int getSubtitleIndex(int subId) const;
    std::pair<int, GenTime> getSubtitleIdFromIndex(int index) const;

public:
    /** @brief Debugging function that checks consistency with Mlt objects */
    bool checkConsistency();

protected:
    /** @brief Refresh project monitor if cursor was inside range */
    void checkRefresh(int start, int end);

    /** @brief Send signal to require clearing effet/composition view */
    void clearAssetView(int itemId);

    bool m_blockRefresh;

signals:
    /** @brief signal triggered by clearAssetView */
    void requestClearAssetView(int);
    void requestMonitorRefresh();
    /** @brief signal triggered by track operations */
    void invalidateZone(int in, int out);
    /** @brief signal triggered when a track duration changed (insertion/deletion) */
    void durationUpdated();

    /** @brief Signal sent whenever the selection changes */
    void selectionChanged();
    /** @brief Signal sent whenever the selected mix changes */
    void selectedMixChanged(int cid, const std::shared_ptr<AssetParameterModel> &asset);
    /** @brief Signal when a track is deleted so we make sure we don't store its id */
    void checkTrackDeletion(int tid);
    /** @brief Emitted when a clip is deleted to check if it was not used in timeline qml */
    void checkItemDeletion(int cid);

protected:
    std::unique_ptr<Mlt::Tractor> m_tractor;
    std::shared_ptr<EffectStackModel> m_masterStack;
    std::shared_ptr<Mlt::Service> m_masterService;
    std::list<std::shared_ptr<TrackModel>> m_allTracks;

    std::unordered_map<int, std::list<std::shared_ptr<TrackModel>>::iterator>
        m_iteratorTable; // this logs the iterator associated which each track id. This allows easy access of a track based on its id.

    std::unordered_map<int, std::shared_ptr<ClipModel>> m_allClips; // the keys are the clip id, and the values are the corresponding pointers

    std::unordered_map<int, std::shared_ptr<CompositionModel>>
        m_allCompositions; // the keys are the composition id, and the values are the corresponding pointers
        
    std::map<int, GenTime> m_allSubtitles;

    static int next_id; /// next valid id to assign

    std::unique_ptr<GroupsModel> m_groups;
    std::shared_ptr<SnapModel> m_snaps;
    std::shared_ptr<SubtitleModel> m_subtitleModel;

    std::unordered_set<int> m_allGroups; /// ids of all the groups

    std::weak_ptr<DocUndoStack> m_undoStack;

    Mlt::Profile *m_profile;

    // The black track producer. Its length / out should always be adjusted to the projects's length
    std::unique_ptr<Mlt::Producer> m_blackClip;

    mutable QReadWriteLock m_lock; // This is a lock that ensures safety in case of concurrent access

    bool m_timelineEffectsEnabled;

    bool m_id; // id of the timeline itself

    /** @brief id of the selection. If -1, there is no selection, if positive, then it might either be the id of the selection group, or the id of an individual
     *  item, or, finally, the id of a group which is not of type selection. The last case happens when the selection exactly matches an existing group
     *  (in that case we cannot further group it because the selection would have only one child, which is prohibited by design) */
    int m_currentSelection = -1;
    int m_selectedMix = -1;

    /// The index of the temporary overlay track in tractor, or -1 if not connected
    int m_overlayTrackCount;

    /// The preferred audio target for clip insertion in the form {timeline track id, bin clip stream index}
    QMap <int, int> m_audioTarget;
    /** @brief The list of audio streams available from the selected bin clip, in the form: {stream index, stream description} */
    QMap <int, QString> m_binAudioTargets;
    /// The preferred video target for clip insertion or -1 if not defined
    int m_videoTarget;
    /// Timeline editing mode
    TimelineMode::EditMode m_editMode;
    bool m_closing;

    // what follows are some virtual function that corresponds to the QML. They are implemented in TimelineItemModel
protected:
    /** @brief Rebuild track compositing */
    virtual void buildTrackCompositing(bool rebuild = false) = 0;
    virtual void _beginRemoveRows(const QModelIndex &, int, int) = 0;
    virtual void _beginInsertRows(const QModelIndex &, int, int) = 0;
    virtual void _endRemoveRows() = 0;
    virtual void _endInsertRows() = 0;
    virtual void notifyChange(const QModelIndex &topleft, const QModelIndex &bottomright, bool start, bool duration, bool updateThumb) = 0;
    virtual void notifyChange(const QModelIndex &topleft, const QModelIndex &bottomright, const QVector<int> &roles) = 0;
    virtual void notifyChange(const QModelIndex &topleft, const QModelIndex &bottomright, int role) = 0;
    virtual QModelIndex makeClipIndexFromID(int) const = 0;
    virtual QModelIndex makeCompositionIndexFromID(int) const = 0;
    virtual QModelIndex makeTrackIndexFromID(int) const = 0;
    virtual void _resetView() = 0;
};
#endif<|MERGE_RESOLUTION|>--- conflicted
+++ resolved
@@ -512,13 +512,9 @@
     /** @brief Same function, but accumulates undo and redo and doesn't deal with snapping*/
     bool requestItemResize(int itemId, int size, bool right, bool logUndo, Fun &undo, Fun &redo, bool blockUndo = false);
 
-<<<<<<< HEAD
     /** @brief @todo TODO */
     Q_INVOKABLE int requestFakeClipResize(int clipId, int size, bool right, int snapDistance, bool allowSingleResize);
 
-
-=======
->>>>>>> 1770f98f
     /** @brief Move ("slip") in and out point of a clip by the given offset
        This action is undoable
        @param itemId is the ID of the clip
