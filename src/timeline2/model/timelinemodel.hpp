/***************************************************************************
 *   Copyright (C) 2017 by Nicolas Carion                                  *
 *   This file is part of Kdenlive. See www.kdenlive.org.                  *
 *                                                                         *
 *   This program is free software; you can redistribute it and/or modify  *
 *   it under the terms of the GNU General Public License as published by  *
 *   the Free Software Foundation; either version 2 of the License, or     *
 *   (at your option) version 3 or any later version accepted by the       *
 *   membership of KDE e.V. (or its successor approved  by the membership  *
 *   of KDE e.V.), which shall act as a proxy defined in Section 14 of     *
 *   version 3 of the license.                                             *
 *                                                                         *
 *   This program is distributed in the hope that it will be useful,       *
 *   but WITHOUT ANY WARRANTY; without even the implied warranty of        *
 *   MERCHANTABILITY or FITNESS FOR A PARTICULAR PURPOSE.  See the         *
 *   GNU General Public License for more details.                          *
 *                                                                         *
 *   You should have received a copy of the GNU General Public License     *
 *   along with this program.  If not, see <http://www.gnu.org/licenses/>. *
 ***************************************************************************/

#ifndef TIMELINEMODEL_H
#define TIMELINEMODEL_H

#include "definitions.h"
#include "undohelper.hpp"
#include <QAbstractItemModel>
#include <QReadWriteLock>
#include <cassert>
#include <memory>
#include <mlt++/MltTractor.h>
#include <unordered_map>
#include <unordered_set>
#include <vector>

class AssetParameterModel;
class EffectStackModel;
class ClipModel;
class CompositionModel;
class DocUndoStack;
class GroupsModel;
class SnapModel;
class SubtitleModel;
class TimelineItemModel;
class TrackModel;

/** @brief This class represents a Timeline object, as viewed by the backend.
   In general, the Gui associated with it will send modification queries (such as resize or move), and this class authorize them or not depending on the
   validity of the modifications.

   This class also serves to keep track of all objects. It holds pointers to all tracks and clips, and gives them unique IDs on creation. These Ids are used in
   any interactions with the objects and have nothing to do with Melt IDs.

   This is the entry point for any modifications that has to be made on an element. The dataflow beyond this entry point may vary, for example when the user
   request a clip resize, the call is deferred to the clip itself, that check if there is enough data to extend by the requested amount, compute the new in and
   out, and then asks the track if there is enough room for extension. To avoid any confusion on which function to call first, remember to always call the
   version in timeline. This is also required to generate the Undo/Redo operators

   The undo/redo system is designed around lambda functions. Each time a function executes an elementary change to the model, it writes the corresponding
   operation and its reverse, respectively in the redo and the undo lambdas. This way, if an operation fails for some reason, we can easily cancel the steps
   that have been done so far without corrupting anything. The other advantage is that operations are easy to compose, and you get a undo/redo pair for free no
   matter in which way you combine them.

   Most of the modification functions are named requestObjectAction. Eg, if the object is a clip and we want to move it, we call requestClipMove. These
   functions always return a bool indicating success, and when they return false they should guarantee than nothing has been modified. Most of the time, these
   functions come in two versions: the first one is the entry point if you want to perform only the action (and not compose it with other actions). This version
   will generally automatically push and Undo object on the Application stack, in case the user later wants to cancel the operation. It also generally goes the
   extra mile to ensure the operation is done in a way that match the user's expectation: for example requestClipMove checks whether the clip belongs to a group
   and in that case actually mouves the full group. The other version of the function, if it exists, is intended for composition (using the action as part of a
   complex operation). It takes as input the undo/redo lambda corresponding to the action that is being performed and accumulates on them. Note that this
   version does the minimal job: in the example of the requestClipMove, it will not move the full group if the clip is in a group.

   Generally speaking, we don't check ahead of time if an action is going to succeed or not before applying it.
   We just apply it naively, and if it fails at some point, we use the undo operator that we are constructing on the fly to revert what we have done so far.
   For example, when we move a group of clips, we apply the move operation to all the clips inside this group (in the right order). If none fails, we are good,
   otherwise we revert what we've already done.
   This kind of behaviour frees us from the burden of simulating the actions before actually applying theme. This is a good thing because this simulation step
   would be very sensitive to corruptions and small discrepancies, which we try to avoid at all cost.


   It derives from AbstractItemModel (indirectly through TimelineItemModel) to provide the model to the QML interface. An itemModel is organized with row and
   columns that contain the data. It can be hierarchical, meaning that a given index (row,column) can contain another level of rows and column.
   Our organization is as follows: at the top level, each row contains a track. These rows are in the same order as in the actual timeline.
   Then each of this row contains itself sub-rows that correspond to the clips.
   Here the order of these sub-rows is unrelated to the chronological order of the clips,
   but correspond to their Id order. For example, if you have three clips, with ids 12, 45 and 150, they will receive row index 0,1 and 2.
   This is because the order actually doesn't matter since the clips are rendered based on their positions rather than their row order.
   The id order has been chosen because it is consistent with a valid ordering of the clips.
   The columns are never used, so the data is always in column 0

   An ModelIndex in the ItemModel consists of a row number, a column number, and a parent index. In our case, tracks have always an empty parent, and the clip
   have a track index as parent.
   A ModelIndex can also store one additional integer, and we exploit this feature to store the unique ID of the object it corresponds to.

*/
class TimelineModel : public QAbstractItemModel_shared_from_this<TimelineModel>
{
    Q_OBJECT

protected:
    /** @brief this constructor should not be called. Call the static construct instead
     */
    TimelineModel(Mlt::Profile *profile, std::weak_ptr<DocUndoStack> undo_stack);

public:
    friend class TrackModel;
    template <typename T> friend class MoveableItem;
    friend class ClipModel;
    friend class CompositionModel;
    friend class GroupsModel;
    friend class TimelineController;
    friend class SubtitleModel;
    friend class MarkerListModel;
    friend struct TimelineFunctions;

    /// Two level model: tracks and clips on track
    enum {
        NameRole = Qt::UserRole + 1,
        ResourceRole, /// clip only
        IsProxyRole,  /// clip only
        ServiceRole,  /// clip only
        StartRole,    /// clip only
        MixRole,    /// clip only, the duration of the mix
        MixCutRole, /// The original cut position for the mix
        BinIdRole,    /// clip only
        TrackIdRole,
        FakeTrackIdRole,
        FakePositionRole,
        MarkersRole, /// clip only
        PlaylistStateRole,  /// clip only
        StatusRole,  /// clip only
        TypeRole,    /// clip only
        KeyframesRole,
        DurationRole,
        MaxDurationRole,
        InPointRole,    /// clip only
        OutPointRole,   /// clip only
        FramerateRole,  /// clip only
        GroupedRole,    /// clip only
        HasAudio,       /// clip only
        CanBeAudioRole, /// clip only
        CanBeVideoRole, /// clip only
        IsDisabledRole, /// track only
        IsAudioRole,
        SortRole,
        TagRole,        /// clip only
        ShowKeyframesRole,
        AudioLevelsRole,    /// clip only
        AudioChannelsRole,  /// clip only
        AudioStreamRole,  /// clip only
        AudioMultiStreamRole,  /// clip only
        AudioStreamIndexRole, /// clip only
        IsCompositeRole,    /// track only
        IsLockedRole,       /// track only
        HeightRole,         /// track only
        TrackTagRole,       /// track only
        FadeInRole,         /// clip only
        FadeOutRole,        /// clip only
        FileHashRole,       /// clip only
        SpeedRole,          /// clip only
        ReloadThumbRole,    /// clip only
        PositionOffsetRole, /// clip only
        ItemATrack,         /// composition only
        ItemIdRole,
        ThumbsFormatRole,   /// track only
        EffectNamesRole,    /// track and clip only
        EffectsEnabledRole, /// track and clip only
        GrabbedRole,        /// clip+composition only
        SelectedRole,       /// clip+composition only
        TrackActiveRole,    /// track only
        AudioRecordRole,    /// track only
        EffectZonesRole     /// track only
    };

    ~TimelineModel() override;
    Mlt::Tractor *tractor() const { return m_tractor.get(); }
    /** @brief Load tracks from the current tractor, used on project opening
     */
    void loadTractor();

    /** @brief Returns the current tractor's producer, useful for control seeking, playing, etc
     */
    std::shared_ptr<Mlt::Producer> producer();
    Mlt::Profile *getProfile();

    /** @brief returns the number of tracks */
    int getTracksCount() const;
    /** @brief returns the number of video and audio tracks */
    QPair<int, int> getAVtracksCount() const;
    /** @brief returns the ids of all audio or video tracks */
    QList<int> getTracksIds(bool audio) const;

    /** @brief returns the ids of all the tracks */
    std::unordered_set<int> getAllTracksIds() const;

    /** @brief returns the track index (id) from its position */
    int getTrackIndexFromPosition(int pos) const;

    /** @brief returns the track index (id) from its position */
    Q_INVOKABLE bool isAudioTrack(int trackId) const;

    /** @brief returns the number of clips */
    int getClipsCount() const;

    /** @brief returns the number of compositions */
    int getCompositionsCount() const;

    /** @brief Returns the id of the track containing clip (-1 if it is not inserted)
       @param clipId Id of the clip to test */
    Q_INVOKABLE int getClipTrackId(int clipId) const;

    /** @brief Returns the id of the track containing composition (-1 if it is not inserted)
       @param clipId Id of the composition to test */
    Q_INVOKABLE int getCompositionTrackId(int compoId) const;

    /** @brief Convenience function that calls either of the previous ones based on item type*/
    Q_INVOKABLE int getItemTrackId(int itemId) const;

    Q_INVOKABLE int getCompositionPosition(int compoId) const;
    int getSubtitlePosition(int subId) const;
    int getCompositionPlaytime(int compoId) const;
    std::pair<int, int> getMixInOut(int cid) const;

    /** @brief Returns an item position, item can be clip or composition */
    Q_INVOKABLE int getItemPosition(int itemId) const;
    /** @brief Returns an item duration, item can be clip or composition */
    int getItemPlaytime(int itemId) const;

    /** @brief Returns the current speed of a clip */
    double getClipSpeed(int clipId) const;

    /** @brief Helper function to query the amount of free space around a clip
     * @param clipId: the queried clip. If it is not inserted on a track, this functions returns 0
     * @param after: if true, we return the blank after the clip, otherwise, before.
     */
    int getBlankSizeNearClip(int clipId, bool after) const;

    /** @brief if the clip belongs to a AVSplit group, then return the id of the other corresponding clip. Otherwise, returns -1 */
    int getClipSplitPartner(int clipId) const;

    /** @brief Helper function that returns true if the given ID corresponds to a clip */
    Q_INVOKABLE bool isClip(int id) const;

    /** @brief Helper function that returns true if the given ID corresponds to a composition */
    Q_INVOKABLE bool isComposition(int id) const;
    
    Q_INVOKABLE bool isSubTitle(int id) const;

    /** @brief Helper function that returns true if the given ID corresponds to a timeline item (composition or clip) */
    Q_INVOKABLE bool isItem(int id) const;

    /** @brief Helper function that returns true if the given ID corresponds to a track */
    Q_INVOKABLE bool isTrack(int id) const;

    /** @brief Helper function that returns true if the given ID corresponds to a group */
    Q_INVOKABLE bool isGroup(int id) const;

    /** @brief Given a composition Id, returns its underlying parameter model */
    std::shared_ptr<AssetParameterModel> getCompositionParameterModel(int compoId) const;
    /** @brief Given a clip Id, returns its underlying effect stack model */
    std::shared_ptr<EffectStackModel> getClipEffectStackModel(int clipId) const;
    /** @brief Given a clip Id, returns its mix transition stack model */
    std::shared_ptr<EffectStackModel> getClipMixStackModel(int clipId) const;

    /** @brief Returns the position of clip (-1 if it is not inserted)
       @param clipId Id of the clip to test
    */
    Q_INVOKABLE int getClipPosition(int clipId) const;
    Q_INVOKABLE bool addClipEffect(int clipId, const QString &effectId, bool notify = true);
    Q_INVOKABLE bool addTrackEffect(int trackId, const QString &effectId);
    bool removeFade(int clipId, bool fromStart);
    Q_INVOKABLE bool copyClipEffect(int clipId, const QString &sourceId);
    Q_INVOKABLE bool copyTrackEffect(int trackId, const QString &sourceId);
    bool adjustEffectLength(int clipId, const QString &effectId, int duration, int initialDuration);

    /** @brief Returns the closest snap point within snapDistance
     */
    Q_INVOKABLE int suggestSnapPoint(int pos, int snapDistance);

    /** @brief Return the previous track of same type as source trackId, or trackId if no track found */
    Q_INVOKABLE int getPreviousTrackId(int trackId);
    /** @brief Return the next track of same type as source trackId, or trackId if no track found */
    Q_INVOKABLE int getNextTrackId(int trackId);

    /** @brief Returns the in cut position of a clip
       @param clipId Id of the clip to test
    */
    int getClipIn(int clipId) const;

    /** @brief Returns the clip state (audio/video only)
     */
    PlaylistState::ClipState getClipState(int clipId) const;

    /** @brief Returns the bin id of the clip master
       @param clipId Id of the clip to test
    */
    const QString getClipBinId(int clipId) const;

    /** @brief Returns the duration of a clip
       @param clipId Id of the clip to test
    */
    int getClipPlaytime(int clipId) const;

    /** @brief Returns the size of the clip's frame (widthxheight)
       @param clipId Id of the clip to test
    */
    QSize getClipFrameSize(int clipId) const;
    /** @brief Returns the number of clips in a given track
       @param trackId Id of the track to test
    */
    int getTrackClipsCount(int trackId) const;

    /** @brief Returns the number of compositions in a given track
       @param trackId Id of the track to test
    */
    int getTrackCompositionsCount(int trackId) const;

    /** @brief Returns the position of the track in the order of the tracks
       @param trackId Id of the track to test
    */
    int getTrackPosition(int trackId) const;

    /** @brief Returns the track's index in terms of mlt's internal representation
     */
    int getTrackMltIndex(int trackId) const;
    /** @brief Returns a sort position for tracks.
     * @param separated: if true, the tracks will be sorted like: V2,V1,A1,A2
     * Otherwise, the tracks will be sorted like V2,A2,V1,A1
     */
    int getTrackSortValue(int trackId, int separated) const;

    /** @brief Returns the ids of the tracks below the given track in the order of the tracks
       Returns an empty list if no track available
       @param trackId Id of the track to test
    */
    QList<int> getLowerTracksId(int trackId, TrackType type = TrackType::AnyTrack) const;

    /** @brief Returns the MLT track index of the video track just below the given track
       @param trackId Id of the track to test
    */
    int getPreviousVideoTrackPos(int trackId) const;
    /** @brief Returns the Track id of the video track just below the given track
       @param trackId Id of the track to test
    */
    int getPreviousVideoTrackIndex(int trackId) const;

    /** @brief Returns the Id of the corresponding audio track. If trackId corresponds to video1, this will return audio 1 and so on */
    int getMirrorAudioTrackId(int trackId) const;
    int getMirrorVideoTrackId(int trackId) const;
    int getMirrorTrackId(int trackId) const;

    /** @brief Sets a track in a given lock state
       Locked tracks can't receive any operations (resize, move, insertion, deletion...)
       @param trackId is of the track to alter
       @param lock if true, the track will be locked, otherwise unlocked.
    */
    Q_INVOKABLE void setTrackLockedState(int trackId, bool lock);

    /** @brief Move a clip to a specific position
       This action is undoable
       Returns true on success. If it fails, nothing is modified.
       If the clip is not in inserted in a track yet, it gets inserted for the first time.
       If the clip is in a group, the call is deferred to requestGroupMove
       @param clipId is the ID of the clip
       @param trackId is the ID of the target track
       @param position is the position where we want to move
       @param updateView if set to false, no signal is sent to qml
       @param logUndo if set to false, no undo object is stored
    */
    Q_INVOKABLE bool requestClipMove(int clipId, int trackId, int position, bool moveMirrorTracks = true, bool updateView = true, bool logUndo = true, bool invalidateTimeline = false);
    Q_INVOKABLE bool requestSubtitleMove(int clipId, int position, bool updateView = true, bool logUndo = true, bool invalidateTimeline = false);
    bool requestSubtitleMove(int clipId, int position, bool updateView, bool first, bool last, bool invalidateTimeline, Fun &undo, Fun &redo);
    bool cutSubtitle(int position, Fun &undo, Fun &redo);
    bool requestClipMix(std::pair<int, int> clipIds, int trackId, int position, bool updateView, bool invalidateTimeline, bool finalMove, Fun &undo, Fun &redo, bool groupMove);

    /** @brief Move a composition to a specific position This action is undoable
       Returns true on success. If it fails, nothing is modified. If the clip is
       not in inserted in a track yet, it gets inserted for the first time. If
       the clip is in a group, the call is deferred to requestGroupMove @param
       transid is the ID of the composition @param trackId is the ID of the
       track */
    Q_INVOKABLE bool requestCompositionMove(int compoId, int trackId, int position, bool updateView = true, bool logUndo = true);

    /* Same function, but accumulates undo and redo, and doesn't check
       for group*/
    bool requestClipMove(int clipId, int trackId, int position, bool moveMirrorTracks, bool updateView, bool invalidateTimeline, bool finalMove, Fun &undo, Fun &redo, bool groupMove = false, QMap <int, int> moving_clips = QMap <int, int>());
    bool requestCompositionMove(int transid, int trackId, int compositionTrack, int position, bool updateView, bool finalMove, Fun &undo, Fun &redo);

    /** @brief When timeline edit mode is insert or overwrite, we fake the move (as it will overlap existing clips, and only process the real move on drop */
    bool requestFakeClipMove(int clipId, int trackId, int position, bool updateView, bool invalidateTimeline, Fun &undo, Fun &redo);
    bool requestFakeClipMove(int clipId, int trackId, int position, bool updateView, bool logUndo, bool invalidateTimeline);
    bool requestFakeGroupMove(int clipId, int groupId, int delta_track, int delta_pos, bool updateView = true, bool logUndo = true);
    bool requestFakeGroupMove(int clipId, int groupId, int delta_track, int delta_pos, bool updateView, bool finalMove, Fun &undo, Fun &redo,
                              bool allowViewRefresh = true);

    /** @brief Given an intended move, try to suggest a more valid one
       (accounting for snaps and missing UI calls)
       @param clipId id of the clip to
       move
       @param trackId id of the target track
       @param position target position
       @param snapDistance the maximum distance for a snap result, -1 for no snapping
        of the clip
       @param dontRefreshMasterClip when false, no view refresh is attempted
       @returns  a list in the form {position, trackId}
        */
    Q_INVOKABLE QVariantList suggestItemMove(int itemId, int trackId, int position, int cursorPosition, int snapDistance = -1);
    Q_INVOKABLE QVariantList suggestClipMove(int clipId, int trackId, int position, int cursorPosition, int snapDistance = -1, bool moveMirrorTracks = true);
    Q_INVOKABLE int suggestSubtitleMove(int subId, int position, int cursorPosition, int snapDistance);
    Q_INVOKABLE QVariantList suggestCompositionMove(int compoId, int trackId, int position, int cursorPosition, int snapDistance = -1);
    /** @brief returns the frame pos adjusted to edit mode
    */
    Q_INVOKABLE int adjustFrame(int frame, int trackId);

    /** @brief Request clip insertion at given position. This action is undoable
       Returns true on success. If it fails, nothing is modified.
       @param binClipId id of the clip in the bin
       @param track Id of the track where to insert
       @param position Requested position
       @param ID return parameter of the id of the inserted clip
       @param logUndo if set to false, no undo object is stored
       @param refreshView whether the view should be refreshed
       @param useTargets: if true, the Audio/video split will occur on the set targets. Otherwise, they will be computed as an offset from the middle line
    */
    bool requestClipInsertion(const QString &binClipId, int trackId, int position, int &id, bool logUndo = true, bool refreshView = false,
                              bool useTargets = true);
    /* Same function, but accumulates undo and redo*/
    bool requestClipInsertion(const QString &binClipId, int trackId, int position, int &id, bool logUndo, bool refreshView, bool useTargets, Fun &undo,
                              Fun &redo, QVector<int> allowedTracks = QVector<int>());

    /** @brief Switch current composition type
     *  @param cid the id of the composition we want to change
     *  @param compoId the name of the new composition we want to insert
     */
    void switchComposition(int cid, const QString &compoId);
    /**  @brief Plant a same track composition in track tid
     */
    void plantMix(int tid, Mlt::Transition *t);
    bool removeMixWithUndo(int cid, Fun &undo, Fun &redo);
    bool removeMix(int cid);
    /**  @brief Returns a list of the master effects zones
     */
    QVariantList getMasterEffectZones() const;

protected:
    /** @brief Creates a new clip instance without inserting it.
       This action is undoable, returns true on success
       @param binClipId: Bin id of the clip to insert
       @param id: return parameter for the id of the newly created clip.
       @param state: The desired clip state (original, audio/video only).
     */
    bool requestClipCreation(const QString &binClipId, int &id, PlaylistState::ClipState state, int audioStream, double speed, bool warp_pitch, Fun &undo, Fun &redo);

    /** @brief Switch item selection status */
    void setSelected(int itemId, bool sel);

public:
    /** @brief Deletes the given clip or composition from the timeline.
       This action is undoable.
       Returns true on success. If it fails, nothing is modified.
       If the clip/composition is in a group, the call is deferred to requestGroupDeletion
       @param clipId is the ID of the clip/composition
       @param logUndo if set to false, no undo object is stored */
    Q_INVOKABLE bool requestItemDeletion(int itemId, bool logUndo = true);
    /* Same function, but accumulates undo and redo*/
    bool requestItemDeletion(int itemId, Fun &undo, Fun &redo, bool logUndo = false);

    /** @brief Move a group to a specific position
       This action is undoable
       Returns true on success. If it fails, nothing is modified.
       If the clips in the group are not in inserted in a track yet, they get inserted for the first time.
       @param clipId is the id of the clip that triggers the group move
       @param groupId is the id of the group
       @param delta_track is the delta applied to the track index
       @param delta_pos is the requested position change
       @param updateView if set to false, no signal is sent to qml for the clip clipId
       @param logUndo if set to true, an undo object is created
       @param allowViewRefresh if false, the view will never get updated (useful for suggestMove)
    */
    bool requestGroupMove(int itemId, int groupId, int delta_track, int delta_pos, bool moveMirrorTracks = true, bool updateView = true, bool logUndo = true);
    bool requestGroupMove(int itemId, int groupId, int delta_track, int delta_pos, bool updateView, bool finalMove, Fun &undo, Fun &redo, bool moveMirrorTracks = true, 
                          bool allowViewRefresh = true, QVector<int> allowedTracks = QVector<int>());

    /** @brief Deletes all clips inside the group that contains the given clip.
       This action is undoable
       Note that if their is a hierarchy of groups, all of them will be deleted.
       Returns true on success. If it fails, nothing is modified.
       @param clipId is the id of the clip that triggers the group deletion
    */
    Q_INVOKABLE bool requestGroupDeletion(int clipId, bool logUndo = true);
    bool requestGroupDeletion(int clipId, Fun &undo, Fun &redo);

    /** @brief Change the duration of an item (clip or composition)
       This action is undoable
       Returns the real size reached (can be different, if snapping occurs).
       If it fails, nothing is modified, and -1 is returned
       @param itemId is the ID of the item
       @param size is the new size of the item
       @param right is true if we change the right side of the item, false otherwise
       @param logUndo if set to true, an undo object is created
       @param snap if set to true, the resize order will be coerced to use the snapping grid
       if @param allowSingleResize is false, then the resize will also be applied to any clip in the same AV group (allow resizing audio and video at the same
       time)
    */
    Q_INVOKABLE int requestItemResize(int itemId, int size, bool right, bool logUndo = true, int snapDistance = -1, bool allowSingleResize = false);

    /* Same function, but accumulates undo and redo and doesn't deal with snapping*/
    bool requestItemResize(int itemId, int size, bool right, bool logUndo, Fun &undo, Fun &redo, bool blockUndo = false);

<<<<<<< HEAD
    /** @brief TODO TODO Change the duration of an item (clip or composition)
       This action is undoable
       Returns the real size reached (can be different, if snapping occurs).
       If it fails, nothing is modified, and -1 is returned
       @param itemId is the ID of the item
       @param size is the new size of the item
       @param right is true if we change the right side of the item, false otherwise
       @param logUndo if set to true, an undo object is created
       @param snap if set to true, the resize order will be coerced to use the snapping grid
       if @param allowSingleResize is false, then the resize will also be applied to any clip in the same AV group (allow resizing audio and video at the same
       time)
    */
    Q_INVOKABLE int requestClipSlip(int itemId, int offset, bool logUndo = true, int snapDistance = -1, bool allowSingleResize = false);

    /** @brief Same function, but accumulates undo and redo and doesn't deal with snapping*/
    bool requestClipSlip(int itemId, int offset, bool logUndo, Fun &undo, Fun &redo, bool blockUndo = false);

    /* Returns a proposed size for clip resize, checking for collisions */
=======
    /** @brief Returns a proposed size for clip resize, checking for collisions */
>>>>>>> 6c55202a
    Q_INVOKABLE int requestItemSpeedChange(int itemId, int size, bool right, int snapDistance);
    /** @brief Returns a list of {id, position duration} for all elements in the group*/
    Q_INVOKABLE const QVariantList getGroupData(int itemId);
    Q_INVOKABLE void processGroupResize(QVariantList startPos, QVariantList endPos, bool right);

    Q_INVOKABLE int requestClipResizeAndTimeWarp(int itemId, int size, bool right, int snapDistance, bool allowSingleResize, double speed);

    /** @brief Group together a set of ids
       The ids are either a group ids or clip ids. The involved clip must already be inserted in a track
       This action is undoable
       Returns the group id on success, -1 if it fails and nothing is modified.
       Typically, ids would be ids of clips, but for convenience, some of them can be ids of groups as well.
       @param ids Set of ids to group
    */
    int requestClipsGroup(const std::unordered_set<int> &ids, bool logUndo = true, GroupType type = GroupType::Normal);
    int requestClipsGroup(const std::unordered_set<int> &ids, Fun &undo, Fun &redo, GroupType type = GroupType::Normal);

    /** @brief Destruct the topmost group containing clip
       This action is undoable
       Returns true on success. If it fails, nothing is modified.
       @param id of the clip to degroup (all clips belonging to the same group will be ungrouped as well)
    */
    bool requestClipUngroup(int itemId, bool logUndo = true);
    /* Same function, but accumulates undo and redo*/
    bool requestClipUngroup(int itemId, Fun &undo, Fun &redo);
    /** @brief convenience functions for several ids at the same time */
    bool requestClipsUngroup(const std::unordered_set<int> &itemIds, bool logUndo = true);

    /** @brief Create a track at given position
       This action is undoable
       Returns true on success. If it fails, nothing is modified.
       @param Requested position (order). If set to -1, the track is inserted last.
       @param id is a return parameter that holds the id of the resulting track (-1 on failure)
    */
    bool requestTrackInsertion(int pos, int &id, const QString &trackName = QString(), bool audioTrack = false);
    /* Same function, but accumulates undo and redo*/
    bool requestTrackInsertion(int pos, int &id, const QString &trackName, bool audioTrack, Fun &undo, Fun &redo, bool addCompositing = true);

    /** @brief Delete track with given id
       This also deletes all the clips contained in the track.
       This action is undoable
       Returns true on success. If it fails, nothing is modified.
       @param trackId id of the track to delete
    */
    bool requestTrackDeletion(int trackId);
    /** @brief Same function, but accumulates undo and redo*/
    bool requestTrackDeletion(int trackId, Fun &undo, Fun &redo);

    /** @brief Get project duration
       Returns the duration in frames
    */
    int duration() const;
    static int seekDuration; /// Duration after project end where seeking is allowed

    /** @brief Get all the elements of the same group as the given clip.
       If there is a group hierarchy, only the topmost group is considered.
       @param clipId id of the clip to test
    */
    std::unordered_set<int> getGroupElements(int clipId);

    /** @brief Removes all the elements on the timeline (tracks and clips)
     */
    bool requestReset(Fun &undo, Fun &redo);
    /** @brief Updates the current the pointer to the current undo_stack
       Must be called for example when the doc change
    */
    void setUndoStack(std::weak_ptr<DocUndoStack> undo_stack);

protected:
    /** @brief Requests the best snapped position for a clip
       @param pos is the clip's requested position
       @param length is the clip's duration
       @param pts snap points to ignore (for example currently moved clip)
       @param snapDistance the maximum distance for a snap result, -1 for no snapping
       @returns best snap position or -1 if no snap point is near
     */
    int getBestSnapPos(int referencePos, int diff, std::vector<int> pts = std::vector<int>(), int cursorPosition = 0, int snapDistance = -1);

    /** @brief Returns the best possible size for a clip on resize
     */
    int requestItemResizeInfo(int itemId, int in, int out, int size, bool right, int snapDistance);

    /** @brief Returns a list of in/out of all items in the group of itemId
     */
    const std::vector<int> getBoundaries(int itemId);

public:
    /** @brief Requests the next snapped point
       @param pos is the current position
     */
    int getNextSnapPos(int pos, std::vector<int> &snaps);

    /** @brief Requests the previous snapped point
       @param pos is the current position
     */
    int getPreviousSnapPos(int pos, std::vector<int> &snaps);

    /** @brief Add a new snap point
       @param pos is the current position
     */
    void addSnap(int pos);

    /** @brief Remove snap point
       @param pos is the current position
     */
    void removeSnap(int pos);

    /** @brief Request composition insertion at given position.
       This action is undoable
       Returns true on success. If it fails, nothing is modified.
       @param transitionId Identifier of the Mlt transition to insert (as given by repository)
       @param track Id of the track where to insert
       @param position Requested position
       @param length Requested initial length.
       @param id return parameter of the id of the inserted composition
       @param logUndo if set to false, no undo object is stored
    */
    bool requestCompositionInsertion(const QString &transitionId, int trackId, int position, int length, std::unique_ptr<Mlt::Properties> transProps, int &id,
                                     bool logUndo = true);
    /* Same function, but accumulates undo and redo*/
    bool requestCompositionInsertion(const QString &transitionId, int trackId, int compositionTrack, int position, int length,
                                     std::unique_ptr<Mlt::Properties> transProps, int &id, Fun &undo, Fun &redo, bool finalMove = false, QString originalDecimalPoint = QString());

    /** @brief This function change the global (timeline-wise) enabled state of the effects
       It disables/enables track and clip effects (recursively)
     */
    void setTimelineEffectsEnabled(bool enabled);

    /** @brief Get a timeline clip id by its position or -1 if not found
     */
    int getClipByPosition(int trackId, int position) const;
    int getClipByStartPosition(int trackId, int position) const;

    /** @brief Get a timeline composition id by its starting position or -1 if not found
     */
    int getCompositionByPosition(int trackId, int position) const;
    /** @brief Get a timeline subtitle id by its starting position or -1 if not found
     */
    int getSubtitleByStartPosition(int position) const;
    int getSubtitleByPosition(int position) const;

    /** @brief Returns a list of all items that are intersect with a given range.
     * @param trackId is the id of the track for concerned items. Setting trackId to -1 returns items on all tracks
     * @param start is the position where we the items should start
     * @param end is the position after which items will not be selected, set to -1 to get all clips on track
     * @param listCompositions if enabled, the list will also contains composition ids
     */
    std::unordered_set<int> getItemsInRange(int trackId, int start, int end = -1, bool listCompositions = true);
    /** @brief define current project's subtitle model */
    void setSubModel(std::shared_ptr<SubtitleModel> model);

    /** @brief Returns a list of all luma files used in the project
     */
    QStringList extractCompositionLumas() const;
    /** @brief Returns a list of all external files used by effects in the timeline
     */
    QStringList extractExternalEffectFiles() const;
    /** @brief Inform asset view of duration change
     */
    virtual void adjustAssetRange(int clipId, int in, int out);

    void requestClipReload(int clipId, int forceDuration = -1);
    void requestClipUpdate(int clipId, const QVector<int> &roles);
    /** @brief define current edit mode (normal, insert, overwrite */
    void setEditMode(TimelineMode::EditMode mode);
    Q_INVOKABLE bool normalEdit() const;

    /** @brief Returns the effectstack of a given clip. */
    std::shared_ptr<EffectStackModel> getClipEffectStack(int itemId);
    std::shared_ptr<EffectStackModel> getTrackEffectStackModel(int trackId);
    std::shared_ptr<EffectStackModel> getMasterEffectStackModel();

    /** @brief Add slowmotion effect to clip in timeline.
     @param clipId id of the target clip
    @param speed: speed in percentage. 100 corresponds to original speed, 50 to half the speed
    This functions create an undo object and also apply the effect to the corresponding audio if there is any.
    Returns true on success, false otherwise (and nothing is modified)
    */
    Q_INVOKABLE bool requestClipTimeWarp(int clipId, double speed, bool pitchCompensate, bool changeDuration);
    /** @brief Same function as above, but doesn't check for paired audio and accumulate undo/redo
     */
    bool requestClipTimeWarp(int clipId, double speed, bool pitchCompensate, bool changeDuration, Fun &undo, Fun &redo);

    void replugClip(int clipId);

    /** @brief Refresh the tractor profile in case a change was requested. */
    void updateProfile(Mlt::Profile *profile);

    /** @brief Clear the current selection
        @param onDeletion is true when the selection is cleared as a result of a deletion
     */
    Q_INVOKABLE bool requestClearSelection(bool onDeletion = false);

    /** @brief On groups deletion, ensure the groups were not selected, clear selection otherwise
        @param groups The group ids
     */
    void clearGroupSelectionOnDelete(std::vector<int>groups);
    // same function with undo/redo accumulation
    void requestClearSelection(bool onDeletion, Fun &undo, Fun &redo);
    
    /** @brief Select a given mix in timeline
        @param cid clip id
     */
    Q_INVOKABLE void requestMixSelection(int cid);

    /** @brief Add the given item to the selection
        If @param clear is true, the selection is first cleared
     */
    Q_INVOKABLE void requestAddToSelection(int itemId, bool clear = false);

    /** @brief Remove the given item from the selection */
    Q_INVOKABLE void requestRemoveFromSelection(int itemId);

    /** @brief Set the selection to the set of given ids */
    bool requestSetSelection(const std::unordered_set<int> &ids);
    // same function with undo/redo
    bool requestSetSelection(const std::unordered_set<int> &ids, Fun &undo, Fun &redo);

    /** @brief Returns a set containing all the items in the selection */
    std::unordered_set<int> getCurrentSelection() const;

    /** @brief Do some cleanup before closing */
    void prepareClose();
    /** @brief Import project's master effects */
    void importMasterEffects(std::weak_ptr<Mlt::Service> service);
    /** @brief Create a mix selection with currently selected clip. If delta = -1, mix with previous clip, +1 with next clip and 0 will check cursor position*/
    bool mixClip(int idToMove = -1, int delta = 0);
    Q_INVOKABLE bool resizeStartMix(int cid, int duration, bool singleResize);
    std::shared_ptr<SubtitleModel> getSubtitleModel();

protected:
    /** @brief Register a new track. This is a call-back meant to be called from TrackModel
       @param pos indicates the number of the track we are adding. If this is -1, then we add at the end.
     */
    void registerTrack(std::shared_ptr<TrackModel> track, int pos = -1, bool doInsert = true);

    /** @brief Register a new clip. This is a call-back meant to be called from ClipModel
     */
    void registerClip(const std::shared_ptr<ClipModel> &clip, bool registerProducer = false);

    /** @brief Register a new composition. This is a call-back meant to be called from CompositionModel
     */
    void registerComposition(const std::shared_ptr<CompositionModel> &composition);
    
    void registerSubtitle(int id, GenTime startTime, bool temporary = false);
    void deregisterSubtitle(int id, bool temporary = false);
    /** @brief Returns the index for a subtitle's id (it's position in the list
     */
    int positionForIndex(int id);

    /** @brief Register a new group. This is a call-back meant to be called from GroupsModel
     */
    void registerGroup(int groupId);

    /** @brief Deregister and destruct the track with given id.
       @param updateView Whether to send updates to the model. Must be false when called from a constructor/destructor
     */
    Fun deregisterTrack_lambda(int id);

    /** @brief Return a lambda that deregisters and destructs the clip with given id.
       Note that the clip must already be deleted from its track and groups.
     */
    Fun deregisterClip_lambda(int id);

    /** @brief Return a lambda that deregisters and destructs the composition with given id.
     */
    Fun deregisterComposition_lambda(int compoId);

    /** @brief Deregister a group with given id
     */
    void deregisterGroup(int id);

    /** @brief Helper function to get a pointer to the track, given its id
     */
    std::shared_ptr<TrackModel> getTrackById(int trackId);
    const std::shared_ptr<TrackModel> getTrackById_const(int trackId) const;

    /** @brief Helper function to get a pointer to a clip, given its id*/
    std::shared_ptr<ClipModel> getClipPtr(int clipId) const;

    /** @brief Helper function to get a pointer to a composition, given its id*/
    std::shared_ptr<CompositionModel> getCompositionPtr(int compoId) const;

    /** @brief Returns next valid unique id to create an object
     */
    static int getNextId();

    /** @brief unplant and the replant all the compositions in the correct order
       @param currentCompo is the id of a compo that have not yet been planted, if any. Otherwise send -1
     */
    bool replantCompositions(int currentCompo, bool updateView);

    /** @brief Unplant the composition with given Id */
    bool unplantComposition(int compoId);

    /** @brief Internal functions to delete a clip or a composition. In general, you should call requestItemDeletion */
    bool requestClipDeletion(int clipId, Fun &undo, Fun &redo);
    bool requestCompositionDeletion(int compositionId, Fun &undo, Fun &redo);
    bool requestSubtitleDeletion(int clipId, Fun &undo, Fun &redo, bool first, bool last);

    /** @brief Check tracks duration and update black track accordingly */
    void updateDuration();
    /** @brief Get a track tag (A1, V1, V2,...) through its id */
    const QString getTrackTagById(int trackId) const;

    /** @brief Attempt to make a clip move without ever updating the view */
    bool requestClipMoveAttempt(int clipId, int trackId, int position);
    
    int getSubtitleIndex(int subId) const;
    std::pair<int, GenTime> getSubtitleIdFromIndex(int index) const;

public:
    /** @brief Debugging function that checks consistency with Mlt objects */
    bool checkConsistency();

protected:
    /** @brief Refresh project monitor if cursor was inside range */
    void checkRefresh(int start, int end);

    /** @brief Send signal to require clearing effet/composition view */
    void clearAssetView(int itemId);

    bool m_blockRefresh;

signals:
    /** @brief signal triggered by clearAssetView */
    void requestClearAssetView(int);
    void requestMonitorRefresh();
    /** @brief signal triggered by track operations */
    void invalidateZone(int in, int out);
    /** @brief signal triggered when a track duration changed (insertion/deletion) */
    void durationUpdated();

    /** @brief Signal sent whenever the selection changes */
    void selectionChanged();
    /** @brief Signal sent whenever the selected mix changes */
    void selectedMixChanged(int cid, const std::shared_ptr<AssetParameterModel> &asset);
    /** @brief Signal when a track is deleted so we make sure we don't store its id */
    void checkTrackDeletion(int tid);
    /** @brief Emitted when a clip is deleted to check if it was not used in timeline qml */
    void checkItemDeletion(int cid);

protected:
    std::unique_ptr<Mlt::Tractor> m_tractor;
    std::shared_ptr<EffectStackModel> m_masterStack;
    std::shared_ptr<Mlt::Service> m_masterService;
    std::list<std::shared_ptr<TrackModel>> m_allTracks;

    std::unordered_map<int, std::list<std::shared_ptr<TrackModel>>::iterator>
        m_iteratorTable; // this logs the iterator associated which each track id. This allows easy access of a track based on its id.

    std::unordered_map<int, std::shared_ptr<ClipModel>> m_allClips; // the keys are the clip id, and the values are the corresponding pointers

    std::unordered_map<int, std::shared_ptr<CompositionModel>>
        m_allCompositions; // the keys are the composition id, and the values are the corresponding pointers
        
    std::map<int, GenTime> m_allSubtitles;

    static int next_id; /// next valid id to assign

    std::unique_ptr<GroupsModel> m_groups;
    std::shared_ptr<SnapModel> m_snaps;
    std::shared_ptr<SubtitleModel> m_subtitleModel;

    std::unordered_set<int> m_allGroups; /// ids of all the groups

    std::weak_ptr<DocUndoStack> m_undoStack;

    Mlt::Profile *m_profile;

    // The black track producer. Its length / out should always be adjusted to the projects's length
    std::unique_ptr<Mlt::Producer> m_blackClip;

    mutable QReadWriteLock m_lock; // This is a lock that ensures safety in case of concurrent access

    bool m_timelineEffectsEnabled;

    bool m_id; // id of the timeline itself

    /** @brief id of the selection. If -1, there is no selection, if positive, then it might either be the id of the selection group, or the id of an individual
     *  item, or, finally, the id of a group which is not of type selection. The last case happens when the selection exactly matches an existing group
     *  (in that case we cannot further group it because the selection would have only one child, which is prohibited by design) */
    int m_currentSelection = -1;
    int m_selectedMix = -1;

    /// The index of the temporary overlay track in tractor, or -1 if not connected
    int m_overlayTrackCount;

    /// The preferred audio target for clip insertion in the form {timeline track id, bin clip stream index}
    QMap <int, int> m_audioTarget;
    /** @brief The list of audio streams available from the selected bin clip, in the form: {stream index, stream description} */
    QMap <int, QString> m_binAudioTargets;
    /// The preferred video target for clip insertion or -1 if not defined
    int m_videoTarget;
    /// Timeline editing mode
    TimelineMode::EditMode m_editMode;
    bool m_closing;

    // what follows are some virtual function that corresponds to the QML. They are implemented in TimelineItemModel
protected:
    /** @brief Rebuild track compositing */
    virtual void buildTrackCompositing(bool rebuild = false) = 0;
    virtual void _beginRemoveRows(const QModelIndex &, int, int) = 0;
    virtual void _beginInsertRows(const QModelIndex &, int, int) = 0;
    virtual void _endRemoveRows() = 0;
    virtual void _endInsertRows() = 0;
    virtual void notifyChange(const QModelIndex &topleft, const QModelIndex &bottomright, bool start, bool duration, bool updateThumb) = 0;
    virtual void notifyChange(const QModelIndex &topleft, const QModelIndex &bottomright, const QVector<int> &roles) = 0;
    virtual void notifyChange(const QModelIndex &topleft, const QModelIndex &bottomright, int role) = 0;
    virtual QModelIndex makeClipIndexFromID(int) const = 0;
    virtual QModelIndex makeCompositionIndexFromID(int) const = 0;
    virtual QModelIndex makeTrackIndexFromID(int) const = 0;
    virtual void _resetView() = 0;
};
#endif<|MERGE_RESOLUTION|>--- conflicted
+++ resolved
@@ -507,7 +507,6 @@
     /* Same function, but accumulates undo and redo and doesn't deal with snapping*/
     bool requestItemResize(int itemId, int size, bool right, bool logUndo, Fun &undo, Fun &redo, bool blockUndo = false);
 
-<<<<<<< HEAD
     /** @brief TODO TODO Change the duration of an item (clip or composition)
        This action is undoable
        Returns the real size reached (can be different, if snapping occurs).
@@ -525,10 +524,7 @@
     /** @brief Same function, but accumulates undo and redo and doesn't deal with snapping*/
     bool requestClipSlip(int itemId, int offset, bool logUndo, Fun &undo, Fun &redo, bool blockUndo = false);
 
-    /* Returns a proposed size for clip resize, checking for collisions */
-=======
     /** @brief Returns a proposed size for clip resize, checking for collisions */
->>>>>>> 6c55202a
     Q_INVOKABLE int requestItemSpeedChange(int itemId, int size, bool right, int snapDistance);
     /** @brief Returns a list of {id, position duration} for all elements in the group*/
     Q_INVOKABLE const QVariantList getGroupData(int itemId);
