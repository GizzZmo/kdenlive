--- conflicted
+++ resolved
@@ -333,11 +333,7 @@
         dragProxy.width = 0
         dragProxy.height = 0
         dragProxy.verticalOffset = 0
-<<<<<<< HEAD
-        root.autoScrolling = timeline.autoScroll
-=======
         root.blockAutoScroll = false
->>>>>>> 388c8188
     }
 
     function regainFocus(mousePos) {
@@ -381,11 +377,7 @@
                 endDrag()
             }
         }
-<<<<<<< HEAD
-        root.autoScrolling = timeline.autoScroll
-=======
         root.blockAutoScroll = false
->>>>>>> 388c8188
     }
 
     function getAudioTracksCount(){
