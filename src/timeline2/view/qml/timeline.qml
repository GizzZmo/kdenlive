--- conflicted
+++ resolved
@@ -1146,11 +1146,7 @@
                         var mainClip = undefined
                         mainClip = getItemAtPos(tk, pos, false)
                         trimmingClickFrame = Math.round((scrollView.contentX + mouse.x) / timeline.scaleFactor)
-<<<<<<< HEAD
-                        timeline.requestStartTrimmingMode(mainClip.clipId, false)
-=======
                         timeline.requestStartTrimmingMode(mainClip.clipId, shiftPress)
->>>>>>> 1770f98f
                     }
                     if (dragProxy.draggedItem > -1) {
                         mouse.accepted = false
