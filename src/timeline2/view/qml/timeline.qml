--- conflicted
+++ resolved
@@ -1033,7 +1033,6 @@
                             }
                         }
                     }
-<<<<<<< HEAD
                     Flickable {
                         id: scrollView
                         anchors.fill: parent
@@ -1156,89 +1155,6 @@
                                                 dragProxy.masterObject.originalX = dragProxy.masterObject.x
                                                 dragProxy.masterObject.originalTrackId = dragProxy.masterObject.trackId
                                                 dragProxy.masterObject.forceActiveFocus();
-=======
-                    //ScrollBar.horizontal.interactive: false
-                    //ScrollBar.vertical.interactive: false
-                    //Component.onCompleted: contentItem.interactive = false
-                    contentWidth: tracksContainerArea.width
-                    contentHeight: tracksContainerArea.height
-                    Rectangle {
-                        id: tracksContainerArea
-                        width: Math.max(scrollView.width - scrollView.ScrollBar.vertical.width, timeline.fullDuration * timeScale)
-                        height: trackHeaders.height
-                        //Math.max(trackHeaders.height, scrollView.contentHeight - scrollView.__horizontalScrollBar.height)
-                        color: root.color
-                        Rectangle {
-                            // Drag proxy, responsible for clip / composition move
-                            id: dragProxy
-                            x: 0
-                            y: 0
-                            width: 0
-                            height: 0
-                            property int draggedItem: -1
-                            property int sourceTrack
-                            property int sourceFrame
-                            property bool isComposition
-                            property int verticalOffset
-                            property var masterObject
-                            color: 'transparent'
-                            //opacity: 0.8
-                            MouseArea {
-                                id: dragProxyArea
-                                anchors.fill: parent
-                                drag.target: parent
-                                drag.axis: Drag.XAxis
-                                drag.smoothed: false
-                                drag.minimumX: 0
-                                property int dragFrame
-                                property int snapping: root.snapping
-                                property bool moveMirrorTracks: true
-                                cursorShape: root.activeTool == 0 ? dragProxyArea.drag.active ? Qt.ClosedHandCursor : Qt.OpenHandCursor : tracksArea.cursorShape
-                                enabled: root.activeTool == 0
-                                onPressed: {
-                                    console.log('+++++++++++++++++++ DRAG CLICKED +++++++++++++')
-                                    if (mouse.modifiers & Qt.ControlModifier || (mouse.modifiers & Qt.ShiftModifier && !(mouse.modifiers & Qt.AltModifier))) {
-                                        mouse.accepted = false
-                                        console.log('+++++++++++++++++++ Shift abort+++++++++++++')
-                                        return
-                                    }
-                                    if (!timeline.exists(dragProxy.draggedItem)) {
-                                        endDrag()
-                                        mouse.accepted = false
-                                        return
-                                    }
-                                    dragFrame = -1
-                                    moveMirrorTracks = !(mouse.modifiers & Qt.MetaModifier) && !(mouse.modifiers == (Qt.ShiftModifier | Qt.AltModifier))
-                                    timeline.activeTrack = dragProxy.sourceTrack
-                                    if (timeline.selection.indexOf(dragProxy.draggedItem) == -1) {
-                                        controller.requestAddToSelection(dragProxy.draggedItem, /*clear=*/ true)
-                                    }
-                                    timeline.showAsset(dragProxy.draggedItem)
-                                    root.autoScrolling = false
-                                    clipBeingMovedId = dragProxy.draggedItem
-                                    if (dragProxy.draggedItem > -1) {
-                                        var tk = controller.getItemTrackId(dragProxy.draggedItem)
-                                        var x = controller.getItemPosition(dragProxy.draggedItem)
-                                        var posx = Math.round((parent.x)/ root.timeScale)
-                                        var clickAccepted = true
-                                        var currentMouseTrack = Logic.getTrackIdFromPos(parent.y)
-                                        if (controller.normalEdit() && (tk != currentMouseTrack || x != posx)) {
-                                            console.log('INCORRECT DRAG, Trying to recover item: ', parent.y,' XPOS: ',x,'=',posx,'on track: ',tk ,'\n!!!!!!!!!!')
-                                            // Try to find correct item
-                                            var tentativeClip = getItemAtPos(currentMouseTrack, mouseX + parent.x, dragProxy.isComposition)
-                                            if (tentativeClip && tentativeClip.clipId) {
-                                                console.log('FOUND MISSING ITEM: ', tentativeClip.clipId)
-                                                clickAccepted = true
-                                                dragProxy.draggedItem = tentativeClip.clipId
-                                                dragProxy.x = tentativeClip.x
-                                                dragProxy.y = tentativeClip.y
-                                                dragProxy.width = tentativeClip.width
-                                                dragProxy.height = tentativeClip.height
-                                                dragProxy.masterObject = tentativeClip
-                                                dragProxy.sourceTrack = tk
-                                                dragProxy.sourceFrame = tentativeClip.modelStart
-                                                dragProxy.isComposition = tentativeClip.isComposition
->>>>>>> 6ed1f5f0
                                             } else {
                                                 root.mainItemId = -1
                                             }
