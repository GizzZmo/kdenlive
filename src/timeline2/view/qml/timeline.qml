import QtQuick 2.6
import QtQml.Models 2.2
import QtQuick.Controls 1.4 as OLD
import QtQuick.Controls 2.2
import QtQuick.Layouts 1.3
import QtQuick.Dialogs 1.2
import Kdenlive.Controls 1.0
import QtQuick.Window 2.2
import 'Timeline.js' as Logic

Rectangle {
    id: root
    objectName: "timelineview"

    SystemPalette { id: activePalette }
    color: activePalette.window
    property bool validMenu: false
    property color textColor: activePalette.text
    property bool dragInProgress: dragProxyArea.pressed || dragProxyArea.drag.active

    signal clipClicked()
    signal mousePosChanged(int position)
    signal zoomIn(bool onMouse)
    signal zoomOut(bool onMouse)
    signal processingDrag(bool dragging)

    FontMetrics {
        id: fontMetrics
        font.family: "Arial"
    }
    ClipMenu {
        id: clipMenu
    }
    CompositionMenu {
        id: compositionMenu
    }

    onDragInProgressChanged: {
        processingDrag(!root.dragInProgress)
    }

    function fitZoom() {
        return scrollView.width / (timeline.duration * 1.1)
    }

    function scrollPos() {
        return scrollView.flickableItem.contentX
    }

    function goToStart(pos) {
        scrollView.flickableItem.contentX = pos
    }

    function updatePalette() {
        root.color = activePalette.window
        root.textColor = activePalette.text
        playhead.fillColor = activePalette.windowText
        ruler.repaintRuler()
    }

    function moveSelectedTrack(offset) {
        var cTrack = Logic.getTrackIndexFromId(timeline.activeTrack)
        var newTrack = cTrack + offset
        var max = tracksRepeater.count;
        if (newTrack < 0) {
            newTrack = max - 1;
        } else if (newTrack >= max) {
            newTrack = 0;
        }
        console.log('Setting curr tk: ', newTrack, 'MAX: ',max)
        timeline.activeTrack = tracksRepeater.itemAt(newTrack).trackInternalId
    }

    function zoomByWheel(wheel) {
        if (wheel.modifiers & Qt.AltModifier) {
            // Seek to next snap
            if (wheel.angleDelta.x > 0) {
                timeline.triggerAction('monitor_seek_snap_backward')
            } else {
                timeline.triggerAction('monitor_seek_snap_forward')
            }
        } else if (wheel.modifiers & Qt.ControlModifier) {
            root.wheelAccumulatedDelta += wheel.angleDelta.y;
            // Zoom
            if (root.wheelAccumulatedDelta >= defaultDeltasPerStep) {
                root.zoomIn(true);
                root.wheelAccumulatedDelta = 0;
            } else if (root.wheelAccumulatedDelta <= -defaultDeltasPerStep) {
                root.zoomOut(true);
                root.wheelAccumulatedDelta = 0;
            }
        } else if (wheel.modifiers & Qt.ShiftModifier) {
            // Vertical scroll
            var newScroll = Math.min(scrollView.flickableItem.contentY - wheel.angleDelta.y, trackHeaders.height - tracksArea.height + scrollView.__horizontalScrollBar.height + cornerstone.height)
            scrollView.flickableItem.contentY = Math.max(newScroll, 0)
        } else {
            // Horizontal scroll
            var newScroll = Math.min(scrollView.flickableItem.contentX - wheel.angleDelta.y, timeline.fullDuration * root.timeScale - (scrollView.width - scrollView.__verticalScrollBar.width))
            scrollView.flickableItem.contentX = Math.max(newScroll, 0)
        }
        wheel.accepted = true
    }

    function continuousScrolling(x) {
        // This provides continuous scrolling at the left/right edges.
        if (x > scrollView.flickableItem.contentX + scrollView.width - 50) {
            scrollTimer.item = clip
            scrollTimer.backwards = false
            scrollTimer.start()
        } else if (x < 50) {
            scrollView.flickableItem.contentX = 0;
            scrollTimer.stop()
        } else if (x < scrollView.flickableItem.contentX + 50) {
            scrollTimer.item = clip
            scrollTimer.backwards = true
            scrollTimer.start()
        } else {
            scrollTimer.stop()
        }
    }
    function getTrackYFromId(a_track) {
        return Logic.getTrackYFromId(a_track)
    }

    function getTrackYFromMltIndex(a_track) {
        return Logic.getTrackYFromMltIndex(a_track)
    }

    function getTracksCount() {
        return Logic.getTracksList()
    }

    function getMousePos() {
        return (scrollView.flickableItem.contentX + tracksArea.mouseX) / timeline.scaleFactor
    }

    function getScrollPos() {
        return scrollView.flickableItem.contentX
    }

    function setScrollPos(pos) {
        return scrollView.flickableItem.contentX = pos
    }

    function getCopiedItemId() {
        return copiedClip
    }

    function getMouseTrack() {
        return Logic.getTrackIdFromPos(tracksArea.mouseY - ruler.height + scrollView.flickableItem.contentY)
    }

    function getTrackColor(audio, header) {
        var col = activePalette.alternateBase
        if (audio) {
            col = Qt.tint(col, "#06FF00CC")
        }
        if (header) {
            col = Qt.darker(col, 1.05)
        }
        return col
    }

    function clearDropData() {
        clipBeingDroppedId = -1
        droppedPosition = -1
        droppedTrack = -1
        scrollTimer.running = false
        scrollTimer.stop()
    }

    function isDragging() {
        return dragInProgress
    }

    function initDrag(itemObject, itemCoord, itemId, itemPos, itemTrack, isComposition) {
        dragProxy.x = itemObject.modelStart * timeScale
        dragProxy.y = itemCoord.y
        dragProxy.width = itemObject.clipDuration * timeScale
        dragProxy.height = itemCoord.height
        dragProxy.masterObject = itemObject
        dragProxy.draggedItem = itemId
        dragProxy.sourceTrack = itemTrack
        dragProxy.sourceFrame = itemPos
        dragProxy.isComposition = isComposition
        dragProxy.verticalOffset = isComposition ? itemObject.displayHeight : 0
    }
    function endDrag() {
        dragProxy.draggedItem = -1
        dragProxy.x = 0
        dragProxy.y = 0
        dragProxy.width = 0
        dragProxy.height = 0
        dragProxy.verticalOffset = 0
    }

    function getItemAtPos(tk, posx, isComposition) {
        var track = Logic.getTrackById(tk)
        var container = track.children[0]
        var tentativeClip = undefined
        //console.log('TESTING ITMES OK TK: ', tk, ', POS: ', posx, ', CHILREN: ', container.children.length, ', COMPO: ', isComposition)
        for (var i = 0 ; i < container.children.length; i++) {
            if (container.children[i].children.length == 0 || container.children[i].children[0].children.length == 0) {
                continue
            }
            tentativeClip = container.children[i].children[0].childAt(posx, 1)
            if (tentativeClip && tentativeClip.clipId && (tentativeClip.isComposition == isComposition)) {
                //console.log('found item with id: ', tentativeClip.clipId, ' IS COMPO: ', tentativeClip.isComposition)
                break
            }
        }
        return tentativeClip
    }

    property int headerWidth: timeline.headerWidth()
    property int activeTool: 0
    property real baseUnit: fontMetrics.font.pointSize
    property color selectedTrackColor: Qt.rgba(activePalette.highlight.r, activePalette.highlight.g, activePalette.highlight.b, 0.2)
    property color frameColor: Qt.rgba(activePalette.shadow.r, activePalette.shadow.g, activePalette.shadow.b, 0.3)
    property bool stopScrolling: false
    property int duration: timeline.duration
    property color audioColor: timeline.audioColor
    property color videoColor: timeline.videoColor
    property color lockedColor: timeline.lockedColor
    property color selectionColor: timeline.selectionColor
    property color groupColor: timeline.groupColor
    property int clipBeingDroppedId: -1
    property string clipBeingDroppedData
    property int droppedPosition: -1
    property int droppedTrack: -1
    property int clipBeingMovedId: -1
    property int spacerGroup: -1
    property int spacerFrame: -1
    property int spacerClickFrame: -1
    property real timeScale: timeline.scaleFactor
    property real snapping: (timeline.snap && (timeScale < 2 * baseUnit)) ? 10 / Math.sqrt(timeScale) - 0.5 : -1
    property var timelineSelection: timeline.selection
    property int trackHeight
    property int copiedClip: -1
    property int zoomOnMouse: -1
    property int viewActiveTrack: timeline.activeTrack
    property int wheelAccumulatedDelta: 0
    readonly property int defaultDeltasPerStep: 120

    //onCurrentTrackChanged: timeline.selection = []
    onTimeScaleChanged: {
        if (root.zoomOnMouse >= 0) {
            scrollView.flickableItem.contentX = Math.max(0, root.zoomOnMouse * timeline.scaleFactor - tracksArea.mouseX)
            root.zoomOnMouse = -1
        } else {
            scrollView.flickableItem.contentX = Math.max(0, (timeline.seekPosition > -1 ? timeline.seekPosition : timeline.position) * timeline.scaleFactor - (scrollView.width / 2))
        }
        //root.snapping = timeline.snap ? 10 / Math.sqrt(root.timeScale) : -1
        ruler.adjustStepSize()
        if (dragProxy.draggedItem > -1 && dragProxy.masterObject) {
            // update dragged item pos
            dragProxy.masterObject.updateDrag()
        }
    }

    onViewActiveTrackChanged: {
        var tk = Logic.getTrackById(timeline.activeTrack)
        if (tk.y < scrollView.flickableItem.contentY) {
            scrollView.flickableItem.contentY = Math.max(0, tk.y - scrollView.height / 3)
        } else if (tk.y + tk.height > scrollView.flickableItem.contentY + scrollView.viewport.height) {
            scrollView.flickableItem.contentY = Math.min(trackHeaders.height - scrollView.height + scrollView.__horizontalScrollBar.height, tk.y - scrollView.height / 3)
        }
    }

    onActiveToolChanged: {
        if (root.activeTool == 2) {
            // Spacer activated
            endDrag()
        } else if (root.activeTool == 0) {
            var tk = getMouseTrack()
            if (tk < 0) {
                console.log('........ MOUSE OUTSIDE TRAKS\n\n.........')
                return
            }
            var pos = getMousePos() * timeline.scaleFactor
            var sourceTrack = Logic.getTrackById(tk)
            var allowComposition = tracksArea.mouseY- sourceTrack.y > sourceTrack.height / 2
            var tentativeItem = undefined
            if (allowComposition) {
                tentativeItem = getItemAtPos(tk, pos, true)
            }
            if (!tentativeItem) {
                tentativeItem = getItemAtPos(tk, pos, false)
            }
            if (tentativeItem) {
                tentativeItem.updateDrag()
            }
        }
    }

    DropArea { //Drop area for compositions
        width: root.width - headerWidth
        height: root.height - ruler.height
        y: ruler.height
        x: headerWidth
        keys: 'kdenlive/composition'
        onEntered: {
            console.log("Trying to drop composition")
            if (clipBeingMovedId == -1) {
                console.log("No clip being moved")
                var track = Logic.getTrackIdFromPos(drag.y + scrollView.flickableItem.contentY)
                var frame = Math.round((drag.x + scrollView.flickableItem.contentX) / timeline.scaleFactor)
                droppedPosition = frame
                if (track >= 0 && !controller.isAudioTrack(track)) {
                    clipBeingDroppedData = drag.getDataAsString('kdenlive/composition')
                    console.log("Trying to insert",track, frame, clipBeingDroppedData)
                    clipBeingDroppedId = timeline.insertComposition(track, frame, clipBeingDroppedData, false)
                    console.log("id",clipBeingDroppedId)
                    continuousScrolling(drag.x + scrollView.flickableItem.contentX)
                    drag.acceptProposedAction()
                } else {
                    drag.accepted = false
                }
            }
        }
        onPositionChanged: {
            if (clipBeingMovedId == -1) {
                var track = Logic.getTrackIdFromPos(drag.y + scrollView.flickableItem.contentY)
                if (track !=-1) {
                    var frame = Math.round((drag.x + scrollView.flickableItem.contentX) / timeline.scaleFactor)
                    frame = controller.suggestSnapPoint(frame, Math.floor(root.snapping))
                    if (clipBeingDroppedId >= 0){
                        if (controller.isAudioTrack(track)) {
                            // Don't allow moving composition to an audio track
                            track = controller.getCompositionTrackId(clipBeingDroppedId)
                        }
                        controller.requestCompositionMove(clipBeingDroppedId, track, frame, true, false)
                        continuousScrolling(drag.x + scrollView.flickableItem.contentX)
                    } else if (!controller.isAudioTrack(track)) {
                        clipBeingDroppedData = drag.getDataAsString('kdenlive/composition')
                        clipBeingDroppedId = timeline.insertComposition(track, frame, clipBeingDroppedData , false)
                        continuousScrolling(drag.x + scrollView.flickableItem.contentX)
                    }
                }
            }
        }
        onExited:{
            if (clipBeingDroppedId != -1) {
                controller.requestItemDeletion(clipBeingDroppedId, false)
            }
            clearDropData()
        }
        onDropped: {
            if (clipBeingDroppedId != -1) {
                var frame = controller.getCompositionPosition(clipBeingDroppedId)
                var track = controller.getCompositionTrackId(clipBeingDroppedId)
                // we simulate insertion at the final position so that stored undo has correct value
                controller.requestItemDeletion(clipBeingDroppedId, false)
                timeline.insertNewComposition(track, frame, clipBeingDroppedData, true)
            }
            clearDropData()
        }
    }
    DropArea { //Drop area for bin/clips
        /** @brief local helper function to handle the insertion of multiple dragged items */
        function insertAndMaybeGroup(track, frame, droppedData) {
            var binIds = droppedData.split(";")
            if (binIds.length == 0) {
                return -1
            }

            var id = -1
            if (binIds.length == 1) {
                id = timeline.insertClip(timeline.activeTrack, frame, clipBeingDroppedData, false, true, false)
            } else {
                var ids = timeline.insertClips(timeline.activeTrack, frame, binIds, false, true, false)

                // if the clip insertion succeeded, request the clips to be grouped
                if (ids.length > 0) {
                    timeline.selectItems(ids)
                    id = ids[0]
                }
            }
            return id
        }

        property int fakeFrame: -1
        property int fakeTrack: -1
        width: root.width - headerWidth
        height: root.height - ruler.height
        y: ruler.height
        x: headerWidth
        keys: 'kdenlive/producerslist'
        onEntered: {
            if (clipBeingMovedId == -1) {
                //var track = Logic.getTrackIdFromPos(drag.y)
                var track = Logic.getTrackIndexFromPos(drag.y + scrollView.flickableItem.contentY)
                if (track >= 0  && track < tracksRepeater.count) {
                    var frame = Math.round((drag.x + scrollView.flickableItem.contentX) / timeline.scaleFactor)
                    droppedPosition = frame
                    timeline.activeTrack = tracksRepeater.itemAt(track).trackInternalId
                    //drag.acceptProposedAction()
                    clipBeingDroppedData = drag.getDataAsString('kdenlive/producerslist')
                    console.log('dropped data: ', clipBeingDroppedData)
                    if (controller.normalEdit()) {
                        clipBeingDroppedId = insertAndMaybeGroup(timeline.activeTrack, frame, clipBeingDroppedData)
                    } else {
                        // we want insert/overwrite mode, make a fake insert at end of timeline, then move to position
                        clipBeingDroppedId = insertAndMaybeGroup(timeline.activeTrack, timeline.fullDuration, clipBeingDroppedData)
                        fakeFrame = controller.suggestClipMove(clipBeingDroppedId, timeline.activeTrack, frame, timeline.position, Math.floor(root.snapping))
                        fakeTrack = timeline.activeTrack
                    }
                    continuousScrolling(drag.x + scrollView.flickableItem.contentX)
                } else {
                    drag.accepted = false
                }
            }
        }
        onExited:{
            if (clipBeingDroppedId != -1) {
                controller.requestItemDeletion(clipBeingDroppedId, false)
            }
            clearDropData()
        }
        onPositionChanged: {
            if (clipBeingMovedId == -1) {
                var track = Logic.getTrackIndexFromPos(drag.y + scrollView.flickableItem.contentY)
                if (track >= 0  && track < tracksRepeater.count) {
                    timeline.activeTrack = tracksRepeater.itemAt(track).trackInternalId
                    var frame = Math.round((drag.x + scrollView.flickableItem.contentX) / timeline.scaleFactor)
                    if (clipBeingDroppedId >= 0){
                        fakeFrame = controller.suggestClipMove(clipBeingDroppedId, timeline.activeTrack, frame, timeline.position, Math.floor(root.snapping))
                        fakeTrack = timeline.activeTrack
                        //controller.requestClipMove(clipBeingDroppedId, timeline.activeTrack, frame, true, false, false)
                        continuousScrolling(drag.x + scrollView.flickableItem.contentX)
                    } else {
                        frame = controller.suggestSnapPoint(frame, Math.floor(root.snapping))
                        if (controller.normalEdit()) {
                            clipBeingDroppedId = insertAndMaybeGroup(timeline.activeTrack, frame, drag.getDataAsString('kdenlive/producerslist'), false, true)
                        } else {
                            // we want insert/overwrite mode, make a fake insert at end of timeline, then move to position
                            clipBeingDroppedId = insertAndMaybeGroup(timeline.activeTrack, timeline.fullDuration, clipBeingDroppedData)
                            fakeFrame = controller.suggestClipMove(clipBeingDroppedId, timeline.activeTrack, frame, timeline.position, Math.floor(root.snapping))
                            fakeTrack = timeline.activeTrack
                        }
                        continuousScrolling(drag.x + scrollView.flickableItem.contentX)
                    }
                }
            }
        }
        onDropped: {
            if (clipBeingDroppedId != -1) {
                var frame = controller.getClipPosition(clipBeingDroppedId)
                var track = controller.getClipTrackId(clipBeingDroppedId)
                if (!controller.normalEdit()) {
                    frame = fakeFrame
                    track = fakeTrack
                }
                /* We simulate insertion at the final position so that stored undo has correct value
                 * NOTE: even if dropping multiple clips, requesting the deletion of the first one is
                 * enough as internally it will request the group deletion
                 */
                controller.requestItemDeletion(clipBeingDroppedId, false)

                var binIds = clipBeingDroppedData.split(";")
                if (binIds.length == 1) {
                    if (controller.normalEdit()) {
                        timeline.insertClip(track, frame, clipBeingDroppedData, true, true, false)
                    } else {
                        timeline.insertClipZone(clipBeingDroppedData, track, frame)
                    }
                } else {
                    if (controller.normalEdit()) {
                        timeline.insertClips(track, frame, binIds, true, true)
                    } else {
                        // TODO
                        console.log('multiple clips insert/overwrite not supported yet')
                    }
                }
                fakeTrack = -1
                fakeFrame = -1
            }
            clearDropData()
        }
    }
    OLD.Menu {
        id: menu
        property int clickedX
        property int clickedY
        onAboutToHide: {
            timeline.ungrabHack()
            editGuideMenu.visible = false
        }
        OLD.MenuItem {
            text: i18n("Paste")
            iconName: 'edit-paste'
            visible: copiedClip != -1
            onTriggered: {
                var track = Logic.getTrackIdFromPos(menu.clickedY - ruler.height + scrollView.flickableItem.contentY)
                var frame = Math.floor((menu.clickedX + scrollView.flickableItem.contentX) / timeline.scaleFactor)
                timeline.pasteItem(frame, track)
            }
        }
        OLD.MenuItem {
            text: i18n("Insert Space")
            onTriggered: {
                var track = Logic.getTrackIdFromPos(menu.clickedY - ruler.height + scrollView.flickableItem.contentY)
                var frame = Math.floor((menu.clickedX + scrollView.flickableItem.contentX) / timeline.scaleFactor)
                timeline.insertSpace(track, frame);
            }
        }
        OLD.MenuItem {
            text: i18n("Remove Space On Active Track")
            onTriggered: {
                var track = Logic.getTrackIdFromPos(menu.clickedY - ruler.height + scrollView.flickableItem.contentY)
                var frame = Math.floor((menu.clickedX + scrollView.flickableItem.contentX) / timeline.scaleFactor)
                timeline.removeSpace(track, frame);
            }
        }
        OLD.MenuItem {
            text: i18n("Remove Space")
            onTriggered: {
                var track = Logic.getTrackIdFromPos(menu.clickedY - ruler.height + scrollView.flickableItem.contentY)
                var frame = Math.floor((menu.clickedX + scrollView.flickableItem.contentX) / timeline.scaleFactor)
                timeline.removeSpace(track, frame, true);
            }
        }
        OLD.MenuItem {
            id: addGuideMenu
            text: i18n("Add Guide")
            onTriggered: {
                timeline.switchGuide(timeline.position);
            }
        }
        GuidesMenu {
            title: i18n("Go to guide...")
            menuModel: guidesModel
            enabled: guidesDelegateModel.count > 0
            onGuideSelected: {
                timeline.seekPosition = assetFrame
                timeline.position = timeline.seekPosition
            }
        }
        OLD.MenuItem {
            id: editGuideMenu
            text: i18n("Edit Guide")
            visible: false
            onTriggered: {
                timeline.editGuide(timeline.position);
            }
        }
        AssetMenu {
            title: i18n("Insert a composition...")
            menuModel: transitionModel
            isTransition: true
            onAssetSelected: {
                var track = Logic.getTrackIdFromPos(menu.clickedY - ruler.height + scrollView.flickableItem.contentY)
                var frame = Math.round((menu.clickedX + scrollView.flickableItem.contentX) / timeline.scaleFactor)
                var id = timeline.insertComposition(track, frame, assetId, true)
                if (id == -1) {
                    compositionFail.open()
                }
            }
        }
        onAboutToShow: {
            if (guidesModel.hasMarker(timeline.position)) {
                // marker at timeline position
                addGuideMenu.text = i18n("Remove Guide")
                editGuideMenu.visible = true
            } else {
                addGuideMenu.text = i18n("Add Guide")
            }
            console.log("pop menu")
        }
    }
    OLD.Menu {
        id: rulermenu
        property int clickedX
        property int clickedY
        onAboutToHide: {
            timeline.ungrabHack()
            editGuideMenu2.visible = false
        }
        OLD.MenuItem {
            id: addGuideMenu2
            text: i18n("Add Guide")
            onTriggered: {
                timeline.switchGuide(timeline.position);
            }
        }
        GuidesMenu {
            title: i18n("Go to guide...")
            menuModel: guidesModel
            enabled: guidesDelegateModel.count > 0
            onGuideSelected: {
                timeline.seekPosition = assetFrame
                timeline.position = timeline.seekPosition
            }
        }
        OLD.MenuItem {
            id: editGuideMenu2
            text: i18n("Edit Guide")
            visible: false
            onTriggered: {
                timeline.editGuide(timeline.position);
            }
        }
        OLD.MenuItem {
            id: addProjectNote
            text: i18n("Add Project Note")
            onTriggered: {
                timeline.triggerAction('add_project_note')
            }
        }
        onAboutToShow: {
            if (guidesModel.hasMarker(timeline.position)) {
                // marker at timeline position
                addGuideMenu2.text = i18n("Remove Guide")
                editGuideMenu2.visible = true
            } else {
                addGuideMenu2.text = i18n("Add Guide")
            }
            console.log("pop menu")
        }
    }
    MessageDialog {
        id: compositionFail
        title: i18n("Timeline error")
        icon: StandardIcon.Warning
        text: i18n("Impossible to add a composition at that position. There might not be enough space")
        standardButtons: StandardButton.Ok
    }
    OLD.Menu {
        id: headerMenu
        property int trackId: -1
        property int thumbsFormat: 0
        property bool audioTrack: false
        property bool recEnabled: false
        onAboutToHide: {
            timeline.ungrabHack()
        }
        OLD.MenuItem {
            text: i18n("Add Track")
            onTriggered: {
                timeline.addTrack(timeline.activeTrack)
            }
        }
        OLD.MenuItem {
            text: i18n("Delete Track")
            onTriggered: {
                timeline.deleteTrack(timeline.activeTrack)
            }
        }
        OLD.MenuItem {
            visible: headerMenu.audioTrack
            id: showRec
            text: i18n("Show Record Controls")
            onTriggered: {
                controller.setTrackProperty(headerMenu.trackId, "kdenlive:audio_rec", showRec.checked ? '1' : '0')
            }
            checkable: true
            checked: headerMenu.recEnabled
        }
        OLD.MenuItem {
            visible: headerMenu.audioTrack
            id: configRec
            text: i18n("Configure Recording")
            onTriggered: {
                timeline.showConfig(4,2)
            }
        }
        OLD.Menu {
            title: i18n("Track thumbnails")
            visible: !headerMenu.audioTrack
                    OLD.ExclusiveGroup { id: thumbStyle }
                    OLD.MenuItem {
                        text: i18n("In frame")
                        id: inFrame
                        onTriggered:controller.setTrackProperty(headerMenu.trackId, "kdenlive:thumbs_format", 2)
                        checkable: true
                        exclusiveGroup: thumbStyle
                    }
                    OLD.MenuItem {
                        text: i18n("In / out frames")
                        id: inOutFrame
                        onTriggered:controller.setTrackProperty(headerMenu.trackId, "kdenlive:thumbs_format", 0)
                        checkable: true
                        checked: true
                        exclusiveGroup: thumbStyle
                    }
                    OLD.MenuItem {
                        text: i18n("All frames")
                        id: allFrame
                        onTriggered:controller.setTrackProperty(headerMenu.trackId, "kdenlive:thumbs_format", 1)
                        checkable: true
                        exclusiveGroup: thumbStyle
                    }
                    OLD.MenuItem {
                        text: i18n("No thumbnails")
                        id: noFrame
                        onTriggered:controller.setTrackProperty(headerMenu.trackId, "kdenlive:thumbs_format", 3)
                        checkable: true
                        exclusiveGroup: thumbStyle
                    }
                onAboutToShow: {
                        switch(headerMenu.thumbsFormat) {
                            case 3:
                                noFrame.checked = true
                                break
                            case 2:
                                inFrame.checked = true
                                break
                            case 1:
                                allFrame.checked = true
                                break
                            default:
                                inOutFrame.checked = true
                                break
                        }
                }
        }
    }

    Row {
        Column {
            id: headerContainer
            z: 1
            Rectangle {
                id: cornerstone
                property bool selected: false
                // Padding between toolbar and track headers.
                width: headerWidth
                height: ruler.height
                color: 'transparent' //selected? shotcutBlue : activePalette.window
                border.color: selected? 'red' : 'transparent'
                border.width: selected? 1 : 0
                z: 1
            }
            Flickable {
                // Non-slider scroll area for the track headers.
                id: headerFlick
                contentY: scrollView.flickableItem.contentY
                width: headerWidth
                height: 100
                interactive: false

                MouseArea {
                    width: trackHeaders.width
                    height: trackHeaders.height
                    acceptedButtons: Qt.NoButton
                    onWheel: {
                        var newScroll = Math.min(scrollView.flickableItem.contentY - wheel.angleDelta.y, height - tracksArea.height + scrollView.__horizontalScrollBar.height + cornerstone.height)
                        scrollView.flickableItem.contentY = Math.max(newScroll, 0)
                    }
                }
                Column {
                    id: trackHeaders
                    spacing: 0
                    Repeater {
                        id: trackHeaderRepeater
                        model: multitrack
                        TrackHead {
                            trackName: model.name
                            thumbsFormat: model.thumbsFormat
                            trackTag: model.trackTag
                            isDisabled: model.disabled
                            isComposite: model.composite
                            isLocked: model.locked
                            isActive: model.trackActive
                            isAudio: model.audio
                            showAudioRecord: model.audioRecord
                            effectNames: model.effectNames
                            isStackEnabled: model.isStackEnabled
                            width: headerWidth
                            current: item === timeline.activeTrack
                            trackId: item
                            height: model.trackHeight
                            onIsLockedChanged: tracksRepeater.itemAt(index).isLocked = isLocked
                            collapsed: height <= collapsedHeight
                            onMyTrackHeightChanged: {
                                collapsed = myTrackHeight <= collapsedHeight
                                if (!collapsed) {
                                    controller.setTrackProperty(trackId, "kdenlive:trackheight", myTrackHeight)
                                    controller.setTrackProperty(trackId, "kdenlive:collapsed", "0")
                                } else {
                                    controller.setTrackProperty(trackId, "kdenlive:collapsed", collapsedHeight)
                                }
                                // hack: change property to trigger transition adjustment
                                root.trackHeight = root.trackHeight === 1 ? 0 : 1
                            }
                            onClicked: {
                                timeline.activeTrack = tracksRepeater.itemAt(index).trackInternalId
                                console.log('track name: ',index, ' = ', model.name,'/',tracksRepeater.itemAt(index).trackInternalId)
                                //timeline.selectTrackHead(currentTrack)
                            }
                        }
                    }
                }
                Column {
                    id: trackHeadersResizer
                    spacing: 0
                    width: 5
                    Rectangle {
                        id: resizer
                        height: trackHeaders.height
                        width: 3
                        x: root.headerWidth - 2
                        color: 'red'
                        opacity: 0
                        Drag.active: headerMouseArea.drag.active
                        Drag.proposedAction: Qt.MoveAction

                        MouseArea {
                            id: headerMouseArea
                            anchors.fill: parent
                            hoverEnabled: true
                            cursorShape: Qt.SizeHorCursor
                            drag.target: parent
                            drag.axis: Drag.XAxis
                            drag.minimumX: 2 * baseUnit
                            property double startX
                            property double originalX
                            drag.smoothed: false

                            onPressed: {
                                root.stopScrolling = true
                            }
                            onReleased: {
                                root.stopScrolling = false
                                parent.opacity = 0
                            }
                            onEntered: parent.opacity = 0.5
                            onExited: parent.opacity = 0
                            onPositionChanged: {
                                if (mouse.buttons === Qt.LeftButton) {
                                    parent.opacity = 0.5
                                    headerWidth = Math.max(10, mapToItem(null, x, y).x + 2)
                                    timeline.setHeaderWidth(headerWidth)
                                }
                            }
                        }
                    }
                }
            }
        }
        MouseArea {
            id: tracksArea
            property real clickX
            property real clickY
            width: root.width - headerWidth
            height: root.height
            Keys.onDownPressed: {
                root.moveSelectedTrack(1)
            }
            Keys.onUpPressed: {
                root.moveSelectedTrack(-1)
            }
            // This provides continuous scrubbing and scimming at the left/right edges.
            hoverEnabled: true
            acceptedButtons: Qt.RightButton | Qt.LeftButton | Qt.MidButton
            cursorShape: tracksArea.mouseY < ruler.height || root.activeTool === 0 ? Qt.ArrowCursor : root.activeTool === 1 ? Qt.IBeamCursor : Qt.SplitHCursor
            onWheel: {
                if (wheel.modifiers & Qt.AltModifier) {
                    // Alt + wheel = seek to next snap point
                    if (wheel.angleDelta.x > 0) {
                        timeline.triggerAction('monitor_seek_snap_backward')
                    } else {
                        timeline.triggerAction('monitor_seek_snap_forward')
                    }
                } else {
                    var delta = wheel.modifiers & Qt.ShiftModifier ? timeline.fps() : 1
                    if (timeline.seekPosition > -1) {
                        timeline.seekPosition = Math.min(timeline.seekPosition - (wheel.angleDelta.y > 0 ? delta : -delta), timeline.fullDuration - 1)
                    } else {
                        timeline.seekPosition = Math.min(timeline.position - (wheel.angleDelta.y > 0 ? delta : -delta), timeline.fullDuration - 1)
                    }
                    timeline.position = timeline.seekPosition
                }
            }
            onPressed: {
                focus = true
                if (mouse.buttons === Qt.MidButton || (root.activeTool == 0 && mouse.modifiers & Qt.ControlModifier)) {
                    clickX = mouseX
                    clickY = mouseY
                    return
                }
                if (root.activeTool === 0 && mouse.modifiers & Qt.ShiftModifier && mouse.y > ruler.height) {
                        // rubber selection
                        rubberSelect.x = mouse.x + tracksArea.x
                        rubberSelect.y = mouse.y
                        rubberSelect.originX = mouse.x
                        rubberSelect.originY = rubberSelect.y
                        rubberSelect.width = 0
                        rubberSelect.height = 0
                } else if (mouse.button & Qt.LeftButton) {
                    if (root.activeTool === 1) {
                        // razor tool
                        var y = mouse.y - ruler.height + scrollView.flickableItem.contentY
                        timeline.cutClipUnderCursor((scrollView.flickableItem.contentX + mouse.x) / timeline.scaleFactor, tracksRepeater.itemAt(Logic.getTrackIndexFromPos(y)).trackInternalId)
                    }
                    if (dragProxy.draggedItem > -1) {
                        mouse.accepted = false
                        return
                    }
                    if (root.activeTool === 2 && mouse.y > ruler.height) {
                        // spacer tool
                        var y = mouse.y - ruler.height + scrollView.flickableItem.contentY
                        var frame = (scrollView.flickableItem.contentX + mouse.x) / timeline.scaleFactor
                        var track = (mouse.modifiers & Qt.ControlModifier) ? tracksRepeater.itemAt(Logic.getTrackIndexFromPos(y)).trackInternalId : -1
                        spacerGroup = timeline.requestSpacerStartOperation(track, frame)
                        if (spacerGroup > -1) {
                            drag.axis = Drag.XAxis
                            Drag.active = true
                            Drag.proposedAction = Qt.MoveAction
                            spacerClickFrame = frame
                            spacerFrame = controller.getItemPosition(spacerGroup)
                        }
                    } else if (root.activeTool === 0 || mouse.y <= ruler.height) {
                        if (mouse.y > ruler.height) {
                            controller.requestClearSelection();
                        }
                        timeline.seekPosition = Math.min((scrollView.flickableItem.contentX + mouse.x) / timeline.scaleFactor, timeline.fullDuration - 1)
                        timeline.position = timeline.seekPosition
                    }
                } else if (mouse.button & Qt.RightButton) {
                    menu.clickedX = mouse.x
                    menu.clickedY = mouse.y
                    if (mouse.y > ruler.height) {
                        timeline.activeTrack = tracksRepeater.itemAt(Logic.getTrackIndexFromPos(mouse.y - ruler.height + scrollView.flickableItem.contentY)).trackInternalId
                        menu.popup()
                    } else {
                        // ruler menu
                        rulermenu.popup()
                    }
                }
            }
            property bool scim: false
            onExited: {
                scim = false
            }
            onPositionChanged: {
                if (pressed && ((mouse.buttons === Qt.MidButton) || (mouse.buttons === Qt.LeftButton && root.activeTool == 0 && mouse.modifiers & Qt.ControlModifier))) {
                    var newScroll = Math.min(scrollView.flickableItem.contentX - (mouseX - clickX), timeline.fullDuration * root.timeScale - (scrollView.width - scrollView.__verticalScrollBar.width))
                    var vertScroll = Math.min(scrollView.flickableItem.contentY - (mouseY - clickY), trackHeaders.height - scrollView.height + scrollView.__horizontalScrollBar.height)
                    scrollView.flickableItem.contentX = Math.max(newScroll, 0)
                    scrollView.flickableItem.contentY = Math.max(vertScroll, 0)
                    clickX = mouseX
                    clickY = mouseY
                    return
                }
                if (!pressed && !rubberSelect.visible && root.activeTool === 1) {
                    cutLine.x = Math.floor((scrollView.flickableItem.contentX + mouse.x) / timeline.scaleFactor) * timeline.scaleFactor - scrollView.flickableItem.contentX
                    if (mouse.modifiers & Qt.ShiftModifier) {
                        timeline.position = Math.floor((scrollView.flickableItem.contentX + mouse.x) / timeline.scaleFactor)
                    }
                }
                if (dragProxy.draggedItem > -1) {
                    mouse.accepted = false
                    return
                }
                var mousePos = Math.max(0, Math.round((mouse.x + scrollView.flickableItem.contentX) / timeline.scaleFactor))
                root.mousePosChanged(mousePos)
                ruler.showZoneLabels = mouse.y < ruler.height
                if (mouse.modifiers & Qt.ShiftModifier && mouse.buttons === Qt.LeftButton && root.activeTool === 0 && !rubberSelect.visible && rubberSelect.y > 0) {
                    // rubber selection
                    rubberSelect.visible = true
                }
                if (rubberSelect.visible) {
                    var newX = mouse.x
                    var newY = mouse.y
                    if (newX < rubberSelect.originX) {
                        rubberSelect.x = newX + tracksArea.x
                        rubberSelect.width = rubberSelect.originX - newX
                    } else {
                        rubberSelect.x = rubberSelect.originX + tracksArea.x
                        rubberSelect.width = newX - rubberSelect.originX
                    }
                    if (newY < rubberSelect.originY) {
                        rubberSelect.y = newY
                        rubberSelect.height = rubberSelect.originY - newY
                    } else {
                        rubberSelect.y = rubberSelect.originY
                        rubberSelect.height= newY - rubberSelect.originY
                    }
                } else if (mouse.buttons === Qt.LeftButton) {
                    if (root.activeTool === 0 || mouse.y < ruler.height) {
                        timeline.seekPosition = Math.max(0, Math.min((scrollView.flickableItem.contentX + mouse.x) / timeline.scaleFactor, timeline.fullDuration - 1))
                        timeline.position = timeline.seekPosition
                    } else if (root.activeTool === 2 && spacerGroup > -1) {
                        // Move group
                        var track = controller.getItemTrackId(spacerGroup)
                        var frame = Math.round((mouse.x + scrollView.flickableItem.contentX) / timeline.scaleFactor) + spacerFrame - spacerClickFrame
                        frame = controller.suggestItemMove(spacerGroup, track, frame, timeline.position, Math.floor(root.snapping))
                        continuousScrolling(mouse.x + scrollView.flickableItem.contentX)
                    }
                    scim = true
                } else {
                    scim = false
                }
            }
            onReleased: {
                if (rubberSelect.visible) {
                    rubberSelect.visible = false
                    var y = rubberSelect.y - ruler.height + scrollView.flickableItem.contentY
                    var topTrack = Logic.getTrackIndexFromPos(Math.max(0, y))
                    var bottomTrack = Logic.getTrackIndexFromPos(y + rubberSelect.height)
                    if (bottomTrack >= topTrack) {
                        var t = []
                        for (var i = topTrack; i <= bottomTrack; i++) {
                            t.push(tracksRepeater.itemAt(i).trackInternalId)
                        }
                        var startFrame = (scrollView.flickableItem.contentX - tracksArea.x + rubberSelect.x) / timeline.scaleFactor
                        var endFrame = (scrollView.flickableItem.contentX - tracksArea.x + rubberSelect.x + rubberSelect.width) / timeline.scaleFactor
                        timeline.selectItems(t, startFrame, endFrame, mouse.modifiers & Qt.ControlModifier);
                    }
                    rubberSelect.y = -1
                } else if (mouse.modifiers & Qt.ShiftModifier) {
                    // Shift click, process seek
                    timeline.seekPosition = Math.min((scrollView.flickableItem.contentX + mouse.x) / timeline.scaleFactor, timeline.fullDuration - 1)
                    timeline.position = timeline.seekPosition
                }
                if (spacerGroup > -1) {
                    var frame = controller.getItemPosition(spacerGroup)
                    timeline.requestSpacerEndOperation(spacerGroup, spacerFrame, frame);
                    spacerClickFrame = -1
                    spacerFrame = -1
                    spacerGroup = -1
                }
                scim = false
            }

            Column {
                Flickable {
                    // Non-slider scroll area for the Ruler.
                    id: rulercontainer
                    width: root.width - headerWidth
                    height: fontMetrics.font.pixelSize * 2
                    contentX: scrollView.flickableItem.contentX
                    contentWidth: Math.max(parent.width, timeline.fullDuration * timeScale)
                    interactive: false
                    clip: true
                    Ruler {
                        id: ruler
                        width: rulercontainer.contentWidth
                        height: parent.height
                        Rectangle {
                            id: seekCursor
                            visible: timeline.seekPosition > -1
                            color: activePalette.highlight
                            width: 4
                            height: ruler.height
                            opacity: 0.5
                            x: timeline.seekPosition * timeline.scaleFactor
                        }
                        TimelinePlayhead {
                            id: playhead
                            visible: timeline.position > -1
                            height: baseUnit
                            width: baseUnit * 1.5
                            fillColor: activePalette.windowText
                            anchors.bottom: parent.bottom
                            x: timeline.position * timeline.scaleFactor - (width / 2)
                        }
                        MouseArea {
                            anchors.fill: parent
                            acceptedButtons: Qt.NoButton
                            onWheel: zoomByWheel(wheel)
                            cursorShape: dragProxyArea.drag.active ? Qt.ClosedHandCursor : tracksArea.cursorShape
                        }
                    }
                }
                OLD.ScrollView {
                    id: scrollView
                    width: root.width - headerWidth
                    height: root.height - ruler.height
                    y: ruler.height
                    // Click and drag should seek, not scroll the timeline view
                    flickableItem.interactive: false
                    clip: true
                    Rectangle {
                        id: tracksContainerArea
                        width: Math.max(scrollView.width - scrollView.__verticalScrollBar.width, timeline.fullDuration * timeScale)
                        height: trackHeaders.height
                        //Math.max(trackHeaders.height, scrollView.contentHeight - scrollView.__horizontalScrollBar.height)
                        color: root.color
                        Rectangle {
                            // Drag proxy, responsible for clip / composition move
                            id: dragProxy
                            x: 0
                            y: 0
                            width: 0
                            height: 0
                            property int draggedItem: -1
                            property int sourceTrack
                            property int sourceFrame
                            property bool isComposition
                            property int verticalOffset
                            property var masterObject
                            color: 'transparent'
                            //opacity: 0.8
                            MouseArea {
                                id: dragProxyArea
                                anchors.fill: parent
                                drag.target: parent
                                drag.axis: Drag.XAxis
                                drag.smoothed: false
                                drag.minimumX: 0
                                property int dragFrame
                                property bool shiftClick: false
<<<<<<< HEAD
                                property bool moveMirrorTracks: true
=======
                                cursorShape: root.activeTool == 0 ? dragProxyArea.drag.active ? Qt.ClosedHandCursor : Qt.OpenHandCursor : tracksArea.cursorShape
>>>>>>> 6657c4f6
                                enabled: root.activeTool == 0
                                onPressed: {
                                    console.log('+++++++++++++++++++ DRAG CLICKED +++++++++++++')
                                    if (mouse.modifiers & Qt.ControlModifier) {
                                        mouse.accepted = false
                                        return
                                    }
                                    if (!timeline.exists(dragProxy.draggedItem)) {
                                        endDrag()
                                        mouse.accepted = false
                                        return
                                    }
                                    dragFrame = -1
                                    moveMirrorTracks = true
                                    timeline.activeTrack = dragProxy.sourceTrack
                                    if (mouse.modifiers & Qt.ShiftModifier) {
                                        if (timeline.selection.indexOf(dragProxy.draggedItem) == -1) {
                                            console.log('ADD SELECTION: ', dragProxy.draggedItem)
                                            controller.requestAddToSelection(dragProxy.draggedItem)
                                        } else {
                                            console.log('REMOVE SELECTION: ', dragProxy.draggedItem)
                                            controller.requestRemoveFromSelection(dragProxy.draggedItem)
                                            //endDrag()
                                            shiftClick = true
                                            return
                                        }
                                        shiftClick = true
                                    } else {
                                        if (timeline.selection.indexOf(dragProxy.draggedItem) == -1) {
                                            controller.requestAddToSelection(dragProxy.draggedItem, /*clear=*/ true)
                                        }
                                        shiftClick = false
                                    }
                                    timeline.showAsset(dragProxy.draggedItem)
                                    root.stopScrolling = true
                                    clipBeingMovedId = dragProxy.draggedItem
                                    if (dragProxy.draggedItem > -1) {
                                        var tk = controller.getItemTrackId(dragProxy.draggedItem)
                                        var x = controller.getItemPosition(dragProxy.draggedItem)
                                        var posx = Math.round((parent.x)/ root.timeScale)
                                        var clickAccepted = true
                                        var currentMouseTrack = Logic.getTrackIdFromPos(parent.y)
                                        if (controller.normalEdit() && (tk != currentMouseTrack || x != posx)) {
                                            console.log('INCORRECT DRAG, Trying to recover item: ', parent.y,' XPOS: ',x,'=',posx,'on track: ',tk ,'\n!!!!!!!!!!')
                                            // Try to find correct item
                                            var tentativeClip = getItemAtPos(currentMouseTrack, mouseX + parent.x, dragProxy.isComposition)
                                            if (tentativeClip && tentativeClip.clipId) {
                                                console.log('FOUND MISSING ITSM: ', tentativeClip.clipId)
                                                clickAccepted = true
                                                dragProxy.draggedItem = tentativeClip.clipId
                                                dragProxy.x = tentativeClip.x
                                                dragProxy.y = tentativeClip.y
                                                dragProxy.width = tentativeClip.width
                                                dragProxy.height = tentativeClip.height
                                                dragProxy.masterObject = tentativeClip
                                                dragProxy.sourceTrack = tk
                                                dragProxy.sourceFrame = tentativeClip.modelStart
                                                dragProxy.isComposition = tentativeClip.isComposition
                                            } else {
                                                console.log('COULD NOT FIND ITSM ')
                                                clickAccepted = false
                                                mouse.accepted = false
                                                dragProxy.draggedItem = -1
                                                dragProxy.masterObject = undefined
                                                dragProxy.sourceFrame = -1
                                                parent.x = 0
                                                parent.y = 0
                                                parent.width = 0
                                                parent.height = 0
                                            }
                                        }
                                        if (clickAccepted && dragProxy.draggedItem != -1) {
                                            focus = true;
                                            dragProxy.masterObject.originalX = dragProxy.masterObject.x
                                            dragProxy.masterObject.originalTrackId = dragProxy.masterObject.trackId
                                            dragProxy.masterObject.forceActiveFocus();
                                        }
                                    } else {
                                        mouse.accepted = false
                                        parent.x = 0
                                        parent.y = 0
                                        parent.width = 0
                                        parent.height = 0
                                    }
                                }
                                onPositionChanged: {
                                    // we have to check item validity in the controller, because they could have been deleted since the beginning of the drag
                                    if (dragProxy.draggedItem > -1 && !timeline.exists(dragProxy.draggedItem)) {
                                        endDrag()
                                        return
                                    }
                                    if (moveMirrorTracks && mouse.modifiers & Qt.ShiftModifier) {
                                        moveMirrorTracks = false
                                    }
                                    if (!shiftClick && dragProxy.draggedItem > -1 && mouse.buttons === Qt.LeftButton &&  (controller.isClip(dragProxy.draggedItem) || controller.isComposition(dragProxy.draggedItem))) {
                                        continuousScrolling(mouse.x + parent.x)
                                        var mapped = tracksContainerArea.mapFromItem(dragProxy, mouse.x, mouse.y).x
                                        root.mousePosChanged(Math.round(mapped / timeline.scaleFactor))
                                        var posx = Math.round((parent.x)/ root.timeScale)
                                        var posy = Math.min(Math.max(0, mouse.y + parent.y - dragProxy.verticalOffset), tracksContainerArea.height)
                                        var tId = Logic.getTrackIdFromPos(posy)
                                        if (dragProxy.masterObject && tId == dragProxy.masterObject.trackId) {
                                            if (posx == dragFrame) {
                                                return
                                            }
                                        }
                                        if (dragProxy.isComposition) {
                                            dragFrame = controller.suggestCompositionMove(dragProxy.draggedItem, tId, posx, timeline.position, Math.floor(root.snapping))
                                            timeline.activeTrack = timeline.getItemMovingTrack(dragProxy.draggedItem)
                                        } else {
                                            if (!controller.normalEdit() && dragProxy.masterObject.parent != dragContainer) {
                                                var pos = dragProxy.masterObject.mapToGlobal(dragProxy.masterObject.x, dragProxy.masterObject.y);
                                                dragProxy.masterObject.parent = dragContainer
                                                pos = dragProxy.masterObject.mapFromGlobal(pos.x, pos.y)
                                                dragProxy.masterObject.x = pos.x
                                                dragProxy.masterObject.y = pos.y
                                                //console.log('bringing item to front')
                                            }
                                            dragFrame = controller.suggestClipMove(dragProxy.draggedItem, tId, posx, timeline.position, Math.floor(root.snapping), moveMirrorTracks)
                                            timeline.activeTrack = timeline.getItemMovingTrack(dragProxy.draggedItem)
                                        }
                                        var delta = dragFrame - dragProxy.sourceFrame
                                        if (delta != 0) {
                                            var s = timeline.timecode(Math.abs(delta))
                                            // remove leading zeroes
                                            if (s.substring(0, 3) === '00:')
                                                s = s.substring(3)
                                            s = ((delta < 0)? '-' : (delta > 0)? '+' : '') + s
                                            bubbleHelp.show(parent.x, ruler.height, s)
                                        } else bubbleHelp.hide()
                                    }
                                }
                                onReleased: {
                                    clipBeingMovedId = -1
                                    root.stopScrolling = false
                                    if (!shiftClick && dragProxy.draggedItem > -1 && dragFrame > -1 && (controller.isClip(dragProxy.draggedItem) || controller.isComposition(dragProxy.draggedItem))) {
                                        var tId = controller.getItemTrackId(dragProxy.draggedItem)
                                        if (dragProxy.isComposition) {
                                            controller.requestCompositionMove(dragProxy.draggedItem, dragProxy.sourceTrack, dragProxy.sourceFrame, true, false, false)
                                            controller.requestCompositionMove(dragProxy.draggedItem, tId, dragFrame , true, true, true)
                                        } else {
                                            if (controller.normalEdit()) {
                                                controller.requestClipMove(dragProxy.draggedItem, dragProxy.sourceTrack, dragProxy.sourceFrame, moveMirrorTracks, true, false, false)
                                                controller.requestClipMove(dragProxy.draggedItem, tId, dragFrame , moveMirrorTracks, true, true, true)
                                            } else {
                                                // Fake move, only process final move
                                                timeline.endFakeMove(dragProxy.draggedItem, dragFrame, true, true, true)
                                            }
                                        }
                                        if (dragProxy.masterObject && dragProxy.masterObject.isGrabbed) {
                                            dragProxy.masterObject.grabItem()
                                        }
                                        dragProxy.x = controller.getItemPosition(dragProxy.draggedItem) * timeline.scaleFactor
                                        dragProxy.sourceFrame = dragFrame
                                        bubbleHelp.hide()
                                    }
                                }
                                onDoubleClicked: {
                                    if (dragProxy.masterObject.keyframeModel) {
                                        var newVal = (dragProxy.height - mouseY) / dragProxy.height
                                        var newPos = Math.round(mouseX / timeScale) + dragProxy.masterObject.inPoint
                                        timeline.addEffectKeyframe(dragProxy.draggedItem, newPos, newVal)
                                    }
                                }
                            }
                        }
                        MouseArea {
                            anchors.fill: parent
                            acceptedButtons: Qt.NoButton
                            onWheel: zoomByWheel(wheel)
                            cursorShape: dragProxyArea.drag.active ? Qt.ClosedHandCursor : tracksArea.cursorShape
                        }
                        Column {
                            // These make the striped background for the tracks.
                            // It is important that these are not part of the track visual hierarchy;
                            // otherwise, the clips will be obscured by the Track's background.
                            Repeater {
                                model: multitrack
                                id: trackBaseRepeater
                                delegate: Rectangle {
                                    width: tracksContainerArea.width
                                    border.width: 1
                                    border.color: root.frameColor
                                    height: model.trackHeight
                                    color: tracksRepeater.itemAt(index) ? ((tracksRepeater.itemAt(index).trackInternalId === timeline.activeTrack) ? Qt.tint(getTrackColor(tracksRepeater.itemAt(index).isAudio, false), selectedTrackColor) : getTrackColor(tracksRepeater.itemAt(index).isAudio, false)) : 'red'
                                }
                            }
                        }
                        Column {
                            id: tracksContainer
                            Repeater { id: tracksRepeater; model: trackDelegateModel }
                            Item {
                                id: dragContainer
                                z: 100
                            }
                            Repeater { id: guidesRepeater; model: guidesDelegateModel }
                        }
                        Rectangle {
                            id: cursor
                            visible: timeline.position > -1
                            color: root.textColor
                            width: Math.max(1, 1 * timeline.scaleFactor)
                            opacity: (width > 2) ? 0.5 : 1
                            height: parent.height
                            x: timeline.position * timeline.scaleFactor
                        }
                    }
                }
            }
            /*CornerSelectionShadow {
                y: tracksRepeater.count ? tracksRepeater.itemAt(currentTrack).y + ruler.height - scrollView.flickableItem.contentY : 0
                clip: timeline.selection.length ?
                        tracksRepeater.itemAt(currentTrack).clipAt(timeline.selection[0]) : null
                opacity: clip && clip.x + clip.width < scrollView.flickableItem.contentX ? 1 : 0
            }

            CornerSelectionShadow {
                y: tracksRepeater.count ? tracksRepeater.itemAt(currentTrack).y + ruler.height - scrollView.flickableItem.contentY : 0
                clip: timeline.selection.length ?
                        tracksRepeater.itemAt(currentTrack).clipAt(timeline.selection[timeline.selection.length - 1]) : null
                opacity: clip && clip.x > scrollView.flickableItem.contentX + scrollView.width ? 1 : 0
                anchors.right: parent.right
                mirrorGradient: true
            }*/
            Rectangle {
                id: cutLine
                visible: root.activeTool == 1 && tracksArea.mouseY > ruler.height
                color: 'red'
                width: Math.max(1, 1 * timeline.scaleFactor)
                opacity: (width > 2) ? 0.5 : 1
                height: root.height - scrollView.__horizontalScrollBar.height - ruler.height
                x: 0
                //x: timeline.position * timeline.scaleFactor - scrollView.flickableItem.contentX
                y: ruler.height
            }
        }
    }

    Rectangle {
        id: bubbleHelp
        property alias text: bubbleHelpLabel.text
        color: root.color //application.toolTipBaseColor
        width: bubbleHelpLabel.width + 8
        height: bubbleHelpLabel.height + 8
        radius: 4
        states: [
            State { name: 'invisible'; PropertyChanges { target: bubbleHelp; opacity: 0} },
            State { name: 'visible'; PropertyChanges { target: bubbleHelp; opacity: 0.8} }
        ]
        state: 'invisible'
        transitions: [
            Transition {
                from: 'invisible'
                to: 'visible'
                OpacityAnimator { target: bubbleHelp; duration: 200; easing.type: Easing.InOutQuad }
            },
            Transition {
                from: 'visible'
                to: 'invisible'
                OpacityAnimator { target: bubbleHelp; duration: 200; easing.type: Easing.InOutQuad }
            }
        ]
        Label {
            id: bubbleHelpLabel
            color: activePalette.text //application.toolTipTextColor
            anchors.centerIn: parent
            font.pixelSize: root.baseUnit
        }
        function show(x, y, text) {
            bubbleHelp.x = x + tracksArea.x - scrollView.flickableItem.contentX - bubbleHelpLabel.width
            bubbleHelp.y = y + tracksArea.y - scrollView.flickableItem.contentY - bubbleHelpLabel.height
            bubbleHelp.text = text
            if (bubbleHelp.state !== 'visible')
                bubbleHelp.state = 'visible'
        }
        function hide() {
            bubbleHelp.state = 'invisible'
            bubbleHelp.opacity = 0
        }
    }

    Rectangle {
        id: rubberSelect
        property int originX
        property int originY
        y: -1
        color: Qt.rgba(activePalette.highlight.r, activePalette.highlight.g, activePalette.highlight.b, 0.4)
        border.color: activePalette.highlight
        border.width: 1
        visible: false
    }
    /*DropShadow {
        source: bubbleHelp
        anchors.fill: bubbleHelp
        opacity: bubbleHelp.opacity
        horizontalOffset: 3
        verticalOffset: 3
        radius: 8
        color: '#80000000'
        transparentBorder: true
        fast: true
    }*/

    DelegateModel {
        id: trackDelegateModel
        model: multitrack
        delegate: Track {
            trackModel: multitrack
            rootIndex: trackDelegateModel.modelIndex(index)
            timeScale: timeline.scaleFactor
            width: tracksContainerArea.width
            height: trackHeight
            isAudio: audio
            trackThumbsFormat: thumbsFormat
            isCurrentTrack: item === timeline.activeTrack
            trackInternalId: item
            z: tracksRepeater.count - index
        }
    }


    DelegateModel {
        id: guidesDelegateModel
        model: guidesModel
            Item {
                id: guideRoot
                z: 20
                Rectangle {
                    id: guideBase
                    width: 1
                    height: tracksContainer.height
                    x: model.frame * timeScale;
                    color: model.color
                }
                Rectangle {
                    visible: mlabel.visible
                    opacity: 0.7
                    x: guideBase.x
                    y: mlabel.y
                    radius: 2
                    width: mlabel.width + 4
                    height: mlabel.height
                    color: model.color
                    MouseArea {
                        z: 10
                        anchors.fill: parent
                        acceptedButtons: Qt.LeftButton
                        cursorShape: Qt.PointingHandCursor
                        hoverEnabled: true
                        property int startX
                        drag.axis: Drag.XAxis
                        drag.target: guideRoot
                        onPressed: {
                            drag.target = guideRoot
                            startX = guideRoot.x
                        }
                        onReleased: {
                            if (startX != guideRoot.x) {
                                timeline.moveGuide(model.frame,  model.frame + guideRoot.x / timeline.scaleFactor)
                            }
                            drag.target = undefined
                        }
                        onPositionChanged: {
                            if (pressed) {
                                var frame = Math.round(model.frame + guideRoot.x / timeline.scaleFactor)
                                frame = controller.suggestSnapPoint(frame, root.snapping)
                                guideRoot.x = (frame - model.frame) * timeline.scaleFactor
                            }
                        }
                        drag.smoothed: false
                        onDoubleClicked: {
                            timeline.editGuide(model.frame)
                            drag.target = undefined
                        }
                        onClicked: timeline.position = guideBase.x / timeline.scaleFactor
                    }
                }
                Text {
                    id: mlabel
                    visible: timeline.showMarkers
                    text: model.comment
                    font.pixelSize: root.baseUnit
                    x: guideBase.x + 2
                    y: scrollView.flickableItem.contentY
                    color: 'white'
                }
            }
        }


    Connections {
        target: timeline
        onPositionChanged: if (!stopScrolling) Logic.scrollIfNeeded()
        onFrameFormatChanged: ruler.adjustFormat()
        onSelectionChanged: {
            if (dragProxy.draggedItem > -1 && !timeline.exists(dragProxy.draggedItem)) {
                endDrag()
            }
        }
    }

    // This provides continuous scrolling at the left/right edges.
    Timer {
        id: scrollTimer
        interval: 25
        repeat: true
        triggeredOnStart: true
        property var item
        property bool backwards
        onTriggered: {
            var delta = backwards? -10 : 10
            if (item) item.x += delta
            scrollView.flickableItem.contentX += delta
            if (scrollView.flickableItem.contentX <= 0 || clipBeingMovedId == -1)
                stop()
        }
    }
}
<|MERGE_RESOLUTION|>--- conflicted
+++ resolved
@@ -1102,11 +1102,8 @@
                                 drag.minimumX: 0
                                 property int dragFrame
                                 property bool shiftClick: false
-<<<<<<< HEAD
                                 property bool moveMirrorTracks: true
-=======
                                 cursorShape: root.activeTool == 0 ? dragProxyArea.drag.active ? Qt.ClosedHandCursor : Qt.OpenHandCursor : tracksArea.cursorShape
->>>>>>> 6657c4f6
                                 enabled: root.activeTool == 0
                                 onPressed: {
                                     console.log('+++++++++++++++++++ DRAG CLICKED +++++++++++++')
