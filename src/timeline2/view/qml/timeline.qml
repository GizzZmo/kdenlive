/*
    SPDX-FileCopyrightText: 2017-2021 Jean-Baptiste Mardelle <jb@kdenlive.org>
    SPDX-FileCopyrightText: 2017 Nicolas Carion
    SPDX-FileCopyrightText: 2020 Sashmita Raghav
    SPDX-FileCopyrightText: 2021 Julius Künzel <jk.kdedev@smartlab.uber.space>

    SPDX-License-Identifier: GPL-3.0-only OR LicenseRef-KDE-Accepted-GPL
*/

import QtQuick 2.11
import QtQml.Models 2.11
import QtQuick.Controls 2.4
import Kdenlive.Controls 1.0
import 'Timeline.js' as Logic
import com.enums 1.0
import org.kde.kdenlive 1.0 as Kdenlive

Rectangle {
    id: root
    objectName: "timelineview"
    SystemPalette { id: activePalette }
    color: activePalette.window
    property bool debugmode: false
    property bool validMenu: false
    property color textColor: activePalette.text
    property var groupTrimData
    property bool trimInProgress: false
    property bool dragInProgress: dragProxyArea.pressed || dragProxyArea.drag.active || groupTrimData !== undefined || spacerGroup > -1 || trimInProgress
    property int trimmingOffset: 0
    property int trimmingClickFrame: -1

    signal clipClicked()
    signal mousePosChanged(int position)
    signal showClipMenu(int cid)
    signal showCompositionMenu()
    signal showTimelineMenu()
    signal showRulerMenu()
    signal showHeaderMenu()
    signal showTargetMenu(int ix)
    signal zoomIn(bool onMouse)
    signal zoomOut(bool onMouse)
    signal processingDrag(bool dragging)
    signal showSubtitleClipMenu()

    FontMetrics {
        id: fontMetrics
        font: miniFont
    }

    onDragInProgressChanged: {
        processingDrag(!root.dragInProgress)
    }

    function endBinDrag() {
        clipDropArea.processDrop()
    }

    function fitZoom() {
        return scrollView.width / (timeline.duration * 1.1)
    }

    function scrollPos() {
        return scrollView.contentX
    }

    function goToStart(pos) {
        scrollView.contentX = pos
    }

    function switchSubtitleTrack() {
        if (subtitleTrack.height > root.collapsedHeight) {
            subtitleTrack.height = root.collapsedHeight
        } else {
            subtitleTrack.height = 5 * root.baseUnit
        }
    }

    function highlightSub(ix) {
        var currentSub = subtitlesRepeater.itemAt(ix)
        currentSub.editText()
    }

    function checkDeletion(itemId) {
        if (dragProxy.draggedItem === itemId) {
            endDrag()
        }
        if (itemId === mainItemId) {
            mainItemId = -1
        }
    }

    function getActiveTrackStreamPos() {
        // Return the relative y click position, to display the context menu
        return Logic.getTrackYFromId(timeline.activeTrack) + rulercontainer.height - scrollView.contentY
    }

    function updatePalette() {
        root.color = activePalette.window
        root.textColor = activePalette.text
        playhead.fillColor = activePalette.windowText
        ruler.dimmedColor = (activePalette.text.r + activePalette.text.g + activePalette.text.b > 1.5) ? Qt.darker(activePalette.text, 1.3) : Qt.lighter(activePalette.text, 1.3)
        ruler.repaintRuler()
        // Disable caching for track header icons
        root.paletteUnchanged = false
    }

    function moveSelectedTrack(offset) {
        var newTrack
        if (timeline.activeTrack < 0 ) {
            if (offset <0) {
                newTrack = -2
            } else {
                newTrack = max
            }
        } else {
            var cTrack = Logic.getTrackIndexFromId(timeline.activeTrack)
            newTrack = cTrack + offset
        }
        var max = tracksRepeater.count;
        if (newTrack < 0) {
            if (showSubtitles && newTrack === -1) {
                timeline.activeTrack = -2
                return
            }
            newTrack = max - 1;
        } else if (newTrack >= max) {
            if (showSubtitles) {
                timeline.activeTrack = -2
                return
            }
            newTrack = 0;
        }
        timeline.activeTrack = tracksRepeater.itemAt(newTrack).trackInternalId
    }

    function zoomByWheel(wheel) {
        if (wheel.modifiers & Qt.AltModifier) {
            // Seek to next snap
            if (wheel.angleDelta.x > 0) {
                timeline.triggerAction('monitor_seek_snap_backward')
            } else {
                timeline.triggerAction('monitor_seek_snap_forward')
            }
        } else if (wheel.modifiers & Qt.ControlModifier) {
            root.wheelAccumulatedDelta += wheel.angleDelta.y;
            // Zoom
            if (root.wheelAccumulatedDelta >= defaultDeltasPerStep) {
                root.zoomIn(true);
                root.wheelAccumulatedDelta = 0;
            } else if (root.wheelAccumulatedDelta <= -defaultDeltasPerStep) {
                root.zoomOut(true);
                root.wheelAccumulatedDelta = 0;
            }
        } else if (wheel.modifiers & Qt.ShiftModifier) {
            if (scrollVertically) {
                horizontalScroll(wheel)
            } else {
                verticalScroll(wheel)
            }
        } else {
            if (scrollVertically) {
                verticalScroll(wheel)
            } else {
                horizontalScroll(wheel)
            }
        }
        wheel.accepted = true
    }

    function horizontalScroll(wheel) {
        var newScroll = Math.min(
          scrollView.contentX - wheel.angleDelta.y,
          timeline.fullDuration * root.timeScale - scrollView.width
        )
        scrollView.contentX = Math.max(newScroll, 0)
    }

    function verticalScroll(wheel) {
        var newScroll = Math.min(
            scrollView.contentY - wheel.angleDelta.y,
            trackHeaders.height + subtitleTrackHeader.height - tracksArea.height + horZoomBar.height + ruler.height
        )
        scrollView.contentY = Math.max(newScroll, 0)
    }

    function continuousScrolling(x, y) {
        // This provides continuous scrolling at the left/right edges.
        if (x > scrollView.contentX + scrollView.width - root.baseUnit * 3) {
            scrollTimer.horizontal = root.baseUnit
            scrollTimer.start()
        } else if (x < 50) {
            scrollView.contentX = 0;
            scrollTimer.horizontal = 0
            scrollTimer.stop()
        } else if (x < scrollView.contentX + root.baseUnit * 3) {
            scrollTimer.horizontal = -root.baseUnit
            scrollTimer.start()
        } else {
            if (y > scrollView.contentY + scrollView.height + ruler.height - root.baseUnit) {
                scrollTimer.vertical = root.baseUnit
                scrollTimer.horizontal = 0
                scrollTimer.start()
            } else if (scrollView.contentY > 0 && (y - (scrollView.contentY + ruler.height ) < root.baseUnit)) {
                scrollTimer.vertical = -root.baseUnit
                scrollTimer.horizontal = 0
                scrollTimer.start()
            } else {
                scrollTimer.vertical = 0
                scrollTimer.horizontal = 0
                scrollTimer.stop()
            }
        }
    }

    function getMousePos() {
        if (dragProxy.draggedItem > -1 && dragProxy.masterObject) {
            return (dragProxy.masterObject.x + dragProxy.masterObject.mouseXPos) / timeline.scaleFactor
        }
        if (tracksArea.containsMouse) {
            if (subtitleMouseArea.containsMouse) {
                return (subtitleMouseArea.mouseX) / timeline.scaleFactor
            } else {
                return (scrollView.contentX + tracksArea.mouseX) / timeline.scaleFactor
            }
        } else {
            return -1;
        }
    }
    function getMouseX() {
        if (dragProxy.draggedItem > -1 && dragProxy.masterObject) {
            return (dragProxy.masterObject.x + dragProxy.masterObject.mouseXPos) - scrollView.contentX
        }
        if (tracksArea.containsMouse) {
            return tracksArea.mouseX
        } else {
            return -1;
        }
    }

    function getScrollPos() {
        return scrollView.contentX
    }

    function setScrollPos(pos) {
        return scrollView.contentX = pos
    }

    function getCopiedItemId() {
        return copiedClip
    }

    function getMouseTrack() {
        if (dragProxy.draggedItem > -1 && dragProxy.masterObject) {
            return dragProxy.masterObject.trackId
        }
        return Logic.getTrackIdFromPos(tracksArea.mouseY - ruler.height + scrollView.contentY - subtitleTrack.height)
    }

    function getTrackColor(audio, header) {
        var col = activePalette.alternateBase
        if (audio) {
            col = Qt.tint(col, "#06FF00CC")
        }
        if (header) {
            col = Qt.darker(col, 1.05)
        }
        return col
    }

    function centerViewOnCursor() {
        scrollView.contentX = Math.max(0, root.consumerPosition * timeline.scaleFactor - (scrollView.width / 2))
    }

    function clearDropData() {
        clipBeingDroppedId = -1
        droppedPosition = -1
        droppedTrack = -1
        clipDropArea.lastDragUuid = ""
        scrollTimer.running = false
        scrollTimer.stop()
        sameTrackIndicator.visible = false
    }

    function isDragging() {
        return dragInProgress
    }

    function initDrag(itemObject, itemCoord, itemId, itemPos, itemTrack, isComposition) {
        dragProxy.x = itemObject.modelStart * timeScale
        dragProxy.y = itemCoord.y
        dragProxy.width = itemObject.clipDuration * timeScale
        dragProxy.height = itemCoord.height
        dragProxy.masterObject = itemObject
        dragProxy.draggedItem = itemId
        dragProxy.sourceTrack = itemTrack
        dragProxy.sourceFrame = itemPos
        dragProxy.isComposition = isComposition
        dragProxy.verticalOffset = isComposition ? itemObject.displayHeight : 0
    }

    function endDrag() {
        console.log('ENDING DRAG!!!!!!!!!!!!!!!!!!!!!!\n')
        dragProxy.draggedItem = -1
        dragProxy.x = 0
        dragProxy.y = 0
        dragProxy.width = 0
        dragProxy.height = 0
        dragProxy.verticalOffset = 0
    }

    function regainFocus(mousePos) {
        var currentMouseTrack = Logic.getTrackIdFromPos(mousePos.y - ruler.height - subtitleTrack.height + scrollView.contentY)
        // Try to find correct item
        //console.log('checking item on TK: ', currentMouseTrack, ' AT: XPOS', (mousePos.x - trackHeaders.width), ', SCROLL:', scrollView.contentX, ', RES: ', ((mousePos.x - trackHeaders.width + scrollView.contentX) / timeline.scaleFactor), ' SCROLL POS: ', (mousePos.y - ruler.height - subtitleTrack.height + scrollView.contentY))
        var tentativeClip = getItemAtPos(currentMouseTrack, mousePos.x - trackHeaders.width + scrollView.contentX, dragProxy.isComposition)
        if (tentativeClip && tentativeClip.clipId) {
            dragProxy.draggedItem = tentativeClip.clipId
            var tk = controller.getItemTrackId(tentativeClip.clipId)
            dragProxy.x = tentativeClip.x
            dragProxy.y = tentativeClip.y + Logic.getTrackYFromId(tk)
            dragProxy.width = tentativeClip.width
            dragProxy.height = tentativeClip.height
            dragProxy.masterObject = tentativeClip
            dragProxy.sourceTrack = tk
            dragProxy.sourceFrame = tentativeClip.modelStart
            dragProxy.isComposition = tentativeClip.isComposition
            console.log('missing item', tentativeClip.clipId, ', COORDS: ', tentativeClip.x, 'x', tentativeClip.y, ', TK id: ', tk, ', TKY: ', Logic.getTrackYFromId(tk),' STARTFRM: ', dragProxy.sourceFrame)
        } else {
            console.log('item not found')
            if (dragProxy.draggedItem > -1) {
                endDrag()
            }
        }
    }

    function getAudioTracksCount(){
        var audioCount = 0;
        for (var i = 0; i < trackHeaderRepeater.count; i++) {
            if(trackHeaderRepeater.itemAt(i).isAudio) {
                audioCount++;
            }
        }
        return audioCount;
    }

    function getItemAtPos(tk, posx, isComposition) {
        var track = Logic.getTrackById(tk)
        if (track == undefined || track.children == undefined) {
            return undefined
        }
        var container = track.children[0]
        var tentativeClip = undefined
        for (var i = 0 ; i < container.children.length; i++) {
            if (container.children[i].children.length === 0 || container.children[i].children[0].children.length === 0) {
                continue
            }
            tentativeClip = container.children[i].children[0].childAt(posx, 1)
            if (tentativeClip && tentativeClip.clipId && (tentativeClip.isComposition === isComposition)) {
                break
            }
        }
        return tentativeClip
    }
    Keys.onDownPressed: {
        root.moveSelectedTrack(1)
    }
    Keys.onUpPressed: {
        root.moveSelectedTrack(-1)
    }
    Keys.onShortcutOverride: event.accepted = focus && event.key === Qt.Key_F2
    Keys.onPressed: {
        if (event.key == Qt.Key_F2) {
            Logic.getTrackHeaderById(timeline.activeTrack).editName()
            event.accepted = true;
        }
    }

    property int activeTool: ProjectTool.SelectTool
    property real baseUnit: Math.max(12, fontMetrics.font.pixelSize)
    property real fontUnit: fontMetrics.font.pointSize
    property int collapsedHeight: Math.max(28, baseUnit * 1.8)
    property int minHeaderWidth: 6 * collapsedHeight
    property int headerWidth: Math.max(minHeaderWidth, timeline.headerWidth())
    property color selectedTrackColor: Qt.rgba(activePalette.highlight.r, activePalette.highlight.g, activePalette.highlight.b, 0.2)
    property color frameColor: Qt.rgba(activePalette.shadow.r, activePalette.shadow.g, activePalette.shadow.b, 0.5)
    property bool autoScrolling: timeline.autoScroll
    property int duration: timeline.duration
    property color audioColor: timeline.audioColor
    property color videoColor: timeline.videoColor
    property color titleColor: timeline.titleColor
    property color imageColor: timeline.imageColor
    property color slideshowColor: timeline.slideshowColor
    property color lockedColor: timeline.lockedColor
    property color selectionColor: timeline.selectionColor
    property color groupColor: timeline.groupColor
    property color thumbColor1: timeline.thumbColor1
    property color thumbColor2: timeline.thumbColor2
    property int mainItemId: -1
    property int clickFrame: -1
    property int clipBeingDroppedId: -1
    property string clipBeingDroppedData
    property int droppedPosition: -1
    property int droppedTrack: -1
    property int clipBeingMovedId: -1
    property int consumerPosition: proxy.position
    property int spacerGroup: -1
    property int spacerTrack: -1
    property int spacerFrame: -1
    property int finalSpacerFrame: -1
    property int spacerClickFrame: -1
    property bool spacerGuides: false
    property real timeScale: timeline.scaleFactor
    property int snapping: (timeline.snap && (timeline.scaleFactor < 2 * baseUnit)) ? Math.floor(baseUnit / (timeline.scaleFactor > 3 ? timeline.scaleFactor / 2 : timeline.scaleFactor)) : -1
    property var timelineSelection: timeline.selection
    property int selectedMix: timeline.selectedMix
    property var selectedGuides: []
    property int trackHeight
    property int copiedClip: -1
    property int zoomOnMouse: -1
    property bool zoomOnBar: false // Whether the scaling was done with the zoombar
    property int viewActiveTrack: timeline.activeTrack
    property int wheelAccumulatedDelta: 0
    readonly property int defaultDeltasPerStep: 120
    property bool seekingFinished : proxy.seekFinished
    property int scrollMin: scrollView.contentX / timeline.scaleFactor
    property int scrollMax: scrollMin + scrollView.contentItem.width / timeline.scaleFactor
    property double dar: 16/9
    property bool paletteUnchanged: true
    property int maxLabelWidth: 20 * root.baseUnit * Math.sqrt(root.timeScale)
    property bool showSubtitles: false
    property bool subtitlesWarning: timeline.subtitlesWarning
    property bool subtitlesLocked: timeline.subtitlesLocked
    property bool subtitlesDisabled: timeline.subtitlesDisabled
    property int trackTagWidth: fontMetrics.boundingRect("M").width * ((getAudioTracksCount() > 9) || (trackHeaderRepeater.count - getAudioTracksCount() > 9)  ? 3 : 2)
    property bool scrollVertically: timeline.scrollVertically
    property int spacerMinPos: 0

    onSeekingFinishedChanged : {
        playhead.opacity = seekingFinished ? 1 : 0.5
    }

    onShowSubtitlesChanged: {
        subtitleTrack.height = showSubtitles? root.baseUnit * 5 : 0
    }

    //onCurrentTrackChanged: timeline.selection = []

    onTimeScaleChanged: {
        if (root.zoomOnMouse >= 0) {
            scrollView.contentX = Math.max(0, root.zoomOnMouse * timeline.scaleFactor - getMouseX())
            root.zoomOnMouse = -1
        } else if (root.zoomOnBar) {
            root.zoomOnBar = false
        } else {
            scrollView.contentX = Math.max(0, root.consumerPosition * timeline.scaleFactor - (scrollView.width / 2))
        }
        //root.snapping = timeline.snap ? 10 / Math.sqrt(root.timeScale) : -1
        ruler.adjustStepSize()
        if (dragProxy.draggedItem > -1 && dragProxy.masterObject) {
            // update dragged item pos
            dragProxy.masterObject.updateDrag()
        }
    }

    onConsumerPositionChanged: {
        if (root.autoScrolling) Logic.scrollIfNeeded()
    }

    onViewActiveTrackChanged: {
        if (timeline.activeTrack === -2) {
            // subtitle track
            scrollView.contentY = 0
            return
        }
        var tk = Logic.getTrackById(timeline.activeTrack)
        if (tk.y + subtitleTrack.height < scrollView.contentY) {
            scrollView.contentY = Math.max(0, tk.y + subtitleTrack.height)
        } else if (tk.y + tk.height + subtitleTrack.height > scrollView.contentY + scrollView.height) {
            var newY = Math.min(trackHeaders.height + subtitleTrack.height - scrollView.height, tk.y + tk.height - scrollView.height + subtitleTrack.height)
            if (newY >= 0) {
                scrollView.contentY = newY
            }
        }
    }

    onActiveToolChanged: {
        if (root.activeTool === ProjectTool.SpacerTool) {
            // Spacer activated
            endDrag()
        } else if (root.activeTool === ProjectTool.SelectTool) {
            var tk = getMouseTrack()
            if (tk < 0) {
                return
            }
            var pos = getMousePos() * timeline.scaleFactor
            var sourceTrack = Logic.getTrackById(tk)
            var allowComposition = tracksArea.mouseY- sourceTrack.y > sourceTrack.height / 2
            var tentativeItem = undefined
            if (allowComposition) {
                tentativeItem = getItemAtPos(tk, pos, true)
            }
            if (!tentativeItem) {
                tentativeItem = getItemAtPos(tk, pos, false)
            }
            if (tentativeItem) {
                tentativeItem.updateDrag()
            }
        }
    }

    DropArea { //Drop area for compositions
        id: compoArea
        width: root.width - headerWidth
        height: root.height - ruler.height
        y: ruler.height
        x: headerWidth
        property bool isAudioDrag
        property int sameCutPos: -1
        keys: 'kdenlive/composition'
        onEntered: {
            if (clipBeingMovedId == -1 && clipBeingDroppedId == -1) {
                var track = Logic.getTrackIdFromPos(drag.y + scrollView.contentY - subtitleTrack.height)
                var frame = Math.round((drag.x + scrollView.contentX) / timeline.scaleFactor)
                droppedPosition = frame
                isAudioDrag = drag.getDataAsString('type') == "audio"
                if (track >= 0 && controller.isAudioTrack(track) == isAudioDrag) {
                    clipBeingDroppedData = drag.getDataAsString('kdenlive/composition')
                    clipBeingDroppedId = timeline.insertComposition(track, frame, clipBeingDroppedData, false)
                    continuousScrolling(drag.x + scrollView.contentX, drag.y + scrollView.contentY)
                    drag.acceptProposedAction()
                } else {
                    drag.accepted = false
                }
            }
        }
        onPositionChanged: {
            if (clipBeingMovedId == -1) {
                var track = Logic.getTrackIdFromPos(drag.y + scrollView.contentY - subtitleTrack.height)
                if (track !== -1) {
                    var frame = Math.round((drag.x + scrollView.contentX) / timeline.scaleFactor)
                    if (clipBeingDroppedId >= 0) {
                        if (controller.isAudioTrack(track) != isAudioDrag) {
                            // Don't allow moving composition to an audio track
                            track = controller.getCompositionTrackId(clipBeingDroppedId)
                        }
                        var moveData = controller.suggestCompositionMove(clipBeingDroppedId, track, frame, root.consumerPosition, root.snapping)
                        var currentFrame = moveData[0]
                        var currentTrack = moveData[1]
                        sameCutPos = timeline.isOnCut(clipBeingDroppedId)
                        if (sameCutPos > -1) {
                            var sourceTrack = Logic.getTrackById(currentTrack)
                            if (drag.y < sourceTrack.y + sourceTrack.height / 2 || isAudioDrag) {
                                sameTrackIndicator.x = sameCutPos * timeline.scaleFactor - sameTrackIndicator.width / 2
                                sameTrackIndicator.y = sourceTrack.y
                                sameTrackIndicator.height = sourceTrack.height
                                sameTrackIndicator.visible = true
                            } else {
                                sameTrackIndicator.visible = false
                            }
                        } else {
                            sameTrackIndicator.visible = false
                        }

                        continuousScrolling(drag.x + scrollView.contentX, drag.y + scrollView.contentY)
                    } else if (controller.isAudioTrack(track) == isAudioDrag) {
                        frame = controller.suggestSnapPoint(frame, root.snapping)
                        clipBeingDroppedData = drag.getDataAsString('kdenlive/composition')
                        clipBeingDroppedId = timeline.insertComposition(track, frame, clipBeingDroppedData , false)
                        continuousScrolling(drag.x + scrollView.contentX, drag.y + scrollView.contentY)
                    }
                }
            }
        }
        onExited:{
            if (clipBeingDroppedId != -1) {
                // If we exit, remove composition
                controller.requestItemDeletion(clipBeingDroppedId, false)
                clearDropData()
            }
        }
        onDropped: {
            if (clipBeingDroppedId != -1) {
                var frame = controller.getCompositionPosition(clipBeingDroppedId)
                var track = controller.getCompositionTrackId(clipBeingDroppedId)
                // we simulate insertion at the final position so that stored undo has correct value
                controller.requestItemDeletion(clipBeingDroppedId, false)
                if (sameTrackIndicator.visible) {
                    // We want a same track composition
                    timeline.insertNewMix(track, sameCutPos, clipBeingDroppedData)
                } else if (!isAudioDrag) {
                    timeline.insertNewCompositionAtPos(track, frame, clipBeingDroppedData)
                } else {
                    // Cannot insert an audio mix composition
                }
            }
            clearDropData()
        }
    }
    DropArea {
        //Drop area for bin/clips
        id: clipDropArea
        property string lastDragUuid
        /** @brief local helper function to handle the insertion of multiple dragged items */
        function insertAndMaybeGroup(track, frame, droppedData) {
            var binIds = droppedData.split(";")
            if (binIds.length === 0) {
                return -1
            }

            var id = -1
            if (binIds.length === 1) {
                id = timeline.insertClip(timeline.activeTrack, frame, clipBeingDroppedData, false, true, false)
            } else {
                var ids = timeline.insertClips(timeline.activeTrack, frame, binIds, false, true, false)

                // if the clip insertion succeeded, request the clips to be grouped
                if (ids.length > 0) {
                    timeline.selectItems(ids)
                    id = ids[0]
                }
            }
            return id
        }

        property int fakeFrame: -1
        property int fakeTrack: -1
        width: root.width - headerWidth
        height: root.height - ruler.height
        y: ruler.height
        x: headerWidth
        keys: 'kdenlive/producerslist'
        function processDrop()
        {
            // Process the drop event, useful if drop event happens outside of drop area
            if (clipBeingDroppedId != -1) {
                var frame = controller.getClipPosition(clipBeingDroppedId)
                var track = controller.getClipTrackId(clipBeingDroppedId)
                if (!controller.normalEdit()) {
                    frame = fakeFrame
                    track = fakeTrack
                }
                /* We simulate insertion at the final position so that stored undo has correct value
                 * NOTE: even if dropping multiple clips, requesting the deletion of the first one is
                 * enough as internally it will request the group deletion
                 */
                controller.requestItemDeletion(clipBeingDroppedId, false)

                var binIds = clipBeingDroppedData.split(";")
                if (binIds.length == 1) {
                    if (controller.normalEdit()) {
                        timeline.insertClip(track, frame, clipBeingDroppedData, true, true, false)
                    } else {
                        timeline.insertClipZone(clipBeingDroppedData, track, frame)
                    }
                } else {
                    if (controller.normalEdit()) {
                        timeline.insertClips(track, frame, binIds, true, true)
                    } else {
                        // TODO
                        console.log('multiple clips insert/overwrite not supported yet')
                    }
                }
                fakeTrack = -1
                fakeFrame = -1
            }
            clearDropData()
        }
        onEntered: {
<<<<<<< HEAD
            console.log(':::::::::::::::::::::\nDRAG ENTERED\n::::::::::::::::::::::')
=======
            if (clipBeingDroppedId > -1 && lastDragUuid != drag.getDataAsString('kdenlive/dragid')) {
                // We are re-entering drop zone with another drag operation, ensure the previous drop operation is complete
                processDrop()
            }
>>>>>>> dbcd523b
            if (clipBeingMovedId == -1 && clipBeingDroppedId == -1) {
                //var track = Logic.getTrackIdFromPos(drag.y)
                var yOffset = 0
                if (root.showSubtitles) {
                    yOffset = subtitleTrack.height
                }
                var track = Logic.getTrackIndexFromPos(drag.y + scrollView.contentY - yOffset)
                if (track >= 0  && track < tracksRepeater.count) {
                    var frame = Math.round((drag.x + scrollView.contentX) / timeline.scaleFactor)
                    droppedPosition = frame
                    timeline.activeTrack = tracksRepeater.itemAt(track).trackInternalId
                    //drag.acceptProposedAction()
                    clipBeingDroppedData = drag.getDataAsString('kdenlive/producerslist')
<<<<<<< HEAD
                    console.log('Dropping clips: ', clipBeingDroppedData)
=======
                    lastDragUuid = drag.getDataAsString('kdenlive/dragid')
>>>>>>> dbcd523b
                    if (controller.normalEdit()) {
                        clipBeingDroppedId = insertAndMaybeGroup(timeline.activeTrack, frame, clipBeingDroppedData)
                    } else {
                        // we want insert/overwrite mode, make a fake insert at end of timeline, then move to position
                        frame = controller.adjustFrame(frame, timeline.activeTrack)
                        clipBeingDroppedId = insertAndMaybeGroup(timeline.activeTrack, frame, clipBeingDroppedData)
                        if (clipBeingDroppedId > -1) {
                            var moveData = controller.suggestClipMove(clipBeingDroppedId, timeline.activeTrack, frame, root.consumerPosition, root.snapping)
                            fakeFrame = moveData[0]
                            fakeTrack = moveData[1]
                        } else {
                            drag.accepted = false
                        }
                    }
                    continuousScrolling(drag.x + scrollView.contentX, drag.y + scrollView.contentY)
                } else {
                    drag.accepted = false
                }
            }
        }
        onExited:{
            if (clipBeingDroppedId != -1 && drag.y < drag.x) {
                // If we exit on top, remove clip
                controller.requestItemDeletion(clipBeingDroppedId, false)
                clearDropData()
            } else {
                // Clip is dropped
            }
        }
        onPositionChanged: {
            if (clipBeingMovedId == -1) {
                var yOffset = 0
                if (root.showSubtitles) {
                    yOffset = subtitleTrack.height
                }
                var track = Logic.getTrackIndexFromPos(drag.y + scrollView.contentY - yOffset)
                if (track >= 0  && track < tracksRepeater.count) {
                    //timeline.activeTrack = tracksRepeater.itemAt(track).trackInternalId
                    var targetTrack = tracksRepeater.itemAt(track).trackInternalId
                    var frame = Math.round((drag.x + scrollView.contentX) / timeline.scaleFactor)
                    if (clipBeingDroppedId > -1) {
                        var moveData = controller.suggestClipMove(clipBeingDroppedId, targetTrack, frame, root.consumerPosition, root.snapping)
                        fakeFrame = moveData[0]
                        fakeTrack = moveData[1]
                        timeline.activeTrack = fakeTrack
                        //controller.requestClipMove(clipBeingDroppedId, timeline.activeTrack, frame, true, false, false)
                        continuousScrolling(drag.x + scrollView.contentX, drag.y + scrollView.contentY)
                    } else {
                        frame = controller.suggestSnapPoint(frame, root.snapping)
                        if (controller.normalEdit()) {
                            timeline.activeTrack = targetTrack
                            clipBeingDroppedId = insertAndMaybeGroup(targetTrack, frame, drag.getDataAsString('kdenlive/producerslist'), false, true)
                        } else {
                            // we want insert/overwrite mode, make a fake insert at end of timeline, then move to position
                            clipBeingDroppedId = insertAndMaybeGroup(targetTrack, timeline.fullDuration, clipBeingDroppedData)
                            if (clipBeingDroppedId > -1) {
                                var moveData = controller.suggestClipMove(clipBeingDroppedId, targetTrack, frame, root.consumerPosition, root.snapping)
                                fakeFrame = moveData[0]
                                fakeTrack = moveData[1]
                                timeline.activeTrack = fakeTrack
                            }
                        }
                        continuousScrolling(drag.x + scrollView.contentX, drag.y + scrollView.contentY)
                    }
                }
            }
        }
        onDropped: {
            processDrop()
        }
    }
    DropArea { //Drop area for urls (direct drop from file manager)
        /** @brief local helper function to handle the insertion of multiple dragged items */
        property int fakeFrame: -1
        property int fakeTrack: -1
        property var droppedUrls: []
        width: root.width - headerWidth
        height: root.height - ruler.height
        y: ruler.height
        x: headerWidth
        keys: 'text/uri-list'
        onEntered: {
            drag.accepted = true
            droppedUrls.length = 0
            for(var i in drag.urls){
                var url = drag.urls[i]
                droppedUrls.push(Qt.resolvedUrl(url))
            }
        }
        onExited:{
            if (clipBeingDroppedId != -1) {
                controller.requestItemDeletion(clipBeingDroppedId, false)
            }
            clearDropData()
        }
        onPositionChanged: {
            if (clipBeingMovedId == -1) {
                var yOffset = 0
                if (root.showSubtitles) {
                    yOffset = subtitleTrack.height
                }
                var track = Logic.getTrackIndexFromPos(drag.y + scrollView.contentY - yOffset)
                if (track >= 0  && track < tracksRepeater.count) {
                    timeline.activeTrack = tracksRepeater.itemAt(track).trackInternalId
                    continuousScrolling(drag.x + scrollView.contentX, drag.y + scrollView.contentY)
                    if (clipBeingDroppedId == -1) {
                        if (controller.normalEdit() == false) {
                            // we want insert/overwrite mode, make a fake insert at end of timeline, then move to position
                            //clipBeingDroppedId = insertAndMaybeGroup(timeline.activeTrack, timeline.fullDuration, clipBeingDroppedData)
                            //fakeFrame = controller.suggestClipMove(clipBeingDroppedId, timeline.activeTrack, frame, root.consumerPosition, Math.floor(root.snapping))
                            fakeTrack = timeline.activeTrack
                        }
                    }
                }
            }
        }
        onDropped: {
            var frame = Math.round((drag.x + scrollView.contentX) / timeline.scaleFactor)
            var track = timeline.activeTrack
            //var binIds = clipBeingDroppedData.split(";")
            //if (binIds.length == 1) {
                if (controller.normalEdit()) {
                    timeline.urlDropped(droppedUrls, frame, track)
                } else {
                    //timeline.insertClipZone(clipBeingDroppedData, track, frame)
                }
            /*} else {
                if (controller.normalEdit()) {
                    timeline.insertClips(track, frame, binIds, true, true)
                } else {
                    // TODO
                    console.log('multiple clips insert/overwrite not supported yet')
                }
            }*/
            clearDropData()
        }
    }

    Row {
        Column {
            id: headerContainer
            width: headerWidth
            z: 1
            Item {
                // Padding between toolbar and track headers.
                width: parent.width
                height: ruler.height
                Button {
                    text: parent.width > metrics.boundingRect.width * 1.4 ? metrics.text : i18nc("Initial for Master", "M")
                    font: miniFont
                    flat: true
                    anchors.fill: parent
                    anchors.leftMargin: 2
                    anchors.rightMargin: 2
                    ToolTip.delay: 1000
                    ToolTip.timeout: 5000
                    ToolTip.visible: hovered
                    ToolTip.text: i18n("Show master effects")
                    TextMetrics {
                        id: metrics
                        text: i18n("Master")
                    }
                    onClicked: {
                        timeline.showMasterEffects()
                    }
                    DropArea { //Drop area for tracks
                        anchors.fill: parent
                        keys: 'kdenlive/effect'
                        property string dropData
                        property string dropSource
                        property int dropRow: -1
                        onEntered: {
                            dropData = drag.getDataAsString('kdenlive/effect')
                            dropSource = drag.getDataAsString('kdenlive/effectsource')
                        }
                        onDropped: {
                            console.log("Add effect: ", dropData)
                            if (dropSource == '') {
                                // drop from effects list
                                controller.addTrackEffect(-1, dropData);
                            } else {
                                controller.copyTrackEffect(-1, dropSource);
                            }
                            dropSource = ''
                            dropRow = -1
                            drag.acceptProposedAction
                        }
                    }
                }
            }
            Flickable {
                // Non-slider scroll area for the track headers.
                id: headerFlick
                contentY: scrollView.contentY
                width: parent.width
                y: ruler.height
                height: root.height - ruler.height
                interactive: false
                clip: true

                MouseArea {
                    width: trackHeaders.width
                    height: trackHeaders.height + subtitleTrackHeader.height
                    acceptedButtons: Qt.NoButton
                    onWheel: {
                        verticalScroll(wheel)
                        wheel.accepted = true
                    }
                }
                Rectangle {
                    id: subtitleTrackHeader
                    width: trackHeaders.width
                    height: subtitleTrack.height
                    property bool collapsed: subtitleTrack.height == root.collapsedHeight
                    visible: height > 0
                    color: (timeline.activeTrack === -2) ? Qt.tint(getTrackColor(false, false), selectedTrackColor) : getTrackColor(false, false)
                    MouseArea {
                        anchors.fill: parent
                        onClicked: {
                            timeline.activeTrack = -2
                        }
                    }
                    ToolButton {
                        id: expandSubButton
                        focusPolicy: Qt.NoFocus
                        property var modifier: 0
                        anchors.left: parent.left
                        anchors.leftMargin: 1.5 * root.baseUnit
                        width: root.collapsedHeight
                        height: root.collapsedHeight
                        contentItem: Item {
                            Image {
                                source: subtitleTrackHeader.collapsed ? "image://icon/go-next" : "image://icon/go-down"
                                anchors.centerIn: parent
                                width: root.collapsedHeight - 4
                                height: root.collapsedHeight - 4
                                cache: root.paletteUnchanged
                            }
                        }
                        onClicked: {
                            if (subtitleTrack.height > root.collapsedHeight) {
                                subtitleTrack.height = root.collapsedHeight
                            } else {
                                subtitleTrack.height = 5 * root.baseUnit
                            }
                        }
                    }
                    Label {
                        id: subLabel
                        anchors.left: expandSubButton.left
                        anchors.top: expandSubButton.bottom
                        font: miniFont
                        text: i18n("Subtitles")
                        visible: (subtitleTrackHeader.height > root.collapsedHeight + subLabel.height)
                    }

                    Row {
                        id: subButtonsRow
                        width: childrenRect.width
                        x: Math.max(2 * root.collapsedHeight + 2, parent.width - width - 4)
                        spacing: 0
                        ToolButton {
                            id: warningButton
                            visible: subtitlesWarning
                            focusPolicy: Qt.NoFocus
                            contentItem: Item {
                                Image {
                                    source: "image://icon/data-warning"
                                    anchors.centerIn: parent
                                    width: root.collapsedHeight - 4
                                    height: root.collapsedHeight - 4
                                    cache: root.paletteUnchanged
                                }
                            }
                            width: root.collapsedHeight
                            height: root.collapsedHeight
                            onClicked: timeline.subtitlesWarningDetails()
                            ToolTip {
                                visible: warningButton.hovered
                                font: miniFont
                                delay: 1500
                                timeout: 5000
                                background: Rectangle {
                                    color: activePalette.alternateBase
                                    border.color: activePalette.light
                                }
                                contentItem: Label {
                                    color: activePalette.text
                                    text: i18n("Click to see details")
                                }
                            }
                        }
                        ToolButton {
                            id: analyseButton
                            focusPolicy: Qt.NoFocus
                            contentItem: Item {
                                Image {
                                    source: "image://icon/autocorrection"
                                    anchors.centerIn: parent
                                    width: root.collapsedHeight - 4
                                    height: root.collapsedHeight - 4
                                    cache: root.paletteUnchanged
                                }
                            }
                            width: root.collapsedHeight
                            height: root.collapsedHeight
                            onClicked: timeline.triggerAction('audio_recognition')
                            ToolTip {
                                visible: analyseButton.hovered
                                font: miniFont
                                delay: 1500
                                timeout: 5000
                                background: Rectangle {
                                    color: activePalette.alternateBase
                                    border.color: activePalette.light
                                }
                                contentItem: Label {
                                    color: activePalette.text
                                    text: i18n("Speech recognition")
                                }
                            }
                        }
                        ToolButton {
                            id: muteButton
                            focusPolicy: Qt.NoFocus
                            contentItem: Item {
                                Image {
                                    source: root.subtitlesDisabled ? "image://icon/view-hidden" : "image://icon/view-visible"
                                    anchors.centerIn: parent
                                    width: root.collapsedHeight - 4
                                    height: root.collapsedHeight - 4
                                    cache: root.paletteUnchanged
                                }
                            }
                            width: root.collapsedHeight
                            height: root.collapsedHeight
                            onClicked: timeline.triggerAction('disable_subtitle')
                            ToolTip {
                                visible: muteButton.hovered
                                font: miniFont
                                delay: 1500
                                timeout: 5000
                                background: Rectangle {
                                    color: activePalette.alternateBase
                                    border.color: activePalette.light
                                }
                                contentItem: Label {
                                    color: activePalette.text
                                    text: root.subtitlesDisabled? i18n("Show") : i18n("Hide")
                                }
                            }
                        }

                        ToolButton {
                            id: lockButton
                            width: root.collapsedHeight
                            height: root.collapsedHeight
                            focusPolicy: Qt.NoFocus
                            contentItem: Item {
                                Image {
                                    source: root.subtitlesLocked ? "image://icon/kdenlive-lock" : "image://icon/kdenlive-unlock"
                                    anchors.centerIn: parent
                                    width: root.collapsedHeight - 4
                                    height: root.collapsedHeight - 4
                                    cache: root.paletteUnchanged
                                }
                            }
                            onClicked: timeline.triggerAction('lock_subtitle')
                            ToolTip {
                                visible: lockButton.hovered
                                font: miniFont
                                delay: 1500
                                timeout: 5000
                                background: Rectangle {
                                    color: activePalette.alternateBase
                                    border.color: activePalette.light
                                }
                                contentItem: Label {
                                    color: activePalette.text
                                    text: root.subtitlesLocked? i18n("Unlock track") : i18n("Lock track")
                                }
                            }
                            SequentialAnimation {
                                id: flashLock
                                loops: 1
                                ScaleAnimator {
                                    target: lockButton
                                    from: 1
                                    to: 1.6
                                    duration: 200
                                }
                                ScaleAnimator {
                                    target: lockButton
                                    from: 1.6
                                    to: 1
                                    duration: 200
                                }
                            }
                        }
                    }
                }
                Column {
                    id: trackHeaders
                    y: subtitleTrack.height
                    spacing: 0
                    Repeater {
                        id: trackHeaderRepeater
                        model: multitrack
                        TrackHead {
                            trackName: model.name
                            thumbsFormat: model.thumbsFormat
                            trackTag: model.trackTag
                            isDisabled: model.disabled
                            isComposite: model.composite
                            isLocked: model.locked
                            isActive: model.trackActive
                            isAudio: model.audio
                            showAudioRecord: model.audioRecord
                            effectNames: model.effectNames
                            isStackEnabled: model.isStackEnabled
                            width: headerWidth
                            current: item === timeline.activeTrack
                            trackId: item
                            height: model.trackHeight
                            onIsLockedChanged: tracksRepeater.itemAt(index).isLocked = isLocked
                            collapsed: height <= root.collapsedHeight
                            Component.onCompleted: {
                                root.collapsedHeight = collapsedHeight
                            }
                            onHeightChanged: {
                                collapsed = height <= root.collapsedHeight
                            }
                        }
                    }
                }
                Column {
                    id: trackHeadersResizer
                    spacing: 0
                    width: root.baseUnit / 2
                    Rectangle {
                        id: resizer
                        height: trackHeaders.height + subtitleTrackHeader.height
                        width: root.baseUnit / 2
                        x: root.headerWidth - 2
                        color: 'red'
                        opacity: 0
                        Drag.active: headerMouseArea.drag.active
                        Drag.proposedAction: Qt.MoveAction

                        MouseArea {
                            id: headerMouseArea
                            anchors.fill: parent
                            hoverEnabled: true
                            cursorShape: Qt.SizeHorCursor
                            drag.target: parent
                            drag.axis: Drag.XAxis
                            drag.minimumX: root.minHeaderWidth
                            property double startX
                            property double originalX
                            drag.smoothed: false

                            onPressed: {
                                root.autoScrolling = false
                            }
                            onReleased: {
                                root.autoScrolling = timeline.autoScroll
                                parent.opacity = 0
                            }
                            onEntered: parent.opacity = 0.5
                            onExited: parent.opacity = 0
                            onPositionChanged: {
                                if (mouse.buttons === Qt.LeftButton) {
                                    parent.opacity = 0.5
                                    headerWidth = Math.max( root.minHeaderWidth, mapToItem(null, x, y).x + 2)
                                    timeline.setHeaderWidth(headerWidth)
                                }
                            }
                        }
                    }
                }
            }
        }
        MouseArea {
            id: tracksArea
            property real clickX
            property real clickY
            width: root.width - root.headerWidth
            height: root.height
            x: root.headerWidth
            property bool shiftPress: false
            // This provides continuous scrubbing and scimming at the left/right edges.
            hoverEnabled: true
            preventStealing: true
            acceptedButtons: Qt.AllButtons
            cursorShape: root.activeTool === ProjectTool.SelectTool ? Qt.ArrowCursor : root.activeTool === ProjectTool.RazorTool ? Qt.IBeamCursor : root.activeTool === ProjectTool.RippleTool ? Qt.SplitHCursor : Qt.SizeHorCursor
            onWheel: {
                if (wheel.modifiers & Qt.AltModifier || wheel.modifiers & Qt.ControlModifier || mouseY > trackHeaders.height) {
                    zoomByWheel(wheel)
                } else if (root.activeTool !== ProjectTool.SlipTool) {
                    var delta = wheel.modifiers & Qt.ShiftModifier ? timeline.fps() : 1
                    proxy.position = wheel.angleDelta.y > 0 ? Math.max(root.consumerPosition - delta, 0) : Math.min(root.consumerPosition + delta, timeline.fullDuration - 1)
                }
            }
            onPressed: {
                focus = true
                shiftPress = (mouse.modifiers & Qt.ShiftModifier) && (mouse.y > ruler.height) && !(mouse.modifiers & Qt.AltModifier)
                if (mouse.buttons === Qt.MidButton || ((root.activeTool === ProjectTool.SelectTool || root.activeTool === ProjectTool.RippleTool) && (mouse.modifiers & Qt.ControlModifier) && !shiftPress)) {
                    clickX = mouseX
                    clickY = mouseY
                    return
                }
                if ((root.activeTool === ProjectTool.SelectTool || root.activeTool === ProjectTool.RippleTool) && shiftPress && mouse.y > ruler.height) {
                        // rubber selection
                        rubberSelect.clickX = mouse.x + scrollView.contentX
                        rubberSelect.clickY = mouse.y + scrollView.contentY
                        rubberSelect.x = mouse.x + tracksArea.x
                        rubberSelect.y = mouse.y
                        rubberSelect.originX = rubberSelect.clickX
                        rubberSelect.originY = rubberSelect.clickY
                        rubberSelect.width = 0
                        rubberSelect.height = 0
                } else if (mouse.button & Qt.LeftButton) {
                    if (root.activeTool === ProjectTool.RazorTool) {
                        // razor tool
                        var y = mouse.y - ruler.height + scrollView.contentY - subtitleTrack.height
                        if (y >= 0) {
                            timeline.cutClipUnderCursor((scrollView.contentX + mouse.x) / timeline.scaleFactor, tracksRepeater.itemAt(Logic.getTrackIndexFromPos(y)).trackInternalId)
                        } else if (subtitleTrack.height > 0) {
                            timeline.cutClipUnderCursor((scrollView.contentX + mouse.x) / timeline.scaleFactor, -2)
                        }
                    }
                    if(root.activeTool === ProjectTool.SlipTool) {
                        //slip tool
                        var tk = getMouseTrack()
                        if (tk < 0) {
                            return
                        }
                        var pos = getMousePos() * timeline.scaleFactor
                        var sourceTrack = Logic.getTrackById(tk)
                        var mainClip = undefined
                        mainClip = getItemAtPos(tk, pos, false)
                        trimmingClickFrame = Math.round((scrollView.contentX + mouse.x) / timeline.scaleFactor)
                        timeline.requestStartTrimmingMode(mainClip.clipId, shiftPress)
                    }
                    if (dragProxy.draggedItem > -1 && mouse.y > ruler.height) {
                        mouse.accepted = false
                        return
                    }
                    if (root.activeTool === ProjectTool.SpacerTool && mouse.y > ruler.height) {
                        // spacer tool
                        var y = mouse.y - ruler.height + scrollView.contentY
                        var frame = (scrollView.contentX + mouse.x) / timeline.scaleFactor
                        // Default to all tracks
                        spacerTrack = -1
                        if (mouse.modifiers & Qt.ControlModifier) {
                            if (subtitleTrack.height > 0) {
                                if (y < subtitleTrack.height) {
                                    // Activate spacer on subtitle track only
                                    spacerTrack = -2
                                } else {
                                    spacerTrack = tracksRepeater.itemAt(Logic.getTrackIndexFromPos(y - subtitleTrack.height)).trackInternalId
                                }
                            } else {
                                spacerTrack = tracksRepeater.itemAt(Logic.getTrackIndexFromPos(y)).trackInternalId
                            }
                        }

                        if((mouse.modifiers & Qt.ShiftModifier) || !timeline.guidesLocked) {
                            //spacer tool and shift modifier
                            spacerGuides = true;
                        }

                        spacerGroup = timeline.requestSpacerStartOperation(spacerTrack, frame)
                        spacerMinPos = timeline.spacerMinPos()
                        if (spacerGroup > -1 || spacerGuides) {
                            drag.axis = Drag.XAxis
                            Drag.active = true
                            Drag.proposedAction = Qt.MoveAction
                            spacerClickFrame = frame
                            spacerFrame = spacerGroup > -1 ? controller.getItemPosition(spacerGroup) : frame
                            finalSpacerFrame = spacerFrame
                            if (spacerGuides) {
                                selectedGuides = timeline.spacerSelection(spacerClickFrame)
                                if (selectedGuides.length > 0) {
                                    var firstGuidePos = timeline.getGuidePosition(selectedGuides[0])
                                    if (spacerGroup > -1 && firstGuidePos < spacerFrame) {
                                        // Don't allow moving guide below 0
                                        spacerMinPos = Math.max(spacerMinPos, spacerFrame - firstGuidePos + 1)
                                    }
                                }
                            }
                        }
                    } else if (root.activeTool === ProjectTool.SelectTool || root.activeTool === ProjectTool.RippleTool || mouse.y <= ruler.height) {
                        if (mouse.y > ruler.height) {
                            controller.requestClearSelection();
                            proxy.position = Math.min((scrollView.contentX + mouse.x) / timeline.scaleFactor, timeline.fullDuration - 1)
                        } else if (mouse.y > ruler.guideLabelHeight) {
                            proxy.position = Math.min((scrollView.contentX + mouse.x) / timeline.scaleFactor, timeline.fullDuration - 1)
                        }

                    }
                } else if (mouse.button & Qt.RightButton) {
                    if (mouse.y > ruler.height) {
                        if (mouse.y > ruler.height + subtitleTrack.height) {
                            timeline.activeTrack = tracksRepeater.itemAt(Logic.getTrackIndexFromPos(mouse.y - ruler.height + scrollView.contentY - subtitleTrack.height)).trackInternalId
                        } else {
                            timeline.activeTrack = -2
                        }
                        root.clickFrame = Math.floor((mouse.x + scrollView.contentX) / timeline.scaleFactor)
                        root.showTimelineMenu()
                    } else {
                        // ruler menu
                        proxy.position = (scrollView.contentX + mouse.x) / timeline.scaleFactor
                        root.showRulerMenu()
                    }
                }
            }
            property bool scim: false
            onExited: {
                scim = false
                timeline.showTimelineToolInfo(false)
            }
            onEntered: {
                timeline.showTimelineToolInfo(true)
            }
            onDoubleClicked: {
                if (mouse.buttons === Qt.LeftButton && root.showSubtitles && root.activeTool === ProjectTool.SelectTool && mouse.y > ruler.height && mouse.y < (ruler.height + subtitleTrack.height)) {
                    timeline.addSubtitle((scrollView.contentX + mouseX) / timeline.scaleFactor)
                } else if (mouse.y < ruler.guideLabelHeight) {
                    timeline.switchGuide((scrollView.contentX + mouseX) / timeline.scaleFactor, false)
                }
            }
            onPositionChanged: {
                if (pressed && ((mouse.buttons === Qt.MidButton) || (mouse.buttons === Qt.LeftButton && (root.activeTool === ProjectTool.SelectTool || root.activeTool === ProjectTool.RippleTool) && (mouse.modifiers & Qt.ControlModifier) && !shiftPress))) {
                    // Pan view
                    var newScroll = Math.min(scrollView.contentX - (mouseX - clickX), timeline.fullDuration * root.timeScale - (scrollView.width - scrollView.ScrollBar.vertical.width))
                    var vScroll = Math.min(scrollView.contentY - (mouseY - clickY), trackHeaders.height + subtitleTrackHeader.height - scrollView.height+ horZoomBar.height)
                    scrollView.contentX = Math.max(newScroll, 0)
                    scrollView.contentY = Math.max(vScroll, 0)
                    clickX = mouseX
                    clickY = mouseY
                    return
                }
                if (root.activeTool === ProjectTool.SlipTool && pressed) {
                    var frame = Math.round((mouse.x + scrollView.contentX) / timeline.scaleFactor)
                    trimmingOffset = frame - trimmingClickFrame
                    timeline.slipPosChanged(trimmingOffset);
                }
                if (!pressed && !rubberSelect.visible && root.activeTool === ProjectTool.RazorTool) {
                    cutLine.x = Math.floor((scrollView.contentX + mouse.x) / timeline.scaleFactor) * timeline.scaleFactor - scrollView.contentX
                    if (mouse.modifiers & Qt.ShiftModifier) {
                        // Seek
                        proxy.position = Math.floor((scrollView.contentX + mouse.x) / timeline.scaleFactor)
                    }
                }
                var mousePos = Math.max(0, Math.round((mouse.x + scrollView.contentX) / timeline.scaleFactor))
                root.mousePosChanged(mousePos)
                ruler.showZoneLabels = mouse.y < ruler.height
                if (shiftPress && mouse.buttons === Qt.LeftButton && (root.activeTool === ProjectTool.SelectTool || root.activeTool === ProjectTool.RippleTool) && !rubberSelect.visible && rubberSelect.y > 0) {
                    // rubber selection, check if mouse move was enough
                    var dx = rubberSelect.originX - (mouseX + scrollView.contentX)
                    var dy = rubberSelect.originY - (mouseY + scrollView.contentY)
                    if ((Math.abs(dx) + Math.abs(dy)) > Qt.styleHints.startDragDistance) {
                        rubberSelect.visible = true
                    }
                }
                if (rubberSelect.visible) {
                    var newX = mouse.x + scrollView.contentX
                    var newY = mouse.y + scrollView.contentY
                    if (newX < rubberSelect.originX) {
                        rubberSelect.clickX = newX
                        rubberSelect.x = newX - scrollView.contentX + tracksArea.x
                        rubberSelect.width = rubberSelect.originX - newX
                    } else {
                        rubberSelect.width = newX - rubberSelect.clickX
                    }
                    if (newY < rubberSelect.originY) {
                        rubberSelect.y = newY - scrollView.contentY
                        rubberSelect.height = rubberSelect.originY - newY
                    } else {
                        rubberSelect.y = rubberSelect.originY - scrollView.contentY
                        rubberSelect.height = newY - rubberSelect.originY
                    }
                    continuousScrolling(newX, newY)
                } else if ((pressedButtons & Qt.LeftButton) && (!shiftPress || spacerGuides)) {
                    if (root.activeTool === ProjectTool.SelectTool || root.activeTool === ProjectTool.RippleTool || (mouse.y < ruler.height && root.activeTool !== ProjectTool.SlipTool)) {
                        proxy.position = Math.max(0, Math.min((scrollView.contentX + mouse.x) / timeline.scaleFactor, timeline.fullDuration - 1))
                    } else if (root.activeTool === ProjectTool.SpacerTool && spacerGroup > -1) {
                        // Spacer tool, move group
                        var track = controller.getItemTrackId(spacerGroup)
                        var lastPos = controller.getItemPosition(spacerGroup)
                        var frame = Math.round((mouse.x + scrollView.contentX) / timeline.scaleFactor) + spacerFrame - spacerClickFrame
                        frame = Math.max(spacerMinPos, frame)
                        finalSpacerFrame = controller.suggestItemMove(spacerGroup, track, frame, root.consumerPosition, (mouse.modifiers & Qt.ShiftModifier) ? 0 : root.snapping)[0]
                        if (spacerGuides) {
                            timeline.spacerMoveGuides(selectedGuides, finalSpacerFrame - lastPos)
                        }
                        continuousScrolling(mouse.x + scrollView.contentX, mouse.y + scrollView.contentY)
                    } else if (spacerGuides) {
                        var frame = Math.round((mouse.x + scrollView.contentX) / timeline.scaleFactor)
                        frame = Math.max(spacerMinPos, frame)
                        timeline.spacerMoveGuides(selectedGuides, frame - spacerFrame)
                        spacerFrame = frame;
                    }

                    scim = true
                } else {
                    scim = false
                }
            }
            onReleased: {
                if((mouse.button & Qt.LeftButton) && root.activeTool === ProjectTool.SlipTool) {
                    // slip tool
                    controller.requestSlipSelection(trimmingOffset, true)
                    trimmingOffset = 0;
                    mouse.accepted = false
                }
                if (rubberSelect.visible) {
                    rubberSelect.visible = false
                    var y = rubberSelect.y - ruler.height + scrollView.contentY
                    var selectSubs = false
                    var selectOnlySubs = false
                    var selectionHeight = rubberSelect.height
                    if (showSubtitles) {
                        selectSubs = y < subtitleTrack.height
                        var bottomRubber = y + rubberSelect.height
                        if (bottomRubber > subtitleTrack.height) {
                            y = Math.max(0, y - subtitleTrack.height)
                            if (selectSubs) {
                                selectionHeight = bottomRubber - subtitleTrack.height
                            }
                        } else {
                            y -= subtitleTrack.height
                            selectOnlySubs = true
                        }
                    }
                    var topTrack = Logic.getTrackIndexFromPos(Math.max(0, y))
                    var bottomTrack = Logic.getTrackIndexFromPos(Math.max(0, y) + selectionHeight)
                    // Check if bottom of rubber selection covers the last track compositions
                    console.log('Got rubber bottom: ', y, ' - height: ', selectionHeight, ', TK y: ', Logic.getTrackYFromId(tracksRepeater.itemAt(bottomTrack).trackInternalId), ', SCROLLVIEWY: ', scrollView.contentY)
                    var selectBottomCompositions = ((y + selectionHeight) - Logic.getTrackYFromId(tracksRepeater.itemAt(bottomTrack).trackInternalId)) > (Logic.getTrackHeightByPos(bottomTrack) * 0.6)
                    if (bottomTrack >= topTrack) {
                        var t = []
                        if (!selectOnlySubs) {
                            for (var i = topTrack; i <= bottomTrack; i++) {
                                t.push(tracksRepeater.itemAt(i).trackInternalId)
                            }
                        }
                        var startFrame = (scrollView.contentX - tracksArea.x + rubberSelect.x) / timeline.scaleFactor
                        var endFrame = (scrollView.contentX - tracksArea.x + rubberSelect.x + rubberSelect.width) / timeline.scaleFactor
                        timeline.selectItems(t, startFrame, endFrame, mouse.modifiers & Qt.ControlModifier, selectBottomCompositions, selectSubs);
                    }
                    rubberSelect.y = -1
                } else if (shiftPress && !spacerGuides) {
                    if (root.activeTool === ProjectTool.RazorTool) {
                        // Shift click, process seek
                        proxy.position = Math.min((scrollView.contentX + mouse.x) / timeline.scaleFactor, timeline.fullDuration - 1)
                    } else if (dragProxy.draggedItem > -1) {
                        // Select item
                        if (timeline.selection.indexOf(dragProxy.draggedItem) === -1) {
                            controller.requestAddToSelection(dragProxy.draggedItem)
                        } else {
                            controller.requestRemoveFromSelection(dragProxy.draggedItem)
                        }
                    } else if (!rubberSelect.visible) {
                        // Mouse release with shift press and no rubber select, seek
                        proxy.position = Math.min((scrollView.contentX + mouse.x) / timeline.scaleFactor, timeline.fullDuration - 1)
                    }
                    return
                }

                if (spacerGroup > -1 && finalSpacerFrame > -1) {
                    var frame = controller.getItemPosition(spacerGroup)
                    timeline.requestSpacerEndOperation(spacerGroup, spacerFrame, finalSpacerFrame, spacerTrack, selectedGuides, spacerGuides ? spacerClickFrame : -1);
                } else if (spacerGuides) {
                    // Move back guides to original pos
                    timeline.spacerMoveGuides(selectedGuides, spacerClickFrame - spacerFrame)
                    timeline.moveGuidesInRange(spacerClickFrame, -1, spacerFrame - finalSpacerFrame)
                }

                if (spacerGroup > -1 && finalSpacerFrame > -1 || spacerGuides) {
                    spacerClickFrame = -1
                    spacerFrame = -1
                    spacerGroup = -1
                    spacerMinPos = -1
                    selectedGuides = []
                    spacerGuides = false
                }

                scim = false
            }

            Item {
                // Guide zone delimiter
                Rectangle {
                    width: rulercontainer.width
                    height: 1
                    anchors.top: parent.top
                    anchors.topMargin: ruler.guideLabelHeight
                    color: activePalette.dark
                    visible: ruler.guideLabelHeight > 0
                }

                // monitor zone
                Rectangle {
                    width: rulercontainer.width
                    height: 1
                    anchors.top: parent.top
                    anchors.topMargin: ruler.height - ruler.zoneHeight
                    color: activePalette.dark
                    Rectangle {
                        width: rulercontainer.width
                        height: 1
                        anchors.top: parent.bottom
                        color: activePalette.light
                    }
                }
                Flickable {
                    // Non-slider scroll area for the Ruler.
                    id: rulercontainer
                    width: root.width - headerWidth
                    height: Math.round(root.baseUnit * 2.5) + ruler.guideLabelHeight
                    contentX: scrollView.contentX
                    contentWidth: Math.max(parent.width, timeline.fullDuration * timeScale)
                    interactive: false
                    clip: true
                    onWidthChanged: {
                        ruler.adjustStepSize()
                    }
                    Ruler {
                        id: ruler
                        width: rulercontainer.contentWidth
                        height: parent.height
                        TimelinePlayhead {
                            id: playhead
                            height: Math.round(root.baseUnit * .8)
                            width: Math.round(root.baseUnit * 1.2)
                            fillColor: activePalette.windowText
                            anchors.bottom: parent.bottom
                            anchors.bottomMargin: ruler.zoneHeight - 1
                            x: cursor.x - (width / 2)
                            // bottom line on zoom
                            Rectangle {
                                color: ruler.dimmedColor
                                width: Math.max(1, timeline.scaleFactor)
                                height: 1
                                visible: width > playhead.width
                                x: playhead.width / 2
                                y: playhead.height - 1
                            }
                        }
                        Rectangle {
                            // Vertical line over ruler zone
                            color: root.textColor
                            width: 1
                            height: ruler.zoneHeight - 1
                            x: cursor.x
                            anchors.bottom: parent.bottom
                        }
                    }
                }
                MouseArea {
                    anchors.top: parent.top
                    height: rulercontainer.height
                    width: rulercontainer.width
                    acceptedButtons: Qt.NoButton
                    cursorShape: ruler.cursorShape
                }

                Item {
                    id: baseContainer
                    width: root.width - headerWidth
                    height: root.height - ruler.height
                    y: ruler.height
                    clip: true
                    // These make the striped background for the tracks.
                    // It is important that these are not part of the track visual hierarchy;
                    // otherwise, the clips will be obscured by the Track's background.
                    Rectangle {
                        width: scrollView.width
                        border.width: 1
                        border.color: root.frameColor
                        height: subtitleTrack.height
                        color: (timeline.activeTrack === -2) ? Qt.tint(getTrackColor(false, false), selectedTrackColor) : getTrackColor(false, false)
                    }
                    Column {
                        y: subtitleTrack.height
                        topPadding: -scrollView.contentY
                        Repeater {
                            model: multitrack
                            id: trackBaseRepeater
                            delegate: Rectangle {
                                width: scrollView.width
                                border.width: 1
                                border.color: root.frameColor
                                height: model.trackHeight
                                color: (model.item === timeline.activeTrack) ? Qt.tint(getTrackColor(model.audio, false), selectedTrackColor) : getTrackColor(model.audio, false)
                            }
                        }
                    }
                    Flickable {
                        id: scrollView
                        anchors.fill: parent
                        anchors.rightMargin: vertScroll.visible ? vertScroll.width : 0
                        anchors.bottomMargin: horZoomBar.visible ? horZoomBar.height : 0
                        // Click and drag should seek, not scroll the timeline view
                        //flickableItem.interactive: false
                        clip: true
                        interactive: false
                        /*
                         // Replaced by our custom ZoomBar
                         ScrollBar.horizontal: ScrollBar {
                            id: horScroll
                            parent: scrollView.parent
                            anchors.top: scrollView.top
                            anchors.left: scrollView.left
                            anchors.right: scrollView.right
                        }*/
                        ScrollBar.vertical: ScrollBar {
                            id: vertScroll
                            parent: scrollView.parent
                            anchors.top: scrollView.top
                            anchors.left: scrollView.right
                            anchors.bottom: scrollView.bottom
                        }
                        contentWidth: tracksContainerArea.width
                        contentHeight: tracksContainerArea.height
                        Item {
                            id: subtitleTrack
                            width: tracksContainerArea.width
                            height: 0
                            MouseArea {
                                id: subtitleMouseArea
                                anchors.fill: parent
                                acceptedButtons: Qt.NoButton
                                hoverEnabled: true
                                onWheel: zoomByWheel(wheel)
                                onEntered: {
                                    timeline.showKeyBinding(i18n("<b>Double click</b> to add a subtitle"))
                                }
                                onExited: {
                                    timeline.showKeyBinding()
                                }
                            }

                            Repeater { id: subtitlesRepeater; model: subtitleDelegateModel }
                        }
                        Item {
                            id: tracksContainerArea
                            width: Math.max(scrollView.width - vertScroll.width, timeline.fullDuration * timeScale)
                            height: trackHeaders.height + subtitleTrackHeader.height
                            y: subtitleTrack.height
                            //Math.max(trackHeaders.height, scrollView.contentHeight - scrollView.__horizontalScrollBar.height)
                            //color: root.color
                            Item {
                                // Drag proxy, responsible for clip / composition move
                                id: dragProxy
                                x: 0
                                y: 0
                                width: 0
                                height: 0
                                property int draggedItem: -1
                                property int sourceTrack
                                property int sourceFrame
                                property bool isComposition
                                property int verticalOffset
                                property var masterObject
                                // opacity: 0.8
                                MouseArea {
                                    id: dragProxyArea
                                    anchors.fill: parent
                                    drag.target: parent
                                    drag.axis: Drag.XAxis
                                    drag.smoothed: false
                                    drag.minimumX: 0
                                    property int dragFrame
                                    property int snapping: root.snapping
                                    property bool moveMirrorTracks: true
                                    cursorShape: root.activeTool === ProjectTool.SelectTool ? dragProxyArea.drag.active ? Qt.ClosedHandCursor : Qt.OpenHandCursor : tracksArea.cursorShape
                                    enabled: root.activeTool === ProjectTool.SelectTool || root.activeTool === ProjectTool.RippleTool
                                    onPressed: {
                                        if (mouse.modifiers & Qt.ControlModifier || (mouse.modifiers & Qt.ShiftModifier && !(mouse.modifiers & Qt.AltModifier))) {
                                            mouse.accepted = false
                                            return
                                        }
                                        if (!timeline.exists(dragProxy.draggedItem)) {
                                            endDrag()
                                            mouse.accepted = false
                                            return
                                        }
                                        dragFrame = -1
                                        moveMirrorTracks = !(mouse.modifiers & Qt.MetaModifier) && (Qt.platform.os != "windows" || !(mouse.modifiers & Qt.AltModifier))
                                        timeline.activeTrack = dragProxy.sourceTrack
                                        if (timeline.selection.indexOf(dragProxy.draggedItem) === -1) {
                                            controller.requestAddToSelection(dragProxy.draggedItem, /*clear=*/ true)
                                        }
                                        timeline.showAsset(dragProxy.draggedItem)
                                        root.autoScrolling = false
                                        clipBeingMovedId = dragProxy.draggedItem
                                        if (dragProxy.draggedItem > -1) {
                                            var tk = controller.getItemTrackId(dragProxy.draggedItem)
                                            var x = controller.getItemPosition(dragProxy.draggedItem)
                                            var posx = Math.round((parent.x)/ root.timeScale)
                                            var clickAccepted = true
                                            var currentMouseTrack = Logic.getTrackIdFromPos(parent.y)
                                            if (controller.normalEdit() && (tk !== currentMouseTrack || x !== posx)) {
                                                console.log('incorrect drag, Trying to recover item', parent.y,'xpos',x,'=',posx,'track',tk)
                                                // Try to find correct item
                                                var tentativeClip = getItemAtPos(currentMouseTrack, mouseX + parent.x, dragProxy.isComposition)
                                                if (tentativeClip && tentativeClip.clipId) {
                                                    console.log('missing item', tentativeClip.clipId)
                                                    clickAccepted = true
                                                    dragProxy.draggedItem = tentativeClip.clipId
                                                    dragProxy.x = tentativeClip.x
                                                    //dragProxy.y = tentativeClip.y
                                                    dragProxy.width = tentativeClip.width
                                                    dragProxy.height = tentativeClip.height
                                                    dragProxy.masterObject = tentativeClip
                                                    dragProxy.sourceTrack = tk
                                                    dragProxy.isComposition = tentativeClip.isComposition
                                                } else {
                                                    console.log('item not found')
                                                    clickAccepted = false
                                                    mouse.accepted = false
                                                    dragProxy.draggedItem = -1
                                                    dragProxy.masterObject = undefined
                                                    dragProxy.sourceFrame = -1
                                                    parent.x = 0
                                                    parent.y = 0
                                                    parent.width = 0
                                                    parent.height = 0
                                                }
                                            }
                                            if (clickAccepted && dragProxy.draggedItem != -1) {
                                                focus = true;
                                                root.mainItemId = dragProxy.draggedItem
                                                dragProxy.masterObject.originalX = dragProxy.masterObject.x
                                                dragProxy.masterObject.originalTrackId = dragProxy.masterObject.trackId
                                                dragProxy.sourceFrame = dragProxy.masterObject.modelStart
                                                dragProxy.masterObject.forceActiveFocus();
                                            } else {
                                                root.mainItemId = -1
                                            }
                                        } else {
                                            mouse.accepted = false
                                            parent.x = 0
                                            parent.y = 0
                                            parent.width = 0
                                            parent.height = 0
                                        }
                                    }
                                    onPositionChanged: {
                                        // we have to check item validity in the controller, because they could have been deleted since the beginning of the drag
                                        if (dragProxy.draggedItem > -1 && !timeline.exists(dragProxy.draggedItem)) {
                                            endDrag()
                                            return
                                        }
                                        if (dragProxy.draggedItem > -1 && mouse.buttons === Qt.LeftButton &&  (controller.isClip(dragProxy.draggedItem) || controller.isComposition(dragProxy.draggedItem))) {
                                            continuousScrolling(mouse.x + parent.x, dragProxyArea.mouseY + parent.y - dragProxy.verticalOffset + ruler.height + subtitleTrack.height)
                                            snapping = (mouse.modifiers & Qt.ShiftModifier) ? 0 : root.snapping
                                            moveItem()
                                        }
                                    }

                                    function moveItem() {
                                        if (dragProxy.draggedItem > -1) {
                                            var mapped = Math.max(0, tracksContainerArea.mapFromItem(dragProxy, dragProxyArea.mouseX, 0).x)
                                            root.mousePosChanged(Math.round(mapped / timeline.scaleFactor))
                                            var posx = Math.round((parent.x)/ root.timeScale)
                                            var posy = Math.min(Math.max(0, dragProxyArea.mouseY + parent.y - dragProxy.verticalOffset), tracksContainerArea.height)
                                            var tId = Logic.getTrackIdFromPos(posy)
                                            if (dragProxy.masterObject && tId === dragProxy.masterObject.trackId) {
                                                if (posx == dragFrame && controller.normalEdit()) {
                                                    return
                                                }
                                            }
                                            if (dragProxy.isComposition) {
                                                var moveData = controller.suggestCompositionMove(dragProxy.draggedItem, tId, posx, root.consumerPosition, dragProxyArea.snapping)
                                                dragFrame = moveData[0]
                                                timeline.activeTrack = moveData[1]
                                            } else {
                                                if (!controller.normalEdit() && dragProxy.masterObject.parent !== dragContainer) {
                                                    var pos = dragProxy.masterObject.mapToGlobal(dragProxy.masterObject.x, dragProxy.masterObject.y)
                                                    dragProxy.masterObject.parent = dragContainer
                                                    pos = dragProxy.masterObject.mapFromGlobal(pos.x, pos.y)
                                                    dragProxy.masterObject.x = pos.x
                                                    dragProxy.masterObject.y = pos.y
                                                }
                                                var moveData = controller.suggestClipMove(dragProxy.draggedItem, tId, posx, root.consumerPosition, dragProxyArea.snapping, moveMirrorTracks)
                                                dragFrame = moveData[0]
                                                timeline.activeTrack = moveData[1]
                                                //timeline.getItemMovingTrack(dragProxy.draggedItem)
                                            }
                                            var delta = dragFrame - dragProxy.sourceFrame
                                            if (delta != 0) {
                                                var s = timeline.simplifiedTC(Math.abs(delta))
                                                s = i18n("Offset: %1, Position: %2", (delta < 0 ? '-' : '+') + s, timeline.simplifiedTC(dragFrame))
                                                timeline.showToolTip(s);
                                                /*bubbleHelp.show(parent.x + mouseX, Math.max(ruler.height, Logic.getTrackYFromId(timeline.activeTrack)), s)*/
                                            } else {
                                                timeline.showToolTip()
                                                //bubbleHelp.hide()
                                            }
                                        }
                                    }
                                    onReleased: {
                                        clipBeingMovedId = -1
                                        root.autoScrolling = timeline.autoScroll
                                        if (dragProxy.draggedItem > -1 && dragFrame > -1 && (controller.isClip(dragProxy.draggedItem) || controller.isComposition(dragProxy.draggedItem))) {
                                            var tId = controller.getItemTrackId(dragProxy.draggedItem)
                                            if (dragProxy.isComposition) {
                                                controller.requestCompositionMove(dragProxy.draggedItem, dragProxy.sourceTrack, dragProxy.sourceFrame, true, false, false)
                                                controller.requestCompositionMove(dragProxy.draggedItem, tId, dragFrame , true, true, true)
                                            } else {
                                                if (controller.normalEdit()) {
                                                    // Move clip back to original position
                                                    controller.requestClipMove(dragProxy.draggedItem, dragProxy.sourceTrack, dragProxy.sourceFrame, moveMirrorTracks, true, false, false, true)
                                                    // Move clip to final pos
                                                    controller.requestClipMove(dragProxy.draggedItem, tId, dragFrame , moveMirrorTracks, true, true, true)
                                                } else {
                                                    // Fake move, only process final move
                                                    timeline.endFakeMove(dragProxy.draggedItem, dragFrame, true, true, true)
                                                }
                                            }
                                            if (dragProxy.masterObject && dragProxy.masterObject.isGrabbed) {
                                                dragProxy.masterObject.grabItem()
                                            }
                                            dragProxy.x = controller.getItemPosition(dragProxy.draggedItem) * timeline.scaleFactor
                                            timeline.showToolTip()
                                            //bubbleHelp.hide()
                                            tracksArea.focus = true
                                        }
                                    }
                                    onDoubleClicked: {
                                        if (dragProxy.masterObject.keyframeModel && dragProxy.masterObject.showKeyframes) {
                                            var newVal = (dragProxy.height - mouseY) / dragProxy.height
                                            var newPos = Math.round(mouseX / timeScale) + dragProxy.masterObject.inPoint
                                            timeline.addEffectKeyframe(dragProxy.draggedItem, newPos, newVal)
                                        } else {
                                            clipBeingMovedId = -1
                                            timeline.ungrabHack()
                                            if(dragProxy.masterObject.itemType === ProducerType.Text || dragProxy.masterObject.itemType === ProducerType.TextTemplate) {
                                                timeline.editTitleClip(dragProxy.draggedItem)
                                            } else {
                                                timeline.editItemDuration(dragProxy.draggedItem)
                                            }
                                        }
                                    }
                                    onClicked: {
                                        if (dragProxy.masterObject.keyframeModel && dragProxy.masterObject.showKeyframes) {
                                            dragProxy.masterObject.resetSelection()
                                        }
                                    }
                                }
                            }
                            MouseArea {
                                anchors.fill: parent
                                acceptedButtons: Qt.NoButton
                                onWheel: zoomByWheel(wheel)
                                cursorShape: dragProxyArea.drag.active ? Qt.ClosedHandCursor : tracksArea.cursorShape
                            }
                            Column {
                                id: tracksContainer
                                Repeater { id: tracksRepeater; model: trackDelegateModel }
                                Item {
                                    id: dragContainer
                                    z: 100
                                }
                            }
                            Rectangle {
                                id: sameTrackIndicator
                                color: 'red'
                                opacity: 0.5
                                visible: false
                                width: root.baseUnit
                                height: width
                            }
                        }
                        Repeater { id: guidesRepeater;
                            model: guidesDelegateModel
                        }
                        Rectangle {
                            id: cursor
                            visible: root.consumerPosition > -1
                            color: root.textColor
                            width: 1
                            opacity: 1
                            height: tracksContainerArea.height
                            x: root.consumerPosition * timeline.scaleFactor
                        }
                    }
                    Kdenlive.ZoomBar {
                        id: horZoomBar
                        visible: scrollView.visibleArea.widthRatio < 1
                        anchors {
                            left: parent.left
                            right: parent.right
                            top: scrollView.bottom
                        }
                        height: Math.round(root.baseUnit * 0.7)
                        barMinWidth: root.baseUnit
                        fitsZoom: timeline.scaleFactor === root.fitZoom() && root.scrollPos() === 0
                        zoomFactor: scrollView.visibleArea.widthRatio
                        onProposeZoomFactor: {
                            timeline.scaleFactor = scrollView.width / Math.round(proposedValue * scrollView.contentWidth / timeline.scaleFactor)
                            zoomOnBar = true
                        }
                        contentPos: scrollView.contentX / scrollView.contentWidth
                        onProposeContentPos: scrollView.contentX = Math.max(0, proposedValue * scrollView.contentWidth)
                        onZoomByWheel: root.zoomByWheel(wheel)
                        onFitZoom: {
                            timeline.scaleFactor = root.fitZoom()
                            scrollView.contentX = 0
                            zoomOnBar = true
                        }
                    }
                }
            }
            Rectangle {
                id: cutLine
                visible: root.activeTool === ProjectTool.RazorTool && tracksArea.mouseY > ruler.height
                color: 'red'
                width: 1
                opacity: 1
                height: tracksContainerArea.height
                x: 0
                //x: root.consumerPosition * timeline.scaleFactor - scrollView.contentX
                y: ruler.height
                Rectangle {
                    color: 'red'
                    width: Math.max(0, 1 * timeline.scaleFactor - 1)
                    visible: width > 1
                    opacity: 0.2
                    anchors.left:parent.right
                    anchors.top: parent.top
                    anchors.bottom: parent.bottom
                }
            }
            Rectangle {
                id: multicamLine
                visible: root.activeTool === ProjectTool.MulticamTool && timeline.multicamIn > -1
                color: 'purple'
                width: 3
                opacity: 1
                height: tracksContainerArea.height
                x: timeline.multicamIn * timeline.scaleFactor - scrollView.contentX
                y: ruler.height
                Rectangle {
                    // multicam in label
                    width: multilabel.contentWidth + 4
                    height: multilabel.contentHeight + 2
                    radius: height / 4
                    color: 'purple'
                    anchors {
                        top: parent.top
                        left: parent.left
                    }
                    Text {
                        id: multilabel
                        text: i18n("Multicam In")
                        bottomPadding: 2
                        leftPadding: 2
                        rightPadding: 2
                        font: miniFont
                        color: '#FFF'
                    }
                }
            }
        }
    }

    Rectangle {
        id: bubbleHelp
        property alias text: bubbleHelpLabel.text
        color: root.color //application.toolTipBaseColor
        width: bubbleHelpLabel.width + 6
        height: bubbleHelpLabel.height + 6
        radius: 3
        states: [
            State { name: 'invisible'; PropertyChanges { target: bubbleHelp; opacity: 0} },
            State { name: 'visible'; PropertyChanges { target: bubbleHelp; opacity: 0.8} }
        ]
        state: 'invisible'
        transitions: [
            Transition {
                from: 'invisible'
                to: 'visible'
                OpacityAnimator { target: bubbleHelp; duration: 200; easing.type: Easing.InOutQuad }
            },
            Transition {
                from: 'visible'
                to: 'invisible'
                OpacityAnimator { target: bubbleHelp; duration: 200; easing.type: Easing.InOutQuad }
            }
        ]
        Label {
            id: bubbleHelpLabel
            color: activePalette.text //application.toolTipTextColor
            anchors.centerIn: parent
            font: miniFont
        }
        function show(x, y, text) {
            bubbleHelp.text = text
            bubbleHelp.x = x + tracksArea.x - scrollView.contentX - bubbleHelp.width
            bubbleHelp.y = y + tracksArea.y - scrollView.contentY - bubbleHelp.height + ruler.height - 3
            if (bubbleHelp.state !== 'visible')
                bubbleHelp.state = 'visible'
        }
        function hide() {
            bubbleHelp.state = 'invisible'
            bubbleHelp.opacity = 0
        }
    }

    Rectangle {
        id: rubberSelect
        // Used to determine if drag start should trigger an event
        property int originX
        // Used to determine if drag start should trigger an event
        property int originY
        // Absolute position of the click event
        property int clickX
        property int clickY
        y: -1
        color: Qt.rgba(activePalette.highlight.r, activePalette.highlight.g, activePalette.highlight.b, 0.4)
        border.color: activePalette.highlight
        border.width: 1
        visible: false
    }
    /*DropShadow {
        source: bubbleHelp
        anchors.fill: bubbleHelp
        opacity: bubbleHelp.opacity
        horizontalOffset: 3
        verticalOffset: 3
        radius: 8
        color: '#80000000'
        transparentBorder: true
        fast: true
    }*/

    DelegateModel {
        id: trackDelegateModel
        model: multitrack
        delegate: Track {
            trackModel: multitrack
            rootIndex: trackDelegateModel.modelIndex(index)
            timeScale: timeline.scaleFactor
            width: tracksContainerArea.width
            height: trackHeight
            isAudio: audio
            trackThumbsFormat: thumbsFormat
            trackInternalId: item
            effectZones: model.effectZones
            z: tracksRepeater.count - index
        }
    }


    DelegateModel {
        id: guidesDelegateModel
        model: guidesModel
        Item {
            id: guideRoot
            z: 20
            Rectangle {
                id: guideBase
                width: 1
                height: tracksContainerArea.height
                x: model.frame * timeScale;
                color: model.color
            }
        }
    }


    DelegateModel {
        id: subtitleDelegateModel
        model: subtitleModel
        delegate: SubTitle {
            subId: model.id
            selected: model.selected
            startFrame: model.startframe
            endFrame: model.endframe
            subtitle: model.subtitle
            isGrabbed: model.grabbed
        }
    }

    Connections {
        target: timeline
        // This connection type is deprecated in Qt >= 5.15, switch to function onFrameFormatChanged() {} once
        // we require Qt >= 5.15
        onFrameFormatChanged: {
            ruler.adjustFormat()
        }
        onSelectionChanged: {
            if (dragProxy.draggedItem > -1 && !timeline.exists(dragProxy.draggedItem)) {
                endDrag()
            }
        }
    }


    // This provides continuous scrolling at the left/right edges.
    Timer {
        id: scrollTimer
        interval: 80
        repeat: true
        triggeredOnStart: true
        property int horizontal: 0
        property int vertical: 0
        onTriggered: {
            if (vertical != 0) {
                scrollView.contentY += vertical
                if (scrollView.contentY <= 0) {
                    scrollView.contentY = 0
                    vertical = 0
                    stop()
                } else {
                    if ((clipBeingMovedId == -1 && !rubberSelect.visible)) {
                        vertical = 0
                        stop()
                    } else {
                        var maxScroll = trackHeaders.height - tracksArea.height + horZoomBar.height + ruler.height + subtitleTrack.height
                        if (scrollView.contentY > maxScroll) {
                            scrollView.contentY = Math.max(0, maxScroll)
                            vertical = 0
                            stop()
                        }
                    }
                }
            }
            if (horizontal != 0) {
                if (scrollView.contentX < -horizontal) {
                    horizontal = - scrollView.contentX
                    scrollView.contentX = 0
                } else {
                    scrollView.contentX += horizontal
                }
                if (dragProxy.draggedItem > -1) {
                    dragProxy.x += horizontal
                    dragProxyArea.moveItem()
                }
                if (scrollView.contentX == 0 || (clipBeingMovedId == -1 && !rubberSelect.visible)) {
                    horizontal = 0
                    stop()
                }
            }
            if (rubberSelect.visible) {
                rubberSelect.x -= horizontal
                rubberSelect.width += horizontal
                rubberSelect.y -= vertical
                rubberSelect.height += vertical
            }
        }
    }
}
<|MERGE_RESOLUTION|>--- conflicted
+++ resolved
@@ -666,14 +666,10 @@
             clearDropData()
         }
         onEntered: {
-<<<<<<< HEAD
-            console.log(':::::::::::::::::::::\nDRAG ENTERED\n::::::::::::::::::::::')
-=======
             if (clipBeingDroppedId > -1 && lastDragUuid != drag.getDataAsString('kdenlive/dragid')) {
                 // We are re-entering drop zone with another drag operation, ensure the previous drop operation is complete
                 processDrop()
             }
->>>>>>> dbcd523b
             if (clipBeingMovedId == -1 && clipBeingDroppedId == -1) {
                 //var track = Logic.getTrackIdFromPos(drag.y)
                 var yOffset = 0
@@ -687,11 +683,7 @@
                     timeline.activeTrack = tracksRepeater.itemAt(track).trackInternalId
                     //drag.acceptProposedAction()
                     clipBeingDroppedData = drag.getDataAsString('kdenlive/producerslist')
-<<<<<<< HEAD
-                    console.log('Dropping clips: ', clipBeingDroppedData)
-=======
                     lastDragUuid = drag.getDataAsString('kdenlive/dragid')
->>>>>>> dbcd523b
                     if (controller.normalEdit()) {
                         clipBeingDroppedId = insertAndMaybeGroup(timeline.activeTrack, frame, clipBeingDroppedData)
                     } else {
