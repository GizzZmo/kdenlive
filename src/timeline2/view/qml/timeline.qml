--- conflicted
+++ resolved
@@ -1075,14 +1075,9 @@
                         }*/
                         TimelinePlayhead {
                             id: playhead
-<<<<<<< HEAD
-                            height: baseUnit
-                            width: baseUnit * 1.5
-=======
                             visible: timeline.position > -1
                             height: baseUnit * .8
                             width: baseUnit * 1.2
->>>>>>> a795fb35
                             fillColor: activePalette.windowText
                             anchors.bottom: parent.bottom
                             x: root.consumerPosition * timeline.scaleFactor - (width / 2)
