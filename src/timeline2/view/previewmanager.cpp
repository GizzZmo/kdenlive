/*
    SPDX-FileCopyrightText: 2016 Jean-Baptiste Mardelle <jb@kdenlive.org>

    SPDX-License-Identifier: GPL-3.0-only OR LicenseRef-KDE-Accepted-GPL
*/

#include "previewmanager.h"
#include "bin/projectitemmodel.h"
#include "core.h"
#include "doc/docundostack.hpp"
#include "doc/kdenlivedoc.h"
#include "kdenlivesettings.h"
#include "mainwindow.h"
#include "monitor/monitor.h"
#include "profiles/profilemodel.hpp"
#include "timeline2/view/timelinecontroller.h"
#include "timeline2/view/timelinewidget.h"
#include "xml/xml.hpp"

#include <KLocalizedString>
#include <KMessageBox>
#include <QCollator>
#include <QCryptographicHash>
#include <QMutexLocker>
#include <QSaveFile>
#include <QStandardPaths>

PreviewManager::PreviewManager(Mlt::Tractor *tractor, QUuid uuid, QObject *parent)
    : QObject(parent)
    , workingPreview(-1)
    , m_tractor(tractor)
    , m_uuid(uuid)
    , m_previewTrack(nullptr)
    , m_overlayTrack(nullptr)
    , m_warnOnCrash(true)
    , m_previewTrackIndex(-1)
    , m_initialized(false)
{
    m_previewGatherTimer.setSingleShot(true);
    m_previewGatherTimer.setInterval(200);
    QObject::connect(&m_previewProcess, QOverload<int, QProcess::ExitStatus>::of(&QProcess::finished), this, &PreviewManager::processEnded);

    // Find path for Kdenlive renderer
#ifdef Q_OS_WIN
    m_renderer = QCoreApplication::applicationDirPath() + QStringLiteral("/kdenlive_render.exe");
#else
    m_renderer = QCoreApplication::applicationDirPath() + QStringLiteral("/kdenlive_render");
#endif
    if (!QFile::exists(m_renderer)) {
        m_renderer = QStandardPaths::findExecutable(QStringLiteral("kdenlive_render"));
        if (m_renderer.isEmpty()) {
            KMessageBox::error(pCore->window(),
                               i18n("Could not find the kdenlive_render application, something is wrong with your installation. Rendering will not work"));
        }
    }
    connect(this, &PreviewManager::abortPreview, &m_previewProcess, &QProcess::kill, Qt::DirectConnection);
    connect(&m_previewProcess, &QProcess::readyReadStandardError, this, &PreviewManager::receivedStderr);
}

PreviewManager::~PreviewManager()
{
    if (m_initialized) {
        abortRendering();
        if (m_undoDir.dirName() == QLatin1String("undo")) {
            m_undoDir.removeRecursively();
        }
        if ((pCore->currentDoc()->url().isEmpty() && m_cacheDir.entryList(QDir::Dirs | QDir::NoDotAndDotDot).isEmpty()) ||
            m_cacheDir.entryList(QDir::AllEntries | QDir::NoDotAndDotDot).isEmpty()) {
            if (m_cacheDir.dirName() == QLatin1String("preview")) {
                m_cacheDir.removeRecursively();
            }
        }
    }
    delete m_overlayTrack;
    delete m_previewTrack;
}

bool PreviewManager::initialize()
{
    // Make sure our document id does not contain .. tricks
    bool ok;
    KdenliveDoc *doc = pCore->currentDoc();
    QString documentId = QDir::cleanPath(doc->getDocumentProperty(QStringLiteral("documentid")));
    documentId.toLongLong(&ok, 10);
    if (!ok || documentId.isEmpty()) {
        // Something is wrong, documentId should be a number (ms since epoch), abort
        pCore->displayMessage(i18n("Wrong document ID, cannot create temporary folder"), ErrorMessage);
        return false;
    }
    m_cacheDir = doc->getCacheDir(CachePreview, &ok, m_uuid);
    qDebug() << ":: GOT CACHE DIR: " << m_cacheDir.absolutePath();
    if (!ok || !m_cacheDir.exists()) {
        pCore->displayMessage(i18n("Cannot read folder %1", m_cacheDir.absolutePath()), ErrorMessage);
        return false;
    }
    if (m_uuid == doc->uuid()) {
        if (m_cacheDir.dirName() != QLatin1String("preview") || m_cacheDir == QDir() ||
            (!m_cacheDir.exists(QStringLiteral("undo")) && !m_cacheDir.mkdir(QStringLiteral("undo"))) || !m_cacheDir.absolutePath().contains(documentId)) {
            pCore->displayMessage(i18n("Something is wrong with cache folder %1", m_cacheDir.absolutePath()), ErrorMessage);
            return false;
        }
    } else {
        if (m_cacheDir.dirName().toLatin1() != QCryptographicHash::hash(m_uuid.toByteArray(), QCryptographicHash::Md5).toHex() || m_cacheDir == QDir() ||
            (!m_cacheDir.exists(QStringLiteral("undo")) && !m_cacheDir.mkdir(QStringLiteral("undo"))) || !m_cacheDir.absolutePath().contains(documentId)) {
            pCore->displayMessage(i18n("Something is wrong with cache folder %1", m_cacheDir.absolutePath()), ErrorMessage);
            return false;
        }
    }
    if (!loadParams()) {
        pCore->displayMessage(i18n("Invalid timeline preview parameters"), ErrorMessage);
        return false;
    }
    m_undoDir = QDir(m_cacheDir.absoluteFilePath(QStringLiteral("undo")));

    // Make sure our cache dirs are inside the temporary folder
    if (!m_cacheDir.makeAbsolute() || !m_undoDir.makeAbsolute() || !m_undoDir.mkpath(QStringLiteral("."))) {
        pCore->displayMessage(i18n("Something is wrong with cache folders"), ErrorMessage);
        return false;
    }

    connect(this, &PreviewManager::cleanupOldPreviews, this, &PreviewManager::doCleanupOldPreviews);
    connect(doc, &KdenliveDoc::removeInvalidUndo, this, &PreviewManager::slotRemoveInvalidUndo, Qt::DirectConnection);
    m_previewTimer.setSingleShot(true);
    m_previewTimer.setInterval(3000);
    connect(&m_previewTimer, &QTimer::timeout, this, &PreviewManager::startPreviewRender);
    connect(this, &PreviewManager::previewRender, this, &PreviewManager::gotPreviewRender, Qt::DirectConnection);
    connect(&m_previewGatherTimer, &QTimer::timeout, this, &PreviewManager::slotProcessDirtyChunks);
    m_initialized = true;
    return true;
}

bool PreviewManager::buildPreviewTrack()
{
    if (m_previewTrack != nullptr) {
        return false;
    }
    // Create overlay track
    qDebug() << "/// BUILDING PREVIEW TRACK\n----------------------\n----------------__";
    m_previewTrack = new Mlt::Playlist(*pCore->getProjectProfile());
    m_previewTrack->set("kdenlive:playlistid", "timeline_preview");
    m_tractor->lock();
    reconnectTrack();
    m_tractor->unlock();
    return true;
}

void PreviewManager::loadChunks(QVariantList previewChunks, QVariantList dirtyChunks, Mlt::Playlist &playlist)
{
    if (previewChunks.isEmpty()) {
        previewChunks = m_renderedChunks;
    }
    if (dirtyChunks.isEmpty()) {
        dirtyChunks = m_dirtyChunks;
    }

    QStringList existingChuncks;
    if (!previewChunks.isEmpty()) {
        existingChuncks = m_cacheDir.entryList(QDir::Files);
    }

    int max = playlist.count();
    std::shared_ptr<Mlt::Producer> clip;
    m_tractor->lock();
    for (int i = 0; i < max; i++) {
        if (playlist.is_blank(i)) {
            continue;
        }
        int position = playlist.clip_start(i);
        if (previewChunks.contains(QString::number(position))) {
            if (existingChuncks.contains(QString("%1.%2").arg(position).arg(m_extension))) {
                clip.reset(playlist.get_clip(i));
                m_renderedChunks << position;
                m_previewTrack->insert_at(position, clip.get(), 1);
            } else {
                dirtyChunks << position;
            }
        }
    }
    m_previewTrack->consolidate_blanks();
    m_tractor->unlock();
    if (!dirtyChunks.isEmpty()) {
        std::sort(dirtyChunks.begin(), dirtyChunks.end(), chunkSort);
        QMutexLocker lock(&m_dirtyMutex);
        for (const auto &i : qAsConst(dirtyChunks)) {
            if (!m_dirtyChunks.contains(i)) {
                m_dirtyChunks << i;
            }
        }
        Q_EMIT dirtyChunksChanged();
    }
    if (!previewChunks.isEmpty()) {
        Q_EMIT renderedChunksChanged();
    }
}

void PreviewManager::deletePreviewTrack()
{
    m_tractor->lock();
    disconnectTrack();
    delete m_previewTrack;
    m_previewTrack = nullptr;
    m_dirtyChunks.clear();
    m_renderedChunks.clear();
    Q_EMIT dirtyChunksChanged();
    Q_EMIT renderedChunksChanged();
    m_tractor->unlock();
}

const QDir PreviewManager::getCacheDir() const
{
    return m_cacheDir;
}

void PreviewManager::reconnectTrack()
{
    disconnectTrack();
    if (!m_previewTrack && !m_overlayTrack) {
        m_previewTrackIndex = -1;
        return;
    }
    m_previewTrackIndex = m_tractor->count();
    int increment = 0;
    if (m_previewTrack) {
        m_tractor->insert_track(*m_previewTrack, m_previewTrackIndex);
        std::shared_ptr<Mlt::Producer> tk(m_tractor->track(m_previewTrackIndex));
        tk->set("hide", 2);
        // tk->set("kdenlive:playlistid", "timeline_preview");
        increment++;
    }
    if (m_overlayTrack) {
        m_tractor->insert_track(*m_overlayTrack, m_previewTrackIndex + increment);
        std::shared_ptr<Mlt::Producer> tk(m_tractor->track(m_previewTrackIndex + increment));
        tk->set("hide", 2);
        // tk->set("kdenlive:playlistid", "timeline_overlay");
    }
}

void PreviewManager::disconnectTrack()
{
    if (m_previewTrackIndex > -1) {
        Mlt::Producer *prod = m_tractor->track(m_previewTrackIndex);
        if (strcmp(prod->get("kdenlive:playlistid"), "timeline_preview") == 0 || strcmp(prod->get("kdenlive:playlistid"), "timeline_overlay") == 0) {
            m_tractor->remove_track(m_previewTrackIndex);
        }
        delete prod;
        if (m_tractor->count() == m_previewTrackIndex + 1) {
            // overlay track still here, remove
            Mlt::Producer *trkprod = m_tractor->track(m_previewTrackIndex);
            if (strcmp(trkprod->get("kdenlive:playlistid"), "timeline_overlay") == 0) {
                m_tractor->remove_track(m_previewTrackIndex);
            }
            delete trkprod;
        }
    }
    m_previewTrackIndex = -1;
}

void PreviewManager::disable()
{
    if (m_previewTrackIndex > -1) {
        if (m_previewTrack) {
            m_previewTrack->set("hide", 3);
        }
        if (m_overlayTrack) {
            m_overlayTrack->set("hide", 3);
        }
    }
}

void PreviewManager::enable()
{
    if (m_previewTrackIndex > -1) {
        if (m_previewTrack) {
            m_previewTrack->set("hide", 2);
        }
        if (m_overlayTrack) {
            m_overlayTrack->set("hide", 2);
        }
    }
}

bool PreviewManager::loadParams()
{
    KdenliveDoc *doc = pCore->currentDoc();
    m_extension = doc->getDocumentProperty(QStringLiteral("previewextension"));
    m_consumerParams = doc->getDocumentProperty(QStringLiteral("previewparameters")).split(QLatin1Char(' '), Qt::SkipEmptyParts);

    if (m_consumerParams.isEmpty() || m_extension.isEmpty()) {
        doc->selectPreviewProfile();
        m_consumerParams = doc->getDocumentProperty(QStringLiteral("previewparameters")).split(QLatin1Char(' '), Qt::SkipEmptyParts);
        m_extension = doc->getDocumentProperty(QStringLiteral("previewextension"));
    }
    if (m_consumerParams.isEmpty() || m_extension.isEmpty()) {
        return false;
    }
    // Remove the r= and s= parameter (forcing framerate / frame size) as it causes rendering failure.
    // These parameters should be provided by MLT's profile
    // NOTE: this is still required for DNxHD so leave it
    /*for (int i = 0; i < m_consumerParams.count(); i++) {
        if (m_consumerParams.at(i).startsWith(QStringLiteral("r=")) || m_consumerParams.at(i).startsWith(QStringLiteral("s="))) {
            m_consumerParams.removeAt(i);
            i--;
        }
    }*/
    if (doc->getDocumentProperty(QStringLiteral("resizepreview")).toInt() != 0) {
        int resizeWidth = doc->getDocumentProperty(QStringLiteral("previewheight")).toInt();
        m_consumerParams << QStringLiteral("s=%1x%2").arg(int(resizeWidth * pCore->getCurrentDar())).arg(resizeWidth);
    }
    m_consumerParams << QStringLiteral("an=1");
    if (KdenliveSettings::gpu_accel()) {
        m_consumerParams << QStringLiteral("glsl.=1");
    }
    return true;
}

void PreviewManager::invalidatePreviews()
{
    QMutexLocker lock(&m_previewMutex);
    bool timer = KdenliveSettings::autopreview();
    if (m_previewTimer.isActive()) {
        m_previewTimer.stop();
        timer = true;
    }
    KdenliveDoc *doc = pCore->currentDoc();
    int stackIx = doc->commandStack()->index();
    int stackMax = doc->commandStack()->count();
    if (stackIx == stackMax && !m_undoDir.exists(QString::number(stackIx - 1))) {
        // We just added a new command in stack, archive existing chunks
        int ix = stackIx - 1;
        m_undoDir.mkdir(QString::number(ix));
        bool foundPreviews = false;
        for (const auto &i : m_dirtyChunks) {
            QString current = QStringLiteral("%1.%2").arg(i.toInt()).arg(m_extension);
            if (m_cacheDir.rename(current, QStringLiteral("undo/%1/%2").arg(ix).arg(current))) {
                foundPreviews = true;
            }
        }
        if (!foundPreviews) {
            // No preview files found, remove undo folder
            m_undoDir.rmdir(QString::number(ix));
        } else {
            // new chunks archived, cleanup old ones
            Q_EMIT cleanupOldPreviews();
        }
    } else {
        // Restore existing chunks, delete others
        // Check if we just undo the last stack action, then backup, otherwise delete
        bool lastUndo = false;
        if (stackIx + 1 == stackMax) {
            if (!m_undoDir.exists(QString::number(stackMax))) {
                lastUndo = true;
                bool foundPreviews = false;
                m_undoDir.mkdir(QString::number(stackMax));
                for (const auto &i : m_dirtyChunks) {
                    QString current = QStringLiteral("%1.%2").arg(i.toInt()).arg(m_extension);
                    if (m_cacheDir.rename(current, QStringLiteral("undo/%1/%2").arg(stackMax).arg(current))) {
                        foundPreviews = true;
                    }
                }
                if (!foundPreviews) {
                    m_undoDir.rmdir(QString::number(stackMax));
                }
            }
        }
        bool moveFile = true;
        QDir tmpDir = m_undoDir;
        if (!tmpDir.cd(QString::number(stackIx))) {
            moveFile = false;
        }
        QVariantList foundChunks;
        for (const auto &i : m_dirtyChunks) {
            QString cacheFileName = QStringLiteral("%1.%2").arg(i.toInt()).arg(m_extension);
            if (!lastUndo) {
                m_cacheDir.remove(cacheFileName);
            }
            if (moveFile) {
                if (QFile::copy(tmpDir.absoluteFilePath(cacheFileName), m_cacheDir.absoluteFilePath(cacheFileName))) {
                    foundChunks << i;
                } else {
                    qDebug() << "// ERROR PROCESSE CHUNK: " << i << ", " << cacheFileName;
                }
            }
        }
        if (!foundChunks.isEmpty()) {
            std::sort(foundChunks.begin(), foundChunks.end(), chunkSort);
            m_dirtyMutex.lock();
            for (auto &ck : foundChunks) {
                m_dirtyChunks.removeAll(ck);
                m_renderedChunks << ck;
            }
            m_dirtyMutex.unlock();
            Q_EMIT dirtyChunksChanged();
            Q_EMIT renderedChunksChanged();
            reloadChunks(foundChunks);
        }
    }
    doc->setModified(true);
    if (timer) {
        m_previewTimer.start();
    }
}

void PreviewManager::doCleanupOldPreviews()
{
    if (m_undoDir.dirName() != QLatin1String("undo")) {
        return;
    }
    QStringList dirs = m_undoDir.entryList(QDir::Dirs | QDir::NoDotAndDotDot);

    // Use QCollator to do a natural sorting so that 10 is after 2
    QCollator collator;
    collator.setNumericMode(true);
    std::sort(dirs.begin(), dirs.end(), [&collator](const QString &file1, const QString &file2) { return collator.compare(file1, file2) < 0; });
    bool ok;
    while (dirs.count() > 5) {
        QDir tmp = m_undoDir;
        QString dirName = dirs.takeFirst();
        dirName.toInt(&ok);
        if (ok && tmp.cd(dirName)) {
            tmp.removeRecursively();
        }
    }
}

void PreviewManager::clearPreviewRange(bool resetZones)
{
    m_previewGatherTimer.stop();
    abortRendering();
    m_tractor->lock();
    bool hasPreview = m_previewTrack != nullptr;
    QMutexLocker lock(&m_dirtyMutex);
    for (const auto &ix : qAsConst(m_renderedChunks)) {
        m_cacheDir.remove(QStringLiteral("%1.%2").arg(ix.toInt()).arg(m_extension));
        if (!m_dirtyChunks.contains(ix)) {
            m_dirtyChunks << ix;
        }
        if (!hasPreview) {
            continue;
        }
        int trackIx = m_previewTrack->get_clip_index_at(ix.toInt());
        if (!m_previewTrack->is_blank(trackIx)) {
            Mlt::Producer *prod = m_previewTrack->replace_with_blank(trackIx);
            delete prod;
        }
    }
    if (hasPreview) {
        m_previewTrack->consolidate_blanks();
    }
    m_tractor->unlock();
    m_renderedChunks.clear();
    // Reload preview params
    loadParams();
    if (resetZones) {
        m_dirtyChunks.clear();
    }
    Q_EMIT renderedChunksChanged();
    Q_EMIT dirtyChunksChanged();
}

void PreviewManager::addPreviewRange(const QPoint zone, bool add)
{
    int chunkSize = KdenliveSettings::timelinechunks();
    int startChunk = zone.x() / chunkSize;
    int endChunk = int(rintl(zone.y() / chunkSize));
    QList<int> toRemove;
    QMutexLocker lock(&m_dirtyMutex);
    for (int i = startChunk; i <= endChunk; i++) {
        int frame = i * chunkSize;
        if (add) {
            if (!m_renderedChunks.contains(frame) && !m_dirtyChunks.contains(frame)) {
                m_dirtyChunks << frame;
            }
        } else {
            if (m_renderedChunks.contains(frame)) {
                toRemove << frame;
                m_renderedChunks.removeAll(frame);
            } else {
                m_dirtyChunks.removeAll(frame);
            }
        }
    }
    if (add) {
        Q_EMIT dirtyChunksChanged();
        if (m_previewProcess.state() == QProcess::NotRunning && KdenliveSettings::autopreview()) {
            m_previewTimer.start();
        }
    } else {
        // Remove processed chunks
        bool isRendering = m_previewProcess.state() != QProcess::NotRunning;
        m_previewGatherTimer.stop();
        abortRendering();
        m_tractor->lock();
        bool hasPreview = m_previewTrack != nullptr;
        for (int ix : qAsConst(toRemove)) {
            m_cacheDir.remove(QStringLiteral("%1.%2").arg(ix).arg(m_extension));
            if (!hasPreview) {
                continue;
            }
            int trackIx = m_previewTrack->get_clip_index_at(ix);
            if (!m_previewTrack->is_blank(trackIx)) {
                Mlt::Producer *prod = m_previewTrack->replace_with_blank(trackIx);
                delete prod;
            }
        }
        if (hasPreview) {
            m_previewTrack->consolidate_blanks();
        }
        Q_EMIT renderedChunksChanged();
        Q_EMIT dirtyChunksChanged();
        m_tractor->unlock();
        if (isRendering || KdenliveSettings::autopreview()) {
            m_previewTimer.start();
        }
    }
}

void PreviewManager::abortRendering()
{
    if (m_previewProcess.state() == QProcess::NotRunning) {
        return;
    }
    // Don't display error message on voluntary abort
    m_warnOnCrash = false;
    Q_EMIT abortPreview();
    m_previewProcess.waitForFinished();
    if (m_previewProcess.state() != QProcess::NotRunning) {
        m_previewProcess.kill();
        m_previewProcess.waitForFinished();
    }
    // Re-init time estimation
    Q_EMIT previewRender(-1, QString(), 1000);
}

bool PreviewManager::hasDefinedRange() const
{
    return (!m_renderedChunks.isEmpty() || !m_dirtyChunks.isEmpty());
}

void PreviewManager::startPreviewRender()
{
    QMutexLocker lock(&m_previewMutex);
    if (!m_dirtyChunks.isEmpty()) {
        // Abort any rendering
        abortRendering();
        m_waitingThumbs.clear();
        // clear log
        m_errorLog.clear();
        const QString sceneList = m_cacheDir.absoluteFilePath(QStringLiteral("preview.mlt"));
        if (!KdenliveSettings::proxypreview() && pCore->currentDoc()->useProxy()) {
            const QString playlist =
                pCore->projectItemModel()->sceneList(m_cacheDir.absolutePath(), QString(), QString(), pCore->currentDoc()->getTimeline(m_uuid)->tractor(), -1);
            QDomDocument doc;
            doc.setContent(playlist);
            KdenliveDoc::useOriginals(doc);
<<<<<<< HEAD
            const QString final = doc.toString().toUtf8();
            QSaveFile file(sceneList);
            if (!file.open(QIODevice::WriteOnly | QIODevice::Text)) {
                qDebug() << "//////  ERROR writing to file: " << sceneList;
                return;
            }
            file.write(final.toUtf8());
            if (!file.commit()) {
                qDebug() << "Cannot write to file " << sceneList;
=======
            if (!Xml::docContentToFile(doc, sceneList)) {
>>>>>>> 9099451a
                return;
            }
        } else {
            pCore->currentDoc()->getTimeline(m_uuid)->sceneList(m_cacheDir.absolutePath(), sceneList);
        }
        m_previewTimer.stop();
        doPreviewRender(sceneList);
    }
}

void PreviewManager::receivedStderr()
{
    QStringList resultList = QString::fromLocal8Bit(m_previewProcess.readAllStandardError()).split(QLatin1Char('\n'), Qt::SkipEmptyParts);
    for (auto &result : resultList) {
        if (result.startsWith(QLatin1String("START:"))) {
            if (m_previewProcess.state() == QProcess::Running) {
                workingPreview = result.section(QLatin1String("START:"), 1).simplified().toInt();
                Q_EMIT workingPreviewChanged();
            }
        } else if (result.startsWith(QLatin1String("DONE:"))) {
            int chunk = result.section(QLatin1String("DONE:"), 1).simplified().toInt();
            m_processedChunks++;
            QString fileName = QStringLiteral("%1.%2").arg(chunk).arg(m_extension);
            Q_EMIT previewRender(chunk, m_cacheDir.absoluteFilePath(fileName), 1000 * m_processedChunks / m_chunksToRender);
        } else {
            m_errorLog.append(result);
        }
    }
}

void PreviewManager::doPreviewRender(const QString &scene)
{
    // initialize progress bar
    if (m_dirtyChunks.isEmpty()) {
        return;
    }
    QMutexLocker lock(&m_dirtyMutex);
    Q_ASSERT(m_previewProcess.state() == QProcess::NotRunning);
    std::sort(m_dirtyChunks.begin(), m_dirtyChunks.end(), chunkSort);
    const QStringList dirtyChunks = getCompressedList(m_dirtyChunks);
    m_chunksToRender = m_dirtyChunks.count();
    m_processedChunks = 0;
    int chunkSize = KdenliveSettings::timelinechunks();
    QStringList args{QStringLiteral("preview-chunks"),
                     scene,
                     m_cacheDir.absolutePath(),
                     dirtyChunks.join(QLatin1Char(',')),
                     QString::number(chunkSize - 1),
                     pCore->getCurrentProfilePath(),
                     m_extension,
                     m_consumerParams.join(QLatin1Char(' '))};
    pCore->currentDoc()->previewProgress(0);
    m_previewProcess.start(m_renderer, args);
    if (m_previewProcess.waitForStarted()) {
        qDebug() << " -  - -STARTING PREVIEW JOBS . . . STARTED";
    }
}

void PreviewManager::processEnded(int exitCode, QProcess::ExitStatus status)
{
    const QString sceneList = m_cacheDir.absoluteFilePath(QStringLiteral("preview.mlt"));
    QFile::remove(sceneList);
    if (status == QProcess::QProcess::CrashExit || exitCode != 0) {
        Q_EMIT previewRender(0, m_errorLog, -1);
        if (workingPreview >= 0) {
            const QString fileName = QStringLiteral("%1.%2").arg(workingPreview).arg(m_extension);
            if (m_cacheDir.exists(fileName)) {
                m_cacheDir.remove(fileName);
            }
        }
    } else {
        // Normal exit and exit code 0: everything okay
        pCore->currentDoc()->previewProgress(1000);
    }
    workingPreview = -1;
    m_warnOnCrash = true;
    Q_EMIT workingPreviewChanged();
}

void PreviewManager::slotProcessDirtyChunks()
{
    if (m_dirtyChunks.isEmpty()) {
        return;
    }
    invalidatePreviews();
    if (KdenliveSettings::autopreview()) {
        m_previewTimer.start();
    }
}

void PreviewManager::slotRemoveInvalidUndo(int ix)
{
    QMutexLocker lock(&m_previewMutex);
    if (m_undoDir.dirName() != QLatin1String("undo")) {
        // Make sure we delete correct folder
        return;
    }
    QStringList dirs = m_undoDir.entryList(QDir::Dirs | QDir::NoDotAndDotDot);
    bool ok;
    for (const QString &dir : qAsConst(dirs)) {
        if (dir.toInt(&ok) >= ix && ok) {
            QDir tmp = m_undoDir;
            if (tmp.cd(dir)) {
                tmp.removeRecursively();
            }
        }
    }
}

void PreviewManager::invalidatePreview(int startFrame, int endFrame)
{
    if (m_previewTrack == nullptr) {
        return;
    }
    int chunkSize = KdenliveSettings::timelinechunks();
    int start = startFrame - startFrame % chunkSize;
    int end = endFrame - endFrame % chunkSize;

    m_previewGatherTimer.stop();
    bool previewWasRunning = m_previewProcess.state() == QProcess::Running;
    bool alreadyRendered = false;
    bool wasInDirtyZone = false;
    if (!m_renderedChunks.isEmpty()) {
        // Check if the invalidated zone was already rendered
        std::sort(m_renderedChunks.begin(), m_renderedChunks.end(), chunkSort);
        if (start <= m_renderedChunks.last().toInt() && end >= m_renderedChunks.first().toInt()) {
            alreadyRendered = true;
        } else if (workingPreview >= start && workingPreview <= end) {
            alreadyRendered = true;
        }
    }
    if (!alreadyRendered && !m_dirtyChunks.isEmpty()) {
        // Check if the invalidate zone is in the current todo list (dirtychunks)
        std::sort(m_dirtyChunks.begin(), m_dirtyChunks.end(), chunkSort);
        if (start <= m_dirtyChunks.last().toInt() && end >= m_dirtyChunks.first().toInt()) {
            wasInDirtyZone = true;
        }
    }
    if (alreadyRendered) {
        if (previewWasRunning) {
            abortRendering();
        }
        m_tractor->lock();
        bool chunksChanged = false;
        for (int i = start; i <= end; i += chunkSize) {
            if (m_renderedChunks.contains(i)) {
                int ix = m_previewTrack->get_clip_index_at(i);
                if (m_previewTrack->is_blank(ix)) {
                    continue;
                }
                Mlt::Producer *prod = m_previewTrack->replace_with_blank(ix);
                delete prod;
                QVariant val(i);
                m_renderedChunks.removeAll(val);
                if (!m_dirtyChunks.contains(val)) {
                    QMutexLocker lock(&m_dirtyMutex);
                    m_dirtyChunks << val;
                    chunksChanged = true;
                }
            }
        }
        m_tractor->unlock();
        if (chunksChanged) {
            m_previewTrack->consolidate_blanks();
            Q_EMIT renderedChunksChanged();
            Q_EMIT dirtyChunksChanged();
        }
    } else if (wasInDirtyZone) {
        // Abort rendering, playlist needs to be recreated
        if (previewWasRunning) {
            abortRendering();
        }
    } else {
        // Invalidated zone outside our rendered zones
        return;
    }
    m_previewGatherTimer.start();
}

void PreviewManager::reloadChunks(const QVariantList &chunks)
{
    if (m_previewTrack == nullptr || chunks.isEmpty()) {
        return;
    }
    m_tractor->lock();
    for (const auto &ix : chunks) {
        if (m_previewTrack->is_blank_at(ix.toInt())) {
            QString fileName = m_cacheDir.absoluteFilePath(QStringLiteral("%1.%2").arg(ix.toInt()).arg(m_extension));
            fileName.prepend(QStringLiteral("avformat:"));
            Mlt::Producer prod(*pCore->getProjectProfile(), fileName.toUtf8().constData());
            if (prod.is_valid()) {
                // m_ruler->updatePreview(ix, true);
                prod.set("mlt_service", "avformat-novalidate");
                m_previewTrack->insert_at(ix.toInt(), &prod, 1);
            }
        }
    }
    m_previewTrack->consolidate_blanks();
    m_tractor->unlock();
}

void PreviewManager::gotPreviewRender(int frame, const QString &file, int progress)
{
    if (m_previewTrack == nullptr) {
        return;
    }
    if (frame < 0) {
        pCore->currentDoc()->previewProgress(1000);
        return;
    }
    if (file.isEmpty() || progress < 0) {
        pCore->currentDoc()->previewProgress(progress);
        if (progress < 0) {
            if (m_warnOnCrash) {
                pCore->displayMessage(i18n("Preview rendering failed, check your parameters. %1Show details...%2",
                                           QString("<a href=\"" + QString::fromLatin1(QUrl::toPercentEncoding(file)) + QStringLiteral("\">")),
                                           QStringLiteral("</a>")),
                                      MltError);
            } else {
                // TODO display info about stopped preview job
            }
        }
        return;
    }
    if (m_previewTrack->is_blank_at(frame)) {
        Mlt::Producer prod(*pCore->getProjectProfile(), QString("avformat:%1").arg(file).toUtf8().constData());
        if (prod.is_valid() && prod.get_length() == KdenliveSettings::timelinechunks()) {
            m_dirtyMutex.lock();
            m_dirtyChunks.removeAll(QVariant(frame));
            m_dirtyMutex.unlock();
            m_renderedChunks << frame;
            Q_EMIT renderedChunksChanged();
            prod.set("mlt_service", "avformat-novalidate");
            m_tractor->lock();
            m_previewTrack->insert_at(frame, &prod, 1);
            m_previewTrack->consolidate_blanks();
            m_tractor->unlock();
            pCore->currentDoc()->previewProgress(progress);
            pCore->currentDoc()->setModified(true);
        } else {
            qCDebug(KDENLIVE_LOG) << "* * * INVALID PROD: " << file;
            corruptedChunk(frame, file);
        }
    } else {
        qCDebug(KDENLIVE_LOG) << "* * * NON EMPTY PROD: " << frame;
    }
}

void PreviewManager::corruptedChunk(int frame, const QString &fileName)
{
    Q_EMIT abortPreview();
    m_previewProcess.waitForFinished();
    if (workingPreview >= 0) {
        workingPreview = -1;
        Q_EMIT workingPreviewChanged();
    }
    Q_EMIT previewRender(0, m_errorLog, -1);
    m_cacheDir.remove(fileName);
    if (!m_dirtyChunks.contains(frame)) {
        QMutexLocker lock(&m_dirtyMutex);
        m_dirtyChunks << frame;
        std::sort(m_dirtyChunks.begin(), m_dirtyChunks.end(), chunkSort);
    }
}

int PreviewManager::setOverlayTrack(Mlt::Playlist *overlay)
{
    m_overlayTrack = overlay;
    m_overlayTrack->set("kdenlive:playlistid", "timeline_overlay");
    reconnectTrack();
    return m_previewTrackIndex;
}

void PreviewManager::removeOverlayTrack()
{
    delete m_overlayTrack;
    m_overlayTrack = nullptr;
    reconnectTrack();
}

QPair<QStringList, QStringList> PreviewManager::previewChunks()
{
    QMutexLocker lock(&m_dirtyMutex);
    std::sort(m_renderedChunks.begin(), m_renderedChunks.end(), chunkSort);
    const QStringList renderedChunks = getCompressedList(m_renderedChunks);
    std::sort(m_dirtyChunks.begin(), m_dirtyChunks.end(), chunkSort);
    const QStringList dirtyChunks = getCompressedList(m_dirtyChunks);
    lock.unlock();
    return {renderedChunks, dirtyChunks};
}

const QStringList PreviewManager::getCompressedList(const QVariantList items) const
{
    QStringList resultString;
    int lastFrame = 0;
    QString currentString;
    for (const QVariant &frame : items) {
        int current = frame.toInt();
        if (current - 25 == lastFrame) {
            lastFrame = current;
            if (frame == items.last()) {
                currentString.append(QString("-%1").arg(lastFrame));
                resultString << currentString;
                currentString.clear();
            }
            continue;
        }
        if (currentString.isEmpty()) {
            currentString = frame.toString();
        } else if (currentString == QString::number(lastFrame)) {
            // Only one chunk, store it
            resultString << currentString;
            currentString = frame.toString();
        } else {
            // Range, store
            currentString.append(QString("-%1").arg(lastFrame));
            resultString << currentString;
            currentString = frame.toString();
        }
        lastFrame = current;
    }
    if (!currentString.isEmpty()) {
        resultString << currentString;
    }
    return resultString;
}

bool PreviewManager::hasOverlayTrack() const
{
    return m_overlayTrack != nullptr;
}

bool PreviewManager::hasPreviewTrack() const
{
    return m_previewTrack != nullptr;
}

int PreviewManager::addedTracks() const
{
    if (m_previewTrack) {
        if (m_overlayTrack) {
            return 2;
        }
        return 1;
    } else if (m_overlayTrack) {
        return 1;
    }
    return -1;
}

bool PreviewManager::isRunning() const
{
    return workingPreview >= 0 || m_previewProcess.state() != QProcess::NotRunning;
}<|MERGE_RESOLUTION|>--- conflicted
+++ resolved
@@ -552,19 +552,7 @@
             QDomDocument doc;
             doc.setContent(playlist);
             KdenliveDoc::useOriginals(doc);
-<<<<<<< HEAD
-            const QString final = doc.toString().toUtf8();
-            QSaveFile file(sceneList);
-            if (!file.open(QIODevice::WriteOnly | QIODevice::Text)) {
-                qDebug() << "//////  ERROR writing to file: " << sceneList;
-                return;
-            }
-            file.write(final.toUtf8());
-            if (!file.commit()) {
-                qDebug() << "Cannot write to file " << sceneList;
-=======
             if (!Xml::docContentToFile(doc, sceneList)) {
->>>>>>> 9099451a
                 return;
             }
         } else {
