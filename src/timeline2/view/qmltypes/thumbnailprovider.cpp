/*
    SPDX-FileCopyrightText: 2013-2016 Meltytech LLC
    SPDX-FileCopyrightText: 2013-2016 Dan Dennedy <dan@dennedy.org>

    SPDX-License-Identifier: GPL-3.0-only OR LicenseRef-KDE-Accepted-GPL
*/

#include "thumbnailprovider.h"
#include "bin/projectclip.h"
#include "bin/projectitemmodel.h"
#include "core.h"
#include "doc/kthumb.h"
#include "utils/thumbnailcache.hpp"

#include <QCryptographicHash>
#include <QDebug>
#include <QQuickImageProvider>
#include <mlt++/MltFilter.h>
#include <mlt++/MltProfile.h>

ThumbnailProvider::ThumbnailProvider()
    : QQuickImageProvider(QQmlImageProviderBase::Image, QQmlImageProviderBase::ForceAsynchronousImageLoading)
{
}

ThumbnailProvider::~ThumbnailProvider() = default;

QImage ThumbnailProvider::requestImage(const QString &id, QSize *size, const QSize &requestedSize)
{
    QImage result;
    // id is binID/#frameNumber
    QString binId = id.section('/', 0, 0);
    bool ok;
    int frameNumber = id.section('#', -1).toInt(&ok);
    if (ok) {
        std::shared_ptr<ProjectClip> binClip = pCore->projectItemModel()->getClipByBinID(binId);
        if (binClip) {
<<<<<<< HEAD
            result = ThumbnailCache::get()->getThumbnail(binClip->hash(false), binId, frameNumber);
=======
            result = ThumbnailCache::get()->getThumbnail(binClip->hash(), binId, frameNumber);
>>>>>>> 077f2f29
            if (!result.isNull()) {
                *size = result.size();
                return result;
            }
            std::shared_ptr<Mlt::Producer> prod = binClip->thumbProducer();
            if (prod && prod->is_valid()) {
                result = makeThumbnail(prod, frameNumber, requestedSize);
                ThumbnailCache::get()->storeThumbnail(binId, frameNumber, result, false);
            }
        }
    }
    if (size) *size = result.size();
    return result;
}

QString ThumbnailProvider::cacheKey(Mlt::Properties &properties, const QString &service, const QString &resource, const QString &hash, int frameNumber)
{
    QString time = properties.frames_to_time(frameNumber, mlt_time_clock);
    // Reduce the precision to centiseconds to increase chance for cache hit
    // without much loss of accuracy.
    time = time.left(time.size() - 1);
    QString key;
    if (hash.isEmpty()) {
        key = QString("%1 %2 %3").arg(service, resource, time);
        QCryptographicHash hash2(QCryptographicHash::Sha1);
        hash2.addData(key.toUtf8());
        key = hash2.result().toHex();
    } else {
        key = QString("%1 %2").arg(hash, time);
    }
    return key;
}

QImage ThumbnailProvider::makeThumbnail(const std::shared_ptr<Mlt::Producer> &producer, int frameNumber, const QSize &requestedSize)
{
    Q_UNUSED(requestedSize)
    producer->seek(frameNumber);
    QScopedPointer<Mlt::Frame> frame(producer->get_frame());
    if (frame == nullptr || !frame->is_valid()) {
        return QImage();
    }
    // TODO: cache these values ?
    int imageHeight = pCore->thumbProfile()->height();
    int imageWidth = pCore->thumbProfile()->width();
    int fullWidth = qRound(imageHeight * pCore->getCurrentDar());
    return KThumb::getFrame(frame.data(), imageWidth, imageHeight, fullWidth);
}<|MERGE_RESOLUTION|>--- conflicted
+++ resolved
@@ -35,11 +35,7 @@
     if (ok) {
         std::shared_ptr<ProjectClip> binClip = pCore->projectItemModel()->getClipByBinID(binId);
         if (binClip) {
-<<<<<<< HEAD
-            result = ThumbnailCache::get()->getThumbnail(binClip->hash(false), binId, frameNumber);
-=======
             result = ThumbnailCache::get()->getThumbnail(binClip->hash(), binId, frameNumber);
->>>>>>> 077f2f29
             if (!result.isNull()) {
                 *size = result.size();
                 return result;
