/*
    SPDX-FileCopyrightText: 2017 Jean-Baptiste Mardelle
    SPDX-License-Identifier: GPL-3.0-only OR LicenseRef-KDE-Accepted-GPL
*/

#include <KLocalizedContext>

#include "../model/builders/meltBuilder.hpp"
#include "assets/keyframes/model/keyframemodel.hpp"
#include "assets/model/assetparametermodel.hpp"
#include "bin/model/markerlistmodel.hpp"
#include "capture/mediacapture.h"
#include "core.h"
#include "doc/docundostack.hpp"
#include "doc/kdenlivedoc.h"
#include "effects/effectsrepository.hpp"
#include "kdenlivesettings.h"
#include "mainwindow.h"
#include "monitor/monitorproxy.h"
#include "profiles/profilemodel.hpp"
#include "project/projectmanager.h"
#include "qml/timelineitems.h"
#include "qmltypes/thumbnailprovider.h"
#include "timelinecontroller.h"
#include "timelinewidget.h"
#include "utils/clipboardproxy.hpp"

#include <KDeclarative/KDeclarative>
// #include <QUrl>
#include <QAction>
#include <QActionGroup>
#include <QFontDatabase>
#include <QMenu>
#include <QQmlContext>
#include <QQmlEngine>
#include <QQuickItem>
#include <QSortFilterProxyModel>
#include <QUuid>

const int TimelineWidget::comboScale[] = {1, 2, 4, 8, 15, 30, 50, 75, 100, 150, 200, 300, 500, 800, 1000, 1500, 2000, 3000, 6000, 15000, 30000};

TimelineWidget::TimelineWidget(const QUuid &uuid, QWidget *parent)
    : QQuickWidget(parent)
    , uuid(uuid)
{
    KDeclarative::KDeclarative kdeclarative;
    kdeclarative.setDeclarativeEngine(engine());
    kdeclarative.setupEngine(engine());
    engine()->rootContext()->setContextObject(new KLocalizedContext(this));
    setClearColor(palette().window().color());
    setMouseTracking(true);
    registerTimelineItems();
    m_sortModel = std::make_unique<QSortFilterProxyModel>(this);
    m_proxy = new TimelineController(this);
    connect(m_proxy, &TimelineController::zoneMoved, this, &TimelineWidget::zoneMoved);
    connect(m_proxy, &TimelineController::ungrabHack, this, &TimelineWidget::slotUngrabHack);
    connect(m_proxy, &TimelineController::regainFocus, this, &TimelineWidget::regainFocus, Qt::DirectConnection);
    setResizeMode(QQuickWidget::SizeRootObjectToView);
    engine()->addImageProvider(QStringLiteral("thumbnail"), new ThumbnailProvider);
    setVisible(false);
    setFont(QFontDatabase::systemFont(QFontDatabase::SmallestReadableFont));
    setFocusPolicy(Qt::StrongFocus);
    m_favEffects = new QMenu(i18n("Insert an effect..."), this);
    m_favCompositions = new QMenu(i18n("Insert a composition..."), this);
    installEventFilter(this);
    m_targetsMenu = new QMenu(this);
}

TimelineWidget::~TimelineWidget()
{
    delete m_proxy;
}

void TimelineWidget::updateEffectFavorites()
{
    const QMap<QString, QString> effects = sortedItems(KdenliveSettings::favorite_effects(), false);
    QMapIterator<QString, QString> i(effects);
    m_favEffects->clear();
    while (i.hasNext()) {
        i.next();
        QAction *ac = m_favEffects->addAction(i.key());
        ac->setData(i.value());
    }
}

void TimelineWidget::updateTransitionFavorites()
{
    const QMap<QString, QString> effects = sortedItems(KdenliveSettings::favorite_transitions(), true);
    QMapIterator<QString, QString> i(effects);
    m_favCompositions->clear();
    while (i.hasNext()) {
        i.next();
        QAction *ac = m_favCompositions->addAction(i.key());
        ac->setData(i.value());
    }
}

const QMap<QString, QString> TimelineWidget::sortedItems(const QStringList &items, bool isTransition)
{
    QMap<QString, QString> sortedItems;
    for (const QString &effect : items) {
        sortedItems.insert(m_proxy->getAssetName(effect, isTransition), effect);
    }
    return sortedItems;
}

void TimelineWidget::setTimelineMenu(QMenu *clipMenu, QMenu *compositionMenu, QMenu *timelineMenu, QMenu *guideMenu, QMenu *timelineRulerMenu, QAction *editGuideAction, QMenu *headerMenu, QMenu *thumbsMenu, QMenu *subtitleClipMenu)
{
    m_timelineClipMenu = clipMenu;
    m_timelineCompositionMenu = compositionMenu;
    m_timelineMenu = timelineMenu;
    m_timelineRulerMenu = timelineRulerMenu;
    m_guideMenu = guideMenu;
    m_headerMenu = headerMenu;
    m_thumbsMenu = thumbsMenu;
    m_headerMenu->addMenu(m_thumbsMenu);
    m_timelineSubtitleClipMenu = subtitleClipMenu;
    m_editGuideAction = editGuideAction;
    updateEffectFavorites();
    updateTransitionFavorites();
    connect(m_favEffects, &QMenu::triggered, this, [&] (QAction *ac) {
        m_proxy->addEffectToClip(ac->data().toString());
    });
    connect(m_favCompositions, &QMenu::triggered, this, [&] (QAction *ac) {
        m_proxy->addCompositionToClip(ac->data().toString());
    });
    connect(m_guideMenu, &QMenu::triggered, this, [&] (QAction *ac) {
        m_proxy->setPosition(ac->data().toInt());
    });
    connect(m_thumbsMenu, &QMenu::triggered, this, [&] (QAction *ac) {
        m_proxy->setActiveTrackProperty(QStringLiteral("kdenlive:thumbs_format"), ac->data().toString());
    });
    // Fix qml focus issue
    connect(m_headerMenu, &QMenu::aboutToHide, this, &TimelineWidget::slotUngrabHack, Qt::DirectConnection);
    connect(m_timelineClipMenu, &QMenu::aboutToHide, this, &TimelineWidget::slotUngrabHack, Qt::DirectConnection);
    connect(m_timelineClipMenu, &QMenu::triggered, this, &TimelineWidget::slotResetContextPos);
    connect(m_timelineCompositionMenu, &QMenu::aboutToHide, this, &TimelineWidget::slotUngrabHack, Qt::DirectConnection);
    connect(m_timelineRulerMenu, &QMenu::aboutToHide, this, &TimelineWidget::slotUngrabHack, Qt::DirectConnection);
    connect(m_timelineMenu, &QMenu::aboutToHide, this, &TimelineWidget::slotUngrabHack, Qt::DirectConnection);
    connect(m_timelineMenu, &QMenu::triggered, this, &TimelineWidget::slotResetContextPos);
    connect(m_timelineSubtitleClipMenu, &QMenu::aboutToHide, this, &TimelineWidget::slotUngrabHack, Qt::DirectConnection);

    m_timelineClipMenu->addMenu(m_favEffects);
    m_timelineClipMenu->addMenu(m_favCompositions);
    m_timelineMenu->addMenu(m_favCompositions);
}

void TimelineWidget::unsetModel()
{
    m_sortModel->setSourceModel(nullptr);
    m_proxy->prepareClose();
}

void TimelineWidget::setModel(const std::shared_ptr<TimelineItemModel> &model, MonitorProxy *proxy)
{
    m_sortModel->setSourceModel(model.get());
    m_sortModel->setSortRole(TimelineItemModel::SortRole);
    m_sortModel->sort(0, Qt::DescendingOrder);
    m_proxy->setModel(model);
    rootContext()->setContextProperty("multitrack", m_sortModel.get());
    rootContext()->setContextProperty("controller", model.get());
    rootContext()->setContextProperty("timeline", m_proxy);
    rootContext()->setContextProperty("proxy", proxy);
    // Create a unique id for this timeline to prevent thumbnails 
    // leaking from one project to another because of qml's image caching
    KdenliveDoc *project = pCore->getDocument(model->uuid());
    if (project == nullptr) {
        qDebug()<<"=============ERROR INNVALID DOCUMENT ID==============";
    }
    rootContext()->setContextProperty("documentId", model->uuid());
    rootContext()->setContextProperty("audiorec", pCore->getAudioDevice());
    rootContext()->setContextProperty("guidesModel", project->getGuideModel(model->uuid()).get());
    rootContext()->setContextProperty("clipboard", new ClipboardProxy(this));
<<<<<<< HEAD
    QFont ft = QFontDatabase::systemFont(QFontDatabase::GeneralFont);
    ft.setPointSize(QFontDatabase::systemFont(QFontDatabase::SmallestReadableFont).pointSize());
    setFont(ft);
    rootContext()->setContextProperty("miniFont", font());
    //TODO: make subtitle model relative to document
    //rootContext()->setContextProperty("subtitleModel", pCore->getSubtitleModel().get());
=======
    rootContext()->setContextProperty("miniFont", QFontDatabase::systemFont(QFontDatabase::SmallestReadableFont));
    rootContext()->setContextProperty("subtitleModel", pCore->getSubtitleModel().get());
>>>>>>> dbcd523b
    const QStringList effs = sortedItems(KdenliveSettings::favorite_effects(), false).values();
    const QStringList trans = sortedItems(KdenliveSettings::favorite_transitions(), true).values();

    setSource(QUrl(QStringLiteral("qrc:/qml/timeline.qml")));
    connect(rootObject(), SIGNAL(mousePosChanged(int)), pCore->window(), SLOT(slotUpdateMousePosition(int)));
    connect(rootObject(), SIGNAL(zoomIn(bool)), pCore->window(), SLOT(slotZoomIn(bool)));
    connect(rootObject(), SIGNAL(zoomOut(bool)), pCore->window(), SLOT(slotZoomOut(bool)));
    connect(rootObject(), SIGNAL(processingDrag(bool)), pCore->window(), SIGNAL(enableUndo(bool)));
    connect(m_proxy, &TimelineController::seeked, proxy, &MonitorProxy::setPosition);
    rootObject()->setProperty("dar", pCore->getCurrentDar());
    connect(rootObject(), SIGNAL(showClipMenu(int)), this, SLOT(showClipMenu(int)));
    connect(rootObject(), SIGNAL(showCompositionMenu()), this, SLOT(showCompositionMenu()));
    connect(rootObject(), SIGNAL(showTimelineMenu()), this, SLOT(showTimelineMenu()));
    connect(rootObject(), SIGNAL(showRulerMenu()), this, SLOT(showRulerMenu()));
    connect(rootObject(), SIGNAL(showHeaderMenu()), this, SLOT(showHeaderMenu()));
    connect(rootObject(), SIGNAL(showTargetMenu(int)), this, SLOT(showTargetMenu(int)));
    connect(rootObject(), SIGNAL(showSubtitleClipMenu()), this, SLOT(showSubtitleClipMenu()));
    m_proxy->setRoot(rootObject());
    setVisible(true);
    loading = false;
    m_proxy->checkDuration();
}

void TimelineWidget::mousePressEvent(QMouseEvent *event)
{
    emit focusProjectMonitor();
    m_clickPos = event->globalPos();
    QQuickWidget::mousePressEvent(event);
}

void TimelineWidget::showClipMenu(int cid)
{
    // Hide not applicable effects
    QList <QAction *> effects = m_favEffects->actions();
    int tid = model()->getClipTrackId(cid);
    bool isAudioTrack = false;
    if (tid > -1) {
        isAudioTrack = model()->isAudioTrack(tid);
    }
    m_favCompositions->setEnabled(!isAudioTrack);
    for (auto ac : qAsConst(effects)) {
        const QString &id = ac->data().toString();
        if (EffectsRepository::get()->isAudioEffect(id) != isAudioTrack) {
            ac->setVisible(false);
        } else {
            ac->setVisible(true);
        }
    }
    m_timelineClipMenu->popup(m_clickPos);
}

void TimelineWidget::showCompositionMenu()
{
    m_timelineCompositionMenu->popup(m_clickPos);
}

void TimelineWidget::showHeaderMenu()
{
    bool isAudio = m_proxy->isActiveTrackAudio();
    QList <QAction *> menuActions = m_headerMenu->actions();
    QList <QAction *> audioActions;
    for (QAction *ac : qAsConst(menuActions)) {
        if (ac->data().toString() == QLatin1String("show_track_record") || ac->data().toString() == QLatin1String("separate_channels") || ac->data().toString() == QLatin1String("normalize_channels")) {
            audioActions << ac;
        }
    }
    if (!isAudio) {
        // Video track
        int currentThumbs = m_proxy->getActiveTrackProperty(QStringLiteral("kdenlive:thumbs_format")).toInt();
        QList <QAction *> actions = m_thumbsMenu->actions();
        for (QAction *ac : qAsConst(actions)) {
            if (ac->data().toInt() == currentThumbs) {
                ac->setChecked(true);
                break;
            }
        }
        m_thumbsMenu->menuAction()->setVisible(true);
        for (auto ac : qAsConst(audioActions)) {
            ac->setVisible(false);
        }
    } else {
        // Audio track
        m_thumbsMenu->menuAction()->setVisible(false);
        for (auto ac : qAsConst(audioActions)) {
            ac->setVisible(true);
            if (ac->data().toString() == QLatin1String("show_track_record")) {
                ac->setChecked(m_proxy->getActiveTrackProperty(QStringLiteral("kdenlive:audio_rec")).toInt() == 1);
            }
        }
    }
    m_headerMenu->popup(m_clickPos);
}

void TimelineWidget::showTargetMenu(int tid)
{
    int currentTargetStream;
    if (tid == -1) {
        // Called through shortcut
        tid = m_proxy->activeTrack();
        if (tid == -1) {
            return;
        }
        if (m_proxy->clipTargets() < 2 || !model()->isAudioTrack(tid)) {
            pCore->displayMessage(i18n("No available stream"), MessageType::ErrorMessage);
            return;
        }
        QVariant returnedValue;
        QMetaObject::invokeMethod(rootObject(), "getActiveTrackStreamPos", Q_RETURN_ARG(QVariant, returnedValue));
        m_clickPos = mapToGlobal(QPoint(5, y())) + QPoint(0, returnedValue.toInt());
    }
    QMap<int, QString> possibleTargets = m_proxy->getCurrentTargets(tid, currentTargetStream);
    m_targetsMenu->clear();
    if (m_targetsGroup) {
        delete m_targetsGroup;
    }
    m_targetsGroup = new QActionGroup(this);
    QMapIterator<int, QString> i(possibleTargets);
    while (i.hasNext()) {
        i.next();
        QAction *ac = m_targetsMenu->addAction(i.value());
        ac->setData(i.key());
        m_targetsGroup->addAction(ac);
        ac->setCheckable(true);
        if (i.key() == currentTargetStream) {
            ac->setChecked(true);
        }
    }
    connect(m_targetsGroup, &QActionGroup::triggered, this, [this, tid] (QAction *action) {
        int targetStream = action->data().toInt();
        m_proxy->assignAudioTarget(tid, targetStream);
    });
    if (m_targetsMenu->isEmpty() || possibleTargets.isEmpty()) {
        m_headerMenu->popup(m_clickPos);
    } else {
        m_targetsMenu->popup(m_clickPos);
    }
}

void TimelineWidget::showRulerMenu()
{
    m_guideMenu->clear();
<<<<<<< HEAD
    const QList<CommentedTime> guides = pCore->currentDoc()->getGuideModel(uuid)->getAllMarkers();
    QAction *ac;
    m_editGuideAction->setEnabled(false);
=======
    const QList<CommentedTime> guides = pCore->projectManager()->current()->getGuideModel()->getAllMarkers();
    m_editGuideAcion->setEnabled(false);
>>>>>>> dbcd523b
    double fps = pCore->getCurrentFps();
    int currentPos = rootObject()->property("consumerPosition").toInt();
    for (const auto &guide : guides) {
        auto *ac = new QAction(guide.comment(), this);
        int frame = guide.time().frames(fps);
        ac->setData(frame);
        if (frame == currentPos) {
            m_editGuideAction->setEnabled(true);
        }
        m_guideMenu->addAction(ac);
    }
    m_timelineRulerMenu->popup(m_clickPos);
}


void TimelineWidget::showTimelineMenu()
{
    m_guideMenu->clear();
<<<<<<< HEAD
    const QList<CommentedTime> guides = pCore->currentDoc()->getGuideModel(uuid)->getAllMarkers();
    QAction *ac;
    m_editGuideAction->setEnabled(false);
=======
    const QList<CommentedTime> guides = pCore->projectManager()->current()->getGuideModel()->getAllMarkers();
    m_editGuideAcion->setEnabled(false);
>>>>>>> dbcd523b
    double fps = pCore->getCurrentFps();
    int currentPos = rootObject()->property("consumerPosition").toInt();
    for (const auto &guide : guides) {
        auto ac = new QAction(guide.comment(), this);
        int frame = guide.time().frames(fps);
        ac->setData(frame);
        if (frame == currentPos) {
            m_editGuideAction->setEnabled(true);
        }
        m_guideMenu->addAction(ac);
    }
    m_timelineMenu->popup(m_clickPos);
}

void TimelineWidget::showSubtitleClipMenu()
{
    m_timelineSubtitleClipMenu->popup(m_clickPos);
}

void TimelineWidget::slotChangeZoom(int value, bool zoomOnMouse)
{
    double pixelScale = QFontMetrics(font()).maxWidth() * 2;
    m_proxy->setScaleFactorOnMouse(pixelScale / comboScale[value], zoomOnMouse);
}

void TimelineWidget::slotCenterView()
{
    QMetaObject::invokeMethod(rootObject(), "centerViewOnCursor");
}

void TimelineWidget::slotFitZoom()
{
    QVariant returnedValue;
    double prevScale = m_proxy->scaleFactor();
    QMetaObject::invokeMethod(rootObject(), "fitZoom", Q_RETURN_ARG(QVariant, returnedValue));
    double scale = returnedValue.toDouble();
    QMetaObject::invokeMethod(rootObject(), "scrollPos", Q_RETURN_ARG(QVariant, returnedValue));
    int scrollPos = returnedValue.toInt();
    if (qFuzzyCompare(prevScale, scale) && scrollPos == 0) {
        scale = m_prevScale;
        scrollPos = m_scrollPos;
    } else {
        m_prevScale = prevScale;
        m_scrollPos = scrollPos;
        scrollPos = 0;
    }
    m_proxy->setScaleFactorOnMouse(scale, false);
    // Update zoom slider
    emit m_proxy->updateZoom(scale);
    QMetaObject::invokeMethod(rootObject(), "goToStart", Q_ARG(QVariant, scrollPos));
}

Mlt::Tractor *TimelineWidget::tractor()
{
    return m_proxy->tractor();
}

TimelineController *TimelineWidget::controller()
{
    return m_proxy;
}

std::shared_ptr<TimelineItemModel> TimelineWidget::model()
{
    return m_proxy->getModel();
}

void TimelineWidget::zoneUpdated(const QPoint &zone)
{
    m_proxy->setZone(zone, false);
}

void TimelineWidget::zoneUpdatedWithUndo(const QPoint &oldZone, const QPoint &newZone)
{
    m_proxy->updateZone(oldZone, newZone);
}

void TimelineWidget::setTool(ToolType::ProjectTool tool)
{
    rootObject()->setProperty("activeTool", int(tool));
}

ToolType::ProjectTool TimelineWidget::activeTool() {
    return ToolType::ProjectTool(rootObject()->property("activeTool").toInt());
}

QPair<int, int> TimelineWidget::getTracksCount() const
{
    return m_proxy->getTracksCount();
}

void TimelineWidget::slotUngrabHack()
{
    // Workaround bug: https://bugreports.qt.io/browse/QTBUG-59044
    // https://phabricator.kde.org/D5515
    QTimer::singleShot(250, this, [this]() {
        // Reset menu position, necessary if user closes the menu without selecting any action
        rootObject()->setProperty("clickFrame", -1);
    });
    if (quickWindow() && quickWindow()->mouseGrabberItem()) {
        quickWindow()->mouseGrabberItem()->ungrabMouse();
        QPoint mousePos = mapFromGlobal(QCursor::pos());
        QMetaObject::invokeMethod(rootObject(), "regainFocus", Qt::DirectConnection, Q_ARG(QVariant, mousePos));
    }
}

void TimelineWidget::slotResetContextPos(QAction *)
{
    rootObject()->setProperty("clickFrame", -1);
    m_clickPos = QPoint();
}

int TimelineWidget::zoomForScale(double value) const
{
    int scale = int(100 / value);
    int ix = 13;
    while (comboScale[ix] > scale && ix > 0) {
        ix--;
    }
    return ix;
}

void TimelineWidget::focusTimeline()
{
    setFocus();
    if (rootObject()) {
        rootObject()->setFocus(true);
    }
}

void TimelineWidget::endDrag()
{
    if (rootObject()) {
        QMetaObject::invokeMethod(rootObject(), "endBinDrag");
    }
}


bool TimelineWidget::eventFilter(QObject *object, QEvent *event)
{
    switch(event->type()) {
        case QEvent::Enter:
            if (!hasFocus()) {
                emit pCore->window()->focusTimeline(true, true);
            }
            break;
        case QEvent::Leave:
            if (!hasFocus()) {
                emit pCore->window()->focusTimeline(false, true);
            }
            break;
        case QEvent::FocusOut:
            emit pCore->window()->focusTimeline(false, false);
            break;
        case QEvent::FocusIn:
            emit pCore->window()->focusTimeline(true, false);
            break;
        default:
            break;
    }

    return QQuickWidget::eventFilter(object, event);
}

void TimelineWidget::regainFocus()
{
    qDebug()<<"=== REG FOCUS: "<<underMouse();
    if (underMouse() && rootObject()) {
        QPoint mousePos = mapFromGlobal(QCursor::pos());
        QMetaObject::invokeMethod(rootObject(), "regainFocus", Qt::DirectConnection, Q_ARG(QVariant, mousePos));
    }
}

void TimelineWidget::connectSubtitleModel(bool firstConnect)
{
    qDebug()<<"root context get sub model new function";
    if (pCore->getSubtitleModel().get() == nullptr) {
        //qDebug()<<"null ptr here at root context";
        return;
    }
    else
    {
        //qDebug()<<"null ptr NOT here at root context";
        rootObject()->setProperty("showSubtitles", KdenliveSettings::showSubtitles());
        if (firstConnect) {
            rootContext()->setContextProperty("subtitleModel", pCore->getSubtitleModel().get());
        }
    }
}<|MERGE_RESOLUTION|>--- conflicted
+++ resolved
@@ -171,17 +171,9 @@
     rootContext()->setContextProperty("audiorec", pCore->getAudioDevice());
     rootContext()->setContextProperty("guidesModel", project->getGuideModel(model->uuid()).get());
     rootContext()->setContextProperty("clipboard", new ClipboardProxy(this));
-<<<<<<< HEAD
-    QFont ft = QFontDatabase::systemFont(QFontDatabase::GeneralFont);
-    ft.setPointSize(QFontDatabase::systemFont(QFontDatabase::SmallestReadableFont).pointSize());
-    setFont(ft);
-    rootContext()->setContextProperty("miniFont", font());
-    //TODO: make subtitle model relative to document
-    //rootContext()->setContextProperty("subtitleModel", pCore->getSubtitleModel().get());
-=======
     rootContext()->setContextProperty("miniFont", QFontDatabase::systemFont(QFontDatabase::SmallestReadableFont));
+    //TODO-MULTITL: make subtitle model relative to document
     rootContext()->setContextProperty("subtitleModel", pCore->getSubtitleModel().get());
->>>>>>> dbcd523b
     const QStringList effs = sortedItems(KdenliveSettings::favorite_effects(), false).values();
     const QStringList trans = sortedItems(KdenliveSettings::favorite_transitions(), true).values();
 
@@ -323,14 +315,8 @@
 void TimelineWidget::showRulerMenu()
 {
     m_guideMenu->clear();
-<<<<<<< HEAD
     const QList<CommentedTime> guides = pCore->currentDoc()->getGuideModel(uuid)->getAllMarkers();
-    QAction *ac;
     m_editGuideAction->setEnabled(false);
-=======
-    const QList<CommentedTime> guides = pCore->projectManager()->current()->getGuideModel()->getAllMarkers();
-    m_editGuideAcion->setEnabled(false);
->>>>>>> dbcd523b
     double fps = pCore->getCurrentFps();
     int currentPos = rootObject()->property("consumerPosition").toInt();
     for (const auto &guide : guides) {
@@ -349,14 +335,8 @@
 void TimelineWidget::showTimelineMenu()
 {
     m_guideMenu->clear();
-<<<<<<< HEAD
     const QList<CommentedTime> guides = pCore->currentDoc()->getGuideModel(uuid)->getAllMarkers();
-    QAction *ac;
     m_editGuideAction->setEnabled(false);
-=======
-    const QList<CommentedTime> guides = pCore->projectManager()->current()->getGuideModel()->getAllMarkers();
-    m_editGuideAcion->setEnabled(false);
->>>>>>> dbcd523b
     double fps = pCore->getCurrentFps();
     int currentPos = rootObject()->property("consumerPosition").toInt();
     for (const auto &guide : guides) {
