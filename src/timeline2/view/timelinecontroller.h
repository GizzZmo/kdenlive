--- conflicted
+++ resolved
@@ -562,11 +562,8 @@
     void addTracks(int videoTracks, int audioTracks);
     /** @brief Get in/out of currently selected items */
     QPoint selectionInOut() const;
-<<<<<<< HEAD
-=======
     /** @brief Create a mix transition with currently selected clip. If delta = -1, mix with previous clip, +1 with next clip and 0 will check cursor position*/
     Q_INVOKABLE void mixClip(int cid = -1, int delta = 0);
->>>>>>> 3af486f2
     /** @brief Temporarily un/plug a list of clips in timeline. */
     void temporaryUnplug(QList<int> clipIds, bool hide);
 
