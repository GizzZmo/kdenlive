/***************************************************************************
 *   Copyright (C) 2007 by Jean-Baptiste Mardelle (jb@kdenlive.org)        *
 *                                                                         *
 *   This program is free software; you can redistribute it and/or modify  *
 *   it under the terms of the GNU General Public License as published by  *
 *   the Free Software Foundation; either version 2 of the License, or     *
 *   (at your option) any later version.                                   *
 *                                                                         *
 *   This program is distributed in the hope that it will be useful,       *
 *   but WITHOUT ANY WARRANTY; without even the implied warranty of        *
 *   MERCHANTABILITY or FITNESS FOR A PARTICULAR PURPOSE.  See the         *
 *   GNU General Public License for more details.                          *
 *                                                                         *
 *   You should have received a copy of the GNU General Public License     *
 *   along with this program; if not, write to the                         *
 *   Free Software Foundation, Inc.,                                       *
 *   51 Franklin Street, Fifth Floor, Boston, MA  02110-1301  USA          *
 ***************************************************************************/

#ifndef MAINWINDOW_H
#define MAINWINDOW_H

#include <QDBusAbstractAdaptor>
#include <QDockWidget>
#include <QEvent>
#include <QImage>
#include <QMap>
#include <QShortcut>
#include <QString>
#include <QUndoView>

#include <KActionCategory>
#include <KColorSchemeManager>
#include <KSelectAction>
#include <KXmlGuiWindow>
#include <QTabWidget>
#include <kautosavefile.h>

#include "bin/bin.h"
#include "definitions.h"
#include "dvdwizard/dvdwizard.h"
#include "gentime.h"
#include "kdenlive_debug.h"
#include "kdenlivecore_export.h"
#include "statusbarmessagelabel.h"

class AssetPanel;
class AudioGraphSpectrum;
class EffectStackView2;
class EffectBasket;
class EffectListWidget;
class TransitionListWidget;
class EffectStackView;
class KIconLoader;
class KdenliveDoc;
class Monitor;
class Render;
class RenderWidget;
class TimelineTabs;
class TimelineWidget;
class Transition;

class MltErrorEvent : public QEvent
{
public:
    explicit MltErrorEvent(const QString &message)
        : QEvent(QEvent::User)
        , m_message(message)
    {
    }

    QString message() const { return m_message; }

private:
    QString m_message;
};

class /*KDENLIVECORE_EXPORT*/ MainWindow : public KXmlGuiWindow
{
    Q_OBJECT

public:
    explicit MainWindow(QWidget *parent = nullptr);
    /** @brief Initialises the main window.
     * @param MltPath (optional) path to MLT environment
     * @param Url (optional) file to open
     * @param clipsToLoad (optional) a comma separated list of clips to import in project
     *
     * If Url is present, it will be opened, otherwise, if openlastproject is
     * set, latest project will be opened. If no file is open after trying this,
     * a default new file will be created. */
    void init();
    virtual ~MainWindow();

    /** @brief Cache for luma files thumbnails. */
    static QMap<QString, QImage> m_lumacache;
    static QMap<QString, QStringList> m_lumaFiles;

    /** @brief Adds an action to the action collection and stores the name. */
    void addAction(const QString &name, QAction *action, const QKeySequence &shortcut = QKeySequence(), KActionCategory *category = nullptr);
    /** @brief Adds an action to the action collection and stores the name. */
    QAction *addAction(const QString &name, const QString &text, const QObject *receiver, const char *member, const QIcon &icon = QIcon(),
                       const QKeySequence &shortcut = QKeySequence(), KActionCategory *category = nullptr);

    /**
     * @brief Adds a new dock widget to this window.
     * @param title title of the dock widget
     * @param objectName objectName of the dock widget (required for storing layouts)
     * @param widget widget to use in the dock
     * @param area area to which the dock should be added to
     * @returns the created dock widget
     */
    QDockWidget *addDock(const QString &title, const QString &objectName, QWidget *widget, Qt::DockWidgetArea area = Qt::TopDockWidgetArea);

    QUndoGroup *m_commandStack;
    QUndoView *m_undoView;
    /** @brief holds info about whether movit is available on this system */
    bool m_gpuAllowed;
    int m_exitCode;
    QMap<QString, KActionCategory *> kdenliveCategoryMap;
    QList<QAction *> getExtraActions(const QString &name);
    /** @brief Returns true if docked widget is tabbed with another widget from its object name */
    bool isTabbedWith(QDockWidget *widget, const QString &otherWidget);

    /** @brief Returns a ptr to the main timeline widget of the project */
    TimelineWidget *getMainTimeline() const;

    /** @brief Returns a pointer to the current timeline */
    TimelineWidget *getCurrentTimeline() const;
    /** @brief Reload luma files */
    static void refreshLumas();

protected:
    /** @brief Closes the window.
     * @return false if the user presses "Cancel" on a confirmation dialog or
     *     the operation requested (starting waiting jobs or saving file) fails,
     *     true otherwise */
    bool queryClose() override;
    void closeEvent(QCloseEvent *) override;

    /** @brief Reports a message in the status bar when an error occurs. */
    void customEvent(QEvent *e) override;

    /** @brief Stops the active monitor when the window gets hidden. */
    void hideEvent(QHideEvent *e) override;

    /** @brief Saves the file and the window properties when saving the session. */
    void saveProperties(KConfigGroup &config) override;

    /** @brief Restores the window and the file when a session is loaded. */
    void readProperties(const KConfigGroup &config) override;
    void saveNewToolbarConfig() override;

private:
    /** @brief Sets up all the actions and attaches them to the collection. */
    void setupActions();

    KColorSchemeManager *m_colorschemes;

    QDockWidget *m_projectBinDock;
    QDockWidget *m_effectListDock;
    QDockWidget *m_transitionListDock;
    TransitionListWidget *m_transitionList2;
    EffectListWidget *m_effectList2;

    AssetPanel *m_assetPanel;
    QDockWidget *m_effectStackDock;

    QDockWidget *m_clipMonitorDock;
    Monitor *m_clipMonitor;

    QDockWidget *m_projectMonitorDock;
    Monitor *m_projectMonitor;

    AudioGraphSpectrum *m_audioSpectrum;

    QDockWidget *m_undoViewDock;

    KSelectAction *m_timeFormatButton;
    KSelectAction *m_compositeAction;

    TimelineTabs *m_timelineTabs;

    /** This list holds all the scopes used in Kdenlive, allowing to manage some global settings */
    QList<QDockWidget *> m_gfxScopesList;

    KActionCategory *m_effectActions;
    KActionCategory *m_transitionActions;
    QMenu *m_effectsMenu;
    QMenu *m_transitionsMenu;
    QMenu *m_timelineContextMenu;
    QList <QAction *> m_timelineClipActions;
    KDualAction *m_useTimelineZone;

    /** Action names that can be used in the slotDoAction() slot, with their i18n() names */
    QStringList m_actionNames;

    /** @brief Shortcut to remove the focus from any element.
     *
     * It allows to get out of e.g. text input fields and to press another
     * shortcut. */
    QShortcut *m_shortcutRemoveFocus;

    RenderWidget *m_renderWidget;
    StatusBarMessageLabel *m_messageLabel;
    QList<QAction *> m_transitions;
    QAction *m_buttonAudioThumbs;
    QAction *m_buttonVideoThumbs;
    QAction *m_buttonShowMarkers;
    QAction *m_buttonFitZoom;
    QAction *m_buttonAutomaticTransition;
    QAction *m_normalEditTool;
    QAction *m_overwriteEditTool;
    QAction *m_insertEditTool;
    QAction *m_buttonSelectTool;
    QAction *m_buttonRazorTool;
    QAction *m_buttonSpacerTool;
    QAction *m_buttonSnap;
    QAction *m_saveAction;
    QSlider *m_zoomSlider;
    QAction *m_zoomIn;
    QAction *m_zoomOut;
    QAction *m_loopZone;
    QAction *m_playZone;
    QAction *m_loopClip;
    QAction *m_proxyClip;
    QString m_theme;
    KIconLoader *m_iconLoader;
    KToolBar *m_timelineToolBar;
    QWidget *m_timelineToolBarContainer;
    QLabel *m_trimLabel;

    /** @brief initialize startup values, return true if first run. */
    bool readOptions();
    void saveOptions();

    void loadGenerators();
    /** @brief Instantiates a "Get Hot New Stuff" dialog.
     * @param configFile configuration file for KNewStuff
     * @return number of installed items */
    int getNewStuff(const QString &configFile = QString());
    QStringList m_pluginFileNames;
    QByteArray m_timelineState;
    void buildDynamicActions();
    void loadClipActions();

    QTime m_timer;
    KXMLGUIClient *m_extraFactory;
    bool m_themeInitialized;
    bool m_isDarkTheme;
    EffectBasket *m_effectBasket;
    /** @brief Update widget style. */
    void doChangeStyle();
    void updateActionsToolTip();

public slots:
    void slotGotProgressInfo(const QString &message, int progress, MessageType type = DefaultMessage);
    void slotReloadEffects(const QStringList &paths);
    Q_SCRIPTABLE void setRenderingProgress(const QString &url, int progress);
    Q_SCRIPTABLE void setRenderingFinished(const QString &url, int status, const QString &error);
    Q_SCRIPTABLE void addProjectClip(const QString &url);
    Q_SCRIPTABLE void addTimelineClip(const QString &url);
    Q_SCRIPTABLE void addEffect(const QString &effectId);
    Q_SCRIPTABLE void scriptRender(const QString &url);
    Q_NOREPLY void exitApp();

    void slotSwitchVideoThumbs();
    void slotSwitchAudioThumbs();

    void slotPreferences(int page = -1, int option = -1);
    void connectDocument();
    /** @brief Reload project profile in config dialog if changed. */
    void slotRefreshProfiles();
    void updateDockTitleBars(bool isTopLevel = true);
    void configureToolbars() override;
    /** @brief Decreases the timeline zoom level by 1. */
    void slotZoomIn(bool zoomOnMouse = false);
    /** @brief Increases the timeline zoom level by 1. */
    void slotZoomOut(bool zoomOnMouse = false);
    /** @brief Enable or disable the use of timeline zone for edits. */
    void slotSwitchTimelineZone(bool toggled);

private slots:
    /** @brief Shows the shortcut dialog. */
    void slotEditKeys();
    void loadDockActions();
    /** @brief Reflects setting changes to the GUI. */
    void updateConfiguration();
    void slotConnectMonitors();
    void slotUpdateMousePosition(int pos);
    void slotUpdateProjectDuration(int pos);
    void slotEditProjectSettings();
    void slotSwitchMarkersComments();
    void slotSwitchSnap();
    void slotSwitchAutomaticTransition();
    void slotRenderProject();
    void slotStopRenderProject();
    void slotFullScreen();
    /** @brief if modified is true adds "modified" to the caption and enables the save button.
     * (triggered by KdenliveDoc::setModified()) */
    void slotUpdateDocumentState(bool modified);

    /** @brief Sets the timeline zoom slider to @param value.
     *
     * Also disables zoomIn and zoomOut actions if they cannot be used at the moment. */
    void slotSetZoom(int value, bool zoomOnMouse = false);
    /** @brief Makes the timeline zoom level fit the timeline content. */
    void slotFitZoom();
    /** @brief Updates the zoom slider tooltip to fit @param zoomlevel. */
    void slotUpdateZoomSliderToolTip(int zoomlevel);
    /** @brief Timeline was zoom, update slider to reflect that */
    void updateZoomSlider(int value);

    /** @brief Displays the zoom slider tooltip.
     * @param zoomlevel (optional) The zoom level to show in the tooltip.
     *
     * Adopted from Dolphin (src/statusbar/dolphinstatusbar.cpp) */
    void slotShowZoomSliderToolTip(int zoomlevel = -1);
    /** @brief Deletes item in timeline, project tree or effect stack depending on focus. */
    void slotDeleteItem();
    void slotAddClipMarker();
    void slotDeleteClipMarker(bool allowGuideDeletion = false);
    void slotDeleteAllClipMarkers();
    void slotEditClipMarker();

    /** @brief Adds marker or guide at the current position without showing the marker dialog.
     *
     * Adds a marker if clip monitor is active, otherwise a guide.
     * The comment is set to the current position (therefore not dialog).
     * This can be useful to mark something during playback. */
    void slotAddMarkerGuideQuickly();
    void slotCutTimelineClip();
    void slotInsertClipOverwrite();
    void slotInsertClipInsert();
    void slotExtractZone();
    void slotLiftZone();
    void slotPreviewRender();
    void slotStopPreviewRender();
    void slotDefinePreviewRender();
    void slotRemovePreviewRender();
    void slotClearPreviewRender();
    void slotSelectTimelineClip();
    void slotSelectTimelineTransition();
    void slotDeselectTimelineClip();
    void slotDeselectTimelineTransition();
    void slotSelectAddTimelineClip();
    void slotSelectAddTimelineTransition();
    void slotAddEffect(QAction *result);
    void slotAddTransition(QAction *result);
    void slotAddProjectClip(const QUrl &url, const QStringList &folderInfo);
    void slotAddProjectClipList(const QList<QUrl> &urls);
    void slotChangeTool(QAction *action);
    void slotChangeEdit(QAction *action);
    void slotSetTool(ProjectTool tool);
    void slotSnapForward();
    void slotSnapRewind();
    void slotClipStart();
    void slotClipEnd();
    void slotSelectClipInTimeline();
    void slotClipInTimeline(const QString &clipId, QList<int> ids);

    void slotInsertSpace();
    void slotRemoveSpace();
    void slotRemoveAllSpace();
    void slotAddGuide();
    void slotEditGuide();
    void slotDeleteGuide();
    void slotDeleteAllGuides();
    void slotGuidesUpdated();

    void slotCopy();
    void slotPaste();
    void slotPasteEffects();
    void slotResizeItemStart();
    void slotResizeItemEnd();
    void configureNotifications();
    void slotInsertTrack();
    void slotDeleteTrack();
    /** @brief Select all clips in active track. */
    void slotSelectTrack();
    /** @brief Select all clips in timeline. */
    void slotSelectAllTracks();
    void slotUnselectAllTracks();
    void slotGetNewKeyboardStuff(QComboBox *schemesList);
    void slotAutoTransition();
    void slotRunWizard();
    void slotZoneMoved(int start, int end);
    void slotDvdWizard(const QString &url = QString());
    void slotGroupClips();
    void slotUnGroupClips();
    void slotEditItemDuration();
    void slotClipInProjectTree();
    // void slotClipToProjectTree();
    void slotSplitAV();
    void slotSetAudioAlignReference();
    void slotAlignAudio();
    void slotUpdateClipType(QAction *action);
    void slotUpdateTimelineView(QAction *action);
    void slotShowTimeline(bool show);
    void slotTranscode(const QStringList &urls = QStringList());
    void slotTranscodeClip();
    /** @brief Archive project: creates a copy of the project file with all clips in a new folder. */
    void slotArchiveProject();
    void slotSetDocumentRenderProfile(const QMap<QString, QString> &props);

    /** @brief Switches between displaying frames or timecode.
     * @param ix 0 = display timecode, 1 = display frames. */
    void slotUpdateTimecodeFormat(int ix);

    /** @brief Removes the focus of anything. */
    void slotRemoveFocus();
    void slotCleanProject();
    void slotShutdown();

    void slotSwitchMonitors();
    void slotSwitchMonitorOverlay(QAction *);
    void slotSwitchDropFrames(bool drop);
    void slotSetMonitorGamma(int gamma);
    void slotCheckRenderStatus();
    void slotInsertZoneToTree();
    void slotInsertZoneToTimeline();

    /** @brief The monitor informs that it needs (or not) to have frames sent by the renderer. */
    void slotMonitorRequestRenderFrame(bool request);
    /** @brief Update project because the use of proxy clips was enabled / disabled. */
    void slotUpdateProxySettings();
    /** @brief Disable proxies for this project. */
    void slotDisableProxies();
    /** @brief Open the online services search dialog. */
    void slotDownloadResources();

    /** @brief Process keyframe data sent from a clip to effect / transition stack. */
<<<<<<< HEAD
    void slotProcessImportKeyframes(GraphicsRectItem type, const QString &tag, const QString &keyframes);
    /** @brief Move playhead to mouse curser position if defined key is pressed */
=======
    void slotProcessImportKeyframes(GraphicsRectItem type, const QString& tag, const QString& keyframes);
    /** @brief Move playhead to mouse cursor position if defined key is pressed */
>>>>>>> 34672a15
    void slotAlignPlayheadToMousePos();

    void slotThemeChanged(const QString &name);
    /** @brief Close Kdenlive and try to restart it */
    void slotRestart();
    void triggerKey(QKeyEvent *ev);
    /** @brief Update monitor overlay actions on monitor switch */
    void slotUpdateMonitorOverlays(int id, int code);
    /** @brief Update widget style */
    void slotChangeStyle(QAction *a);
    /** @brief Create temporary top track to preview an effect */
    void createSplitOverlay(Mlt::Filter *filter);
    void removeSplitOverlay();
    /** @brief Create a generator's setup dialog */
    void buildGenerator(QAction *action);
    void slotCheckTabPosition();
    /** @brief Toggle automatic timeline preview on/off */
    void slotToggleAutoPreview(bool enable);
    /** @brief Rebuild/reload timeline toolbar. */
    void rebuildTimlineToolBar();
    void showTimelineToolbarMenu(const QPoint &pos);
    /** @brief Open Cached Data management dialog. */
    void slotManageCache();
    void showMenuBar(bool show);
    /** @brief Change forced icon theme setting (asks for app restart). */
    void forceIconSet(bool force);
    /** @brief Toggle current project's compositing mode. */
    void slotUpdateCompositing(QAction *compose);
    /** @brief Update compositing action to display current project setting. */
    void slotUpdateCompositeAction(int mode);
    /** @brief Cycle through the different timeline trim modes. */
    void slotSwitchTrimMode();
    void setTrimMode(const QString &mode);
    /** @brief Set timeline toolbar icon size. */
    void setTimelineToolbarIconSize(QAction *a);
    void slotChangeSpeed(int speed);
    void updateAction();
    /** @brief Request adjust of timeline track height */
    void resetTimelineTracks();
    /** @brief Set keyboard grabbing on current timeline item */
    void slotGrabItem();

signals:
    Q_SCRIPTABLE void abortRenderJob(const QString &url);
    void configurationChanged();
    void GUISetupDone();
    void setPreviewProgress(int);
    void setRenderProgress(int);
    void displayMessage(const QString &, MessageType, int);
    /** @brief Project profile changed, update render widget accordingly. */
    void updateRenderWidgetProfile();
    /** @brief Clear asset view if itemId is displayed. */
    void clearAssetPanel(int itemId = -1);
    void adjustAssetPanelRange(int itemId, int in, int out);
};

#endif<|MERGE_RESOLUTION|>--- conflicted
+++ resolved
@@ -430,13 +430,8 @@
     void slotDownloadResources();
 
     /** @brief Process keyframe data sent from a clip to effect / transition stack. */
-<<<<<<< HEAD
     void slotProcessImportKeyframes(GraphicsRectItem type, const QString &tag, const QString &keyframes);
     /** @brief Move playhead to mouse curser position if defined key is pressed */
-=======
-    void slotProcessImportKeyframes(GraphicsRectItem type, const QString& tag, const QString& keyframes);
-    /** @brief Move playhead to mouse cursor position if defined key is pressed */
->>>>>>> 34672a15
     void slotAlignPlayheadToMousePos();
 
     void slotThemeChanged(const QString &name);
