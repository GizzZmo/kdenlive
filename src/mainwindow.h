--- conflicted
+++ resolved
@@ -249,8 +249,6 @@
     ClipItem *m_mainClip;
     /** @brief Update statusbar stylesheet (in case of color theme change). */
     void setStatusBarStyleSheet(const QPalette &p);
-    /** @brief checks if autoback files exists, recovers from it if user says yes, returns true if files were recovered. */
-    bool checkForBackupFile(const KUrl &url);
 
 public slots:
     void slotGotProgressInfo(const QString &message, int progress, MessageType type = DefaultMessage);
@@ -261,36 +259,9 @@
     void slotSwitchVideoThumbs();
     void slotSwitchAudioThumbs();
 
-<<<<<<< HEAD
     void slotPreferences(int page = -1, int option = -1);
     void connectDocument();
     void slotTimelineClipSelected(ClipItem* item, bool raise = true);
-=======
-private slots:
-    void newFile(bool showProjectSettings = true, bool force = false);
-    void connectDocument(TrackView*, KdenliveDoc*);
-
-    /** @brief Shows file open dialog. */
-    void openFile();
-    void openLastFile();
-
-    /** @brief Checks whether a URL is available to save to.
-    * @return Whether the file was saved. */
-    bool saveFile();
-
-    /** @brief Shows a save file dialog for saving the project.
-    * @return Whether the file was saved. */
-    bool saveFileAs();
-
-    /** @brief Set properties to match outputFileName and save the document.
-    * Creates an autosave version of the output file too, at
-    * ~/.kde/data/stalefiles/kdenlive/ \n
-    * that will be actually written in KdenliveDoc::slotAutoSave()
-    *
-    * @param outputFileName The URL to save to / The document's URL.
-    * @return Whether we had success. */
-    bool saveFileAs(const QString &outputFileName);
->>>>>>> 2c803010
 
 private slots:
     /** @brief Shows the shortcut dialog. */
