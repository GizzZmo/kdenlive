/***************************************************************************
 *   Copyright (C) 2007 by Jean-Baptiste Mardelle (jb@kdenlive.org)        *
 *                                                                         *
 *   This program is free software; you can redistribute it and/or modify  *
 *   it under the terms of the GNU General Public License as published by  *
 *   the Free Software Foundation; either version 2 of the License, or     *
 *   (at your option) any later version.                                   *
 *                                                                         *
 *   This program is distributed in the hope that it will be useful,       *
 *   but WITHOUT ANY WARRANTY; without even the implied warranty of        *
 *   MERCHANTABILITY or FITNESS FOR A PARTICULAR PURPOSE.  See the         *
 *   GNU General Public License for more details.                          *
 *                                                                         *
 *   You should have received a copy of the GNU General Public License     *
 *   along with this program; if not, write to the                         *
 *   Free Software Foundation, Inc.,                                       *
 *   51 Franklin Street, Fifth Floor, Boston, MA  02110-1301  USA          *
 ***************************************************************************/


#ifndef MAINWINDOW_H
#define MAINWINDOW_H

#include <QDockWidget>
#include <QUndoView>
#include <QLabel>
#include <QProgressBar>
#include <QEvent>
#include <QTimer>
#include <QShortcut>
#include <QMap>
#include <QString>
#include <QImage>

#include <KXmlGuiWindow>
#include <KTextEdit>
#include <KListWidget>
#include <KTabWidget>
#include <KUndoStack>
#include <KRecentFilesAction>
#include <KComboBox>
#include <kautosavefile.h>
#include <KActionCategory>

#include "effectslist.h"
#include "gentime.h"
#include "definitions.h"
#include "statusbarmessagelabel.h"
#include "dvdwizard.h"
#include "stopmotion/stopmotion.h"
#include "noteswidget.h"
#include "ui_backupdialog_ui.h"

class KdenliveDoc;
class TrackView;
class MonitorManager;
class ProjectList;
class EffectsListView;
class EffectStackView;
class EffectStackView2;
class TransitionSettings;
class Monitor;
class RecMonitor;
class CustomTrackView;
class RenderWidget;
#ifdef USE_JOGSHUTTLE
class JogShuttle;
class JogShuttleAction;
#endif
class DocClipBase;
class Render;
class Transition;
class ScopeManager;
class Histogram;
class Vectorscope;
class Waveform;
class RGBParade;
class KActionCollection;
class AudioSignal;
class AbstractAudioScopeWidget;
class AudioSpectrum;
class Spectrogram;

class MainWindow : public KXmlGuiWindow
{
    Q_OBJECT
    Q_CLASSINFO("D-Bus Interface", "org.kdenlive.MainWindow")

public:

    /** @brief Initialises the main window.
     * @param MltPath (optional) path to MLT environment
     * @param Url (optional) file to open
     * @param clipsToLoad (optional) a comma separated list of clips to import in project
     *
     * If Url is present, it will be opened, otherwhise, if openlastproject is
     * set, latest project will be opened. If no file is open after trying this,
     * a default new file will be created. */
    explicit MainWindow(const QString &MltPath = QString(),
                        const KUrl &Url = KUrl(), const QString & clipsToLoad = QString(), QWidget *parent = 0);
    virtual ~MainWindow();

    /** @brief Locates the MLT environment.
     * @param mltPath (optional) path to MLT environment
     *
     * It tries to set the paths of the MLT profiles and renderer, using
     * mltPath, MLT_PREFIX, searching for the binary `melt`, or asking to the
     * user. It doesn't fill any list of profiles, while its name suggests so. */
    void parseProfiles(const QString &mltPath = QString());

    static EffectsList videoEffects;
    static EffectsList audioEffects;
    static EffectsList customEffects;
    static EffectsList transitions;
    
    /** @brief Cache for luma files thumbnails. */
    static QMap <QString,QImage> m_lumacache;

protected:

    /** @brief Closes the window.
     * @return false if the user presses "Cancel" on a confirmation dialog or
     *     the operation requested (starting waiting jobs or saving file) fails,
     *     true otherwise */
    virtual bool queryClose();

    /** @brief Reports a message in the status bar when an error occurs. */
    virtual void customEvent(QEvent *e);

    /** @brief Enables live search in the timeline. */
    virtual void keyPressEvent(QKeyEvent *ke);

    /** @brief Stops the active monitor when the window gets hidden. */
    virtual void hideEvent(QHideEvent *e);

    /** @brief Filters key events to the live search. */
    bool eventFilter(QObject *obj, QEvent *ev);

    /** @brief Saves the file and the window properties when saving the session. */
    virtual void saveProperties(KConfigGroup &config);

    /** @brief Restores the window and the file when a session is loaded. */
    virtual void readProperties(const KConfigGroup &config);

private:
    KTabWidget* m_timelineArea;
    QProgressBar *m_statusProgressBar;

    ScopeManager *m_scopeManager;

    /** @brief Sets up all the actions and attaches them to the collection. */
    void setupActions();
    KdenliveDoc *m_activeDocument;
    TrackView *m_activeTimeline;
    MonitorManager *m_monitorManager;

    QDockWidget *m_projectListDock;
    ProjectList *m_projectList;

    QDockWidget *m_effectListDock;
    EffectsListView *m_effectList;
    //KListWidget *m_effectList;

    QDockWidget *m_notesDock;
    NotesWidget *m_notesWidget;

    QDockWidget *m_effectStackDock;
    EffectStackView2 *m_effectStack;

    QDockWidget *m_transitionConfigDock;
    TransitionSettings *m_transitionConfig;

    QDockWidget *m_clipMonitorDock;
    Monitor *m_clipMonitor;

    QDockWidget *m_projectMonitorDock;
    Monitor *m_projectMonitor;

    QDockWidget *m_recMonitorDock;
    RecMonitor *m_recMonitor;

    QDockWidget *m_vectorscopeDock;
    Vectorscope *m_vectorscope;

    QDockWidget *m_waveformDock;
    Waveform *m_waveform;

    QDockWidget *m_RGBParadeDock;
    RGBParade *m_RGBParade;

    QDockWidget *m_histogramDock;
    Histogram *m_histogram;

    QDockWidget *m_audiosignalDock;
    AudioSignal *m_audiosignal;

    QDockWidget *m_audioSpectrumDock;
    AudioSpectrum *m_audioSpectrum;

    QDockWidget *m_spectrogramDock;
    Spectrogram *m_spectrogram;

    QDockWidget *m_undoViewDock;
    QUndoView *m_undoView;
    QUndoGroup *m_commandStack;

    KComboBox *m_timecodeFormat;

    /** This list holds all the scopes used in Kdenlive, allowing to manage some global settings */
    QList <QDockWidget *> m_gfxScopesList;

    KActionCategory *m_effectActions;
    QMenu *m_effectsMenu;
    QMenu *m_transitionsMenu;
    QMenu *m_timelineContextMenu;
    QMenu *m_timelineContextClipMenu;
    QMenu *m_timelineContextTransitionMenu;
    KUrl m_startUrl;

    /** Actions used in the stopmotion widget */
    KActionCategory *m_stopmotion_actions;

    /** Action names that can be used in the slotDoAction() slot, with their i18n() names */
    QStringList m_action_names;


    /** @brief Shortcut to remove the focus from any element.
     *
     * It allows to get out of e.g. text input fields and to press another
     * shortcut. */
    QShortcut* m_shortcutRemoveFocus;

    RenderWidget *m_renderWidget;

#ifdef USE_JOGSHUTTLE
    JogShuttle *m_jogProcess;
    JogShuttleAction* m_jogShuttle;
#endif

    KRecentFilesAction *m_fileOpenRecent;
    KAction *m_fileRevert;
    KAction *m_projectSearch;
    KAction *m_projectSearchNext;

    KAction **m_videoEffects;
    KAction **m_audioEffects;
    KAction **m_customEffects;
    KAction **m_transitions;
    KAction *m_buttonAudioThumbs;
    KAction *m_buttonVideoThumbs;
    KAction *m_buttonShowMarkers;
    KAction *m_buttonFitZoom;
    KAction *m_buttonAutomaticSplitAudio;
    KAction *m_normalEditTool;
    KAction *m_overwriteEditTool;
    KAction *m_insertEditTool;
    KAction *m_buttonSelectTool;
    KAction *m_buttonRazorTool;
    KAction *m_buttonSpacerTool;
    KAction *m_buttonSnap;
    KAction *m_saveAction;
    KAction *m_closeAction;
    QSlider *m_zoomSlider;
    KAction *m_zoomIn;
    KAction *m_zoomOut;
    KAction *m_loopZone;
    KAction *m_playZone;
    KAction *m_loopClip;
    KSelectAction *m_loadLayout;
    StatusBarMessageLabel *m_messageLabel;
    QActionGroup *m_clipTypeGroup;
    KActionCollection *m_effectsActionCollection;
    KActionCollection *m_tracksActionCollection;

    bool m_findActivated;
    QString m_findString;
    QTimer m_findTimer;

    void readOptions();
    void saveOptions();
#ifdef USE_JOGSHUTTLE
    void activateShuttleDevice();
#endif
    void connectDocumentInfo(KdenliveDoc *doc);
    void findAhead();
    void doOpenFile(const KUrl &url, KAutoSaveFile *stale);
    void recoverFiles(QList<KAutoSaveFile *> staleFiles, const KUrl &originUrl);

    /** @brief Loads static and dynamic plugins.
     *
     * It scans static plugins as well as the filesystem: it doesn't load more
     * than one plugin per file name, to avoid duplication due to conflicting
     * installations. */
    void loadPlugins();
    void populateMenus(QObject *plugin);
    void addToMenu(QObject *plugin, const QStringList &texts,
                   QMenu *menu, const char *member,
                   QActionGroup *actionGroup);
    void aboutPlugins();

    /** @brief Instantiates a "Get Hot New Stuff" dialog.
     * @param configFile configuration file for KNewStuff
     * @return number of installed items */
    int getNewStuff(const QString &configFile = QString());
    QStringList m_pluginFileNames;
    QByteArray m_timelineState;
    void loadTranscoders();
    void loadClipActions();
    QPixmap createSchemePreviewIcon(const KSharedConfigPtr &config);

    /** @brief Checks that the Kdenlive mime type is correctly installed.
    * @param open If set to true, this will return the mimetype allowed for file opening (adds .tar.gz format)
    * @return The mimetype */
    QString getMimeType(bool open = true);

    /** @brief Populates the "load layout" menu. */
    void loadLayouts();

    StopmotionWidget *m_stopmotion;
    QTime m_timer;
    /** @brief The last selected clip in timeline. */
    ClipItem *m_mainClip;
    /** @brief Update statusbar stylesheet (in case of color theme change). */
    void setStatusBarStyleSheet(const QPalette &p);

public slots:
    /** @brief Prepares opening @param url.
    *
    * Checks if already open and whether backup exists */
    void openFile(const KUrl &url);
    void slotGotProgressInfo(const QString &message, int progress);
    void slotReloadEffects();
    Q_SCRIPTABLE void setRenderingProgress(const QString &url, int progress);
    Q_SCRIPTABLE void setRenderingFinished(const QString &url, int status, const QString &error);


private slots:
    void newFile(bool showProjectSettings = true, bool force = false);
    void activateDocument();
    void connectDocument(TrackView*, KdenliveDoc*);

    /** @brief Shows file open dialog. */
    void openFile();
    void openLastFile();

    /** @brief Checks whether a URL is available to save to.
    * @return Whether the file was saved. */
    bool saveFile();

    /** @brief Shows a save file dialog for saving the project.
    * @return Whether the file was saved. */
    bool saveFileAs();

    /** @brief Set properties to match outputFileName and save the document.
    * @param outputFileName The URL to save to / The document's URL.
    * @return Whether we had success. */
    bool saveFileAs(const QString &outputFileName);

    /** @brief Shows the shortcut dialog. */
    void slotEditKeys();
    void slotPreferences(int page = -1, int option = -1);

    /** @brief Reflects setting changes to the GUI. */
    void updateConfiguration();
    void slotConnectMonitors();
    void slotUpdateClip(const QString &id);
    void slotUpdateMousePosition(int pos);
    void slotAddEffect(const QDomElement effect);
    void slotEditProfiles();
    void slotDetectAudioDriver();
    void slotEditProjectSettings();
    /** @brief Change current document MLT profile. */
    void slotUpdateProjectProfile(const QString &profile);
    void slotDisplayActionMessage(QAction *a);

    /** @brief Turns automatic splitting of audio and video on/off. */
    void slotSwitchSplitAudio();
    void slotSwitchVideoThumbs();
    void slotSwitchAudioThumbs();
    void slotSwitchMarkersComments();
    void slotSwitchSnap();
    void slotRenderProject();
    void slotFullScreen();
    void slotUpdateDocumentState(bool modified);

    /** @brief Sets the timeline zoom slider to @param value.
    *
    * Also disables zoomIn and zoomOut actions if they cannot be used at the moment. */
    void slotSetZoom(int value);
    /** @brief Decreases the timeline zoom level by 1. */
    void slotZoomIn();
    /** @brief Increases the timeline zoom level by 1. */
    void slotZoomOut();
    /** @brief Makes the timeline zoom level fit the timeline content. */
    void slotFitZoom();
    /** @brief Updates the zoom slider tooltip to fit @param zoomlevel. */
    void slotUpdateZoomSliderToolTip(int zoomlevel);

    /** @brief Displays the zoom slider tooltip.
    * @param zoomlevel (optional) The zoom level to show in the tooltip.
    *
    * Adopted from Dolphin (src/statusbar/dolphinstatusbar.cpp) */
    void slotShowZoomSliderToolTip(int zoomlevel = -1);
    /** @brief Close currently opened document. Returns false if something went wrong (cannot save modifications, ...). */
    bool closeCurrentDocument(bool saveChanges = true);
    /** @brief Deletes item in timeline, project tree or effect stack depending on focus. */
    void slotDeleteItem();
    void slotAddClipMarker();
    void slotDeleteClipMarker();
    void slotDeleteAllClipMarkers();
    void slotEditClipMarker();

    /** @brief Adds marker or auide at the current position without showing the marker dialog.
     *
     * Adds a marker if clip monitor is active, otherwise a guide.
     * The comment is set to the current position (therefore not dialog).
     * This can be useful to mark something during playback. */
    void slotAddMarkerGuideQuickly();
    void slotCutTimelineClip();
    void slotInsertClipOverwrite();
    void slotSelectTimelineClip();
    void slotSelectTimelineTransition();
    void slotDeselectTimelineClip();
    void slotDeselectTimelineTransition();
    void slotSelectAddTimelineClip();
    void slotSelectAddTimelineTransition();
    void slotAddVideoEffect(QAction *result);
    void slotAddTransition(QAction *result);
    void slotAddProjectClip(KUrl url, stringMap data = stringMap());
    void slotAddProjectClipList(KUrl::List urls);
    void slotShowClipProperties(DocClipBase *clip);
    void slotShowClipProperties(QList <DocClipBase *>cliplist, QMap<QString, QString> commonproperties);
    void slotTimelineClipSelected(ClipItem* item, bool raise = true);
    void slotTrackSelected(int index, TrackInfo info, bool raise = true);
    void slotActivateTransitionView(Transition *);
    void slotChangeTool(QAction * action);
    void slotChangeEdit(QAction * action);
    void slotSetTool(PROJECTTOOL tool);
    void slotSnapForward();
    void slotSnapRewind();
    void slotClipStart();
    void slotClipEnd();
    void slotZoneStart();
    void slotZoneEnd();
    void slotFind();
    void findTimeout();
    void slotFindNext();
    void slotSelectClipInTimeline();
    void slotClipInTimeline(const QString &clipId);

    void slotInsertSpace();
    void slotRemoveSpace();
    void slotAddGuide();
    void slotEditGuide();
    void slotDeleteGuide();
    void slotDeleteAllGuides();
    void slotGuidesUpdated();

    void slotCopy();
    void slotPaste();
    void slotPasteEffects();

    void slotAdjustClipMonitor();
    void slotAdjustProjectMonitor();
    void slotSaveZone(Render *render, QPoint zone, DocClipBase *baseClip = NULL, KUrl path = KUrl());

    void slotSetInPoint();
    void slotSetOutPoint();
    void slotResizeItemStart();
    void slotResizeItemEnd();
    void configureNotifications();
    void slotInsertTrack(int ix = -1);
    void slotDeleteTrack(int ix = -1);
    /** @brief Shows the configure tracks dialog and updates transitions afterwards. */
    void slotConfigTrack(int ix = -1);
    /** @brief Select all clips in active track. */
    void slotSelectTrack();
    /** @brief Select all clips in timeline. */
    void slotSelectAllTracks();
    void slotGetNewLumaStuff();
    void slotGetNewTitleStuff();
    void slotGetNewRenderStuff();
    void slotGetNewMltProfileStuff();
    void slotAutoTransition();
    void slotRunWizard();
    /** @brief Lets the sampleplugin create a generator.  */
    void generateClip();
    void slotZoneMoved(int start, int end);
    void slotDvdWizard(const QString &url = QString(), const QString &profile = "dv_pal");
    void slotGroupClips();
    void slotUnGroupClips();
    void slotEditItemDuration();
    void slotClipInProjectTree();
    //void slotClipToProjectTree();
    void slotSplitAudio();
    void slotSetAudioAlignReference();
    void slotAlignAudio();
    void slotUpdateClipType(QAction *action);
    void slotShowTimeline(bool show);
    void slotMaximizeCurrent(bool show);
    void slotTranscode(KUrl::List urls = KUrl::List());
    void slotStartClipAction();
    void slotTranscodeClip();
    /** @brief Archive project: creates a copy of the project file with all clips in a new folder. */
    void slotArchiveProject();
    void slotSetDocumentRenderProfile(QMap <QString, QString> props);
    void slotPrepareRendering(bool scriptExport, bool zoneOnly, const QString &chapterFile);

    /** @brief Switches between displaying frames or timecode.
    * @param ix 0 = display timecode, 1 = display frames. */
    void slotUpdateTimecodeFormat(int ix);

    /** @brief Removes the focus of anything. */
    void slotRemoveFocus();
    void slotCleanProject();
    void slotUpdateClipMarkers(DocClipBase *clip);
    void slotRevert();
    void slotShutdown();
    void slotUpdateTrackInfo();

    /** @brief Changes the color scheme. */
    void slotChangePalette(QAction *action, const QString &themename = QString());
    void slotSwitchMonitors();
    void slotCheckRenderStatus();
    void slotInsertZoneToTree();
    void slotInsertZoneToTimeline();

    /** @brief Deletes items from timeline and document.
    * @param ids The ids of the clips to delete.
    * @param folderids The names and ids of the folders to delete. */
    void slotDeleteProjectClips(QStringList ids, QMap<QString, QString> folderids);
    void slotShowTitleBars(bool show);
    void slotSwitchTitles();
    /** @brief Update the capture folder if user asked a change. */
    void slotUpdateCaptureFolder();

    /** @brief Apply new properties to a clip */
    void slotApplyNewClipProperties(const QString id, QMap <QString, QString> props, QMap <QString, QString> newprops, bool refresh, bool reload);

    /** @brief Delete a clip from current project */
    void slotDeleteClip(const QString &id);

    /** @brief Saves the widgets layout */
    void slotSaveLayout(QAction*);
    void slotLoadLayout(QAction*);

    /** @brief The monitor informs that it needs (or not) to have frames sent by the renderer. */
    void slotMonitorRequestRenderFrame(bool request);
    /** @brief Open the stopmotion dialog. */
    void slotOpenStopmotion();
    /** @brief Implements all the actions that are int he ActionsCollection. */
    void slotDoAction(const QString& action_name);
    /** @brief Update project because the use of proxy clips was enabled / disabled. */
    void slotUpdateProxySettings();
    /** @brief Insert current project's timecode into the notes widget. */
    void slotInsertNotesTimecode();
    /** @brief Open the project's backupdialog. */
    void slotOpenBackupDialog(const KUrl url = KUrl());
    /** @brief Disable proxies for this project. */
    void slotDisableProxies();

    void slotElapsedTime();
    /** @brief Open the online services search dialog. */
    void slotDownloadResources();
    
    void slotChangePalette();
    /** @brief Save current timeline clip as mlt playlist. */
    void slotSaveTimelineClip();
    /** @brief Process keyframe data sent from a clip to effect / transition stack. */
<<<<<<< HEAD
    void slotProcessImportKeyframes(GRAPHICSRECTITEM type, const QString& data);
    /** @brief Move playhead to mouse curser position if defined key is pressed */
    void slotAlignPlayheadToMousePos();
=======
    void slotProcessImportKeyframes(GRAPHICSRECTITEM type, const QString& data, int maximum);
>>>>>>> bf5a5fef

signals:
    Q_SCRIPTABLE void abortRenderJob(const QString &url);
};


#endif<|MERGE_RESOLUTION|>--- conflicted
+++ resolved
@@ -567,13 +567,9 @@
     /** @brief Save current timeline clip as mlt playlist. */
     void slotSaveTimelineClip();
     /** @brief Process keyframe data sent from a clip to effect / transition stack. */
-<<<<<<< HEAD
-    void slotProcessImportKeyframes(GRAPHICSRECTITEM type, const QString& data);
+    void slotProcessImportKeyframes(GRAPHICSRECTITEM type, const QString& data, int maximum);
     /** @brief Move playhead to mouse curser position if defined key is pressed */
     void slotAlignPlayheadToMousePos();
-=======
-    void slotProcessImportKeyframes(GRAPHICSRECTITEM type, const QString& data, int maximum);
->>>>>>> bf5a5fef
 
 signals:
     Q_SCRIPTABLE void abortRenderJob(const QString &url);
