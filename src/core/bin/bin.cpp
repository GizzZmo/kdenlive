--- conflicted
+++ resolved
@@ -96,10 +96,6 @@
 	  break;
     }
 
-<<<<<<< HEAD
-    m_itemView = new QTreeView(this);
-=======
->>>>>>> 27042c59
     layout()->addWidget(m_itemView);
     m_itemView->setIconSize(QSize(m_iconSize, m_iconSize));
     m_itemView->setModel(m_itemModel);
