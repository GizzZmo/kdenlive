/*
Copyright (C) 2012  Till Theato <root@ttill.de>
This file is part of Kdenlive. See www.kdenlive.org.

This program is free software: you can redistribute it and/or modify
it under the terms of the GNU General Public License as published by
the Free Software Foundation, either version 3 of the License, or
(at your option) any later version.
*/

#include "project.h"
#include "core.h"
#include "timeline.h"
#include "mainwindow.h"
#include "timecodeformatter.h"
#include "binmodel.h"
#include "abstractprojectpart.h"
#include "projectmanager.h"
#include "monitor/monitormodel.h"
#include "kdenlivesettings.h"

#include <mlt++/Mlt.h>
#include <KIO/NetAccess>
#include <QFile>
#include <QDomImplementation>
#include <QUndoStack>
#include <KLocale>
#include <KFileDialog>
#include <KMessageBox>

#include <KDebug>


Project::Project(const KUrl& url, QObject* parent) :
    QObject(parent)
    , m_url(url)
    , m_idCounter(0)
{
    if (url.isEmpty()) {
        openNew();
    } else {
        openFile();
    }

    m_undoStack = new QUndoStack(this);
}

Project::Project(QObject* parent) :
    QObject(parent)
    , m_idCounter(0)
{
    openNew();

    m_undoStack = new QUndoStack(this);
}

Project::~Project()
{
}

KUrl Project::url() const
{
    return m_url;
}

double Project::displayRatio() const
{
    return profile()->dar();
}

QString Project::caption()
{
    if (m_url.isEmpty())
        return i18n("Untitled") + " / " + profile()->description();
    else
        return m_url.fileName() + " / " + profile()->description();
}

Timeline* Project::timeline()
{
    return m_timeline;
}

BinModel* Project::bin()
{
    return m_bin;
}

Mlt::Profile* Project::profile() const
{
    return m_timeline->profile();
}

MonitorModel* Project::binMonitor()
{
    return m_bin->monitor();
}

MonitorModel* Project::timelineMonitor()
{
    return m_timeline->monitor();
}

TimecodeFormatter* Project::timecodeFormatter()
{
    return m_timecodeFormatter;
}

QUndoStack* Project::undoStack()
{
    return m_undoStack;
}

QString Project::setting(const QString& name) const
{
    return m_settings.value(name);
}

void Project::setSetting(const QString& name, const QString& value)
{
    m_settings.insert(name, value);
}

void Project::openFile()
{
    QString temporaryFileName;
    if (KIO::NetAccess::download(m_url.path(), temporaryFileName, NULL)) {
        QFile file(temporaryFileName);
        QString errorMessage;
        QDomImplementation::setInvalidDataPolicy(QDomImplementation::DropInvalidChars);
        QDomDocument document;
        bool success = document.setContent(&file, false, &errorMessage);
        file.close();
        KIO::NetAccess::removeTempFile(temporaryFileName);

        if (success) {
            loadTimeline(document.toString());
            QDomElement kdenliveDoc = document.documentElement().firstChildElement("kdenlivedoc");
	    m_projectFolder = KUrl(kdenliveDoc.attribute("projectfolder"));
            m_bin = new BinModel(kdenliveDoc.firstChildElement("bin"), this);
            loadParts(kdenliveDoc);
            loadSettings(kdenliveDoc);
            m_timeline->loadTracks();
        } else {
            kWarning() << "unable to load document" << m_url.path() << errorMessage;
        }
    } else {
        kWarning() << "not able to access " << m_url.path();
    }
}

void Project::openNew()
{
    m_timeline = new Timeline(QString(), this);
    m_timecodeFormatter = new TimecodeFormatter(Fraction(profile()->frame_rate_num(), profile()->frame_rate_den()));
    m_bin = new BinModel(this);
<<<<<<< HEAD
    m_projectFolder = KdenliveSettings::defaultprojectfolder();
=======
    loadParts();
>>>>>>> a717b1b7
}

void Project::loadTimeline(const QString& content)
{
    m_timeline = new Timeline(content, this);
    m_timecodeFormatter = new TimecodeFormatter(Fraction(profile()->frame_rate_num(), profile()->frame_rate_den()));
}

void Project::loadParts(const QDomElement& element)
{
    QList<AbstractProjectPart*> parts = pCore->projectManager()->parts();
    foreach (AbstractProjectPart* part, parts) {
        part->init();
        if (!element.isNull()) {
            part->load(element.firstChildElement(part->name()));
        }
    }
}

QList<QDomElement> Project::saveParts(QDomDocument& document) const
{
    QList<QDomElement> partElements;
    QList<AbstractProjectPart*> parts = pCore->projectManager()->parts();
    for (int i = 0; i < parts.count(); ++i) {
        QDomElement partElement = document.createElement(parts.at(i)->name());
        parts.at(i)->save(document, partElement);
        partElements.append(partElement);
    }

    return partElements;
}

void Project::loadSettings(const QDomElement& kdenliveDoc)
{
    QDomNamedNodeMap attributes = kdenliveDoc.firstChildElement("settings").attributes();
    for (int i = 0; i < attributes.length(); ++i) {
        QDomNode attribute = attributes.item(i);
        m_settings.insert(attribute.nodeName(), attribute.nodeValue());
    }
}

QDomElement Project::saveSettings(QDomDocument& document) const
{
    QDomElement settings = document.createElement("settings");

    QHash<QString, QString>::const_iterator i = m_settings.constBegin();
    while (i != m_settings.constEnd()) {
        settings.setAttribute(i.key(), i.value());
        ++i;
    }
    
    return settings;
}

QDomDocument Project::toXml() const
{
    QDomDocument document;

    document.setContent(m_timeline->toXml(), false);

    QDomElement kdenliveDoc = document.createElement("kdenlivedoc");

    kdenliveDoc.appendChild(m_bin->toXml(document));
    kdenliveDoc.appendChild(saveSettings(document));

    QList<QDomElement> parts = saveParts(document);
    foreach (QDomElement part, parts) {
        kdenliveDoc.appendChild(part);
    }

    document.documentElement().appendChild(kdenliveDoc);

    return document;
}

void Project::save()
{
    if (m_url.isEmpty()) {
        saveAs();
    } else {
        QFile file(m_url.path());
        if (!file.open(QIODevice::WriteOnly | QIODevice::Text)) {
            // TODO: warning
            return /*false*/;
        }
        file.write(toXml().toString().toUtf8());
        file.close();
    }
}

void Project::saveAs()
{
    QString outputFile = KFileDialog::getSaveFileName(/*m_activeDocument->projectFolder(), getMimeType(false)*/);

    if (!outputFile.isEmpty()) {
        if (QFile::exists(outputFile) &&
            KMessageBox::questionYesNo(pCore->window(), i18n("File %1 already exists.\nDo you want to overwrite it?", outputFile)) == KMessageBox::No) {
            // Show the file dialog again if the user does not want to overwrite the file
            saveAs();
        } else {
            m_url = KUrl(outputFile);
            pCore->window()->setCaption(caption());
            save();
        }
    }
}

const KUrl &Project::projectFolder() const
{
    return m_projectFolder;
}

QString Project::getFreeId()
{
    return QString::number(m_idCounter++);
}

#include "project.moc"<|MERGE_RESOLUTION|>--- conflicted
+++ resolved
@@ -154,11 +154,8 @@
     m_timeline = new Timeline(QString(), this);
     m_timecodeFormatter = new TimecodeFormatter(Fraction(profile()->frame_rate_num(), profile()->frame_rate_den()));
     m_bin = new BinModel(this);
-<<<<<<< HEAD
     m_projectFolder = KdenliveSettings::defaultprojectfolder();
-=======
     loadParts();
->>>>>>> a717b1b7
 }
 
 void Project::loadTimeline(const QString& content)
