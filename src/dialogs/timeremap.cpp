--- conflicted
+++ resolved
@@ -316,27 +316,15 @@
 
         if (m_moveKeyframeMode == CursorMove || (event->y() < 2 * m_lineHeight)) {
             if (pos != m_position) {
-<<<<<<< HEAD
-                qDebug()<<"=== CURSOR MOVE MODE!!!";
-                slotSetPosition(pos, true);
-                emit seekToPos(pos);
-=======
                 slotSetPosition(pos, true);
                 emit seekToPos(pos, -1);
->>>>>>> 25ef3917
             }
         }
         if (m_moveKeyframeMode == CursorMoveBottom || (event->y() > m_bottomView)) {
             pos = GenTime(m_remapLink->anim_get_double("map", pos)).frames(pCore->getCurrentFps());
             if (pos != getKeyframePosition()) {
-<<<<<<< HEAD
-                qDebug()<<"=== CURSOR MOVE MODE!!!";
-                slotSetPosition(pos, true);
-                emit seekToPos2(getKeyframePosition());
-=======
                 slotSetPosition(pos, true);
                 emit seekToPos(-1, getKeyframePosition());
->>>>>>> 25ef3917
             }
         }
         return;
@@ -503,12 +491,7 @@
                     m_moveKeyframeMode = TopMove;
                     if (KdenliveSettings::keyframeseek()) {
                         slotSetPosition(m_currentKeyframeOriginal.first, true);
-<<<<<<< HEAD
-                        emit seekToPos(m_currentKeyframeOriginal.first);
-                        emit seekToPos2(getKeyframePosition());
-=======
                         emit seekToPos(m_currentKeyframeOriginal.first, getKeyframePosition());
->>>>>>> 25ef3917
                     } else {
                         update();
                     }
@@ -554,12 +537,7 @@
                     m_moveKeyframeMode = BottomMove;
                     if (KdenliveSettings::keyframeseek()) {
                         slotSetPosition(m_currentKeyframeOriginal.first, true);
-<<<<<<< HEAD
-                        emit seekToPos(m_currentKeyframeOriginal.first);
-                        emit seekToPos2(getKeyframePosition());
-=======
                         emit seekToPos(m_currentKeyframeOriginal.first, getKeyframePosition());
->>>>>>> 25ef3917
                     } else {
                         update();
                     }
@@ -576,17 +554,6 @@
             if (pos != m_position) {
                 m_moveKeyframeMode = CursorMove;
                 slotSetPosition(pos, true);
-<<<<<<< HEAD
-                emit seekToPos(pos);
-                update();
-            }
-        } else if (event->y() > m_bottomView) {
-            qDebug()<<"=== PRESSED WITH Y: "<<event->y() <<" <  "<<(2 * m_lineHeight);
-            if (pos != m_position) {
-                m_moveKeyframeMode = CursorMoveBottom;
-                slotSetPosition(pos, true);
-                emit seekToPos2(getKeyframePosition());
-=======
                 emit seekToPos(pos, -1);
                 update();
             }
@@ -597,7 +564,6 @@
                 m_moveKeyframeMode = CursorMoveBottom;
                 slotSetPosition(topPos, true);
                 emit seekToPos(-1, pos);
->>>>>>> 25ef3917
                 update();
             }
         }
@@ -656,8 +622,7 @@
         if (i.key() > m_position) {
             m_currentKeyframe = {i.key(),i.value()};
             slotSetPosition(i.key());
-            emit seekToPos(i.key());
-            emit seekToPos2(getKeyframePosition());
+            emit seekToPos(i.key(), getKeyframePosition());
             std::pair<double,double> speeds = getSpeed(m_currentKeyframe);
             emit selectedKf(m_currentKeyframe, speeds);
             break;
@@ -679,8 +644,7 @@
         }
         m_currentKeyframe = {it.key(), it.value()};
         slotSetPosition(m_currentKeyframe.first);
-        emit seekToPos(m_currentKeyframe.first);
-        emit seekToPos2(getKeyframePosition());
+        emit seekToPos(m_currentKeyframe.first, getKeyframePosition());
         std::pair<double,double> speeds = getSpeed(m_currentKeyframe);
         emit selectedKf(m_currentKeyframe, speeds);
         previousFound = true;
@@ -690,8 +654,7 @@
         // We are after the last keyframe
         m_currentKeyframe = {m_keyframes.lastKey(), m_keyframes.value(m_keyframes.lastKey())};
         slotSetPosition(m_currentKeyframe.first);
-        emit seekToPos(m_currentKeyframe.first);
-        emit seekToPos2(getKeyframePosition());
+        emit seekToPos(m_currentKeyframe.first, getKeyframePosition());
         std::pair<double,double> speeds = getSpeed(m_currentKeyframe);
         emit selectedKf(m_currentKeyframe, speeds);
     }
@@ -1022,16 +985,10 @@
             scaledPos -= m_zoomStart;
             scaledPos *= m_zoomFactor;
             scaledPos += m_offset;
-<<<<<<< HEAD
-            QPolygonF position = QPolygonF() << QPointF(-cursorwidth, m_lineHeight * 0.5) << QPointF(cursorwidth, m_lineHeight * 0.5) << QPointF(0, 0);
-            position.translate(scaledPos, m_lineHeight);
-            p.drawPolygon(position);
-=======
             QPolygonF topCursor;
             topCursor << QPointF(-int(m_lineHeight / 3), -m_lineHeight * 0.5) << QPointF(int(m_lineHeight / 3), -m_lineHeight * 0.5) << QPointF(0, 0);
             topCursor.translate(scaledPos, m_lineHeight);
             p.drawPolygon(topCursor);
->>>>>>> 25ef3917
         }
         int projectPos = getKeyframePosition();
         double scaledPos2 = projectPos * m_scale;
@@ -1039,13 +996,6 @@
             scaledPos2 -= m_zoomStart;
             scaledPos2 *= m_zoomFactor;
             scaledPos2 += m_offset;
-<<<<<<< HEAD
-            p.drawLine(scaledPos, m_lineHeight * 1.5, scaledPos2, m_bottomView - (m_lineHeight * 0.5));
-            QPolygonF position = QPolygonF() << QPointF(-cursorwidth, 0) << QPointF(cursorwidth, 0) << QPointF(0, m_lineHeight * 0.5);
-            position.translate(scaledPos2, m_bottomView - (m_lineHeight * 0.5));
-            p.setBrush(m_colSelected);
-            p.drawPolygon(position);
-=======
             p.drawLine(scaledPos, m_lineHeight * 1.75, scaledPos2, m_bottomView - (m_lineHeight * 0.75));
             p.drawLine(scaledPos, m_lineHeight, scaledPos, m_lineHeight * 1.75);
             p.drawLine(scaledPos2, m_bottomView, scaledPos2, m_bottomView - m_lineHeight * 0.75);
@@ -1054,7 +1004,6 @@
             bottomCursor.translate(scaledPos2, m_bottomView);
             p.setBrush(m_colSelected);
             p.drawPolygon(bottomCursor  );
->>>>>>> 25ef3917
         }
     }
 
@@ -1196,10 +1145,6 @@
     m_seekConnection3 = connect(pCore->getMonitor(Kdenlive::ClipMonitor), &Monitor::seekPosition, [this](int pos) {
         m_view->slotSetPosition(pos);
     });
-<<<<<<< HEAD
-    m_seekConnection1 = connect(m_view, &RemapView::seekToPos, [this](int pos) {
-        pCore->getMonitor(Kdenlive::ClipMonitor)->requestSeek(pos);
-=======
     m_seekConnection1 = connect(m_view, &RemapView::seekToPos, [this](int topPos, int bottomPos) {
         if (topPos > -1 && source_seek->isChecked()) {
             pCore->getMonitor(Kdenlive::ClipMonitor)->requestSeek(topPos);
@@ -1207,10 +1152,6 @@
         if (bottomPos > -1 && output_seek->isChecked()) {
             pCore->getMonitor(Kdenlive::ProjectMonitor)->requestSeek(bottomPos + m_view->m_startPos);
         }
->>>>>>> 25ef3917
-    });
-    connect(m_view, &RemapView::seekToPos2, [this](int pos) {
-        pCore->getMonitor(Kdenlive::ProjectMonitor)->requestSeek(pos + m_view->m_startPos);
     });
     m_seekConnection2 = connect(pCore->getMonitor(Kdenlive::ProjectMonitor), &Monitor::seekPosition, [this](int pos) {
         qDebug()<<"=== PROJECT SEEK: "<<pos<<", START: "<<m_view->m_startPos<<", MAPPED: "<<GenTime(m_view->m_remapLink->anim_get_double("map", pos - m_view->m_startPos)).frames(pCore->getCurrentFps());
