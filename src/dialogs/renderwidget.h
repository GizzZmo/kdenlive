/***************************************************************************
 *   Copyright (C) 2008 by Jean-Baptiste Mardelle (jb@kdenlive.org)        *
 *                                                                         *
 *   This program is free software; you can redistribute it and/or modify  *
 *   it under the terms of the GNU General Public License as published by  *
 *   the Free Software Foundation; either version 2 of the License, or     *
 *   (at your option) any later version.                                   *
 *                                                                         *
 *   This program is distributed in the hope that it will be useful,       *
 *   but WITHOUT ANY WARRANTY; without even the implied warranty of        *
 *   MERCHANTABILITY or FITNESS FOR A PARTICULAR PURPOSE.  See the         *
 *   GNU General Public License for more details.                          *
 *                                                                         *
 *   You should have received a copy of the GNU General Public License     *
 *   along with this program; if not, write to the                         *
 *   Free Software Foundation, Inc.,                                       *
 *   51 Franklin Street, Fifth Floor, Boston, MA  02110-1301  USA          *
 ***************************************************************************/

#ifndef RENDERWIDGET_H
#define RENDERWIDGET_H

#include <KMessageWidget>

#include <QPainter>
#include <QPushButton>
#include <QStyledItemDelegate>

#include "definitions.h"
#include "ui_renderwidget_ui.h"

class QDomElement;
class QKeyEvent;

// RenderViewDelegate is used to draw the progress bars.
class RenderViewDelegate : public QStyledItemDelegate
{
    Q_OBJECT
public:
    explicit RenderViewDelegate(QWidget *parent)
        : QStyledItemDelegate(parent)
    {
    }

    void paint(QPainter *painter, const QStyleOptionViewItem &option, const QModelIndex &index) const override
    {
        if (index.column() == 1) {
            painter->save();
            QStyleOptionViewItem opt(option);
            QStyle *style = opt.widget ? opt.widget->style() : QApplication::style();
            const int textMargin = style->pixelMetric(QStyle::PM_FocusFrameHMargin) + 1;
            style->drawPrimitive(QStyle::PE_PanelItemViewItem, &opt, painter, opt.widget);

            QFont font = painter->font();
            font.setBold(true);
            painter->setFont(font);
            QRect r1 = option.rect;
            r1.adjust(0, textMargin, 0, -textMargin);
            int mid = (int)((r1.height() / 2));
            r1.setBottom(r1.y() + mid);
            QRect bounding;
            painter->drawText(r1, Qt::AlignLeft | Qt::AlignTop, index.data().toString(), &bounding);
            r1.moveTop(r1.bottom() - textMargin);
            font.setBold(false);
            painter->setFont(font);
            painter->drawText(r1, Qt::AlignLeft | Qt::AlignTop, index.data(Qt::UserRole).toString());
            int progress = index.data(Qt::UserRole + 3).toInt();
            if (progress > 0 && progress < 100) {
                // draw progress bar
                QColor color = option.palette.alternateBase().color();
                QColor fgColor = option.palette.text().color();
                color.setAlpha(150);
                fgColor.setAlpha(150);
                painter->setBrush(QBrush(color));
                painter->setPen(QPen(fgColor));
                int width = qMin(200, r1.width() - 4);
                QRect bgrect(r1.left() + 2, option.rect.bottom() - 6 - textMargin, width, 6);
                painter->drawRoundedRect(bgrect, 3, 3);
                painter->setBrush(QBrush(fgColor));
                bgrect.adjust(2, 2, 0, -1);
                painter->setPen(Qt::NoPen);
                bgrect.setWidth((width - 2) * progress / 100);
                painter->drawRect(bgrect);
            } else {
                r1.setBottom(opt.rect.bottom());
                r1.setTop(r1.bottom() - mid);
                painter->drawText(r1, Qt::AlignLeft | Qt::AlignBottom, index.data(Qt::UserRole + 5).toString());
            }
            painter->restore();
        } else {
            QStyledItemDelegate::paint(painter, option, index);
        }
    }
};

class RenderJobItem : public QTreeWidgetItem
{
public:
    explicit RenderJobItem(QTreeWidget *parent, const QStringList &strings, int type = QTreeWidgetItem::Type);
    void setStatus(int status);
    int status() const;
    void setMetadata(const QString &data);
    const QString metadata() const;
    void render();

private:
    int m_status;
    QString m_data;
};

class RenderWidget : public QDialog
{
    Q_OBJECT

public:
    explicit RenderWidget(const QString &projectfolder, bool enableProxy, const QString &profile, QWidget *parent = nullptr);
    virtual ~RenderWidget();
    void setGuides(const QMap<double, QString> &guidesData, double duration);
    void focusFirstVisibleItem(const QString &profile = QString());
    void setProfile(const QString &profile);
    void setRenderJob(const QString &dest, int progress = 0);
    void setRenderStatus(const QString &dest, int status, const QString &error);
    void setDocumentPath(const QString &path);
    void reloadProfiles();
    void setRenderProfile(const QMap<QString, QString> &props);
    int waitingJobsCount() const;
    QString getFreeScriptName(const QUrl &projectName = QUrl(), const QString &prefix = QString());
    bool startWaitingRenderJobs();
    /** @brief Returns true if the export audio checkbox is set to automatic. */
    bool automaticAudioExport() const;
    /** @brief Returns true if user wants audio export. */
    bool selectedAudioExport() const;
    /** @brief Show / hide proxy settings. */
    void updateProxyConfig(bool enable);
    /** @brief Should we render using proxy clips. */
    bool proxyRendering();
    /** @brief Returns true if the stem audio export checkbox is set. */
    bool isStemAudioExportEnabled() const;
<<<<<<< HEAD
    enum RenderError { CompositeError = 0, ProfileError = 1, ProxyWarning = 2 };
=======
    enum RenderError {
        CompositeError = 0,
        ProfileError = 1,
        ProxyWarning = 2,
        PlaybackError = 3
    };
>>>>>>> 209e4fcc

    /** @brief Display warning message in render widget. */
    void errorMessage(RenderError type, const QString &message);

protected:
    QSize sizeHint() const override;
    void keyPressEvent(QKeyEvent *e) override;

public slots:
    void slotExport(bool scriptExport, int zoneIn, int zoneOut, const QMap<QString, QString> &metadata, const QList<QString> &playlistPaths,
                    const QList<QString> &trackNames, const QString &scriptPath, bool exportAudio);
    void slotAbortCurrentJob();
    void slotPrepareExport(bool scriptExport = false, const QString &scriptPath = QString());

private slots:
    void slotUpdateButtons(const QUrl &url);
    void slotUpdateButtons();
    void refreshView();

    /** @brief Updates available options when a new format has been selected. */
    void refreshParams();
    void slotSaveProfile();
    void slotEditProfile();
    void slotDeleteProfile(bool refresh = true);
    void slotUpdateGuideBox();
    void slotCheckStartGuidePosition();
    void slotCheckEndGuidePosition();
    void showInfoPanel();
    void slotStartScript();
    void slotDeleteScript();
    void slotGenerateScript();
    void parseScriptFiles();
    void slotCheckScript();
    void slotCheckJob();
    void slotEditItem(QTreeWidgetItem *item);
    void slotCLeanUpJobs();
    void slotHideLog();
    void slotPlayRendering(QTreeWidgetItem *item, int);
    void slotStartCurrentJob();
    void slotCopyToFavorites();
    void slotUpdateEncodeThreads(int);
    void slotUpdateRescaleHeight(int);
    void slotUpdateRescaleWidth(int);
    void slotSwitchAspectRatio();
    /** @brief Update export audio label depending on current settings. */
    void slotUpdateAudioLabel(int ix);
    /** @brief Enable / disable the rescale options. */
    void setRescaleEnabled(bool enable);
    /** @brief Adjust video/audio quality spinboxes from quality slider. */
    void adjustAVQualities(int quality);
    /** @brief Adjust quality slider from video spinbox. */
    void adjustQuality(int videoQuality);
    /** @brief Show updated command parameter in tooltip. */
    void adjustSpeed(int videoQuality);
    /** @brief Display warning on proxy rendering. */
    void slotProxyWarn(bool enableProxy);

private:
    Ui::RenderWidget_UI m_view;
    QString m_projectFolder;
    QString m_profile;
    RenderViewDelegate *m_scriptsDelegate;
    RenderViewDelegate *m_jobsDelegate;
    bool m_blockProcessing;
    QString m_renderer;
    KMessageWidget *m_infoMessage;
    QMap<int, QString> m_errorMessages;

    void parseMltPresets();
    void parseProfiles(const QString &selectedProfile = QString());
    void parseFile(const QString &exportFile, bool editable);
    void updateButtons();
    QUrl filenameWithExtension(QUrl url, const QString &extension);
    /** @brief Check if a job needs to be started. */
    void checkRenderStatus();
    void startRendering(RenderJobItem *item);
    bool saveProfile(QDomElement newprofile);
    /** @brief Create a rendering profile from MLT preset. */
    QTreeWidgetItem *loadFromMltPreset(const QString &groupName, const QString &path, const QString &profileName);
    void checkCodecs();

signals:
    void abortProcess(const QString &url);
    void openDvdWizard(const QString &url);
    /** Send the info about rendering that will be saved in the document:
    (profile destination, profile name and url of rendered file */
    void selectedRenderProfile(const QMap<QString, QString> &renderProps);
    void prepareRenderingData(bool scriptExport, bool zoneOnly, const QString &chapterFile, const QString scriptPath);
    void shutdown();
};

#endif<|MERGE_RESOLUTION|>--- conflicted
+++ resolved
@@ -136,16 +136,7 @@
     bool proxyRendering();
     /** @brief Returns true if the stem audio export checkbox is set. */
     bool isStemAudioExportEnabled() const;
-<<<<<<< HEAD
-    enum RenderError { CompositeError = 0, ProfileError = 1, ProxyWarning = 2 };
-=======
-    enum RenderError {
-        CompositeError = 0,
-        ProfileError = 1,
-        ProxyWarning = 2,
-        PlaybackError = 3
-    };
->>>>>>> 209e4fcc
+    enum RenderError { CompositeError = 0, ProfileError = 1, ProxyWarning = 2, PlaybackError = 3 };
 
     /** @brief Display warning message in render widget. */
     void errorMessage(RenderError type, const QString &message);
