/***************************************************************************
 *   Copyright (C) 2016 by Jean-Baptiste Mardelle (jb@kdenlive.org)        *
 *                                                                         *
 *   This program is free software; you can redistribute it and/or modify  *
 *   it under the terms of the GNU General Public License as published by  *
 *   the Free Software Foundation; either version 2 of the License, or     *
 *   (at your option) any later version.                                   *
 *                                                                         *
 *   This program is distributed in the hope that it will be useful,       *
 *   but WITHOUT ANY WARRANTY; without even the implied warranty of        *
 *   MERCHANTABILITY or FITNESS FOR A PARTICULAR PURPOSE.  See the         *
 *   GNU General Public License for more details.                          *
 *                                                                         *
 *   You should have received a copy of the GNU General Public License     *
 *   along with this program; if not, write to the                         *
 *   Free Software Foundation, Inc.,                                       *
 *   51 Franklin Street, Fifth Floor, Boston, MA  02110-1301  USA          *
 ***************************************************************************/

#include "wizard.h"
#include "kdenlivesettings.h"
#include "profiles/profilemodel.hpp"
#include "profiles/profilerepository.hpp"
#include "profilesdialog.h"
#include "utils/KoIconUtils.h"
#include "utils/thememanager.h"
#ifdef USE_V4L
#include "capture/v4lcapture.h"
#endif
#include "core.h"
#include <config-kdenlive.h>

#include <framework/mlt_version.h>
#include <mlt++/Mlt.h>

#include <KMessageWidget>
#include <KProcess>
#include <KRun>
#include <klocalizedstring.h>

#include "kdenlive_debug.h"
#include <QFile>
#include <QLabel>
#include <QMimeDatabase>
#include <QMimeType>
#include <QStandardPaths>
#include <QTimer>
#include <QXmlStreamWriter>

// Recommended MLT version
const int mltVersionMajor = MLT_MIN_MAJOR_VERSION;
const int mltVersionMinor = MLT_MIN_MINOR_VERSION;
const int mltVersionRevision = MLT_MIN_PATCH_VERSION;

static const char kdenlive_version[] = KDENLIVE_VERSION;

static QStringList acodecsList;
static QStringList vcodecsList;

MyWizardPage::MyWizardPage(QWidget *parent)
    : QWizardPage(parent)
    , m_isComplete(false)
{
}

void MyWizardPage::setComplete(bool complete)
{
    m_isComplete = complete;
}

bool MyWizardPage::isComplete() const
{
    return m_isComplete;
}

<<<<<<< HEAD
Wizard::Wizard(bool autoClose, QWidget *parent)
    : QWizard(parent)
    , m_systemCheckIsOk(false)
    , m_brokenModule(false)
=======
Wizard::Wizard(bool autoClose, bool appImageCheck, QWidget *parent) :
    QWizard(parent),
    m_systemCheckIsOk(false),
    m_brokenModule(false)
>>>>>>> eb395991
{
    setWindowTitle(i18n("Welcome to Kdenlive"));
    int logoHeight = fontMetrics().height() * 2.5;
    setWizardStyle(QWizard::ModernStyle);
    setOption(QWizard::NoBackButtonOnLastPage, true);
    // setOption(QWizard::ExtendedWatermarkPixmap, false);
    m_page = new MyWizardPage(this);
    m_page->setTitle(i18n("Welcome to Kdenlive %1", QString(kdenlive_version)));
    m_page->setSubTitle(i18n("Using MLT %1", mlt_version_get_string()));
    setPixmap(QWizard::LogoPixmap, KoIconUtils::themedIcon(QStringLiteral(":/pics/kdenlive.png")).pixmap(logoHeight, logoHeight));
    m_startLayout = new QVBoxLayout;
    m_errorWidget = new KMessageWidget(this);
    m_startLayout->addWidget(m_errorWidget);
    m_errorWidget->setCloseButtonVisible(false);
    m_errorWidget->hide();
    m_page->setLayout(m_startLayout);
    addPage(m_page);

    /*QWizardPage *page2 = new QWizardPage;
    page2->setTitle(i18n("Video Standard"));
    m_standard.setupUi(page2);*/
    setButtonText(QWizard::CancelButton, i18n("Abort"));
    setButtonText(QWizard::FinishButton, i18n("OK"));

    slotCheckMlt();
    if (!m_errors.isEmpty() || !m_warnings.isEmpty() || (!m_infos.isEmpty() && !appImageCheck)) {
        QLabel *lab = new QLabel(this);
        lab->setText(i18n("Startup error or warning, check our <a href='#'>online manual</a>."));
        connect(lab, &QLabel::linkActivated, this, &Wizard::slotOpenManual);
        m_startLayout->addWidget(lab);
    } else {
        // Everything is ok, auto close the wizard
        m_page->setComplete(true);
        if (autoClose) {
            QTimer::singleShot(0, this, &QDialog::accept);
            return;
        }
        auto *lab = new KMessageWidget(this);
        lab->setText(i18n("Codecs have been updated, everything seems fine."));
        lab->setMessageType(KMessageWidget::Positive);
        lab->setCloseButtonVisible(false);
        m_startLayout->addWidget(lab);
        setOption(QWizard::NoCancelButton, true);
        return;
    }
    if (!m_errors.isEmpty()) {
        auto *errorLabel = new KMessageWidget(this);
        errorLabel->setText(QStringLiteral("<ul>") + m_errors + QStringLiteral("</ul>"));
        errorLabel->setMessageType(KMessageWidget::Error);
        errorLabel->setWordWrap(true);
        errorLabel->setCloseButtonVisible(false);
        m_startLayout->addWidget(errorLabel);
        m_page->setComplete(false);
        errorLabel->show();
        if (!autoClose) {
            setButtonText(QWizard::CancelButton, i18n("Close"));
        }
    } else {
        m_page->setComplete(true);
        if (!autoClose) {
            setOption(QWizard::NoCancelButton, true);
        }
    }
    if (!m_warnings.isEmpty()) {
        auto *errorLabel = new KMessageWidget(this);
        errorLabel->setText(QStringLiteral("<ul>") + m_warnings + QStringLiteral("</ul>"));
        errorLabel->setMessageType(KMessageWidget::Warning);
        errorLabel->setWordWrap(true);
        errorLabel->setCloseButtonVisible(false);
        m_startLayout->addWidget(errorLabel);
        errorLabel->show();
    }
    if (!m_infos.isEmpty()) {
        auto *errorLabel = new KMessageWidget(this);
        errorLabel->setText(QStringLiteral("<ul>") + m_infos + QStringLiteral("</ul>"));
        errorLabel->setMessageType(KMessageWidget::Information);
        errorLabel->setWordWrap(true);
        errorLabel->setCloseButtonVisible(false);
        m_startLayout->addWidget(errorLabel);
        errorLabel->show();
    }
        // build profiles lists
        /*QMap<QString, QString> profilesInfo = ProfilesDialog::getProfilesInfo();
        QMap<QString, QString>::const_iterator i = profilesInfo.constBegin();
        while (i != profilesInfo.constEnd()) {
            QMap< QString, QString > profileData = ProfilesDialog::getSettingsFromFile(i.key());
            if (profileData.value(QStringLiteral("width")) == QLatin1String("720")) m_dvProfiles.insert(i.value(), i.key());
            else if (profileData.value(QStringLiteral("width")).toInt() >= 1080) m_hdvProfiles.insert(i.value(), i.key());
            else m_otherProfiles.insert(i.value(), i.key());
            ++i;
        }

        m_standard.button_all->setChecked(true);
        connect(m_standard.button_all, SIGNAL(toggled(bool)), this, SLOT(slotCheckStandard()));
        connect(m_standard.button_hdv, SIGNAL(toggled(bool)), this, SLOT(slotCheckStandard()));
        connect(m_standard.button_dv, SIGNAL(toggled(bool)), this, SLOT(slotCheckStandard()));
        slotCheckStandard();
        connect(m_standard.profiles_list, SIGNAL(itemSelectionChanged()), this, SLOT(slotCheckSelectedItem()));

        // select default profile
        if (!KdenliveSettings::default_profile().isEmpty()) {
            for (int i = 0; i < m_standard.profiles_list->count(); ++i) {
                if (m_standard.profiles_list->item(i)->data(Qt::UserRole).toString() == KdenliveSettings::default_profile()) {
                    m_standard.profiles_list->setCurrentRow(i);
                    m_standard.profiles_list->scrollToItem(m_standard.profiles_list->currentItem());
                    break;
                }
            }
        }

        setPage(2, page2);

        QWizardPage *page3 = new QWizardPage;
        page3->setTitle(i18n("Additional Settings"));
        m_extra.setupUi(page3);
        m_extra.projectfolder->setMode(KFile::Directory);
        m_extra.projectfolder->setUrl(QUrl(KdenliveSettings::defaultprojectfolder()));
        m_extra.videothumbs->setChecked(KdenliveSettings::videothumbnails());
        m_extra.audiothumbs->setChecked(KdenliveSettings::audiothumbnails());
        m_extra.autosave->setChecked(KdenliveSettings::crashrecovery());
        connect(m_extra.videothumbs, SIGNAL(stateChanged(int)), this, SLOT(slotCheckThumbs()));
        connect(m_extra.audiothumbs, SIGNAL(stateChanged(int)), this, SLOT(slotCheckThumbs()));
        slotCheckThumbs();
        addPage(page3);*/

#ifndef Q_WS_MAC
        /*QWizardPage *page6 = new QWizardPage;
        page6->setTitle(i18n("Capture device"));
        m_capture.setupUi(page6);
        bool found_decklink = Render::getBlackMagicDeviceList(m_capture.decklink_devices);
        KdenliveSettings::setDecklink_device_found(found_decklink);
        if (found_decklink) m_capture.decklink_status->setText(i18n("Default Blackmagic Decklink card:"));
        else m_capture.decklink_status->setText(i18n("No Blackmagic Decklink device found"));
        connect(m_capture.decklink_devices, SIGNAL(currentIndexChanged(int)), this, SLOT(slotUpdateDecklinkDevice(int)));
        connect(m_capture.button_reload, SIGNAL(clicked()), this, SLOT(slotDetectWebcam()));
        connect(m_capture.v4l_devices, SIGNAL(currentIndexChanged(int)), this, SLOT(slotUpdateCaptureParameters()));
        connect(m_capture.v4l_formats, SIGNAL(currentIndexChanged(int)), this, SLOT(slotSaveCaptureFormat()));
        m_capture.button_reload->setIcon(QIcon::fromTheme(QStringLiteral("view-refresh")));*/

#endif

    // listViewDelegate = new WizardDelegate(treeWidget);
    // m_check.programList->setItemDelegate(listViewDelegate);
    // slotDetectWebcam();
    // QTimer::singleShot(500, this, SLOT(slotCheckMlt()));
}

void Wizard::slotDetectWebcam()
{
#ifdef USE_V4L
    m_capture.v4l_devices->blockSignals(true);
    m_capture.v4l_devices->clear();

    // Video 4 Linux device detection
    for (int i = 0; i < 10; ++i) {
        QString path = "/dev/video" + QString::number(i);
        if (QFile::exists(path)) {
            QStringList deviceInfo = V4lCaptureHandler::getDeviceName(path.toUtf8().constData());
            if (!deviceInfo.isEmpty()) {
                m_capture.v4l_devices->addItem(deviceInfo.at(0), path);
                m_capture.v4l_devices->setItemData(m_capture.v4l_devices->count() - 1, deviceInfo.at(1), Qt::UserRole + 1);
            }
        }
    }
    if (m_capture.v4l_devices->count() > 0) {
        m_capture.v4l_status->setText(i18n("Default video4linux device:"));
        // select default device
        bool found = false;
        for (int i = 0; i < m_capture.v4l_devices->count(); ++i) {
            QString device = m_capture.v4l_devices->itemData(i).toString();
            if (device == KdenliveSettings::video4vdevice()) {
                m_capture.v4l_devices->setCurrentIndex(i);
                found = true;
                break;
            }
        }
        slotUpdateCaptureParameters();
        if (!found) {
            m_capture.v4l_devices->setCurrentIndex(0);
        }
    } else {
        m_capture.v4l_status->setText(i18n("No device found, plug your webcam and refresh."));
    }
    m_capture.v4l_devices->blockSignals(false);
#endif /* USE_V4L */
}

void Wizard::slotUpdateCaptureParameters()
{
    QString device = m_capture.v4l_devices->itemData(m_capture.v4l_devices->currentIndex()).toString();
    if (!device.isEmpty()) {
        KdenliveSettings::setVideo4vdevice(device);
    }

    QString formats = m_capture.v4l_devices->itemData(m_capture.v4l_devices->currentIndex(), Qt::UserRole + 1).toString();

    m_capture.v4l_formats->blockSignals(true);
    m_capture.v4l_formats->clear();

    QDir dir(QStandardPaths::writableLocation(QStandardPaths::AppDataLocation) + QStringLiteral("/profiles/"));
    if (!dir.exists()) {
        dir.mkpath(QStringLiteral("."));
    }

    if (ProfileRepository::get()->profileExists(dir.absoluteFilePath(QStringLiteral("video4linux")))) {
        auto &profileInfo = ProfileRepository::get()->getProfile(dir.absoluteFilePath(QStringLiteral("video4linux")));
        m_capture.v4l_formats->addItem(i18n("Current settings (%1x%2, %3/%4fps)", profileInfo->width(), profileInfo->height(), profileInfo->frame_rate_num(),
                                            profileInfo->frame_rate_den()),
                                       QStringList() << QStringLiteral("unknown") << QString::number(profileInfo->width())
                                                     << QString::number(profileInfo->height()) << QString::number(profileInfo->frame_rate_num())
                                                     << QString::number(profileInfo->frame_rate_den()));
    }
    QStringList pixelformats = formats.split('>', QString::SkipEmptyParts);
    QString itemSize;
    QString pixelFormat;
    QStringList itemRates;
    for (int i = 0; i < pixelformats.count(); ++i) {
        QString format = pixelformats.at(i).section(QLatin1Char(':'), 0, 0);
        QStringList sizes = pixelformats.at(i).split(':', QString::SkipEmptyParts);
        pixelFormat = sizes.takeFirst();
        for (int j = 0; j < sizes.count(); ++j) {
            itemSize = sizes.at(j).section(QLatin1Char('='), 0, 0);
            itemRates = sizes.at(j).section(QLatin1Char('='), 1, 1).split(QLatin1Char(','), QString::SkipEmptyParts);
            for (int k = 0; k < itemRates.count(); ++k) {
                QString formatDescription =
                    QLatin1Char('[') + format + QStringLiteral("] ") + itemSize + QStringLiteral(" (") + itemRates.at(k) + QLatin1Char(')');
                if (m_capture.v4l_formats->findText(formatDescription) == -1) {
                    m_capture.v4l_formats->addItem(formatDescription, QStringList() << format << itemSize.section('x', 0, 0) << itemSize.section('x', 1, 1)
                                                                                    << itemRates.at(k).section(QLatin1Char('/'), 0, 0)
                                                                                    << itemRates.at(k).section(QLatin1Char('/'), 1, 1));
                }
            }
        }
    }
    if (!dir.exists(QStringLiteral("video4linux"))) {
        if (m_capture.v4l_formats->count() > 9) {
            slotSaveCaptureFormat();
        } else {
            // No existing profile and no autodetected profiles
            std::unique_ptr<ProfileParam> profileInfo(new ProfileParam(pCore->getCurrentProfile().get()));
            profileInfo->m_width = 320;
            profileInfo->m_height = 200;
            profileInfo->m_frame_rate_num = 15;
            profileInfo->m_frame_rate_den = 1;
            profileInfo->m_display_aspect_num = 4;
            profileInfo->m_display_aspect_den = 3;
            profileInfo->m_sample_aspect_num = 1;
            profileInfo->m_sample_aspect_den = 1;
            profileInfo->m_progressive = 1;
            profileInfo->m_colorspace = 601;
            ProfileRepository::get()->saveProfile(profileInfo.get(), dir.absoluteFilePath(QStringLiteral("video4linux")));
            m_capture.v4l_formats->addItem(i18n("Default settings (%1x%2, %3/%4fps)", profileInfo->width(), profileInfo->height(),
                                                profileInfo->frame_rate_num(), profileInfo->frame_rate_den()),
                                           QStringList()
                                               << QStringLiteral("unknown") << QString::number(profileInfo->width()) << QString::number(profileInfo->height())
                                               << QString::number(profileInfo->frame_rate_num()) << QString::number(profileInfo->frame_rate_den()));
        }
    }
    m_capture.v4l_formats->blockSignals(false);
}

void Wizard::checkMltComponents()
{
    m_brokenModule = false;
    Mlt::Repository *repository = Mlt::Factory::init();
    if (!repository) {
        m_errors.append(i18n("<li>Cannot start MLT backend, check your installation</li>"));
        m_systemCheckIsOk = false;
    } else {
        int mltVersion = (mltVersionMajor << 16) + (mltVersionMinor << 8) + mltVersionRevision;
        int runningVersion = mlt_version_get_int();
        if (runningVersion < mltVersion) {
            m_errors.append(
                i18n("<li>Unsupported MLT version<br/>Please <b>upgrade</b> to %1.%2.%3</li>", mltVersionMajor, mltVersionMinor, mltVersionRevision));
            m_systemCheckIsOk = false;
        }
        // Retrieve the list of available transitions.
        Mlt::Properties *producers = repository->producers();
        QStringList producersItemList;
        producersItemList.reserve(producers->count());
        for (int i = 0; i < producers->count(); ++i) {
            producersItemList << producers->get_name(i);
        }
        delete producers;

        // Check that we have the frei0r effects installed
        Mlt::Properties *filters = repository->filters();
        bool hasFrei0r = false;
        QString filterName;
        for (int i = 0; i < filters->count(); ++i) {
            filterName = filters->get_name(i);
            if (filterName.startsWith(QStringLiteral("frei0r."))) {
                hasFrei0r = true;
                break;
            }
        }
        delete filters;
        if (!hasFrei0r) {
            // Frei0r effects not found
            m_warnings.append(
                i18n("<li>Missing package: <b>Frei0r</b> effects (frei0r-plugins)<br/>provides many effects and transitions. Install recommended</li>"));
        }

#ifndef Q_OS_WIN
        // Check that we have the breeze icon theme installed
        const QStringList iconPaths = QIcon::themeSearchPaths();
        bool hasBreeze = false;
        for (const QString &path : iconPaths) {
            QDir dir(path);
            if (dir.exists(QStringLiteral("breeze"))) {
                hasBreeze = true;
                break;
            }
        }
        if (!hasBreeze) {
            // Breeze icons not found
            m_warnings.append(
                i18n("<li>Missing package: <b>Breeze</b> icons (breeze-icon-theme)<br/>provides many icons used in Kdenlive. Install recommended</li>"));
        }
#endif

        Mlt::Properties *consumers = repository->consumers();
        QStringList consumersItemList;
        consumersItemList.reserve(consumers->count());
        for (int i = 0; i < consumers->count(); ++i) {
            consumersItemList << consumers->get_name(i);
        }
        delete consumers;
<<<<<<< HEAD
=======

>>>>>>> eb395991
        if (consumersItemList.contains(QStringLiteral("sdl2"))) {
            // MLT >= 6.6.0 and SDL2 module
            KdenliveSettings::setSdlAudioBackend(QStringLiteral("sdl2_audio"));
            KdenliveSettings::setAudiobackend(QStringLiteral("sdl2_audio"));
        } else if (consumersItemList.contains(QStringLiteral("sdl"))) {
            // MLT < 6.6.0
            KdenliveSettings::setSdlAudioBackend(QStringLiteral("sdl_audio"));
            KdenliveSettings::setAudiobackend(QStringLiteral("sdl_audio"));
        } else if (consumersItemList.contains(QStringLiteral("rtaudio"))) {
            KdenliveSettings::setSdlAudioBackend(QStringLiteral("sdl2_audio"));
            KdenliveSettings::setAudiobackend(QStringLiteral("rtaudio"));
        } else {
            // SDL module
            m_errors.append(i18n("<li>Missing MLT module: <b>sdl</b> or <b>rtaudio</b><br/>required for audio output</li>"));
            m_systemCheckIsOk = false;
        }
        // AVformat module
        Mlt::Consumer *consumer = nullptr;
        Mlt::Profile p;
        if (consumersItemList.contains(QStringLiteral("avformat"))) {
            consumer = new Mlt::Consumer(p, "avformat");
        }
        if (consumer == nullptr || !consumer->is_valid()) {
            m_warnings.append(i18n("<li>Missing MLT module: <b>avformat</b> (FFmpeg)<br/>required for audio/video</li>"));
            m_brokenModule = true;
        } else {
            consumer->set("vcodec", "list");
            consumer->set("acodec", "list");
            consumer->set("f", "list");
            consumer->start();
            Mlt::Properties vcodecs((mlt_properties)consumer->get_data("vcodec"));
            for (int i = 0; i < vcodecs.count(); ++i) {
                vcodecsList << QString(vcodecs.get(i));
            }
            Mlt::Properties acodecs((mlt_properties)consumer->get_data("acodec"));
            for (int i = 0; i < acodecs.count(); ++i) {
                acodecsList << QString(acodecs.get(i));
            }
            checkMissingCodecs();
            delete consumer;
        }

        // Image module
        if (!producersItemList.contains(QStringLiteral("qimage")) && !producersItemList.contains(QStringLiteral("pixbuf"))) {
            m_warnings.append(i18n("<li>Missing MLT module: <b>qimage</b> or <b>pixbuf</b><br/>required for images and titles</li>"));
            m_brokenModule = true;
        }

        // Titler module
        if (!producersItemList.contains(QStringLiteral("kdenlivetitle"))) {
            m_warnings.append(i18n("<li>Missing MLT module: <b>kdenlivetitle</b><br/>required to create titles</li>"));
            KdenliveSettings::setHastitleproducer(false);
            m_brokenModule = true;
        } else {
            KdenliveSettings::setHastitleproducer(true);
        }
    }
    if (m_systemCheckIsOk && !m_brokenModule) {
        // everything is ok
        return;
    }
    if (!m_systemCheckIsOk || m_brokenModule) {
        // Something is wrong with install
        if (!m_systemCheckIsOk) {
            // WARN
        }
    } else {
        // OK
    }
}

void Wizard::checkMissingCodecs()
{
    bool replaceVorbisCodec = false;
    if (acodecsList.contains(QStringLiteral("libvorbis"))) {
        replaceVorbisCodec = true;
    }
    bool replaceLibfaacCodec = false;
    if (!acodecsList.contains(QStringLiteral("aac")) && acodecsList.contains(QStringLiteral("libfaac"))) {
        replaceLibfaacCodec = true;
    }
    QStringList profilesList;
    profilesList << QStandardPaths::locate(QStandardPaths::AppDataLocation, QStringLiteral("export/profiles.xml"));
    QDir directory = QDir(QStandardPaths::writableLocation(QStandardPaths::AppDataLocation) + QStringLiteral("/export/"));
    QStringList filter;
    filter << QStringLiteral("*.xml");
    const QStringList fileList = directory.entryList(filter, QDir::Files);
    for (const QString &filename : fileList) {
        profilesList << directory.absoluteFilePath(filename);
    }

    // We should parse customprofiles.xml in last position, so that user profiles
    // can also override profiles installed by KNewStuff
    QStringList requiredACodecs;
    QStringList requiredVCodecs;
    for (const QString &filename : profilesList) {
        QDomDocument doc;
        QFile file(filename);
        doc.setContent(&file, false);
        file.close();
        QString std;
        QString format;
        QDomNodeList profiles = doc.elementsByTagName(QStringLiteral("profile"));
        for (int i = 0; i < profiles.count(); ++i) {
            std = profiles.at(i).toElement().attribute(QStringLiteral("args"));
            format.clear();
            if (std.startsWith(QLatin1String("acodec="))) {
                format = std.section(QStringLiteral("acodec="), 1, 1);
            } else if (std.contains(QStringLiteral(" acodec="))) {
                format = std.section(QStringLiteral(" acodec="), 1, 1);
            }
            if (!format.isEmpty()) {
                requiredACodecs << format.section(QLatin1Char(' '), 0, 0).toLower();
            }
            format.clear();
            if (std.startsWith(QLatin1String("vcodec="))) {
                format = std.section(QStringLiteral("vcodec="), 1, 1);
            } else if (std.contains(QStringLiteral(" vcodec="))) {
                format = std.section(QStringLiteral(" vcodec="), 1, 1);
            }
            if (!format.isEmpty()) {
                requiredVCodecs << format.section(QLatin1Char(' '), 0, 0).toLower();
            }
        }
    }
    requiredACodecs.removeDuplicates();
    requiredVCodecs.removeDuplicates();
    if (replaceVorbisCodec) {
        int ix = requiredACodecs.indexOf(QStringLiteral("vorbis"));
        if (ix > -1) {
            requiredACodecs.replace(ix, QStringLiteral("libvorbis"));
        }
    }
    if (replaceLibfaacCodec) {
        int ix = requiredACodecs.indexOf(QStringLiteral("aac"));
        if (ix > -1) {
            requiredACodecs.replace(ix, QStringLiteral("libfaac"));
        }
    }
    for (int i = 0; i < acodecsList.count(); ++i) {
        requiredACodecs.removeAll(acodecsList.at(i));
    }
    for (int i = 0; i < vcodecsList.count(); ++i) {
        requiredVCodecs.removeAll(vcodecsList.at(i));
    }
    /*
     * Info about missing codecs is given in render widget, no need to put this at first start
     * if (!requiredACodecs.isEmpty() || !requiredVCodecs.isEmpty()) {
        QString missing = requiredACodecs.join(QLatin1Char(','));
        if (!missing.isEmpty() && !requiredVCodecs.isEmpty()) {
            missing.append(',');
        }
        missing.append(requiredVCodecs.join(QLatin1Char(',')));
        missing.prepend(i18n("The following codecs were not found on your system. Check our <a href=''>online manual</a> if you need them: "));
        m_infos.append(QString("<li>%1</li>").arg(missing));
    }*/
}

void Wizard::slotCheckPrograms()
{
    bool allIsOk = true;

    // Check first in same folder as melt exec
    const QStringList mltpath = QStringList() << QFileInfo(KdenliveSettings::rendererpath()).canonicalPath();
    QString exepath = QStandardPaths::findExecutable(QStringLiteral("ffmpeg%1").arg(FFMPEG_SUFFIX), mltpath);
    if (exepath.isEmpty()) {
        exepath = QStandardPaths::findExecutable(QStringLiteral("ffmpeg%1").arg(FFMPEG_SUFFIX));
    }
    QString playpath = QStandardPaths::findExecutable(QStringLiteral("ffplay%1").arg(FFMPEG_SUFFIX), mltpath);
    if (playpath.isEmpty()) {
        playpath = QStandardPaths::findExecutable(QStringLiteral("ffplay%1").arg(FFMPEG_SUFFIX));
    }
    QString probepath = QStandardPaths::findExecutable(QStringLiteral("ffprobe%1").arg(FFMPEG_SUFFIX), mltpath);
    if (probepath.isEmpty()) {
        probepath = QStandardPaths::findExecutable(QStringLiteral("ffprobe%1").arg(FFMPEG_SUFFIX));
    }
    if (exepath.isEmpty()) {
        // Check for libav version
        exepath = QStandardPaths::findExecutable(QStringLiteral("avconv"));
        if (exepath.isEmpty()) {
            m_warnings.append(i18n("<li>Missing app: <b>ffmpeg</b><br/>required for proxy clips and transcoding</li>"));
            allIsOk = false;
        }
    }
    if (playpath.isEmpty()) {
        // Check for libav version
        playpath = QStandardPaths::findExecutable(QStringLiteral("avplay"));
        if (playpath.isEmpty()) {
            m_infos.append(i18n("<li>Missing app: <b>ffplay</b><br/>recommended for some preview jobs</li>"));
        }
    }
    if (probepath.isEmpty()) {
        // Check for libav version
        probepath = QStandardPaths::findExecutable(QStringLiteral("avprobe"));
        if (probepath.isEmpty()) {
            m_infos.append(i18n("<li>Missing app: <b>ffprobe</b><br/>recommended for extra clip analysis</li>"));
        }
    }
    if (!exepath.isEmpty()) {
        KdenliveSettings::setFfmpegpath(exepath);
    }
    if (!playpath.isEmpty()) {
        KdenliveSettings::setFfplaypath(playpath);
    }
    if (!probepath.isEmpty()) {
        KdenliveSettings::setFfprobepath(probepath);
    }

    // Deprecated
    /*
    #ifndef Q_WS_MAC
        item = new QTreeWidgetItem(m_treeWidget, QStringList() << QString() << i18n("dvgrab"));
        item->setData(1, Qt::UserRole, i18n("Required for firewire capture"));
        item->setSizeHint(0, m_itemSize);
        if (QStandardPaths::findExecutable(QStringLiteral("dvgrab")).isEmpty()) item->setIcon(0, m_badIcon);
        else item->setIcon(0, m_okIcon);
    #endif
    */

    // set up some default applications
    QString program;
    if (KdenliveSettings::defaultimageapp().isEmpty()) {
        program = QStandardPaths::findExecutable(QStringLiteral("gimp"));
        if (program.isEmpty()) {
            program = QStandardPaths::findExecutable(QStringLiteral("krita"));
        }
        if (!program.isEmpty()) {
            KdenliveSettings::setDefaultimageapp(program);
        }
    }
    if (KdenliveSettings::defaultaudioapp().isEmpty()) {
        program = QStandardPaths::findExecutable(QStringLiteral("audacity"));
        if (program.isEmpty()) {
            program = QStandardPaths::findExecutable(QStringLiteral("traverso"));
        }
        if (!program.isEmpty()) {
            KdenliveSettings::setDefaultaudioapp(program);
        }
    }
    if (allIsOk) {
        // OK
    } else {
        // WRONG
    }
}

void Wizard::installExtraMimes(const QString &baseName, const QStringList &globs)
{
    QMimeDatabase db;
    QString mimefile = baseName;
    mimefile.replace('/', '-');
    QMimeType mime = db.mimeTypeForName(baseName);
    QStringList missingGlobs;

    for (const QString &glob : globs) {
        QMimeType type = db.mimeTypeForFile(glob, QMimeDatabase::MatchExtension);
        QString mimeName = type.name();
        if (!mimeName.contains(QStringLiteral("audio")) && !mimeName.contains(QStringLiteral("video"))) {
            missingGlobs << glob;
        }
    }
    if (missingGlobs.isEmpty()) {
        return;
    }
    if (!mime.isValid() || mime.isDefault()) {
        qCDebug(KDENLIVE_LOG) << "MIME type " << baseName << " not found";
    } else {
        QStringList extensions = mime.globPatterns();
        QString comment = mime.comment();
        for (const QString &glob : missingGlobs) {
            if (!extensions.contains(glob)) {
                extensions << glob;
            }
        }
        // qCDebug(KDENLIVE_LOG) << "EXTS: " << extensions;
        QDir mimeDir(QStandardPaths::writableLocation(QStandardPaths::GenericDataLocation) + QStringLiteral("/mime/packages/"));
        if (!mimeDir.exists()) {
            mimeDir.mkpath(QStringLiteral("."));
        }
        QString packageFileName = mimeDir.absoluteFilePath(mimefile + QStringLiteral(".xml"));
        // qCDebug(KDENLIVE_LOG) << "INSTALLING NEW MIME TO: " << packageFileName;
        QFile packageFile(packageFileName);
        if (!packageFile.open(QIODevice::WriteOnly)) {
            qCCritical(KDENLIVE_LOG) << "Couldn't open" << packageFileName << "for writing";
            return;
        }
        QXmlStreamWriter writer(&packageFile);
        writer.setAutoFormatting(true);
        writer.writeStartDocument();

        const QString nsUri = QStringLiteral("http://www.freedesktop.org/standards/shared-mime-info");
        writer.writeDefaultNamespace(nsUri);
        writer.writeStartElement(QStringLiteral("mime-info"));
        writer.writeStartElement(nsUri, QStringLiteral("mime-type"));
        writer.writeAttribute(QStringLiteral("type"), baseName);

        if (!comment.isEmpty()) {
            writer.writeStartElement(nsUri, QStringLiteral("comment"));
            writer.writeCharacters(comment);
            writer.writeEndElement(); // comment
        }

        for (const QString &pattern : extensions) {
            writer.writeStartElement(nsUri, QStringLiteral("glob"));
            writer.writeAttribute(QStringLiteral("pattern"), pattern);
            writer.writeEndElement(); // glob
        }

        writer.writeEndElement(); // mime-info
        writer.writeEndElement(); // mime-type
        writer.writeEndDocument();
    }
}

void Wizard::runUpdateMimeDatabase()
{
    const QString localPackageDir = QStandardPaths::writableLocation(QStandardPaths::GenericDataLocation) + QStringLiteral("/mime/");
    // Q_ASSERT(!localPackageDir.isEmpty());
    KProcess proc;
    proc << QStringLiteral("update-mime-database");
    proc << localPackageDir;
    const int exitCode = proc.execute();
    if (exitCode != 0) {
        qCWarning(KDENLIVE_LOG) << proc.program() << "exited with error code" << exitCode;
    }
}

void Wizard::slotCheckStandard()
{
    m_standard.profiles_list->clear();
    QStringList profiles;
    if (!m_standard.button_hdv->isChecked()) {
        // DV standard
        QMapIterator<QString, QString> i(m_dvProfiles);
        while (i.hasNext()) {
            i.next();
            auto *item = new QListWidgetItem(i.key(), m_standard.profiles_list);
            item->setData(Qt::UserRole, i.value());
        }
    }
    if (!m_standard.button_dv->isChecked()) {
        // HDV standard
        QMapIterator<QString, QString> i(m_hdvProfiles);
        while (i.hasNext()) {
            i.next();
            auto *item = new QListWidgetItem(i.key(), m_standard.profiles_list);
            item->setData(Qt::UserRole, i.value());
        }
    }
    if (m_standard.button_all->isChecked()) {
        QMapIterator<QString, QString> i(m_otherProfiles);
        while (i.hasNext()) {
            i.next();
            auto *item = new QListWidgetItem(i.key(), m_standard.profiles_list);
            item->setData(Qt::UserRole, i.value());
        }
        // m_standard.profiles_list->sortItems();
    }

    for (int i = 0; i < m_standard.profiles_list->count(); ++i) {
        QListWidgetItem *item = m_standard.profiles_list->item(i);

        std::unique_ptr<ProfileModel> &curProfile = ProfileRepository::get()->getProfile(item->data(Qt::UserRole).toString());
        const QString infoString =
            QStringLiteral("<strong>") + i18n("Frame size:") +
            QStringLiteral(" </strong>%1x%2<br /><strong>").arg(curProfile->width()).arg(curProfile->height()) + i18n("Frame rate:") +
            QStringLiteral(" </strong>%1/%2<br /><strong>").arg(curProfile->frame_rate_num()).arg(curProfile->frame_rate_den()) + i18n("Pixel aspect ratio:") +
            QStringLiteral("</strong>%1/%2<br /><strong>").arg(curProfile->sample_aspect_num()).arg(curProfile->sample_aspect_den()) +
            i18n("Display aspect ratio:") + QStringLiteral(" </strong>%1/%2").arg(curProfile->display_aspect_num()).arg(curProfile->display_aspect_den());

        /*const QString infoString = QStringLiteral("<strong>" + i18n("Frame size:") + QStringLiteral(" </strong>%1x%2<br /><strong>") + i18n("Frame rate:") +
                                    QStringLiteral(" </strong>%3/%4<br /><strong>") + i18n("Pixel aspect ratio:") +
                                    QStringLiteral("</strong>%5/%6<br /><strong>") + i18n("Display aspect ratio:") + QStringLiteral(" </strong>%7/%8"))
                                       .arg(QString::number(curProfile->width()), QString::number(curProfile->height()),
                                            QString::number(curProfile->frame_rate_num()), QString::number(curProfile->frame_rate_den()),
                                            QString::number(curProfile->sample_aspect_num()), QString::number(curProfile->sample_aspect_den()),
                                            QString::number(curProfile->display_aspect_num()), QString::number(curProfile->display_aspect_den()));*/
        item->setToolTip(infoString);
    }

    m_standard.profiles_list->setSortingEnabled(true);
    m_standard.profiles_list->setCurrentRow(0);
}

void Wizard::slotCheckSelectedItem()
{
    // Make sure we always have an item highlighted
    m_standard.profiles_list->setCurrentRow(m_standard.profiles_list->currentRow());
}

void Wizard::adjustSettings()
{
    // if (m_extra.installmimes->isChecked()) {
    {
        QStringList globs;

        globs << QStringLiteral("*.mts") << QStringLiteral("*.m2t") << QStringLiteral("*.mod") << QStringLiteral("*.ts") << QStringLiteral("*.m2ts")
              << QStringLiteral("*.m2v");
        installExtraMimes(QStringLiteral("video/mpeg"), globs);
        globs.clear();
        globs << QStringLiteral("*.dv");
        installExtraMimes(QStringLiteral("video/dv"), globs);
        runUpdateMimeDatabase();
    }
}

void Wizard::slotCheckMlt()
{
    QString errorMessage;
    if (KdenliveSettings::rendererpath().isEmpty()) {
        errorMessage.append(i18n("Your MLT installation cannot be found. Install MLT and restart Kdenlive.\n"));
    }

    if (!errorMessage.isEmpty()) {
        errorMessage.prepend(QStringLiteral("<b>%1</b><br />").arg(i18n("Fatal Error")));
        QLabel *pix = new QLabel();
        pix->setPixmap(QIcon::fromTheme(QStringLiteral("dialog-error")).pixmap(30));
        QLabel *label = new QLabel(errorMessage);
        label->setWordWrap(true);
        m_startLayout->addSpacing(40);
        m_startLayout->addWidget(pix);
        m_startLayout->addWidget(label);
        m_systemCheckIsOk = false;
        // Warn
    } else {
        m_systemCheckIsOk = true;
    }

    if (m_systemCheckIsOk) {
        checkMltComponents();
    }
    slotCheckPrograms();
}

bool Wizard::isOk() const
{
    return m_systemCheckIsOk;
}

void Wizard::slotOpenManual()
{
    KRun::runUrl(QUrl(QStringLiteral("https://kdenlive.org/troubleshooting")), QStringLiteral("text/html"), this);
}

void Wizard::slotShowWebInfos()
{
    KRun::runUrl(QUrl("http://kdenlive.org/discover/" + QString(kdenlive_version).section(QLatin1Char(' '), 0, 0)), QStringLiteral("text/html"), this);
}

void Wizard::slotSaveCaptureFormat()
{
    QStringList format = m_capture.v4l_formats->itemData(m_capture.v4l_formats->currentIndex()).toStringList();
    if (format.isEmpty()) {
        return;
    }
    std::unique_ptr<ProfileParam> profile(new ProfileParam(pCore->getCurrentProfile().get()));
    profile->m_description = QStringLiteral("Video4Linux capture");
    profile->m_colorspace = 601;
    profile->m_width = format.at(1).toInt();
    profile->m_height = format.at(2).toInt();
    profile->m_sample_aspect_num = 1;
    profile->m_sample_aspect_den = 1;
    profile->m_display_aspect_num = format.at(1).toInt();
    profile->m_display_aspect_den = format.at(2).toInt();
    profile->m_frame_rate_num = format.at(3).toInt();
    profile->m_frame_rate_den = format.at(4).toInt();
    profile->m_progressive = 1;
    QDir dir(QStandardPaths::writableLocation(QStandardPaths::AppDataLocation) + QStringLiteral("/profiles/"));
    if (!dir.exists()) {
        dir.mkpath(QStringLiteral("."));
    }
    ProfileRepository::get()->saveProfile(profile.get(), dir.absoluteFilePath(QStringLiteral("video4linux")));
}

void Wizard::slotUpdateDecklinkDevice(uint captureCard)
{
    KdenliveSettings::setDecklink_capturedevice(captureCard);
}<|MERGE_RESOLUTION|>--- conflicted
+++ resolved
@@ -73,17 +73,10 @@
     return m_isComplete;
 }
 
-<<<<<<< HEAD
 Wizard::Wizard(bool autoClose, QWidget *parent)
     : QWizard(parent)
     , m_systemCheckIsOk(false)
     , m_brokenModule(false)
-=======
-Wizard::Wizard(bool autoClose, bool appImageCheck, QWidget *parent) :
-    QWizard(parent),
-    m_systemCheckIsOk(false),
-    m_brokenModule(false)
->>>>>>> eb395991
 {
     setWindowTitle(i18n("Welcome to Kdenlive"));
     int logoHeight = fontMetrics().height() * 2.5;
@@ -412,10 +405,6 @@
             consumersItemList << consumers->get_name(i);
         }
         delete consumers;
-<<<<<<< HEAD
-=======
-
->>>>>>> eb395991
         if (consumersItemList.contains(QStringLiteral("sdl2"))) {
             // MLT >= 6.6.0 and SDL2 module
             KdenliveSettings::setSdlAudioBackend(QStringLiteral("sdl2_audio"));
