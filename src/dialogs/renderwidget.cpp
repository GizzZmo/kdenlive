--- conflicted
+++ resolved
@@ -288,8 +288,8 @@
     m_view.out_file->setMode(KFile::File);
     m_view.out_file->setFocusPolicy(Qt::ClickFocus);
 
+    m_jobsDelegate = new RenderViewDelegate(this);
     m_view.running_jobs->setHeaderLabels(QStringList() << QString() << i18n("File"));
-    m_jobsDelegate = new RenderViewDelegate(this);
     m_view.running_jobs->setItemDelegate(m_jobsDelegate);
 
     QHeaderView *header = m_view.running_jobs->header();
@@ -2578,12 +2578,9 @@
             supportedFormats << QString(formats.get(i));
         delete consumer;
     }
-<<<<<<< HEAD
-=======
 }
 
 void RenderWidget::slotProxyWarn(bool enableProxy)
 {
     errorMessage(ProxyWarning, enableProxy ? i18n("Rendering using low quality proxy") : QString());
->>>>>>> 7075020d
 }