/*
Copyright (C) 2015  Jean-Baptiste Mardelle <jb@kdenlive.org>
This file is part of Kdenlive. See www.kdenlive.org.

This program is free software; you can redistribute it and/or
modify it under the terms of the GNU General Public License as
published by the Free Software Foundation; either version 2 of
the License or (at your option) version 3 or any later version
accepted by the membership of KDE e.V. (or its successor approved
by the membership of KDE e.V.), which shall act as a proxy
defined in Section 14 of version 3 of the license.

This program is distributed in the hope that it will be useful,
but WITHOUT ANY WARRANTY; without even the implied warranty of
MERCHANTABILITY or FITNESS FOR A PARTICULAR PURPOSE.  See the
GNU General Public License for more details.

You should have received a copy of the GNU General Public License
along with this program.  If not, see <http://www.gnu.org/licenses/>.
*/

#include "clipcreationdialog.h"
#include "bin/bin.h"
#include "bin/bincommands.h"
#include "bin/projectclip.h"
#include "doc/docundostack.hpp"
#include "doc/kdenlivedoc.h"
#include "kdenlive_debug.h"
#include "kdenlivesettings.h"
#include "project/dialogs/slideshowclip.h"
#include "timecodedisplay.h"
#include "titler/titlewidget.h"
#include "titletemplatedialog.h"
#include "ui_colorclip_ui.h"
#include "ui_qtextclip_ui.h"

#include "klocalizedstring.h"
#include <KFileWidget>
#include <KMessageBox>
#include <KRecentDirs>
#include <KWindowConfig>

#include "kdenlive_debug.h"
#include <QDialog>
#include <QDir>
#include <QMimeDatabase>
#include <QPointer>
#include <QPushButton>
#include <QStandardPaths>
#include <QUndoCommand>
#include <QWindow>

// static
QStringList ClipCreationDialog::getExtensions()
{
    // Build list of mime types
    QStringList mimeTypes = QStringList() << QStringLiteral("application/x-kdenlive") << QStringLiteral("application/x-kdenlivetitle")
                                          << QStringLiteral("video/mlt-playlist") << QStringLiteral("text/plain");

    // Video mimes
    mimeTypes << QStringLiteral("video/x-flv") << QStringLiteral("application/vnd.rn-realmedia") << QStringLiteral("video/x-dv") << QStringLiteral("video/dv")
              << QStringLiteral("video/x-msvideo") << QStringLiteral("video/x-matroska") << QStringLiteral("video/mpeg") << QStringLiteral("video/ogg")
              << QStringLiteral("video/x-ms-wmv") << QStringLiteral("video/mp4") << QStringLiteral("video/quicktime") << QStringLiteral("video/webm")
              << QStringLiteral("video/3gpp") << QStringLiteral("video/mp2t");

    // Audio mimes
    mimeTypes << QStringLiteral("audio/x-flac") << QStringLiteral("audio/x-matroska") << QStringLiteral("audio/mp4") << QStringLiteral("audio/mpeg")
              << QStringLiteral("audio/x-mp3") << QStringLiteral("audio/ogg") << QStringLiteral("audio/x-wav") << QStringLiteral("audio/x-aiff")
              << QStringLiteral("audio/aiff") << QStringLiteral("application/ogg") << QStringLiteral("application/mxf")
              << QStringLiteral("application/x-shockwave-flash") << QStringLiteral("audio/ac3");

    // Image mimes
    mimeTypes << QStringLiteral("image/gif") << QStringLiteral("image/jpeg") << QStringLiteral("image/png") << QStringLiteral("image/x-tga")
              << QStringLiteral("image/x-bmp") << QStringLiteral("image/svg+xml") << QStringLiteral("image/tiff") << QStringLiteral("image/x-xcf")
              << QStringLiteral("image/x-xcf-gimp") << QStringLiteral("image/x-vnd.adobe.photoshop") << QStringLiteral("image/x-pcx")
              << QStringLiteral("image/x-exr") << QStringLiteral("image/x-portable-pixmap") << QStringLiteral("application/x-krita");

    QMimeDatabase db;
    QStringList allExtensions;
    for (const QString &mimeType : mimeTypes) {
        QMimeType mime = db.mimeTypeForName(mimeType);
        if (mime.isValid()) {
            allExtensions.append(mime.globPatterns());
        }
    }
    // process custom user extensions
    const QStringList customs = KdenliveSettings::addedExtensions().split(' ', QString::SkipEmptyParts);
    if (!customs.isEmpty()) {
        for (const QString &ext : customs) {
            if (ext.startsWith(QLatin1String("*."))) {
                allExtensions << ext;
            } else if (ext.startsWith(QLatin1String("."))) {
                allExtensions << QStringLiteral("*") + ext;
            } else if (!ext.contains(QLatin1Char('.'))) {
                allExtensions << QStringLiteral("*.") + ext;
            } else {
                // Unrecognized format
                qCDebug(KDENLIVE_LOG) << "Unrecognized custom format: " << ext;
            }
        }
    }
    allExtensions.removeDuplicates();
    return allExtensions;
}

// static
void ClipCreationDialog::createClipFromXml(KdenliveDoc *doc, QDomElement &xml, const QStringList &groupInfo, Bin *bin)
{
    // FIXME?
    Q_UNUSED(groupInfo)

    int id = bin->getFreeClipId();
    xml.setAttribute(QStringLiteral("id"), QString::number(id));
    AddClipCommand *command = new AddClipCommand(bin, xml, QString::number(id), true);
    doc->commandStack()->push(command);
}

// static
void ClipCreationDialog::createColorClip(KdenliveDoc *doc, const QStringList &groupInfo, Bin *bin)
{
    QPointer<QDialog> dia = new QDialog(bin);
    Ui::ColorClip_UI dia_ui;
    dia_ui.setupUi(dia);
    dia->setWindowTitle(i18n("Color Clip"));
    dia_ui.clip_name->setText(i18n("Color Clip"));

    TimecodeDisplay *t = new TimecodeDisplay(doc->timecode());
    t->setValue(KdenliveSettings::color_duration());
    dia_ui.clip_durationBox->addWidget(t);
    dia_ui.clip_color->setColor(KdenliveSettings::colorclipcolor());

    if (dia->exec() == QDialog::Accepted) {
        QString color = dia_ui.clip_color->color().name();
        KdenliveSettings::setColorclipcolor(color);
        color = color.replace(0, 1, QStringLiteral("0x")) + "ff";
        // Everything is ready. create clip xml
        QDomDocument xml;
        QDomElement prod = xml.createElement(QStringLiteral("producer"));
        xml.appendChild(prod);
<<<<<<< HEAD
        prod.setAttribute(QStringLiteral("type"), (int)Color);
=======
        prod.setAttribute(QStringLiteral("type"), (int) Color);
>>>>>>> f863490f
        int id = bin->getFreeClipId();
        prod.setAttribute(QStringLiteral("id"), QString::number(id));
        prod.setAttribute(QStringLiteral("in"), QStringLiteral("0"));
        prod.setAttribute(QStringLiteral("length"), doc->getFramePos(doc->timecode().getTimecode(t->gentime())));
        QMap<QString, QString> properties;
        properties.insert(QStringLiteral("resource"), color);
        properties.insert(QStringLiteral("kdenlive:clipname"), dia_ui.clip_name->text());
        properties.insert(QStringLiteral("mlt_service"), QStringLiteral("color"));
        if (!groupInfo.isEmpty()) {
            properties.insert(QStringLiteral("kdenlive:folderid"), groupInfo.at(0));
        }
        addXmlProperties(prod, properties);
        AddClipCommand *command = new AddClipCommand(bin, xml.documentElement(), QString::number(id), true);
        doc->commandStack()->push(command);
    }
    delete t;
    delete dia;
}

void ClipCreationDialog::createQTextClip(KdenliveDoc *doc, const QStringList &groupInfo, Bin *bin, ProjectClip *clip)
{
    KSharedConfigPtr config = KSharedConfig::openConfig();
    KConfigGroup titleConfig(config, "TitleWidget");
    QPointer<QDialog> dia = new QDialog(bin);
    Ui::QTextClip_UI dia_ui;
    dia_ui.setupUi(dia);
    dia->setWindowTitle(i18n("Text Clip"));
    dia_ui.fgColor->setAlphaChannelEnabled(true);
    dia_ui.lineColor->setAlphaChannelEnabled(true);
    dia_ui.bgColor->setAlphaChannelEnabled(true);
    if (clip) {
        dia_ui.name->setText(clip->getProducerProperty(QStringLiteral("kdenlive:clipname")));
        dia_ui.text->setPlainText(clip->getProducerProperty(QStringLiteral("text")));
        dia_ui.fgColor->setColor(clip->getProducerProperty(QStringLiteral("fgcolour")));
        dia_ui.bgColor->setColor(clip->getProducerProperty(QStringLiteral("bgcolour")));
        dia_ui.pad->setValue(clip->getProducerProperty(QStringLiteral("pad")).toInt());
        dia_ui.lineColor->setColor(clip->getProducerProperty(QStringLiteral("olcolour")));
        dia_ui.lineWidth->setValue(clip->getProducerProperty(QStringLiteral("outline")).toInt());
        dia_ui.font->setCurrentFont(QFont(clip->getProducerProperty(QStringLiteral("family"))));
        dia_ui.fontSize->setValue(clip->getProducerProperty(QStringLiteral("size")).toInt());
        dia_ui.weight->setValue(clip->getProducerProperty(QStringLiteral("weight")).toInt());
        dia_ui.italic->setChecked(clip->getProducerProperty(QStringLiteral("style")) == QStringLiteral("italic"));
        dia_ui.duration->setText(doc->timecode().getTimecodeFromFrames(clip->getProducerProperty(QStringLiteral("out")).toInt()));
    } else {
        dia_ui.name->setText(i18n("Text Clip"));
        dia_ui.fgColor->setColor(titleConfig.readEntry(QStringLiteral("font_color")));
        dia_ui.bgColor->setColor(titleConfig.readEntry(QStringLiteral("background_color")));
        dia_ui.lineColor->setColor(titleConfig.readEntry(QStringLiteral("font_outline_color")));
        dia_ui.lineWidth->setValue(titleConfig.readEntry(QStringLiteral("font_outline")).toInt());
        dia_ui.font->setCurrentFont(QFont(titleConfig.readEntry(QStringLiteral("font_family"))));
        dia_ui.fontSize->setValue(titleConfig.readEntry(QStringLiteral("font_pixel_size")).toInt());
        dia_ui.weight->setValue(titleConfig.readEntry(QStringLiteral("font_weight")).toInt());
        dia_ui.italic->setChecked(titleConfig.readEntry(QStringLiteral("font_italic")).toInt() != 0);
        dia_ui.duration->setText(titleConfig.readEntry(QStringLiteral("title_duration")));
    }
    if (dia->exec() == QDialog::Accepted) {
        // KdenliveSettings::setColorclipcolor(color);
        QDomDocument xml;
        QDomElement prod = xml.createElement(QStringLiteral("producer"));
        xml.appendChild(prod);
<<<<<<< HEAD
        prod.setAttribute(QStringLiteral("type"), (int)QText);
=======
        prod.setAttribute(QStringLiteral("type"), (int) QText);
>>>>>>> f863490f
        int id = bin->getFreeClipId();
        prod.setAttribute(QStringLiteral("id"), QString::number(id));

        prod.setAttribute(QStringLiteral("in"), QStringLiteral("0"));
        prod.setAttribute(QStringLiteral("out"), doc->timecode().getFrameCount(dia_ui.duration->text()));

        QMap<QString, QString> properties;
        properties.insert(QStringLiteral("kdenlive:clipname"), dia_ui.name->text());
        if (!groupInfo.isEmpty()) {
            properties.insert(QStringLiteral("kdenlive:folderid"), groupInfo.at(0));
        }

        properties.insert(QStringLiteral("mlt_service"), QStringLiteral("qtext"));
        properties.insert(QStringLiteral("out"), QString::number(doc->timecode().getFrameCount(dia_ui.duration->text())));
        properties.insert(QStringLiteral("length"), dia_ui.duration->text());
        // properties.insert(QStringLiteral("scale"), QStringLiteral("off"));
        // properties.insert(QStringLiteral("fill"), QStringLiteral("0"));
        properties.insert(QStringLiteral("text"), dia_ui.text->document()->toPlainText());
        properties.insert(QStringLiteral("fgcolour"), dia_ui.fgColor->color().name(QColor::HexArgb));
        properties.insert(QStringLiteral("bgcolour"), dia_ui.bgColor->color().name(QColor::HexArgb));
        properties.insert(QStringLiteral("olcolour"), dia_ui.lineColor->color().name(QColor::HexArgb));
        properties.insert(QStringLiteral("outline"), QString::number(dia_ui.lineWidth->value()));
        properties.insert(QStringLiteral("pad"), QString::number(dia_ui.pad->value()));
        properties.insert(QStringLiteral("family"), dia_ui.font->currentFont().family());
        properties.insert(QStringLiteral("size"), QString::number(dia_ui.fontSize->value()));
        properties.insert(QStringLiteral("style"), dia_ui.italic->isChecked() ? QStringLiteral("italic") : QStringLiteral("normal"));
        properties.insert(QStringLiteral("weight"), QString::number(dia_ui.weight->value()));
        if (clip) {
            QMap<QString, QString> oldProperties;
            oldProperties.insert(QStringLiteral("out"), clip->getProducerProperty(QStringLiteral("out")));
            oldProperties.insert(QStringLiteral("length"), clip->getProducerProperty(QStringLiteral("length")));
            oldProperties.insert(QStringLiteral("kdenlive:clipname"), clip->name());
            oldProperties.insert(QStringLiteral("ttl"), clip->getProducerProperty(QStringLiteral("ttl")));
            oldProperties.insert(QStringLiteral("loop"), clip->getProducerProperty(QStringLiteral("loop")));
            oldProperties.insert(QStringLiteral("crop"), clip->getProducerProperty(QStringLiteral("crop")));
            oldProperties.insert(QStringLiteral("fade"), clip->getProducerProperty(QStringLiteral("fade")));
            oldProperties.insert(QStringLiteral("luma_duration"), clip->getProducerProperty(QStringLiteral("luma_duration")));
            oldProperties.insert(QStringLiteral("luma_file"), clip->getProducerProperty(QStringLiteral("luma_file")));
            oldProperties.insert(QStringLiteral("softness"), clip->getProducerProperty(QStringLiteral("softness")));
            oldProperties.insert(QStringLiteral("animation"), clip->getProducerProperty(QStringLiteral("animation")));
            bin->slotEditClipCommand(clip->AbstractProjectItem::clipId(), oldProperties, properties);
        } else {
            addXmlProperties(prod, properties);
            AddClipCommand *command = new AddClipCommand(bin, xml.documentElement(), QString::number(id), true);
            doc->commandStack()->push(command);
        }
    }
    delete dia;
}

// static
void ClipCreationDialog::createSlideshowClip(KdenliveDoc *doc, const QStringList &groupInfo, Bin *bin)
{
    QPointer<SlideshowClip> dia = new SlideshowClip(doc->timecode(), KRecentDirs::dir(QStringLiteral(":KdenliveSlideShowFolder")), nullptr, bin);

    if (dia->exec() == QDialog::Accepted) {
        // Ready, create xml
        KRecentDirs::add(QStringLiteral(":KdenliveSlideShowFolder"), QUrl::fromLocalFile(dia->selectedPath()).adjusted(QUrl::RemoveFilename).toLocalFile());
        QDomDocument xml;
        QDomElement prod = xml.createElement(QStringLiteral("producer"));
        xml.appendChild(prod);
        prod.setAttribute(QStringLiteral("in"), QStringLiteral("0"));
        prod.setAttribute(QStringLiteral("out"), QString::number(doc->getFramePos(dia->clipDuration()) * dia->imageCount() - 1));
        prod.setAttribute(QStringLiteral("type"), (int)SlideShow);
        QMap<QString, QString> properties;
        properties.insert(QStringLiteral("kdenlive:clipname"), dia->clipName());
        properties.insert(QStringLiteral("resource"), dia->selectedPath());
        properties.insert(QStringLiteral("ttl"), QString::number(doc->getFramePos(dia->clipDuration())));
        properties.insert(QStringLiteral("loop"), QString::number(static_cast<int>(dia->loop())));
        properties.insert(QStringLiteral("crop"), QString::number(static_cast<int>(dia->crop())));
        properties.insert(QStringLiteral("fade"), QString::number(static_cast<int>(dia->fade())));
        properties.insert(QStringLiteral("luma_duration"), QString::number(doc->getFramePos(dia->lumaDuration())));
        properties.insert(QStringLiteral("luma_file"), dia->lumaFile());
        properties.insert(QStringLiteral("softness"), QString::number(dia->softness()));
        properties.insert(QStringLiteral("animation"), dia->animation());
        if (!groupInfo.isEmpty()) {
            properties.insert(QStringLiteral("kdenlive:folderid"), groupInfo.at(0));
        }
        addXmlProperties(prod, properties);
        int id = bin->getFreeClipId();
        AddClipCommand *command = new AddClipCommand(bin, xml.documentElement(), QString::number(id), true);
        doc->commandStack()->push(command);
    }
    delete dia;
}

void ClipCreationDialog::createTitleClip(KdenliveDoc *doc, const QStringList &groupInfo, const QString &templatePath, Bin *bin)
{
    // Make sure the titles folder exists
    QDir dir(doc->projectDataFolder() + QStringLiteral("/titles"));
    dir.mkpath(QStringLiteral("."));
    QPointer<TitleWidget> dia_ui = new TitleWidget(QUrl::fromLocalFile(templatePath), doc->timecode(), dir.absolutePath(), bin->monitor(), bin);
    QObject::connect(dia_ui.data(), &TitleWidget::requestBackgroundFrame, bin, &Bin::slotGetCurrentProjectImage);
    if (dia_ui->exec() == QDialog::Accepted) {
        // Ready, create clip xml
        QDomDocument xml;
        QDomElement prod = xml.createElement(QStringLiteral("producer"));
        xml.appendChild(prod);
<<<<<<< HEAD
        // prod.setAttribute("resource", imagePath);
=======
        //prod.setAttribute("resource", imagePath);
>>>>>>> f863490f
        int id = bin->getFreeClipId();
        prod.setAttribute(QStringLiteral("id"), QString::number(id));

        QMap<QString, QString> properties;
        properties.insert(QStringLiteral("xmldata"), dia_ui->xml().toString());
        properties.insert(QStringLiteral("kdenlive:clipname"), i18n("Title clip"));
        if (!groupInfo.isEmpty()) {
            properties.insert(QStringLiteral("kdenlive:folderid"), groupInfo.at(0));
        }
        addXmlProperties(prod, properties);
        prod.setAttribute(QStringLiteral("type"), (int)Text);
        prod.setAttribute(QStringLiteral("transparency"), QStringLiteral("1"));
        prod.setAttribute(QStringLiteral("in"), QStringLiteral("0"));
        prod.setAttribute(QStringLiteral("out"), dia_ui->duration() - 1);
        AddClipCommand *command = new AddClipCommand(bin, xml.documentElement(), QString::number(id), true);
        doc->commandStack()->push(command);
    }
    delete dia_ui;
}

void ClipCreationDialog::createTitleTemplateClip(KdenliveDoc *doc, const QStringList &groupInfo, Bin *bin)
{

    QPointer<TitleTemplateDialog> dia = new TitleTemplateDialog(doc->projectDataFolder(), QApplication::activeWindow());

    if (dia->exec() == QDialog::Accepted) {
        QString textTemplate = dia->selectedTemplate();
        // Create a cloned template clip
        QDomDocument xml;
        QDomElement prod = xml.createElement(QStringLiteral("producer"));
        xml.appendChild(prod);

        QMap<QString, QString> properties;
        properties.insert(QStringLiteral("resource"), textTemplate);
        properties.insert(QStringLiteral("kdenlive:clipname"), i18n("Template title clip"));
        if (!groupInfo.isEmpty()) {
            properties.insert(QStringLiteral("kdenlive:folderid"), groupInfo.at(0));
        }
        addXmlProperties(prod, properties);
        int id = bin->getFreeClipId();
        prod.setAttribute(QStringLiteral("id"), QString::number(id));
        prod.setAttribute(QStringLiteral("type"), (int)TextTemplate);
        prod.setAttribute(QStringLiteral("transparency"), QStringLiteral("1"));
        prod.setAttribute(QStringLiteral("in"), QStringLiteral("0"));
        prod.setAttribute(QStringLiteral("templatetext"), dia->selectedText());

        int duration = 0;
        QDomDocument titledoc;
        QFile txtfile(textTemplate);
        if (txtfile.open(QIODevice::ReadOnly) && titledoc.setContent(&txtfile)) {
            if (titledoc.documentElement().hasAttribute(QStringLiteral("duration"))) {
                duration = titledoc.documentElement().attribute(QStringLiteral("duration")).toInt();
            } else {
                // keep some time for backwards compatibility - 26/12/12
                duration = titledoc.documentElement().attribute(QStringLiteral("out")).toInt();
            }
        }
        txtfile.close();

        if (duration == 0) {
            duration = doc->getFramePos(KdenliveSettings::title_duration());
        }
        prod.setAttribute(QStringLiteral("duration"), duration - 1);
        prod.setAttribute(QStringLiteral("out"), duration - 1);

        AddClipCommand *command = new AddClipCommand(bin, xml.documentElement(), QString::number(id), true);
        doc->commandStack()->push(command);
    }
    delete dia;
}

void ClipCreationDialog::addXmlProperties(QDomElement &producer, QMap<QString, QString> &properties)
{
    QMapIterator<QString, QString> i(properties);
    while (i.hasNext()) {
        i.next();
        QDomElement prop = producer.ownerDocument().createElement(QStringLiteral("property"));
        prop.setAttribute(QStringLiteral("name"), i.key());
        QDomText value = producer.ownerDocument().createTextNode(i.value());
        prop.appendChild(value);
        producer.appendChild(prop);
    }
}

void ClipCreationDialog::createClipsCommand(KdenliveDoc *doc, const QList<QUrl> &urls, const QStringList &groupInfo, Bin *bin,
                                            const QMap<QString, QString> &data)
{
    auto *addClips = new QUndoCommand();

    // TODO: check files on removable volume
    /*listRemovableVolumes();
    for (const QUrl &file :  urls) {
        if (QFile::exists(file.path())) {
            //TODO check for duplicates
            if (!data.contains("bypassDuplicate") && !getClipByResource(file.path()).empty()) {
                if (KMessageBox::warningContinueCancel(QApplication::activeWindow(), i18n("Clip <b>%1</b><br />already exists in project, what do you want to
    do?", file.path()), i18n("Clip already exists")) == KMessageBox::Cancel)
                    continue;
            }
            if (isOnRemovableDevice(file) && !isOnRemovableDevice(m_doc->projectFolder())) {
                int answer = KMessageBox::warningYesNoCancel(QApplication::activeWindow(), i18n("Clip <b>%1</b><br /> is on a removable device, will not be
    available when device is unplugged", file.path()), i18n("File on a Removable Device"), KGuiItem(i18n("Copy file to project folder")),
    KGuiItem(i18n("Continue")), KStandardGuiItem::cancel(), QString("copyFilesToProjectFolder"));

                if (answer == KMessageBox::Cancel) continue;
                else if (answer == KMessageBox::Yes) {
                    // Copy files to project folder
                    QDir sourcesFolder(m_doc->projectFolder().toLocalFile());
                    sourcesFolder.cd("clips");
                    KIO::MkdirJob *mkdirJob = KIO::mkdir(QUrl::fromLocalFile(sourcesFolder.absolutePath()));
                    KJobWidgets::setWindow(mkdirJob, QApplication::activeWindow());
                    if (!mkdirJob->exec()) {
                        KMessageBox::sorry(QApplication::activeWindow(), i18n("Cannot create directory %1", sourcesFolder.absolutePath()));
                        continue;
                    }
                    //KIO::filesize_t m_requestedSize;
                    KIO::CopyJob *copyjob = KIO::copy(file, QUrl::fromLocalFile(sourcesFolder.absolutePath()));
                    //TODO: for some reason, passing metadata does not work...
                    copyjob->addMetaData("group", data.value("group"));
                    copyjob->addMetaData("groupId", data.value("groupId"));
                    copyjob->addMetaData("comment", data.value("comment"));
                    KJobWidgets::setWindow(copyjob, QApplication::activeWindow());
                    connect(copyjob, &KIO::CopyJob::copyingDone, this, &ClipManager::slotAddCopiedClip);
                    continue;
                }
            }*/

    // TODO check folders
    /*QList< QList<QUrl> > foldersList;
    QMimeDatabase db;
    for (const QUrl & file :  list) {
        // Check there is no folder here
        QMimeType type = db.mimeTypeForUrl(file);
        if (type.inherits("inode/directory")) {
            // user dropped a folder, import its files
            list.removeAll(file);
            QDir dir(file.path());
            QStringList result = dir.entryList(QDir::Files);
            QList<QUrl> folderFiles;
            folderFiles << file;
            for (const QString & path :  result) {
                // TODO: create folder command
                folderFiles.append(QUrl::fromLocalFile(dir.absoluteFilePath(path)));
            }
            if (folderFiles.count() > 1) foldersList.append(folderFiles);
        }
    }*/

    for (const QUrl &file : urls) {
        QDomDocument xml;
        QDomElement prod = xml.createElement(QStringLiteral("producer"));
        xml.appendChild(prod);
        QMap<QString, QString> properties;
        properties.insert(QStringLiteral("resource"), file.toLocalFile());
        if (!groupInfo.isEmpty()) {
            properties.insert(QStringLiteral("kdenlive:folderid"), groupInfo.at(0));
        }
        // Merge data
        QMapIterator<QString, QString> i(data);
        while (i.hasNext()) {
            i.next();
            properties.insert(i.key(), i.value());
        }
        int id = bin->getFreeClipId();
        prod.setAttribute(QStringLiteral("id"), QString::number(id));
        QMimeDatabase db;
        QMimeType type = db.mimeTypeForUrl(file);
        if (type.name().startsWith(QLatin1String("image/"))) {
            prod.setAttribute(QStringLiteral("type"), (int)Image);
            prod.setAttribute(QStringLiteral("in"), 0);
            prod.setAttribute(QStringLiteral("length"), doc->getFramePos(KdenliveSettings::image_duration()));
            if (KdenliveSettings::autoimagetransparency()) {
                properties.insert(QStringLiteral("kdenlive:transparency"), QStringLiteral("1"));
            }
        } else if (type.inherits(QStringLiteral("application/x-kdenlivetitle"))) {
            // opening a title file
            QDomDocument txtdoc(QStringLiteral("titledocument"));
            QFile txtfile(file.toLocalFile());
            if (txtfile.open(QIODevice::ReadOnly) && txtdoc.setContent(&txtfile)) {
                txtfile.close();
                prod.setAttribute(QStringLiteral("type"), (int)Text);
                // extract embedded images
                QDomNodeList items = txtdoc.elementsByTagName(QStringLiteral("content"));
                for (int j = 0; j < items.count(); ++j) {
                    QDomElement content = items.item(j).toElement();
                    if (content.hasAttribute(QStringLiteral("base64"))) {
                        QString titlesFolder = doc->projectDataFolder() + QStringLiteral("/titles/");
                        QString path = TitleDocument::extractBase64Image(titlesFolder, content.attribute(QStringLiteral("base64")));
                        if (!path.isEmpty()) {
                            content.setAttribute(QStringLiteral("url"), path);
                            content.removeAttribute(QStringLiteral("base64"));
                        }
                    }
                }
                prod.setAttribute(QStringLiteral("in"), 0);
                int duration = 0;
                if (txtdoc.documentElement().hasAttribute(QStringLiteral("duration"))) {
                    duration = txtdoc.documentElement().attribute(QStringLiteral("duration")).toInt();
                } else if (txtdoc.documentElement().hasAttribute(QStringLiteral("out"))) {
                    duration = txtdoc.documentElement().attribute(QStringLiteral("out")).toInt();
                }
                if (duration <= 0) {
                    duration = doc->getFramePos(KdenliveSettings::title_duration()) - 1;
                }
                prod.setAttribute(QStringLiteral("duration"), duration);
                prod.setAttribute(QStringLiteral("out"), duration);
                txtdoc.documentElement().setAttribute(QStringLiteral("duration"), duration);
                txtdoc.documentElement().setAttribute(QStringLiteral("out"), duration);
                QString titleData = txtdoc.toString();
                prod.setAttribute(QStringLiteral("xmldata"), titleData);
            } else {
                txtfile.close();
            }
        }
        addXmlProperties(prod, properties);
        new AddClipCommand(bin, xml.documentElement(), QString::number(id), true, addClips);
    }
    if (addClips->childCount() > 0) {
        addClips->setText(i18np("Add clip", "Add clips", addClips->childCount()));
        doc->commandStack()->push(addClips);
    }
}

void ClipCreationDialog::createClipsCommand(KdenliveDoc *doc, const QStringList &groupInfo, Bin *bin)
{
    QList<QUrl> list;
    QString allExtensions = getExtensions().join(QLatin1Char(' '));
    QString dialogFilter = allExtensions + QLatin1Char('|') + i18n("All Supported Files") + QStringLiteral("\n*|") + i18n("All Files");
    QCheckBox *b = new QCheckBox(i18n("Import image sequence"));
    b->setChecked(KdenliveSettings::autoimagesequence());
    QCheckBox *c = new QCheckBox(i18n("Transparent background for images"));
    c->setChecked(KdenliveSettings::autoimagetransparency());
    QFrame *f = new QFrame();
    f->setFrameShape(QFrame::NoFrame);
    auto *l = new QHBoxLayout;
    l->addWidget(b);
    l->addWidget(c);
    l->addStretch(5);
    f->setLayout(l);
    QString clipFolder = KRecentDirs::dir(QStringLiteral(":KdenliveClipFolder"));
    if (clipFolder.isEmpty()) {
        clipFolder = QDir::homePath();
    }
    QScopedPointer<QDialog> dlg(new QDialog((QWidget *)doc->parent()));
    QScopedPointer<KFileWidget> fileWidget (new KFileWidget(QUrl::fromLocalFile(clipFolder), dlg.data()));
    auto *layout = new QVBoxLayout;
    layout->addWidget(fileWidget.data());
    fileWidget->setCustomWidget(f);
    fileWidget->okButton()->show();
    fileWidget->cancelButton()->show();
    QObject::connect(fileWidget->okButton(), &QPushButton::clicked, fileWidget.data(), &KFileWidget::slotOk);
    QObject::connect(fileWidget.data(), &KFileWidget::accepted, fileWidget.data(), &KFileWidget::accept);
    QObject::connect(fileWidget.data(), &KFileWidget::accepted, dlg.data(), &QDialog::accept);
    QObject::connect(fileWidget->cancelButton(), &QPushButton::clicked, dlg.data(), &QDialog::reject);
    dlg->setLayout(layout);
    fileWidget->setFilter(dialogFilter);
    fileWidget->setMode(KFile::Files | KFile::ExistingOnly | KFile::LocalOnly);
    KSharedConfig::Ptr conf = KSharedConfig::openConfig();
    QWindow *handle = dlg->windowHandle();
    if ((handle != nullptr) && conf->hasGroup("FileDialogSize")) {
        KWindowConfig::restoreWindowSize(handle, conf->group("FileDialogSize"));
        dlg->resize(handle->size());
    }
    if (dlg->exec() == QDialog::Accepted) {
        KdenliveSettings::setAutoimagetransparency(c->isChecked());
        list = fileWidget->selectedUrls();
        if (!list.isEmpty()) {
            KRecentDirs::add(QStringLiteral(":KdenliveClipFolder"), list.constFirst().adjusted(QUrl::RemoveFilename).toLocalFile());
        }
<<<<<<< HEAD
        if (b->isChecked() && list.count() > 1) {
=======
        if (b->isChecked() && list.count() >= 1) {
>>>>>>> f863490f
            // Check for image sequence
            const QUrl &url = list.at(0);
            QString fileName = url.fileName().section(QLatin1Char('.'), 0, -2);
            if (fileName.at(fileName.size() - 1).isDigit()) {
                KFileItem item(url);
                if (item.mimetype().startsWith(QLatin1String("image"))) {
                    // import as sequence if we found more than one image in the sequence
                    QStringList patternlist;
                    QString pattern = SlideshowClip::selectedPath(url, false, QString(), &patternlist);
                    qCDebug(KDENLIVE_LOG) << " / // IMPORT PATTERN: " << pattern << " COUNT: " << patternlist.count();
                    int count = patternlist.count();
                    if (count > 1) {
                        // get image sequence base name
                        while (fileName.at(fileName.size() - 1).isDigit()) {
                            fileName.chop(1);
                        }
                        QDomDocument xml;
                        QDomElement prod = xml.createElement(QStringLiteral("producer"));
                        xml.appendChild(prod);
                        prod.setAttribute(QStringLiteral("in"), QStringLiteral("0"));
                        QString duration = doc->timecode().reformatSeparators(KdenliveSettings::sequence_duration());
                        prod.setAttribute(QStringLiteral("out"), QString::number(doc->getFramePos(duration) * count));
                        QMap<QString, QString> properties;
                        properties.insert(QStringLiteral("resource"), pattern);
                        properties.insert(QStringLiteral("kdenlive:clipname"), fileName);
                        properties.insert(QStringLiteral("ttl"), QString::number(doc->getFramePos(duration)));
                        properties.insert(QStringLiteral("loop"), QString::number(0));
                        properties.insert(QStringLiteral("crop"), QString::number(0));
                        properties.insert(QStringLiteral("fade"), QString::number(0));
                        properties.insert(QStringLiteral("luma_duration"),
                                          QString::number(doc->getFramePos(doc->timecode().getTimecodeFromFrames(int(ceil(doc->timecode().fps()))))));
                        if (!groupInfo.isEmpty()) {
                            properties.insert(QStringLiteral("kdenlive:folderid"), groupInfo.at(0));
                        }
                        addXmlProperties(prod, properties);
                        int id = bin->getFreeClipId();
                        AddClipCommand *command = new AddClipCommand(bin, xml.documentElement(), QString::number(id), true);
                        doc->commandStack()->push(command);
                        return;
                    }
                }
            }
        }
    }
    KConfigGroup group = conf->group("FileDialogSize");
    if (handle) {
        KWindowConfig::saveWindowSize(handle, group);
    }

    if (!list.isEmpty()) {
        ClipCreationDialog::createClipsCommand(doc, list, groupInfo, bin);
    }
}

void ClipCreationDialog::createClipsCommand(Bin *bin, const QDomElement &producer, const QString &id, QUndoCommand *command)
{
    new AddClipCommand(bin, producer, id, true, command);
}<|MERGE_RESOLUTION|>--- conflicted
+++ resolved
@@ -137,11 +137,7 @@
         QDomDocument xml;
         QDomElement prod = xml.createElement(QStringLiteral("producer"));
         xml.appendChild(prod);
-<<<<<<< HEAD
-        prod.setAttribute(QStringLiteral("type"), (int)Color);
-=======
         prod.setAttribute(QStringLiteral("type"), (int) Color);
->>>>>>> f863490f
         int id = bin->getFreeClipId();
         prod.setAttribute(QStringLiteral("id"), QString::number(id));
         prod.setAttribute(QStringLiteral("in"), QStringLiteral("0"));
@@ -202,11 +198,7 @@
         QDomDocument xml;
         QDomElement prod = xml.createElement(QStringLiteral("producer"));
         xml.appendChild(prod);
-<<<<<<< HEAD
-        prod.setAttribute(QStringLiteral("type"), (int)QText);
-=======
         prod.setAttribute(QStringLiteral("type"), (int) QText);
->>>>>>> f863490f
         int id = bin->getFreeClipId();
         prod.setAttribute(QStringLiteral("id"), QString::number(id));
 
@@ -305,11 +297,7 @@
         QDomDocument xml;
         QDomElement prod = xml.createElement(QStringLiteral("producer"));
         xml.appendChild(prod);
-<<<<<<< HEAD
-        // prod.setAttribute("resource", imagePath);
-=======
         //prod.setAttribute("resource", imagePath);
->>>>>>> f863490f
         int id = bin->getFreeClipId();
         prod.setAttribute(QStringLiteral("id"), QString::number(id));
 
@@ -579,11 +567,7 @@
         if (!list.isEmpty()) {
             KRecentDirs::add(QStringLiteral(":KdenliveClipFolder"), list.constFirst().adjusted(QUrl::RemoveFilename).toLocalFile());
         }
-<<<<<<< HEAD
-        if (b->isChecked() && list.count() > 1) {
-=======
         if (b->isChecked() && list.count() >= 1) {
->>>>>>> f863490f
             // Check for image sequence
             const QUrl &url = list.at(0);
             QString fileName = url.fileName().section(QLatin1Char('.'), 0, -2);
