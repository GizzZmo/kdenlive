/*
Copyright (C) 2015  Jean-Baptiste Mardelle <jb@kdenlive.org>
This file is part of Kdenlive. See www.kdenlive.org.

This program is free software; you can redistribute it and/or
modify it under the terms of the GNU General Public License as
published by the Free Software Foundation; either version 2 of
the License or (at your option) version 3 or any later version
accepted by the membership of KDE e.V. (or its successor approved
by the membership of KDE e.V.), which shall act as a proxy
defined in Section 14 of version 3 of the license.

This program is distributed in the hope that it will be useful,
but WITHOUT ANY WARRANTY; without even the implied warranty of
MERCHANTABILITY or FITNESS FOR A PARTICULAR PURPOSE.  See the
GNU General Public License for more details.

You should have received a copy of the GNU General Public License
along with this program.  If not, see <http://www.gnu.org/licenses/>.
*/

#include "clipcreationdialog.h"
#include "bin/bin.h"
#include "bin/bincommands.h"
#include "bin/projectitemmodel.h"
#include "bin/projectclip.h"
#include "doc/docundostack.hpp"
#include "doc/kdenlivedoc.h"
#include "kdenlive_debug.h"
#include "kdenlivesettings.h"
#include "project/dialogs/slideshowclip.h"
#include "timecodedisplay.h"
#include "titler/titlewidget.h"
#include "titletemplatedialog.h"
#include "ui_colorclip_ui.h"
#include "ui_qtextclip_ui.h"
#include "xml/xml.hpp"

#include "klocalizedstring.h"
#include <KFileWidget>
#include <KMessageBox>
#include <KRecentDirs>
#include <KWindowConfig>

#include "kdenlive_debug.h"
#include <QDialog>
#include <QDir>
#include <QMimeDatabase>
#include <QPointer>
#include <QPushButton>
#include <QStandardPaths>
#include <QUndoCommand>
#include <QWindow>

// static
QStringList ClipCreationDialog::getExtensions()
{
<<<<<<< HEAD
    // Build list of mime types
    QStringList mimeTypes = QStringList() << QStringLiteral("application/x-kdenlive") << QStringLiteral("application/x-kdenlivetitle")
                                          << QStringLiteral("video/mlt-playlist") << QStringLiteral("text/plain");

    // Video mimes
    mimeTypes << QStringLiteral("video/x-flv") << QStringLiteral("application/vnd.rn-realmedia") << QStringLiteral("video/x-dv") << QStringLiteral("video/dv")
              << QStringLiteral("video/x-msvideo") << QStringLiteral("video/x-matroska") << QStringLiteral("video/mpeg") << QStringLiteral("video/ogg")
              << QStringLiteral("video/x-ms-wmv") << QStringLiteral("video/mp4") << QStringLiteral("video/quicktime") << QStringLiteral("video/webm")
              << QStringLiteral("video/3gpp") << QStringLiteral("video/mp2t");

    // Audio mimes
    mimeTypes << QStringLiteral("audio/x-flac") << QStringLiteral("audio/x-matroska") << QStringLiteral("audio/mp4") << QStringLiteral("audio/mpeg")
              << QStringLiteral("audio/x-mp3") << QStringLiteral("audio/ogg") << QStringLiteral("audio/x-wav") << QStringLiteral("audio/x-aiff")
              << QStringLiteral("audio/aiff") << QStringLiteral("application/ogg") << QStringLiteral("application/mxf")
              << QStringLiteral("application/x-shockwave-flash") << QStringLiteral("audio/ac3");

    // Image mimes
    mimeTypes << QStringLiteral("image/gif") << QStringLiteral("image/jpeg") << QStringLiteral("image/png") << QStringLiteral("image/x-tga")
              << QStringLiteral("image/x-bmp") << QStringLiteral("image/svg+xml") << QStringLiteral("image/tiff") << QStringLiteral("image/x-xcf")
              << QStringLiteral("image/x-xcf-gimp") << QStringLiteral("image/x-vnd.adobe.photoshop") << QStringLiteral("image/x-pcx")
              << QStringLiteral("image/x-exr") << QStringLiteral("image/x-portable-pixmap") << QStringLiteral("application/x-krita");
=======
    // Build list of MIME types
    QStringList mimeTypes = QStringList() << QStringLiteral("application/x-kdenlive") << QStringLiteral("application/x-kdenlivetitle") << QStringLiteral("video/mlt-playlist") << QStringLiteral("text/plain");

    // Video MIMEs
    mimeTypes <<  QStringLiteral("video/x-flv") << QStringLiteral("application/vnd.rn-realmedia") << QStringLiteral("video/x-dv") << QStringLiteral("video/dv") << QStringLiteral("video/x-msvideo") << QStringLiteral("video/x-matroska") << QStringLiteral("video/mpeg") << QStringLiteral("video/ogg") << QStringLiteral("video/x-ms-wmv") << QStringLiteral("video/mp4") << QStringLiteral("video/quicktime") << QStringLiteral("video/webm") << QStringLiteral("video/3gpp") << QStringLiteral("video/mp2t");

    // Audio MIMEs
    mimeTypes << QStringLiteral("audio/x-flac") << QStringLiteral("audio/x-matroska") << QStringLiteral("audio/mp4") << QStringLiteral("audio/mpeg") << QStringLiteral("audio/x-mp3") << QStringLiteral("audio/ogg") << QStringLiteral("audio/x-wav") << QStringLiteral("audio/x-aiff") << QStringLiteral("audio/aiff") << QStringLiteral("application/ogg") << QStringLiteral("application/mxf") << QStringLiteral("application/x-shockwave-flash") << QStringLiteral("audio/ac3");

    // Image MIMEs
    mimeTypes << QStringLiteral("image/gif") << QStringLiteral("image/jpeg") << QStringLiteral("image/png") << QStringLiteral("image/x-tga") << QStringLiteral("image/x-bmp") << QStringLiteral("image/svg+xml") << QStringLiteral("image/tiff") << QStringLiteral("image/x-xcf") << QStringLiteral("image/x-xcf-gimp") << QStringLiteral("image/x-vnd.adobe.photoshop") << QStringLiteral("image/x-pcx") << QStringLiteral("image/x-exr") << QStringLiteral("image/x-portable-pixmap") << QStringLiteral("application/x-krita");
>>>>>>> 42cc3b0e

    QMimeDatabase db;
    QStringList allExtensions;
    for (const QString &mimeType : mimeTypes) {
        QMimeType mime = db.mimeTypeForName(mimeType);
        if (mime.isValid()) {
            allExtensions.append(mime.globPatterns());
        }
    }
    // process custom user extensions
    const QStringList customs = KdenliveSettings::addedExtensions().split(' ', QString::SkipEmptyParts);
    if (!customs.isEmpty()) {
        for (const QString &ext : customs) {
            if (ext.startsWith(QLatin1String("*."))) {
                allExtensions << ext;
            } else if (ext.startsWith(QLatin1String("."))) {
                allExtensions << QStringLiteral("*") + ext;
            } else if (!ext.contains(QLatin1Char('.'))) {
                allExtensions << QStringLiteral("*.") + ext;
            } else {
                // Unrecognized format
                qCDebug(KDENLIVE_LOG) << "Unrecognized custom format: " << ext;
            }
        }
    }
    allExtensions.removeDuplicates();
    return allExtensions;
}

// static
void ClipCreationDialog::createClipFromXml(KdenliveDoc *doc, QDomElement &xml, const QStringList &groupInfo, Bin *bin)
{
    // FIXME?
    Q_UNUSED(groupInfo)

    int id = bin->getFreeClipId();
    xml.setAttribute(QStringLiteral("id"), QString::number(id));
    AddClipCommand *command = new AddClipCommand(bin, xml, QString::number(id), true);
    doc->commandStack()->push(command);
}

// static
void ClipCreationDialog::createColorClip(KdenliveDoc *doc, const QString &parentFolder, std::shared_ptr<ProjectItemModel> model)
{
    QScopedPointer<QDialog> dia(new QDialog(qApp->activeWindow()));
    Ui::ColorClip_UI dia_ui;
    dia_ui.setupUi(dia.data());
    dia->setWindowTitle(i18n("Color Clip"));
    dia_ui.clip_name->setText(i18n("Color Clip"));

    QScopedPointer<TimecodeDisplay> t(new TimecodeDisplay(doc->timecode()));
    t->setValue(KdenliveSettings::color_duration());
    dia_ui.clip_durationBox->addWidget(t.data());
    dia_ui.clip_color->setColor(KdenliveSettings::colorclipcolor());

    if (dia->exec() == QDialog::Accepted) {
        QString color = dia_ui.clip_color->color().name();
        KdenliveSettings::setColorclipcolor(color);
        color = color.replace(0, 1, QStringLiteral("0x")) + "ff";
        // Everything is ready. create clip xml
        QDomDocument xml;
        QDomElement prod = xml.createElement(QStringLiteral("producer"));
        xml.appendChild(prod);
        prod.setAttribute(QStringLiteral("type"), (int) Color);
        prod.setAttribute(QStringLiteral("in"), QStringLiteral("0"));
        prod.setAttribute(QStringLiteral("length"), doc->getFramePos(doc->timecode().getTimecode(t->gentime())));
        QMap<QString, QString> properties;
        properties.insert(QStringLiteral("resource"), color);
        properties.insert(QStringLiteral("kdenlive:clipname"), dia_ui.clip_name->text());
        properties.insert(QStringLiteral("mlt_service"), QStringLiteral("color"));
        addXmlProperties(prod, properties);
        qDebug() << xml.toString();
        qDebug() << Xml::getTagContentByAttribute(xml.documentElement(), QStringLiteral("property"), QStringLiteral("name"), QStringLiteral("resource"));

        QString id;
        model->requestAddBinClip(id, xml.documentElement(), parentFolder, i18n("Create color clip"));
    }
}

void ClipCreationDialog::createQTextClip(KdenliveDoc *doc, const QStringList &groupInfo, Bin *bin, ProjectClip *clip)
{
    KSharedConfigPtr config = KSharedConfig::openConfig();
    KConfigGroup titleConfig(config, "TitleWidget");
    QPointer<QDialog> dia = new QDialog(bin);
    Ui::QTextClip_UI dia_ui;
    dia_ui.setupUi(dia);
    dia->setWindowTitle(i18n("Text Clip"));
    dia_ui.fgColor->setAlphaChannelEnabled(true);
    dia_ui.lineColor->setAlphaChannelEnabled(true);
    dia_ui.bgColor->setAlphaChannelEnabled(true);
    if (clip) {
        dia_ui.name->setText(clip->getProducerProperty(QStringLiteral("kdenlive:clipname")));
        dia_ui.text->setPlainText(clip->getProducerProperty(QStringLiteral("text")));
        dia_ui.fgColor->setColor(clip->getProducerProperty(QStringLiteral("fgcolour")));
        dia_ui.bgColor->setColor(clip->getProducerProperty(QStringLiteral("bgcolour")));
        dia_ui.pad->setValue(clip->getProducerProperty(QStringLiteral("pad")).toInt());
        dia_ui.lineColor->setColor(clip->getProducerProperty(QStringLiteral("olcolour")));
        dia_ui.lineWidth->setValue(clip->getProducerProperty(QStringLiteral("outline")).toInt());
        dia_ui.font->setCurrentFont(QFont(clip->getProducerProperty(QStringLiteral("family"))));
        dia_ui.fontSize->setValue(clip->getProducerProperty(QStringLiteral("size")).toInt());
        dia_ui.weight->setValue(clip->getProducerProperty(QStringLiteral("weight")).toInt());
        dia_ui.italic->setChecked(clip->getProducerProperty(QStringLiteral("style")) == QStringLiteral("italic"));
        dia_ui.duration->setText(doc->timecode().getTimecodeFromFrames(clip->getProducerProperty(QStringLiteral("out")).toInt()));
    } else {
        dia_ui.name->setText(i18n("Text Clip"));
        dia_ui.fgColor->setColor(titleConfig.readEntry(QStringLiteral("font_color")));
        dia_ui.bgColor->setColor(titleConfig.readEntry(QStringLiteral("background_color")));
        dia_ui.lineColor->setColor(titleConfig.readEntry(QStringLiteral("font_outline_color")));
        dia_ui.lineWidth->setValue(titleConfig.readEntry(QStringLiteral("font_outline")).toInt());
        dia_ui.font->setCurrentFont(QFont(titleConfig.readEntry(QStringLiteral("font_family"))));
        dia_ui.fontSize->setValue(titleConfig.readEntry(QStringLiteral("font_pixel_size")).toInt());
        dia_ui.weight->setValue(titleConfig.readEntry(QStringLiteral("font_weight")).toInt());
        dia_ui.italic->setChecked(titleConfig.readEntry(QStringLiteral("font_italic")).toInt() != 0);
        dia_ui.duration->setText(titleConfig.readEntry(QStringLiteral("title_duration")));
    }
    if (dia->exec() == QDialog::Accepted) {
        // KdenliveSettings::setColorclipcolor(color);
        QDomDocument xml;
        QDomElement prod = xml.createElement(QStringLiteral("producer"));
        xml.appendChild(prod);
        prod.setAttribute(QStringLiteral("type"), (int) QText);
        int id = bin->getFreeClipId();
        prod.setAttribute(QStringLiteral("id"), QString::number(id));

        prod.setAttribute(QStringLiteral("in"), QStringLiteral("0"));
        prod.setAttribute(QStringLiteral("out"), doc->timecode().getFrameCount(dia_ui.duration->text()));

        QMap<QString, QString> properties;
        properties.insert(QStringLiteral("kdenlive:clipname"), dia_ui.name->text());
        if (!groupInfo.isEmpty()) {
            properties.insert(QStringLiteral("kdenlive:folderid"), groupInfo.at(0));
        }

        properties.insert(QStringLiteral("mlt_service"), QStringLiteral("qtext"));
        properties.insert(QStringLiteral("out"), QString::number(doc->timecode().getFrameCount(dia_ui.duration->text())));
        properties.insert(QStringLiteral("length"), dia_ui.duration->text());
        // properties.insert(QStringLiteral("scale"), QStringLiteral("off"));
        // properties.insert(QStringLiteral("fill"), QStringLiteral("0"));
        properties.insert(QStringLiteral("text"), dia_ui.text->document()->toPlainText());
        properties.insert(QStringLiteral("fgcolour"), dia_ui.fgColor->color().name(QColor::HexArgb));
        properties.insert(QStringLiteral("bgcolour"), dia_ui.bgColor->color().name(QColor::HexArgb));
        properties.insert(QStringLiteral("olcolour"), dia_ui.lineColor->color().name(QColor::HexArgb));
        properties.insert(QStringLiteral("outline"), QString::number(dia_ui.lineWidth->value()));
        properties.insert(QStringLiteral("pad"), QString::number(dia_ui.pad->value()));
        properties.insert(QStringLiteral("family"), dia_ui.font->currentFont().family());
        properties.insert(QStringLiteral("size"), QString::number(dia_ui.fontSize->value()));
        properties.insert(QStringLiteral("style"), dia_ui.italic->isChecked() ? QStringLiteral("italic") : QStringLiteral("normal"));
        properties.insert(QStringLiteral("weight"), QString::number(dia_ui.weight->value()));
        if (clip) {
            QMap<QString, QString> oldProperties;
            oldProperties.insert(QStringLiteral("out"), clip->getProducerProperty(QStringLiteral("out")));
            oldProperties.insert(QStringLiteral("length"), clip->getProducerProperty(QStringLiteral("length")));
            oldProperties.insert(QStringLiteral("kdenlive:clipname"), clip->name());
            oldProperties.insert(QStringLiteral("ttl"), clip->getProducerProperty(QStringLiteral("ttl")));
            oldProperties.insert(QStringLiteral("loop"), clip->getProducerProperty(QStringLiteral("loop")));
            oldProperties.insert(QStringLiteral("crop"), clip->getProducerProperty(QStringLiteral("crop")));
            oldProperties.insert(QStringLiteral("fade"), clip->getProducerProperty(QStringLiteral("fade")));
            oldProperties.insert(QStringLiteral("luma_duration"), clip->getProducerProperty(QStringLiteral("luma_duration")));
            oldProperties.insert(QStringLiteral("luma_file"), clip->getProducerProperty(QStringLiteral("luma_file")));
            oldProperties.insert(QStringLiteral("softness"), clip->getProducerProperty(QStringLiteral("softness")));
            oldProperties.insert(QStringLiteral("animation"), clip->getProducerProperty(QStringLiteral("animation")));
            bin->slotEditClipCommand(clip->AbstractProjectItem::clipId(), oldProperties, properties);
        } else {
            addXmlProperties(prod, properties);
            AddClipCommand *command = new AddClipCommand(bin, xml.documentElement(), QString::number(id), true);
            doc->commandStack()->push(command);
        }
    }
    delete dia;
}

// static
void ClipCreationDialog::createSlideshowClip(KdenliveDoc *doc, const QStringList &groupInfo, Bin *bin)
{
    QPointer<SlideshowClip> dia = new SlideshowClip(doc->timecode(), KRecentDirs::dir(QStringLiteral(":KdenliveSlideShowFolder")), nullptr, bin);

    if (dia->exec() == QDialog::Accepted) {
        // Ready, create xml
        KRecentDirs::add(QStringLiteral(":KdenliveSlideShowFolder"), QUrl::fromLocalFile(dia->selectedPath()).adjusted(QUrl::RemoveFilename).toLocalFile());
        QDomDocument xml;
        QDomElement prod = xml.createElement(QStringLiteral("producer"));
        xml.appendChild(prod);
        prod.setAttribute(QStringLiteral("in"), QStringLiteral("0"));
        prod.setAttribute(QStringLiteral("out"), QString::number(doc->getFramePos(dia->clipDuration()) * dia->imageCount() - 1));
        prod.setAttribute(QStringLiteral("type"), (int)SlideShow);
        QMap<QString, QString> properties;
        properties.insert(QStringLiteral("kdenlive:clipname"), dia->clipName());
        properties.insert(QStringLiteral("resource"), dia->selectedPath());
        properties.insert(QStringLiteral("ttl"), QString::number(doc->getFramePos(dia->clipDuration())));
        properties.insert(QStringLiteral("loop"), QString::number(static_cast<int>(dia->loop())));
        properties.insert(QStringLiteral("crop"), QString::number(static_cast<int>(dia->crop())));
        properties.insert(QStringLiteral("fade"), QString::number(static_cast<int>(dia->fade())));
        properties.insert(QStringLiteral("luma_duration"), QString::number(doc->getFramePos(dia->lumaDuration())));
        properties.insert(QStringLiteral("luma_file"), dia->lumaFile());
        properties.insert(QStringLiteral("softness"), QString::number(dia->softness()));
        properties.insert(QStringLiteral("animation"), dia->animation());
        if (!groupInfo.isEmpty()) {
            properties.insert(QStringLiteral("kdenlive:folderid"), groupInfo.at(0));
        }
        addXmlProperties(prod, properties);
        int id = bin->getFreeClipId();
        AddClipCommand *command = new AddClipCommand(bin, xml.documentElement(), QString::number(id), true);
        doc->commandStack()->push(command);
    }
    delete dia;
}

void ClipCreationDialog::createTitleClip(KdenliveDoc *doc, const QStringList &groupInfo, const QString &templatePath, Bin *bin)
{
    // Make sure the titles folder exists
    QDir dir(doc->projectDataFolder() + QStringLiteral("/titles"));
    dir.mkpath(QStringLiteral("."));
    QPointer<TitleWidget> dia_ui = new TitleWidget(QUrl::fromLocalFile(templatePath), doc->timecode(), dir.absolutePath(), bin->monitor(), bin);
    QObject::connect(dia_ui.data(), &TitleWidget::requestBackgroundFrame, bin, &Bin::slotGetCurrentProjectImage);
    if (dia_ui->exec() == QDialog::Accepted) {
        // Ready, create clip xml
        QDomDocument xml;
        QDomElement prod = xml.createElement(QStringLiteral("producer"));
        xml.appendChild(prod);
        //prod.setAttribute("resource", imagePath);
        int id = bin->getFreeClipId();
        prod.setAttribute(QStringLiteral("id"), QString::number(id));

        QMap<QString, QString> properties;
        properties.insert(QStringLiteral("xmldata"), dia_ui->xml().toString());
        properties.insert(QStringLiteral("kdenlive:clipname"), i18n("Title clip"));
        if (!groupInfo.isEmpty()) {
            properties.insert(QStringLiteral("kdenlive:folderid"), groupInfo.at(0));
        }
        addXmlProperties(prod, properties);
        prod.setAttribute(QStringLiteral("type"), (int)Text);
        prod.setAttribute(QStringLiteral("transparency"), QStringLiteral("1"));
        prod.setAttribute(QStringLiteral("in"), QStringLiteral("0"));
        prod.setAttribute(QStringLiteral("out"), dia_ui->duration() - 1);
        AddClipCommand *command = new AddClipCommand(bin, xml.documentElement(), QString::number(id), true);
        doc->commandStack()->push(command);
    }
    delete dia_ui;
}

void ClipCreationDialog::createTitleTemplateClip(KdenliveDoc *doc, const QStringList &groupInfo, Bin *bin)
{

    QPointer<TitleTemplateDialog> dia = new TitleTemplateDialog(doc->projectDataFolder(), QApplication::activeWindow());

    if (dia->exec() == QDialog::Accepted) {
        QString textTemplate = dia->selectedTemplate();
        // Create a cloned template clip
        QDomDocument xml;
        QDomElement prod = xml.createElement(QStringLiteral("producer"));
        xml.appendChild(prod);

        QMap<QString, QString> properties;
        properties.insert(QStringLiteral("resource"), textTemplate);
        properties.insert(QStringLiteral("kdenlive:clipname"), i18n("Template title clip"));
        if (!groupInfo.isEmpty()) {
            properties.insert(QStringLiteral("kdenlive:folderid"), groupInfo.at(0));
        }
        addXmlProperties(prod, properties);
        int id = bin->getFreeClipId();
        prod.setAttribute(QStringLiteral("id"), QString::number(id));
        prod.setAttribute(QStringLiteral("type"), (int)TextTemplate);
        prod.setAttribute(QStringLiteral("transparency"), QStringLiteral("1"));
        prod.setAttribute(QStringLiteral("in"), QStringLiteral("0"));
        prod.setAttribute(QStringLiteral("templatetext"), dia->selectedText());

        int duration = 0;
        QDomDocument titledoc;
        QFile txtfile(textTemplate);
        if (txtfile.open(QIODevice::ReadOnly) && titledoc.setContent(&txtfile)) {
            if (titledoc.documentElement().hasAttribute(QStringLiteral("duration"))) {
                duration = titledoc.documentElement().attribute(QStringLiteral("duration")).toInt();
            } else {
                // keep some time for backwards compatibility - 26/12/12
                duration = titledoc.documentElement().attribute(QStringLiteral("out")).toInt();
            }
        }
        txtfile.close();

        if (duration == 0) {
            duration = doc->getFramePos(KdenliveSettings::title_duration());
        }
        prod.setAttribute(QStringLiteral("duration"), duration - 1);
        prod.setAttribute(QStringLiteral("out"), duration - 1);

        AddClipCommand *command = new AddClipCommand(bin, xml.documentElement(), QString::number(id), true);
        doc->commandStack()->push(command);
    }
    delete dia;
}

void ClipCreationDialog::addXmlProperties(QDomElement &producer, QMap<QString, QString> &properties)
{
    QMapIterator<QString, QString> i(properties);
    while (i.hasNext()) {
        i.next();
        QDomElement prop = producer.ownerDocument().createElement(QStringLiteral("property"));
        prop.setAttribute(QStringLiteral("name"), i.key());
        QDomText value = producer.ownerDocument().createTextNode(i.value());
        prop.appendChild(value);
        producer.appendChild(prop);
    }
}

void ClipCreationDialog::createClipsCommand(KdenliveDoc *doc, const QList<QUrl> &urls, const QStringList &groupInfo, Bin *bin,
                                            const QMap<QString, QString> &data)
{
    auto *addClips = new QUndoCommand();

    // TODO: check files on removable volume
    /*listRemovableVolumes();
    for (const QUrl &file :  urls) {
        if (QFile::exists(file.path())) {
            //TODO check for duplicates
            if (!data.contains("bypassDuplicate") && !getClipByResource(file.path()).empty()) {
                if (KMessageBox::warningContinueCancel(QApplication::activeWindow(), i18n("Clip <b>%1</b><br />already exists in project, what do you want to
    do?", file.path()), i18n("Clip already exists")) == KMessageBox::Cancel)
                    continue;
            }
            if (isOnRemovableDevice(file) && !isOnRemovableDevice(m_doc->projectFolder())) {
                int answer = KMessageBox::warningYesNoCancel(QApplication::activeWindow(), i18n("Clip <b>%1</b><br /> is on a removable device, will not be
    available when device is unplugged", file.path()), i18n("File on a Removable Device"), KGuiItem(i18n("Copy file to project folder")),
    KGuiItem(i18n("Continue")), KStandardGuiItem::cancel(), QString("copyFilesToProjectFolder"));

                if (answer == KMessageBox::Cancel) continue;
                else if (answer == KMessageBox::Yes) {
                    // Copy files to project folder
                    QDir sourcesFolder(m_doc->projectFolder().toLocalFile());
                    sourcesFolder.cd("clips");
                    KIO::MkdirJob *mkdirJob = KIO::mkdir(QUrl::fromLocalFile(sourcesFolder.absolutePath()));
                    KJobWidgets::setWindow(mkdirJob, QApplication::activeWindow());
                    if (!mkdirJob->exec()) {
                        KMessageBox::sorry(QApplication::activeWindow(), i18n("Cannot create directory %1", sourcesFolder.absolutePath()));
                        continue;
                    }
                    //KIO::filesize_t m_requestedSize;
                    KIO::CopyJob *copyjob = KIO::copy(file, QUrl::fromLocalFile(sourcesFolder.absolutePath()));
                    //TODO: for some reason, passing metadata does not work...
                    copyjob->addMetaData("group", data.value("group"));
                    copyjob->addMetaData("groupId", data.value("groupId"));
                    copyjob->addMetaData("comment", data.value("comment"));
                    KJobWidgets::setWindow(copyjob, QApplication::activeWindow());
                    connect(copyjob, &KIO::CopyJob::copyingDone, this, &ClipManager::slotAddCopiedClip);
                    continue;
                }
            }*/

    // TODO check folders
    /*QList< QList<QUrl> > foldersList;
    QMimeDatabase db;
    for (const QUrl & file :  list) {
        // Check there is no folder here
        QMimeType type = db.mimeTypeForUrl(file);
        if (type.inherits("inode/directory")) {
            // user dropped a folder, import its files
            list.removeAll(file);
            QDir dir(file.path());
            QStringList result = dir.entryList(QDir::Files);
            QList<QUrl> folderFiles;
            folderFiles << file;
            for (const QString & path :  result) {
                // TODO: create folder command
                folderFiles.append(QUrl::fromLocalFile(dir.absoluteFilePath(path)));
            }
            if (folderFiles.count() > 1) foldersList.append(folderFiles);
        }
    }*/

    for (const QUrl &file : urls) {
        QDomDocument xml;
        QDomElement prod = xml.createElement(QStringLiteral("producer"));
        xml.appendChild(prod);
        QMap<QString, QString> properties;
        properties.insert(QStringLiteral("resource"), file.toLocalFile());
        if (!groupInfo.isEmpty()) {
            properties.insert(QStringLiteral("kdenlive:folderid"), groupInfo.at(0));
        }
        // Merge data
        QMapIterator<QString, QString> i(data);
        while (i.hasNext()) {
            i.next();
            properties.insert(i.key(), i.value());
        }
        int id = bin->getFreeClipId();
        prod.setAttribute(QStringLiteral("id"), QString::number(id));
        QMimeDatabase db;
        QMimeType type = db.mimeTypeForUrl(file);
        if (type.name().startsWith(QLatin1String("image/"))) {
            prod.setAttribute(QStringLiteral("type"), (int)Image);
            prod.setAttribute(QStringLiteral("in"), 0);
            prod.setAttribute(QStringLiteral("length"), doc->getFramePos(KdenliveSettings::image_duration()));
            if (KdenliveSettings::autoimagetransparency()) {
                properties.insert(QStringLiteral("kdenlive:transparency"), QStringLiteral("1"));
            }
        } else if (type.inherits(QStringLiteral("application/x-kdenlivetitle"))) {
            // opening a title file
            QDomDocument txtdoc(QStringLiteral("titledocument"));
            QFile txtfile(file.toLocalFile());
            if (txtfile.open(QIODevice::ReadOnly) && txtdoc.setContent(&txtfile)) {
                txtfile.close();
                prod.setAttribute(QStringLiteral("type"), (int)Text);
                // extract embedded images
                QDomNodeList items = txtdoc.elementsByTagName(QStringLiteral("content"));
                for (int j = 0; j < items.count(); ++j) {
                    QDomElement content = items.item(j).toElement();
                    if (content.hasAttribute(QStringLiteral("base64"))) {
                        QString titlesFolder = doc->projectDataFolder() + QStringLiteral("/titles/");
                        QString path = TitleDocument::extractBase64Image(titlesFolder, content.attribute(QStringLiteral("base64")));
                        if (!path.isEmpty()) {
                            content.setAttribute(QStringLiteral("url"), path);
                            content.removeAttribute(QStringLiteral("base64"));
                        }
                    }
                }
                prod.setAttribute(QStringLiteral("in"), 0);
                int duration = 0;
                if (txtdoc.documentElement().hasAttribute(QStringLiteral("duration"))) {
                    duration = txtdoc.documentElement().attribute(QStringLiteral("duration")).toInt();
                } else if (txtdoc.documentElement().hasAttribute(QStringLiteral("out"))) {
                    duration = txtdoc.documentElement().attribute(QStringLiteral("out")).toInt();
                }
                if (duration <= 0) {
                    duration = doc->getFramePos(KdenliveSettings::title_duration()) - 1;
                }
                prod.setAttribute(QStringLiteral("duration"), duration);
                prod.setAttribute(QStringLiteral("out"), duration);
                txtdoc.documentElement().setAttribute(QStringLiteral("duration"), duration);
                txtdoc.documentElement().setAttribute(QStringLiteral("out"), duration);
                QString titleData = txtdoc.toString();
                prod.setAttribute(QStringLiteral("xmldata"), titleData);
            } else {
                txtfile.close();
            }
        }
        addXmlProperties(prod, properties);
        new AddClipCommand(bin, xml.documentElement(), QString::number(id), true, addClips);
    }
    if (addClips->childCount() > 0) {
        addClips->setText(i18np("Add clip", "Add clips", addClips->childCount()));
        doc->commandStack()->push(addClips);
    }
}

void ClipCreationDialog::createClipsCommand(KdenliveDoc *doc, const QStringList &groupInfo, Bin *bin)
{
    QList<QUrl> list;
    QString allExtensions = getExtensions().join(QLatin1Char(' '));
    QString dialogFilter = allExtensions + QLatin1Char('|') + i18n("All Supported Files") + QStringLiteral("\n*|") + i18n("All Files");
    QCheckBox *b = new QCheckBox(i18n("Import image sequence"));
    b->setChecked(KdenliveSettings::autoimagesequence());
    QCheckBox *c = new QCheckBox(i18n("Transparent background for images"));
    c->setChecked(KdenliveSettings::autoimagetransparency());
    QFrame *f = new QFrame();
    f->setFrameShape(QFrame::NoFrame);
    auto *l = new QHBoxLayout;
    l->addWidget(b);
    l->addWidget(c);
    l->addStretch(5);
    f->setLayout(l);
    QString clipFolder = KRecentDirs::dir(QStringLiteral(":KdenliveClipFolder"));
    if (clipFolder.isEmpty()) {
        clipFolder = QDir::homePath();
    }
    QScopedPointer<QDialog> dlg(new QDialog((QWidget *)doc->parent()));
    QScopedPointer<KFileWidget> fileWidget (new KFileWidget(QUrl::fromLocalFile(clipFolder), dlg.data()));
    auto *layout = new QVBoxLayout;
    layout->addWidget(fileWidget.data());
    fileWidget->setCustomWidget(f);
    fileWidget->okButton()->show();
    fileWidget->cancelButton()->show();
    QObject::connect(fileWidget->okButton(), &QPushButton::clicked, fileWidget.data(), &KFileWidget::slotOk);
    QObject::connect(fileWidget.data(), &KFileWidget::accepted, fileWidget.data(), &KFileWidget::accept);
    QObject::connect(fileWidget.data(), &KFileWidget::accepted, dlg.data(), &QDialog::accept);
    QObject::connect(fileWidget->cancelButton(), &QPushButton::clicked, dlg.data(), &QDialog::reject);
    dlg->setLayout(layout);
    fileWidget->setFilter(dialogFilter);
    fileWidget->setMode(KFile::Files | KFile::ExistingOnly | KFile::LocalOnly);
    KSharedConfig::Ptr conf = KSharedConfig::openConfig();
    QWindow *handle = dlg->windowHandle();
    if ((handle != nullptr) && conf->hasGroup("FileDialogSize")) {
        KWindowConfig::restoreWindowSize(handle, conf->group("FileDialogSize"));
        dlg->resize(handle->size());
    }
    if (dlg->exec() == QDialog::Accepted) {
        KdenliveSettings::setAutoimagetransparency(c->isChecked());
        list = fileWidget->selectedUrls();
        if (!list.isEmpty()) {
            KRecentDirs::add(QStringLiteral(":KdenliveClipFolder"), list.constFirst().adjusted(QUrl::RemoveFilename).toLocalFile());
        }
        if (b->isChecked() && list.count() >= 1) {
            // Check for image sequence
            const QUrl &url = list.at(0);
            QString fileName = url.fileName().section(QLatin1Char('.'), 0, -2);
            if (fileName.at(fileName.size() - 1).isDigit()) {
                KFileItem item(url);
                if (item.mimetype().startsWith(QLatin1String("image"))) {
                    // import as sequence if we found more than one image in the sequence
                    QStringList patternlist;
                    QString pattern = SlideshowClip::selectedPath(url, false, QString(), &patternlist);
                    qCDebug(KDENLIVE_LOG) << " / // IMPORT PATTERN: " << pattern << " COUNT: " << patternlist.count();
                    int count = patternlist.count();
                    if (count > 1) {
                        // get image sequence base name
                        while (fileName.at(fileName.size() - 1).isDigit()) {
                            fileName.chop(1);
                        }
                        QDomDocument xml;
                        QDomElement prod = xml.createElement(QStringLiteral("producer"));
                        xml.appendChild(prod);
                        prod.setAttribute(QStringLiteral("in"), QStringLiteral("0"));
                        QString duration = doc->timecode().reformatSeparators(KdenliveSettings::sequence_duration());
                        prod.setAttribute(QStringLiteral("out"), QString::number(doc->getFramePos(duration) * count));
                        QMap<QString, QString> properties;
                        properties.insert(QStringLiteral("resource"), pattern);
                        properties.insert(QStringLiteral("kdenlive:clipname"), fileName);
                        properties.insert(QStringLiteral("ttl"), QString::number(doc->getFramePos(duration)));
                        properties.insert(QStringLiteral("loop"), QString::number(0));
                        properties.insert(QStringLiteral("crop"), QString::number(0));
                        properties.insert(QStringLiteral("fade"), QString::number(0));
                        properties.insert(QStringLiteral("luma_duration"),
                                          QString::number(doc->getFramePos(doc->timecode().getTimecodeFromFrames(int(ceil(doc->timecode().fps()))))));
                        if (!groupInfo.isEmpty()) {
                            properties.insert(QStringLiteral("kdenlive:folderid"), groupInfo.at(0));
                        }
                        addXmlProperties(prod, properties);
                        int id = bin->getFreeClipId();
                        AddClipCommand *command = new AddClipCommand(bin, xml.documentElement(), QString::number(id), true);
                        doc->commandStack()->push(command);
                        return;
                    }
                }
            }
        }
    }
    KConfigGroup group = conf->group("FileDialogSize");
    if (handle) {
        KWindowConfig::saveWindowSize(handle, group);
    }

    if (!list.isEmpty()) {
        ClipCreationDialog::createClipsCommand(doc, list, groupInfo, bin);
    }
}

void ClipCreationDialog::createClipsCommand(Bin *bin, const QDomElement &producer, const QString &id, QUndoCommand *command)
{
    new AddClipCommand(bin, producer, id, true, command);
}<|MERGE_RESOLUTION|>--- conflicted
+++ resolved
@@ -55,29 +55,6 @@
 // static
 QStringList ClipCreationDialog::getExtensions()
 {
-<<<<<<< HEAD
-    // Build list of mime types
-    QStringList mimeTypes = QStringList() << QStringLiteral("application/x-kdenlive") << QStringLiteral("application/x-kdenlivetitle")
-                                          << QStringLiteral("video/mlt-playlist") << QStringLiteral("text/plain");
-
-    // Video mimes
-    mimeTypes << QStringLiteral("video/x-flv") << QStringLiteral("application/vnd.rn-realmedia") << QStringLiteral("video/x-dv") << QStringLiteral("video/dv")
-              << QStringLiteral("video/x-msvideo") << QStringLiteral("video/x-matroska") << QStringLiteral("video/mpeg") << QStringLiteral("video/ogg")
-              << QStringLiteral("video/x-ms-wmv") << QStringLiteral("video/mp4") << QStringLiteral("video/quicktime") << QStringLiteral("video/webm")
-              << QStringLiteral("video/3gpp") << QStringLiteral("video/mp2t");
-
-    // Audio mimes
-    mimeTypes << QStringLiteral("audio/x-flac") << QStringLiteral("audio/x-matroska") << QStringLiteral("audio/mp4") << QStringLiteral("audio/mpeg")
-              << QStringLiteral("audio/x-mp3") << QStringLiteral("audio/ogg") << QStringLiteral("audio/x-wav") << QStringLiteral("audio/x-aiff")
-              << QStringLiteral("audio/aiff") << QStringLiteral("application/ogg") << QStringLiteral("application/mxf")
-              << QStringLiteral("application/x-shockwave-flash") << QStringLiteral("audio/ac3");
-
-    // Image mimes
-    mimeTypes << QStringLiteral("image/gif") << QStringLiteral("image/jpeg") << QStringLiteral("image/png") << QStringLiteral("image/x-tga")
-              << QStringLiteral("image/x-bmp") << QStringLiteral("image/svg+xml") << QStringLiteral("image/tiff") << QStringLiteral("image/x-xcf")
-              << QStringLiteral("image/x-xcf-gimp") << QStringLiteral("image/x-vnd.adobe.photoshop") << QStringLiteral("image/x-pcx")
-              << QStringLiteral("image/x-exr") << QStringLiteral("image/x-portable-pixmap") << QStringLiteral("application/x-krita");
-=======
     // Build list of MIME types
     QStringList mimeTypes = QStringList() << QStringLiteral("application/x-kdenlive") << QStringLiteral("application/x-kdenlivetitle") << QStringLiteral("video/mlt-playlist") << QStringLiteral("text/plain");
 
@@ -89,7 +66,6 @@
 
     // Image MIMEs
     mimeTypes << QStringLiteral("image/gif") << QStringLiteral("image/jpeg") << QStringLiteral("image/png") << QStringLiteral("image/x-tga") << QStringLiteral("image/x-bmp") << QStringLiteral("image/svg+xml") << QStringLiteral("image/tiff") << QStringLiteral("image/x-xcf") << QStringLiteral("image/x-xcf-gimp") << QStringLiteral("image/x-vnd.adobe.photoshop") << QStringLiteral("image/x-pcx") << QStringLiteral("image/x-exr") << QStringLiteral("image/x-portable-pixmap") << QStringLiteral("application/x-krita");
->>>>>>> 42cc3b0e
 
     QMimeDatabase db;
     QStringList allExtensions;
