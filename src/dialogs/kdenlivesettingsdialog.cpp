--- conflicted
+++ resolved
@@ -768,73 +768,24 @@
         updateCapturePath = true;
     }
 
-<<<<<<< HEAD
-    if ((uint)m_configCapture.kcfg_firewireformat->currentIndex() != KdenliveSettings::firewireformat()) {
-=======
     if (m_configCapture.kcfg_firewireformat->currentIndex() != KdenliveSettings::firewireformat()) {
->>>>>>> f863490f
         KdenliveSettings::setFirewireformat(m_configCapture.kcfg_firewireformat->currentIndex());
         updateCapturePath = true;
     }
 
-<<<<<<< HEAD
-    if ((uint)m_configCapture.kcfg_v4l_format->currentIndex() != KdenliveSettings::v4l_format()) {
-=======
     if (m_configCapture.kcfg_v4l_format->currentIndex() != KdenliveSettings::v4l_format()) {
->>>>>>> f863490f
         saveCurrentV4lProfile();
         KdenliveSettings::setV4l_format(0);
     }
 
     // Check if screengrab is fullscreen
-<<<<<<< HEAD
-    if ((uint)m_configCapture.kcfg_grab_capture_type->currentIndex() != KdenliveSettings::grab_capture_type()) {
-=======
     if (m_configCapture.kcfg_grab_capture_type->currentIndex() != KdenliveSettings::grab_capture_type()) {
->>>>>>> f863490f
         KdenliveSettings::setGrab_capture_type(m_configCapture.kcfg_grab_capture_type->currentIndex());
         emit updateFullScreenGrab();
     }
 
     // Check encoding profiles
     // FFmpeg
-<<<<<<< HEAD
-    QString data = m_configCapture.kcfg_v4l_profile->itemData(m_configCapture.kcfg_v4l_profile->currentIndex()).toString();
-    if (!data.isEmpty() && (data.section(QLatin1Char(';'), 0, 0) != KdenliveSettings::v4l_parameters() ||
-                            data.section(QLatin1Char(';'), 1, 1) != KdenliveSettings::v4l_extension())) {
-        KdenliveSettings::setV4l_parameters(data.section(QLatin1Char(';'), 0, 0));
-        KdenliveSettings::setV4l_extension(data.section(QLatin1Char(';'), 1, 1));
-    }
-    // screengrab
-    data = m_configCapture.kcfg_grab_profile->itemData(m_configCapture.kcfg_grab_profile->currentIndex()).toString();
-    if (!data.isEmpty() && (data.section(QLatin1Char(';'), 0, 0) != KdenliveSettings::grab_parameters() ||
-                            data.section(QLatin1Char(';'), 1, 1) != KdenliveSettings::grab_extension())) {
-        KdenliveSettings::setGrab_parameters(data.section(QLatin1Char(';'), 0, 0));
-        KdenliveSettings::setGrab_extension(data.section(QLatin1Char(';'), 1, 1));
-    }
-
-    // decklink
-    data = m_configCapture.kcfg_decklink_profile->itemData(m_configCapture.kcfg_decklink_profile->currentIndex()).toString();
-    if (!data.isEmpty() && (data.section(QLatin1Char(';'), 0, 0) != KdenliveSettings::decklink_parameters() ||
-                            data.section(QLatin1Char(';'), 1, 1) != KdenliveSettings::decklink_extension())) {
-        KdenliveSettings::setDecklink_parameters(data.section(QLatin1Char(';'), 0, 0));
-        KdenliveSettings::setDecklink_extension(data.section(QLatin1Char(';'), 1, 1));
-    }
-    // proxies
-    data = m_configProject.kcfg_proxy_profile->itemData(m_configProject.kcfg_proxy_profile->currentIndex()).toString();
-    if (!data.isEmpty() && (data.section(QLatin1Char(';'), 0, 0) != KdenliveSettings::proxyparams() ||
-                            data.section(QLatin1Char(';'), 1, 1) != KdenliveSettings::proxyextension())) {
-        KdenliveSettings::setProxyparams(data.section(QLatin1Char(';'), 0, 0));
-        KdenliveSettings::setProxyextension(data.section(QLatin1Char(';'), 1, 1));
-    }
-
-    // timeline preview
-    data = m_configProject.kcfg_preview_profile->itemData(m_configProject.kcfg_preview_profile->currentIndex()).toString();
-    if (!data.isEmpty() && (data.section(QLatin1Char(';'), 0, 0) != KdenliveSettings::previewparams() ||
-                            data.section(QLatin1Char(';'), 1, 1) != KdenliveSettings::previewextension())) {
-        KdenliveSettings::setPreviewparams(data.section(QLatin1Char(';'), 0, 0));
-        KdenliveSettings::setPreviewextension(data.section(QLatin1Char(';'), 1, 1));
-=======
     QString profilestr = m_configCapture.kcfg_v4l_profile->itemData(m_configCapture.kcfg_v4l_profile->currentIndex()).toString();
     if (!profilestr.isEmpty() && (profilestr.section(QLatin1Char(';'), 0, 0) != KdenliveSettings::v4l_parameters() || profilestr.section(QLatin1Char(';'), 1, 1) != KdenliveSettings::v4l_extension())) {
         KdenliveSettings::setV4l_parameters(profilestr.section(QLatin1Char(';'), 0, 0));
@@ -865,7 +816,6 @@
     if (!profilestr.isEmpty() && (profilestr.section(QLatin1Char(';'), 0, 0) != KdenliveSettings::previewparams() || profilestr.section(QLatin1Char(';'), 1, 1) != KdenliveSettings::previewextension())) {
         KdenliveSettings::setPreviewparams(profilestr.section(QLatin1Char(';'), 0, 0));
         KdenliveSettings::setPreviewextension(profilestr.section(QLatin1Char(';'), 1, 1));
->>>>>>> f863490f
     }
 
     if (updateCapturePath) {
@@ -1003,17 +953,10 @@
     QMapIterator<QString, QString> i(profiles);
     while (i.hasNext()) {
         i.next();
-<<<<<<< HEAD
         auto *item = new QListWidgetItem(i.key());
-        QString data = i.value();
-        if (data.contains(QLatin1Char(';'))) {
-            item->setToolTip(data.section(QLatin1Char(';'), 1, 1));
-=======
-        QListWidgetItem *item = new QListWidgetItem(i.key());
         QString profilestr = i.value();
         if (profilestr.contains(QLatin1Char(';'))) {
             item->setToolTip(profilestr.section(QLatin1Char(';'), 1, 1));
->>>>>>> f863490f
         }
         item->setData(Qt::UserRole, profilestr);
         m_configTranscode.profiles_list->addItem(item);
