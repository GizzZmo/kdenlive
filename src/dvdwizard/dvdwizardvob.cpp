/***************************************************************************
 *   Copyright (C) 2009 by Jean-Baptiste Mardelle (jb@kdenlive.org)        *
 *                                                                         *
 *   This program is free software; you can redistribute it and/or modify  *
 *   it under the terms of the GNU General Public License as published by  *
 *   the Free Software Foundation; either version 2 of the License, or     *
 *   (at your option) any later version.                                   *
 *                                                                         *
 *   This program is distributed in the hope that it will be useful,       *
 *   but WITHOUT ANY WARRANTY; without even the implied warranty of        *
 *   MERCHANTABILITY or FITNESS FOR A PARTICULAR PURPOSE.  See the         *
 *   GNU General Public License for more details.                          *
 *                                                                         *
 *   You should have received a copy of the GNU General Public License     *
 *   along with this program; if not, write to the                         *
 *   Free Software Foundation, Inc.,                                       *
 *   51 Franklin Street, Fifth Floor, Boston, MA  02110-1301  USA          *
 ***************************************************************************/

#include "dvdwizardvob.h"
#include "dialogs/clipcreationdialog.h"
#include "doc/kthumb.h"
#include "kdenlivesettings.h"
#include "timecode.h"
#include <mlt++/Mlt.h>

#include "kdenlive_debug.h"
#include "klocalizedstring.h"
#include <KConfigGroup>
#include <KIO/Global>
#include <KMessageBox>
#include <KRecentDirs>
#include <KSharedConfig>

#include <QDomDocument>
#include <QFileDialog>
#include <QHBoxLayout>
#include <QHeaderView>
#include <QMimeData>
#include <QStandardPaths>
#include <QTreeWidgetItem>
#include <unistd.h>

DvdTreeWidget::DvdTreeWidget(QWidget *parent)
    : QTreeWidget(parent)
{
    setAcceptDrops(true);
}

void DvdTreeWidget::dragEnterEvent(QDragEnterEvent *event)
{
    if (event->mimeData()->hasUrls()) {
        event->setDropAction(Qt::CopyAction);
        event->setAccepted(true);
    } else {
        QTreeWidget::dragEnterEvent(event);
    }
}

void DvdTreeWidget::dragMoveEvent(QDragMoveEvent *event)
{
    event->acceptProposedAction();
}

void DvdTreeWidget::mouseDoubleClickEvent(QMouseEvent *)
{
    emit addNewClip();
}

void DvdTreeWidget::dropEvent(QDropEvent *event)
{
    QList<QUrl> clips = event->mimeData()->urls();
    event->accept();
    emit addClips(clips);
}

DvdWizardVob::DvdWizardVob(QWidget *parent)
    : QWizardPage(parent)
    , m_installCheck(true)
    , m_duration(0)
{
    m_view.setupUi(this);
    m_view.button_add->setIcon(QIcon::fromTheme(QStringLiteral("list-add")));
    m_view.button_delete->setIcon(QIcon::fromTheme(QStringLiteral("list-remove")));
    m_view.button_up->setIcon(QIcon::fromTheme(QStringLiteral("go-up")));
    m_view.button_down->setIcon(QIcon::fromTheme(QStringLiteral("go-down")));
    m_vobList = new DvdTreeWidget(this);
    auto *lay1 = new QVBoxLayout;
    lay1->setMargin(0);
    lay1->addWidget(m_vobList);
    m_view.list_frame->setLayout(lay1);
    m_vobList->setColumnCount(3);
    m_vobList->setHeaderHidden(true);
    m_view.convert_box->setVisible(false);

    connect(m_vobList, SIGNAL(addClips(QList<QUrl>)), this, SLOT(slotAddVobList(QList<QUrl>)));
    connect(m_vobList, SIGNAL(addNewClip()), this, SLOT(slotAddVobList()));
    connect(m_view.button_add, SIGNAL(clicked()), this, SLOT(slotAddVobList()));
    connect(m_view.button_delete, &QAbstractButton::clicked, this, &DvdWizardVob::slotDeleteVobFile);
    connect(m_view.button_up, &QAbstractButton::clicked, this, &DvdWizardVob::slotItemUp);
    connect(m_view.button_down, &QAbstractButton::clicked, this, &DvdWizardVob::slotItemDown);
    connect(m_view.convert_abort, &QAbstractButton::clicked, this, &DvdWizardVob::slotAbortTranscode);
    connect(m_vobList, &QTreeWidget::itemSelectionChanged, this, &DvdWizardVob::slotCheckVobList);

    m_vobList->setIconSize(QSize(60, 45));

    QString errorMessage;
    if (QStandardPaths::findExecutable(QStringLiteral("dvdauthor")).isEmpty()) {
        errorMessage.append(i18n("<strong>Program %1 is required for the DVD wizard.</strong>", i18n("dvdauthor")));
    }
    if (QStandardPaths::findExecutable(QStringLiteral("mkisofs")).isEmpty() && QStandardPaths::findExecutable(QStringLiteral("genisoimage")).isEmpty()) {
        errorMessage.append(i18n("<strong>Program %1 or %2 is required for the DVD wizard.</strong>", i18n("mkisofs"), i18n("genisoimage")));
    }
    if (!errorMessage.isEmpty()) {
        m_view.button_add->setEnabled(false);
        m_view.dvd_profile->setEnabled(false);
    }

    m_view.dvd_profile->addItems(QStringList() << i18n("PAL 4:3") << i18n("PAL 16:9") << i18n("NTSC 4:3") << i18n("NTSC 16:9"));

    connect(m_view.dvd_profile, SIGNAL(activated(int)), this, SLOT(slotCheckProfiles()));
    m_vobList->header()->setStretchLastSection(false);
    m_vobList->header()->setSectionResizeMode(0, QHeaderView::Stretch);
    m_vobList->header()->setSectionResizeMode(1, QHeaderView::Custom);
    m_vobList->header()->setSectionResizeMode(2, QHeaderView::Custom);

    m_capacityBar = new KCapacityBar(KCapacityBar::DrawTextInline, this);
    auto *lay = new QHBoxLayout;
    lay->addWidget(m_capacityBar);
    m_view.size_box->setLayout(lay);

    m_vobList->setItemDelegate(new DvdViewDelegate(m_vobList));
    m_transcodeAction = new QAction(i18n("Transcode"), this);
    connect(m_transcodeAction, &QAction::triggered, this, &DvdWizardVob::slotTranscodeFiles);

    m_warnMessage = new KMessageWidget;
    m_warnMessage->setCloseButtonVisible(false);
    QGridLayout *s = static_cast<QGridLayout *>(layout());
    s->addWidget(m_warnMessage, 2, 0, 1, -1);
    if (!errorMessage.isEmpty()) {
        m_warnMessage->setMessageType(KMessageWidget::Error);
        m_warnMessage->setText(errorMessage);
        m_installCheck = false;
    } else {
        m_warnMessage->setMessageType(KMessageWidget::Warning);
        m_warnMessage->setText(i18n("Your clips do not match selected DVD format, transcoding required."));
        m_warnMessage->addAction(m_transcodeAction);
        m_warnMessage->hide();
    }
    m_view.button_transcode->setHidden(true);
    slotCheckVobList();

    m_transcodeProcess.setProcessChannelMode(QProcess::MergedChannels);
    connect(&m_transcodeProcess, &QProcess::readyReadStandardOutput, this, &DvdWizardVob::slotShowTranscodeInfo);
    connect(&m_transcodeProcess, static_cast<void (QProcess::*)(int, QProcess::ExitStatus)>(&QProcess::finished), this, &DvdWizardVob::slotTranscodeFinished);
}

DvdWizardVob::~DvdWizardVob()
{
    delete m_capacityBar;
    // Abort running transcoding
    if (m_transcodeProcess.state() != QProcess::NotRunning) {
        disconnect(&m_transcodeProcess, static_cast<void (QProcess::*)(int, QProcess::ExitStatus)>(&QProcess::finished), this,
                   &DvdWizardVob::slotTranscodeFinished);
        m_transcodeProcess.close();
        m_transcodeProcess.waitForFinished();
    }
}

bool DvdWizardVob::isComplete() const
{
    return m_vobList->topLevelItemCount() > 0;
}

void DvdWizardVob::slotShowTranscodeInfo()
{
    QString log = QString(m_transcodeProcess.readAll());
    if (m_duration == 0) {
        if (log.contains(QStringLiteral("Duration:"))) {
            QString durationstr = log.section(QStringLiteral("Duration:"), 1, 1).section(QLatin1Char(','), 0, 0).simplified();
            const QStringList numbers = durationstr.split(QLatin1Char(':'));
            if (numbers.size() < 3) {
                return;
            }
            m_duration = numbers.at(0).toInt() * 3600 + numbers.at(1).toInt() * 60 + numbers.at(2).toDouble();
            // log_text->setHidden(true);
            // job_progress->setHidden(false);
        } else {
            // log_text->setHidden(false);
            // job_progress->setHidden(true);
        }
    } else if (log.contains(QStringLiteral("time="))) {
        int progress;
        QString time = log.section(QStringLiteral("time="), 1, 1).simplified().section(QLatin1Char(' '), 0, 0);
        if (time.contains(QLatin1Char(':'))) {
            const QStringList numbers = time.split(QLatin1Char(':'));
            if (numbers.size() < 3) {
                return;
            }
            progress = numbers.at(0).toInt() * 3600 + numbers.at(1).toInt() * 60 + numbers.at(2).toDouble();
        } else {
            progress = (int)time.toDouble();
        }
        m_view.convert_progress->setValue((int)(100.0 * progress / m_duration));
    }
    // log_text->setPlainText(log);
}

void DvdWizardVob::slotAbortTranscode()
{
    if (m_transcodeProcess.state() != QProcess::NotRunning) {
        m_transcodeProcess.close();
        m_transcodeProcess.waitForFinished();
    }
    m_transcodeQueue.clear();
    m_view.convert_box->hide();
    slotCheckProfiles();
}

void DvdWizardVob::slotTranscodeFinished(int exitCode, QProcess::ExitStatus exitStatus)
{
    if (exitCode == 0 && exitStatus == QProcess::NormalExit) {
        slotTranscodedClip(m_currentTranscoding.filename,
                           m_currentTranscoding.filename + m_currentTranscoding.params.section(QStringLiteral("%1"), 1, 1).section(QLatin1Char(' '), 0, 0));
        if (!m_transcodeQueue.isEmpty()) {
            m_transcodeProcess.close();
            processTranscoding();
            return;
        }
    } else {
        // Something failed
        // TODO show log
        m_warnMessage->setMessageType(KMessageWidget::Warning);
        m_warnMessage->setText(i18n("Transcoding failed!"));
        m_warnMessage->animatedShow();
        m_transcodeQueue.clear();
    }
    m_duration = 0;
    m_transcodeProcess.close();
    if (m_transcodeQueue.isEmpty()) {
        m_view.convert_box->setHidden(true);
        slotCheckProfiles();
    }
}

void DvdWizardVob::slotCheckProfiles()
{
    bool conflict = false;
    int comboProfile = m_view.dvd_profile->currentIndex();
    for (int i = 0; i < m_vobList->topLevelItemCount(); ++i) {
        QTreeWidgetItem *item = m_vobList->topLevelItem(i);
        if (item->data(0, Qt::UserRole + 1).toInt() != comboProfile) {
            conflict = true;
            break;
        }
    }
    m_transcodeAction->setEnabled(conflict);
    if (conflict) {
        showProfileError();
    } else {
        m_warnMessage->animatedHide();
    }
}

void DvdWizardVob::slotAddVobList(QList<QUrl> list)
{
    if (list.isEmpty()) {
        QString allExtensions = ClipCreationDialog::getExtensions().join(QLatin1Char(' '));
        QString dialogFilter = i18n("All Supported Files") + QStringLiteral(" (") + allExtensions + QStringLiteral(");; ") + i18n("MPEG Files") +
                               QStringLiteral(" (*.mpeg *.mpg *.vob);; ") + i18n("All Files") + QStringLiteral(" (*.*)");
        list = QFileDialog::getOpenFileUrls(this, i18n("Add new video file"), QUrl::fromLocalFile(KRecentDirs::dir(QStringLiteral(":KdenliveDvdFolder"))),
                                            dialogFilter);
        if (!list.isEmpty()) {
            KRecentDirs::add(QStringLiteral(":KdenliveDvdFolder"), list.at(0).adjusted(QUrl::RemoveFilename).toLocalFile());
        }
    }
    for (const QUrl &url : list) {
        slotAddVobFile(url, QString(), false);
    }
    slotCheckVobList();
    slotCheckProfiles();
}

void DvdWizardVob::slotAddVobFile(const QUrl &url, const QString &chapters, bool checkFormats)
{
    if (!url.isValid()) {
        return;
    }
    QFile f(url.toLocalFile());
    qint64 fileSize = f.size();

    Mlt::Profile profile;
    profile.set_explicit(false);
    QTreeWidgetItem *item = new QTreeWidgetItem(m_vobList, QStringList() << url.toLocalFile() << QString() << QString::number(static_cast<KIO::filesize_t>(fileSize)));
    item->setData(2, Qt::UserRole, fileSize);
    item->setData(0, Qt::DecorationRole, QIcon::fromTheme(QStringLiteral("video-x-generic")).pixmap(60, 45));
    item->setToolTip(0, url.toLocalFile());

    QString resource = url.toLocalFile();
    resource.prepend(QStringLiteral("avformat:"));
    Mlt::Producer *producer = new Mlt::Producer(profile, resource.toUtf8().data());
    if ((producer != nullptr) && producer->is_valid() && !producer->is_blank()) {
        double fps = profile.fps();
        profile.from_producer(*producer);
        profile.set_explicit(1);
        if (profile.fps() != fps) {
            // fps changed, rebuild producer
            delete producer;
            producer = new Mlt::Producer(profile, resource.toUtf8().data());
        }
    }
    if ((producer != nullptr) && producer->is_valid() && !producer->is_blank()) {
        int width = 45.0 * profile.dar();
        if (width % 2 == 1) {
            width++;
        }
        item->setData(0, Qt::DecorationRole, QPixmap::fromImage(KThumb::getFrame(producer, 0, width, 45)));
        int playTime = producer->get_playtime();
        item->setText(1, Timecode::getStringTimecode(playTime, profile.fps()));
        item->setData(1, Qt::UserRole, playTime);
        int standard = -1;
        int aspect = profile.dar() * 100;
        if (profile.height() == 576 && profile.fps() == 25.0) {
            if (aspect > 150) {
                standard = 1;
            } else {
                standard = 0;
            }
        } else if (profile.height() == 480 && qAbs(profile.fps() - 30000.0 / 1001) < 0.2) {
            if (aspect > 150) {
                standard = 3;
            } else {
                standard = 2;
            }
        }
        QString standardName;
        switch (standard) {
        case 3:
            standardName = i18n("NTSC 16:9");
            break;
        case 2:
            standardName = i18n("NTSC 4:3");
            break;
        case 1:
            standardName = i18n("PAL 16:9");
            break;
        case 0:
            standardName = i18n("PAL 4:3");
            break;
        default:
            standardName = i18n("Unknown");
        }
        standardName.append(QStringLiteral(" | %1x%2, %3fps").arg(profile.width()).arg(profile.height()).arg(profile.fps()));
        item->setData(0, Qt::UserRole, standardName);
        item->setData(0, Qt::UserRole + 1, standard);
        item->setData(0, Qt::UserRole + 2, QSize(profile.dar() * profile.height(), profile.height()));
        if (m_vobList->topLevelItemCount() == 1) {
            // This is the first added movie, auto select DVD format
            if (standard >= 0) {
                m_view.dvd_profile->blockSignals(true);
                m_view.dvd_profile->setCurrentIndex(standard);
                m_view.dvd_profile->blockSignals(false);
            }
        }

    } else {
        // Cannot load movie, reject
        showError(i18n("The clip %1 is invalid.", url.fileName()));
    }
    delete producer;

    if (!chapters.isEmpty()) {
        item->setData(1, Qt::UserRole + 1, chapters);
    } else if (QFile::exists(url.toLocalFile() + QStringLiteral(".dvdchapter"))) {
        // insert chapters as children
        QFile file(url.toLocalFile() + QStringLiteral(".dvdchapter"));
        if (file.open(QIODevice::ReadOnly)) {
            QDomDocument doc;
            if (!doc.setContent(&file)) {
                file.close();
                return;
            }
            file.close();
            QDomNodeList chapterNodes = doc.elementsByTagName(QStringLiteral("chapter"));
            QStringList chaptersList;
            for (int j = 0; j < chapterNodes.count(); ++j) {
                chaptersList.append(QString::number(chapterNodes.at(j).toElement().attribute(QStringLiteral("time")).toInt()));
            }
            item->setData(1, Qt::UserRole + 1, chaptersList.join(QLatin1Char(';')));
        }
    } else { // Explicitly add a chapter at 00:00:00:00
        item->setData(1, Qt::UserRole + 1, "0");
    }

    if (checkFormats) {
        slotCheckVobList();
        slotCheckProfiles();
    }
}

void DvdWizardVob::slotDeleteVobFile()
{
    QTreeWidgetItem *item = m_vobList->currentItem();
    if (item == nullptr) {
        return;
    }
    delete item;
    slotCheckVobList();
    slotCheckProfiles();
}

void DvdWizardVob::setUrl(const QString &url)
{
    slotAddVobFile(QUrl::fromLocalFile(url));
}

QStringList DvdWizardVob::selectedUrls() const
{
    QStringList result;
    int max = m_vobList->topLevelItemCount();
    int i = 0;
    if (m_view.use_intro->isChecked()) {
        // First movie is only for intro
        i = 1;
    }
    for (; i < max; ++i) {
        QTreeWidgetItem *item = m_vobList->topLevelItem(i);
        if (item) {
            result.append(item->text(0));
        }
    }
    return result;
}

QStringList DvdWizardVob::durations() const
{
    QStringList result;
    int max = m_vobList->topLevelItemCount();
    int i = 0;
    if (m_view.use_intro->isChecked()) {
        // First movie is only for intro
        i = 1;
    }
    for (; i < max; ++i) {
        QTreeWidgetItem *item = m_vobList->topLevelItem(i);
        if (item) {
            result.append(QString::number(item->data(1, Qt::UserRole).toInt()));
        }
    }
    return result;
}

QStringList DvdWizardVob::chapters() const
{
    QStringList result;
    int max = m_vobList->topLevelItemCount();
    int i = 0;
    if (m_view.use_intro->isChecked()) {
        // First movie is only for intro
        i = 1;
    }
    for (; i < max; ++i) {
        QTreeWidgetItem *item = m_vobList->topLevelItem(i);
        if (item) {
            result.append(item->data(1, Qt::UserRole + 1).toString());
        }
    }
    return result;
}

void DvdWizardVob::updateChapters(const QMap<QString, QString> &chaptersdata)
{
    int max = m_vobList->topLevelItemCount();
    int i = 0;
    if (m_view.use_intro->isChecked()) {
        // First movie is only for intro
        i = 1;
    }
    for (; i < max; ++i) {
        QTreeWidgetItem *item = m_vobList->topLevelItem(i);
        if (chaptersdata.contains(item->text(0))) {
            item->setData(1, Qt::UserRole + 1, chaptersdata.value(item->text(0)));
        }
    }
}

int DvdWizardVob::duration(int ix) const
{
    int result = -1;
    QTreeWidgetItem *item = m_vobList->topLevelItem(ix);
    if (item) {
        result = item->data(1, Qt::UserRole).toInt();
    }
    return result;
}

const QString DvdWizardVob::introMovie() const
{
    QString url;
    if (m_view.use_intro->isChecked() && m_vobList->topLevelItemCount() > 0) {
        url = m_vobList->topLevelItem(0)->text(0);
    }
    return url;
}

void DvdWizardVob::setUseIntroMovie(bool use)
{
    m_view.use_intro->setChecked(use);
}

void DvdWizardVob::slotCheckVobList()
{
    emit completeChanged();
    int max = m_vobList->topLevelItemCount();
    QTreeWidgetItem *item = m_vobList->currentItem();
    bool hasItem = true;
    if (item == nullptr) {
        hasItem = false;
    }
    m_view.button_delete->setEnabled(hasItem);
    if (hasItem && m_vobList->indexOfTopLevelItem(item) == 0) {
        m_view.button_up->setEnabled(false);
    } else {
        m_view.button_up->setEnabled(hasItem);
    }
    if (hasItem && m_vobList->indexOfTopLevelItem(item) == max - 1) {
        m_view.button_down->setEnabled(false);
    } else {
        m_view.button_down->setEnabled(hasItem);
    }

    qint64 totalSize = 0;
    for (int i = 0; i < max; ++i) {
        item = m_vobList->topLevelItem(i);
        if (item) {
            totalSize += (qint64)item->data(2, Qt::UserRole).toInt();
        }
    }

    qint64 maxSize = (qint64) 47000 * 100000;
    m_capacityBar->setValue(static_cast<int>(100 * totalSize / maxSize));
    m_capacityBar->setText(KIO::convertSize(static_cast<KIO::filesize_t>(totalSize)));
}

void DvdWizardVob::slotItemUp()
{
    QTreeWidgetItem *item = m_vobList->currentItem();
    if (item == nullptr) {
        return;
    }
    int index = m_vobList->indexOfTopLevelItem(item);
    if (index == 0) {
        return;
    }
    m_vobList->insertTopLevelItem(index - 1, m_vobList->takeTopLevelItem(index));
}

void DvdWizardVob::slotItemDown()
{
    int max = m_vobList->topLevelItemCount();
    QTreeWidgetItem *item = m_vobList->currentItem();
    if (item == nullptr) {
        return;
    }
    int index = m_vobList->indexOfTopLevelItem(item);
    if (index == max - 1) {
        return;
    }
    m_vobList->insertTopLevelItem(index + 1, m_vobList->takeTopLevelItem(index));
}

DVDFORMAT DvdWizardVob::dvdFormat() const
{
    return (DVDFORMAT)m_view.dvd_profile->currentIndex();
}

const QString DvdWizardVob::dvdProfile() const
{
    QString profile;
    switch (m_view.dvd_profile->currentIndex()) {
    case PAL_WIDE:
        profile = QStringLiteral("dv_pal_wide");
        break;
    case NTSC:
        profile = QStringLiteral("dv_ntsc");
        break;
    case NTSC_WIDE:
        profile = QStringLiteral("dv_ntsc_wide");
        break;
    default:
        profile = QStringLiteral("dv_pal");
    }
    return profile;
}

// static
QString DvdWizardVob::getDvdProfile(DVDFORMAT format)
{
    QString profile;
    switch (format) {
    case PAL_WIDE:
        profile = QStringLiteral("dv_pal_wide");
        break;
    case NTSC:
        profile = QStringLiteral("dv_ntsc");
        break;
    case NTSC_WIDE:
        profile = QStringLiteral("dv_ntsc_wide");
        break;
    default:
        profile = QStringLiteral("dv_pal");
    }
    return profile;
}

void DvdWizardVob::setProfile(const QString &profile)
{
    if (profile == QLatin1String("dv_pal_wide")) {
        m_view.dvd_profile->setCurrentIndex(PAL_WIDE);
    } else if (profile == QLatin1String("dv_ntsc")) {
        m_view.dvd_profile->setCurrentIndex(NTSC);
    } else if (profile == QLatin1String("dv_ntsc_wide")) {
        m_view.dvd_profile->setCurrentIndex(NTSC_WIDE);
    } else {
        m_view.dvd_profile->setCurrentIndex(PAL);
    }
}

void DvdWizardVob::clear()
{
    m_vobList->clear();
}

void DvdWizardVob::slotTranscodeFiles()
{
    m_warnMessage->animatedHide();
    // Find transcoding info related to selected DVD profile
    KSharedConfigPtr config =
        KSharedConfig::openConfig(QStandardPaths::locate(QStandardPaths::AppDataLocation, QStringLiteral("kdenlivetranscodingrc")), KConfig::CascadeConfig);
    KConfigGroup transConfig(config, "Transcoding");
    // read the entries
    QString profileEasyName;
    QSize destSize;
    QSize finalSize;
    switch (m_view.dvd_profile->currentIndex()) {
    case PAL_WIDE:
        profileEasyName = QStringLiteral("DVD PAL 16:9");
        destSize = QSize(1024, 576);
        finalSize = QSize(720, 576);
        break;
    case NTSC:
        profileEasyName = QStringLiteral("DVD NTSC 4:3");
        destSize = QSize(640, 480);
        finalSize = QSize(720, 480);
        break;
    case NTSC_WIDE:
        profileEasyName = QStringLiteral("DVD NTSC 16:9");
        destSize = QSize(853, 480);
        finalSize = QSize(720, 480);
        break;
    default:
        profileEasyName = QStringLiteral("DVD PAL 4:3");
        destSize = QSize(768, 576);
        finalSize = QSize(720, 576);
    }
    QString params = transConfig.readEntry(profileEasyName);
    m_transcodeQueue.clear();
    m_view.convert_progress->setValue(0);
    m_duration = 0;
    // Transcode files that do not match selected profile
    int max = m_vobList->topLevelItemCount();
    int format = m_view.dvd_profile->currentIndex();
    m_view.convert_box->setVisible(true);
    for (int i = 0; i < max; ++i) {
        QTreeWidgetItem *item = m_vobList->topLevelItem(i);
        if (item->data(0, Qt::UserRole + 1).toInt() != format) {
            // File needs to be transcoded
            m_transcodeAction->setEnabled(false);
            QSize original = item->data(0, Qt::UserRole + 2).toSize();
            double input_aspect = (double)original.width() / original.height();
            QStringList postParams;
            if (input_aspect > (double)destSize.width() / destSize.height()) {
                // letterboxing
                int conv_height = (int)(destSize.width() / input_aspect);
                int conv_pad = (int)(((double)(destSize.height() - conv_height)) / 2.0);
                if (conv_pad % 2 == 1) {
                    conv_pad--;
                }
                postParams << QStringLiteral("-vf")
                           << QStringLiteral("scale=%1:%2,pad=%3:%4:0:%5,setdar=%6")
                                  .arg(finalSize.width())
                                  .arg(destSize.height() - 2 * conv_pad)
                                  .arg(finalSize.width())
                                  .arg(finalSize.height())
                                  .arg(conv_pad)
                                  .arg(input_aspect);
            } else {
                // pillarboxing
                int conv_width = (int)(destSize.height() * input_aspect);
                int conv_pad = (int)(((double)(destSize.width() - conv_width)) / destSize.width() * finalSize.width() / 2.0);
                if (conv_pad % 2 == 1) {
                    conv_pad--;
                }
                postParams << QStringLiteral("-vf")
                           << QStringLiteral("scale=%1:%2,pad=%3:%4:%5:0,setdar=%6")
                                  .arg(finalSize.width() - 2 * conv_pad)
                                  .arg(destSize.height())
                                  .arg(finalSize.width())
                                  .arg(finalSize.height())
                                  .arg(conv_pad)
                                  .arg(input_aspect);
            }
            TranscodeJobInfo jobInfo;
            jobInfo.filename = item->text(0);
            jobInfo.params = params.section(QLatin1Char(';'), 0, 0);
            jobInfo.postParams = postParams;
            m_transcodeQueue << jobInfo;
        }
    }
    processTranscoding();
}

void DvdWizardVob::processTranscoding()
{
    if (m_transcodeQueue.isEmpty()) {
        return;
    }
    m_currentTranscoding = m_transcodeQueue.takeFirst();
    QStringList parameters;
    QStringList postParams = m_currentTranscoding.postParams;
    QString params = m_currentTranscoding.params;
    QString extension = params.section(QStringLiteral("%1"), 1, 1).section(QLatin1Char(' '), 0, 0);
    parameters << QStringLiteral("-i") << m_currentTranscoding.filename;
    if (QFile::exists(m_currentTranscoding.filename + extension)) {
        if (KMessageBox::questionYesNo(this, i18n("File %1 already exists.\nDo you want to overwrite it?", m_currentTranscoding.filename + extension)) ==
            KMessageBox::No) {
            // TODO inform about abortion
            m_transcodeQueue.clear();
            return;
        }
        parameters << QStringLiteral("-y");
    }

    bool replaceVfParams = false;
<<<<<<< HEAD
    QStringList splitted = params.split(QLatin1Char(' '));
    for (QString s : splitted) {
=======
    const QStringList splitted = params.split(QLatin1Char(' '));
    foreach (QString s, splitted) {
>>>>>>> 42cc3b0e
        if (replaceVfParams) {
            parameters << postParams.at(1);
            replaceVfParams = false;
        } else if (s.startsWith(QLatin1String("%1"))) {
            parameters << s.replace(0, 2, m_currentTranscoding.filename);
        } else if (!postParams.isEmpty() && s == QLatin1String("-vf")) {
            replaceVfParams = true;
            parameters << s;
        } else {
            parameters << s;
        }
    }
    qCDebug(KDENLIVE_LOG) << " / / /STARTING TCODE JB: \n" << KdenliveSettings::ffmpegpath() << " = " << parameters;
    m_transcodeProcess.start(KdenliveSettings::ffmpegpath(), parameters);
    m_view.convert_label->setText(i18n("Transcoding: %1", QUrl::fromLocalFile(m_currentTranscoding.filename).fileName()));
}

void DvdWizardVob::slotTranscodedClip(const QString &src, const QString &transcoded)
{
    if (transcoded.isEmpty()) {
        // Transcoding canceled or failed
        m_transcodeAction->setEnabled(true);
        return;
    }
    int max = m_vobList->topLevelItemCount();
    for (int i = 0; i < max; ++i) {
        QTreeWidgetItem *item = m_vobList->topLevelItem(i);
        if (QUrl::fromLocalFile(item->text(0)).toLocalFile() == src) {
            // Replace movie with transcoded version
            item->setText(0, transcoded);

            QFile f(transcoded);
            qint64 fileSize = f.size();

            Mlt::Profile profile;
            profile.set_explicit(false);
            item->setText(2, KIO::convertSize(static_cast<KIO::filesize_t>(fileSize)));
            item->setData(2, Qt::UserRole, fileSize);
            item->setData(0, Qt::DecorationRole, QIcon::fromTheme(QStringLiteral("video-x-generic")).pixmap(60, 45));
            item->setToolTip(0, transcoded);

            QString resource = transcoded;
            resource.prepend(QStringLiteral("avformat:"));
            Mlt::Producer *producer = new Mlt::Producer(profile, resource.toUtf8().data());
            if ((producer != nullptr) && producer->is_valid() && !producer->is_blank()) {
                double fps = profile.fps();
                profile.from_producer(*producer);
                profile.set_explicit(1);
                if (profile.fps() != fps) {
                    // fps changed, rebuild producer
                    delete producer;
                    producer = new Mlt::Producer(profile, resource.toUtf8().data());
                }
            }
            if ((producer != nullptr) && producer->is_valid() && !producer->is_blank()) {
                int width = 45.0 * profile.dar();
                if (width % 2 == 1) {
                    width++;
                }
                item->setData(0, Qt::DecorationRole, QPixmap::fromImage(KThumb::getFrame(producer, 0, width, 45)));
                int playTime = producer->get_playtime();
                item->setText(1, Timecode::getStringTimecode(playTime, profile.fps()));
                item->setData(1, Qt::UserRole, playTime);
                int standard = -1;
                int aspect = profile.dar() * 100;
                if (profile.height() == 576) {
                    if (aspect > 150) {
                        standard = 1;
                    } else {
                        standard = 0;
                    }
                } else if (profile.height() == 480) {
                    if (aspect > 150) {
                        standard = 3;
                    } else {
                        standard = 2;
                    }
                }
                QString standardName;
                switch (standard) {
                case 3:
                    standardName = i18n("NTSC 16:9");
                    break;
                case 2:
                    standardName = i18n("NTSC 4:3");
                    break;
                case 1:
                    standardName = i18n("PAL 16:9");
                    break;
                case 0:
                    standardName = i18n("PAL 4:3");
                    break;
                default:
                    standardName = i18n("Unknown");
                }
                item->setData(0, Qt::UserRole, standardName);
                item->setData(0, Qt::UserRole + 1, standard);
                item->setData(0, Qt::UserRole + 2, QSize(profile.dar() * profile.height(), profile.height()));
            } else {
                // Cannot load movie, reject
                showError(i18n("The clip %1 is invalid.", transcoded));
            }
            delete producer;
            slotCheckVobList();
            if (m_transcodeQueue.isEmpty()) {
                slotCheckProfiles();
            }
            break;
        }
    }
}

void DvdWizardVob::showProfileError()
{
    m_warnMessage->setText(i18n("Your clips do not match selected DVD format, transcoding required."));
    m_warnMessage->setCloseButtonVisible(false);
    m_warnMessage->addAction(m_transcodeAction);
    m_warnMessage->animatedShow();
}

void DvdWizardVob::showError(const QString &error)
{
    m_warnMessage->setText(error);
    m_warnMessage->setCloseButtonVisible(true);
    m_warnMessage->removeAction(m_transcodeAction);
    m_warnMessage->animatedShow();
}<|MERGE_RESOLUTION|>--- conflicted
+++ resolved
@@ -742,13 +742,8 @@
     }
 
     bool replaceVfParams = false;
-<<<<<<< HEAD
-    QStringList splitted = params.split(QLatin1Char(' '));
+    const QStringList splitted = params.split(QLatin1Char(' '));
     for (QString s : splitted) {
-=======
-    const QStringList splitted = params.split(QLatin1Char(' '));
-    foreach (QString s, splitted) {
->>>>>>> 42cc3b0e
         if (replaceVfParams) {
             parameters << postParams.at(1);
             replaceVfParams = false;
