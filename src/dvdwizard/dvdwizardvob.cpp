/***************************************************************************
 *   Copyright (C) 2009 by Jean-Baptiste Mardelle (jb@kdenlive.org)        *
 *                                                                         *
 *   This program is free software; you can redistribute it and/or modify  *
 *   it under the terms of the GNU General Public License as published by  *
 *   the Free Software Foundation; either version 2 of the License, or     *
 *   (at your option) any later version.                                   *
 *                                                                         *
 *   This program is distributed in the hope that it will be useful,       *
 *   but WITHOUT ANY WARRANTY; without even the implied warranty of        *
 *   MERCHANTABILITY or FITNESS FOR A PARTICULAR PURPOSE.  See the         *
 *   GNU General Public License for more details.                          *
 *                                                                         *
 *   You should have received a copy of the GNU General Public License     *
 *   along with this program; if not, write to the                         *
 *   Free Software Foundation, Inc.,                                       *
 *   51 Franklin Street, Fifth Floor, Boston, MA  02110-1301  USA          *
 ***************************************************************************/

#include "dvdwizardvob.h"
#include "dialogs/clipcreationdialog.h"
#include "doc/kthumb.h"
#include "kdenlivesettings.h"
#include "timecode.h"
#include <mlt++/Mlt.h>

#include "kdenlive_debug.h"
#include "klocalizedstring.h"
#include <KConfigGroup>
#include <KIO/Global>
#include <KMessageBox>
#include <KRecentDirs>
#include <KSharedConfig>

#include <QDomDocument>
#include <QFileDialog>
#include <QHBoxLayout>
#include <QHeaderView>
#include <QMimeData>
#include <QStandardPaths>
#include <QTreeWidgetItem>
#include <unistd.h>

DvdTreeWidget::DvdTreeWidget(QWidget *parent)
    : QTreeWidget(parent)
{
    setAcceptDrops(true);
}

void DvdTreeWidget::dragEnterEvent(QDragEnterEvent *event)
{
    if (event->mimeData()->hasUrls()) {
        event->setDropAction(Qt::CopyAction);
        event->setAccepted(true);
    } else {
        QTreeWidget::dragEnterEvent(event);
    }
}

void DvdTreeWidget::dragMoveEvent(QDragMoveEvent *event)
{
    event->acceptProposedAction();
}

void DvdTreeWidget::mouseDoubleClickEvent(QMouseEvent *)
{
    emit addNewClip();
}

void DvdTreeWidget::dropEvent(QDropEvent *event)
{
    QList<QUrl> clips = event->mimeData()->urls();
    event->accept();
    emit addClips(clips);
}

DvdWizardVob::DvdWizardVob(QWidget *parent)
    : QWizardPage(parent)
    , m_installCheck(true)
    , m_duration(0)
{
    m_view.setupUi(this);
    m_view.button_add->setIcon(QIcon::fromTheme(QStringLiteral("list-add")));
    m_view.button_delete->setIcon(QIcon::fromTheme(QStringLiteral("list-remove")));
    m_view.button_up->setIcon(QIcon::fromTheme(QStringLiteral("go-up")));
    m_view.button_down->setIcon(QIcon::fromTheme(QStringLiteral("go-down")));
    m_vobList = new DvdTreeWidget(this);
    auto *lay1 = new QVBoxLayout;
    lay1->setMargin(0);
    lay1->addWidget(m_vobList);
    m_view.list_frame->setLayout(lay1);
    m_vobList->setColumnCount(3);
    m_vobList->setHeaderHidden(true);
    m_view.convert_box->setVisible(false);

    connect(m_vobList, SIGNAL(addClips(QList<QUrl>)), this, SLOT(slotAddVobList(QList<QUrl>)));
    connect(m_vobList, SIGNAL(addNewClip()), this, SLOT(slotAddVobList()));
    connect(m_view.button_add, SIGNAL(clicked()), this, SLOT(slotAddVobList()));
    connect(m_view.button_delete, &QAbstractButton::clicked, this, &DvdWizardVob::slotDeleteVobFile);
    connect(m_view.button_up, &QAbstractButton::clicked, this, &DvdWizardVob::slotItemUp);
    connect(m_view.button_down, &QAbstractButton::clicked, this, &DvdWizardVob::slotItemDown);
    connect(m_view.convert_abort, &QAbstractButton::clicked, this, &DvdWizardVob::slotAbortTranscode);
    connect(m_vobList, &QTreeWidget::itemSelectionChanged, this, &DvdWizardVob::slotCheckVobList);

    m_vobList->setIconSize(QSize(60, 45));

    QString errorMessage;
    if (QStandardPaths::findExecutable(QStringLiteral("dvdauthor")).isEmpty()) {
        errorMessage.append(i18n("<strong>Program %1 is required for the DVD wizard.</strong>", i18n("dvdauthor")));
    }
    if (QStandardPaths::findExecutable(QStringLiteral("mkisofs")).isEmpty() && QStandardPaths::findExecutable(QStringLiteral("genisoimage")).isEmpty()) {
        errorMessage.append(i18n("<strong>Program %1 or %2 is required for the DVD wizard.</strong>", i18n("mkisofs"), i18n("genisoimage")));
    }
    if (!errorMessage.isEmpty()) {
        m_view.button_add->setEnabled(false);
        m_view.dvd_profile->setEnabled(false);
    }

    m_view.dvd_profile->addItems(QStringList() << i18n("PAL 4:3") << i18n("PAL 16:9") << i18n("NTSC 4:3") << i18n("NTSC 16:9"));

    connect(m_view.dvd_profile, SIGNAL(activated(int)), this, SLOT(slotCheckProfiles()));
    m_vobList->header()->setStretchLastSection(false);
    m_vobList->header()->setSectionResizeMode(0, QHeaderView::Stretch);
    m_vobList->header()->setSectionResizeMode(1, QHeaderView::Custom);
    m_vobList->header()->setSectionResizeMode(2, QHeaderView::Custom);

    m_capacityBar = new KCapacityBar(KCapacityBar::DrawTextInline, this);
    auto *lay = new QHBoxLayout;
    lay->addWidget(m_capacityBar);
    m_view.size_box->setLayout(lay);

    m_vobList->setItemDelegate(new DvdViewDelegate(m_vobList));
    m_transcodeAction = new QAction(i18n("Transcode"), this);
    connect(m_transcodeAction, &QAction::triggered, this, &DvdWizardVob::slotTranscodeFiles);

    m_warnMessage = new KMessageWidget;
    m_warnMessage->setCloseButtonVisible(false);
    QGridLayout *s = static_cast<QGridLayout *>(layout());
    s->addWidget(m_warnMessage, 2, 0, 1, -1);
    if (!errorMessage.isEmpty()) {
        m_warnMessage->setMessageType(KMessageWidget::Error);
        m_warnMessage->setText(errorMessage);
        m_installCheck = false;
    } else {
        m_warnMessage->setMessageType(KMessageWidget::Warning);
        m_warnMessage->setText(i18n("Your clips do not match selected DVD format, transcoding required."));
        m_warnMessage->addAction(m_transcodeAction);
        m_warnMessage->hide();
    }
    m_view.button_transcode->setHidden(true);
    slotCheckVobList();

    m_transcodeProcess.setProcessChannelMode(QProcess::MergedChannels);
    connect(&m_transcodeProcess, &QProcess::readyReadStandardOutput, this, &DvdWizardVob::slotShowTranscodeInfo);
    connect(&m_transcodeProcess, static_cast<void (QProcess::*)(int, QProcess::ExitStatus)>(&QProcess::finished), this, &DvdWizardVob::slotTranscodeFinished);
}

DvdWizardVob::~DvdWizardVob()
{
    delete m_capacityBar;
    // Abort running transcoding
    if (m_transcodeProcess.state() != QProcess::NotRunning) {
        disconnect(&m_transcodeProcess, static_cast<void (QProcess::*)(int, QProcess::ExitStatus)>(&QProcess::finished), this,
                   &DvdWizardVob::slotTranscodeFinished);
        m_transcodeProcess.close();
        m_transcodeProcess.waitForFinished();
    }
}

bool DvdWizardVob::isComplete() const
{
    return m_vobList->topLevelItemCount() > 0;
}

void DvdWizardVob::slotShowTranscodeInfo()
{
    QString log = QString(m_transcodeProcess.readAll());
    if (m_duration == 0) {
        if (log.contains(QStringLiteral("Duration:"))) {
            QString durationstr = log.section(QStringLiteral("Duration:"), 1, 1).section(QLatin1Char(','), 0, 0).simplified();
            QStringList numbers = durationstr.split(QLatin1Char(':'));
            if (numbers.size() < 3) {
                return;
            }
            m_duration = numbers.at(0).toInt() * 3600 + numbers.at(1).toInt() * 60 + numbers.at(2).toDouble();
            // log_text->setHidden(true);
            // job_progress->setHidden(false);
        } else {
            // log_text->setHidden(false);
            // job_progress->setHidden(true);
        }
    } else if (log.contains(QStringLiteral("time="))) {
        int progress;
        QString time = log.section(QStringLiteral("time="), 1, 1).simplified().section(QLatin1Char(' '), 0, 0);
        if (time.contains(QLatin1Char(':'))) {
            QStringList numbers = time.split(QLatin1Char(':'));
            if (numbers.size() < 3) {
                return;
            }
            progress = numbers.at(0).toInt() * 3600 + numbers.at(1).toInt() * 60 + numbers.at(2).toDouble();
        } else {
            progress = (int)time.toDouble();
        }
        m_view.convert_progress->setValue((int)(100.0 * progress / m_duration));
    }
    // log_text->setPlainText(log);
}

void DvdWizardVob::slotAbortTranscode()
{
    if (m_transcodeProcess.state() != QProcess::NotRunning) {
        m_transcodeProcess.close();
        m_transcodeProcess.waitForFinished();
    }
    m_transcodeQueue.clear();
    m_view.convert_box->hide();
    slotCheckProfiles();
}

void DvdWizardVob::slotTranscodeFinished(int exitCode, QProcess::ExitStatus exitStatus)
{
    if (exitCode == 0 && exitStatus == QProcess::NormalExit) {
        slotTranscodedClip(m_currentTranscoding.filename,
                           m_currentTranscoding.filename + m_currentTranscoding.params.section(QStringLiteral("%1"), 1, 1).section(QLatin1Char(' '), 0, 0));
        if (!m_transcodeQueue.isEmpty()) {
            m_transcodeProcess.close();
            processTranscoding();
            return;
        }
    } else {
        // Something failed
        // TODO show log
        m_warnMessage->setMessageType(KMessageWidget::Warning);
        m_warnMessage->setText(i18n("Transcoding failed!"));
        m_warnMessage->animatedShow();
        m_transcodeQueue.clear();
    }
    m_duration = 0;
    m_transcodeProcess.close();
    if (m_transcodeQueue.isEmpty()) {
        m_view.convert_box->setHidden(true);
        slotCheckProfiles();
    }
}

void DvdWizardVob::slotCheckProfiles()
{
    bool conflict = false;
    int comboProfile = m_view.dvd_profile->currentIndex();
    for (int i = 0; i < m_vobList->topLevelItemCount(); ++i) {
        QTreeWidgetItem *item = m_vobList->topLevelItem(i);
        if (item->data(0, Qt::UserRole + 1).toInt() != comboProfile) {
            conflict = true;
            break;
        }
    }
    m_transcodeAction->setEnabled(conflict);
    if (conflict) {
        showProfileError();
    } else {
        m_warnMessage->animatedHide();
    }
}

void DvdWizardVob::slotAddVobList(QList<QUrl> list)
{
    if (list.isEmpty()) {
        QString allExtensions = ClipCreationDialog::getExtensions().join(QLatin1Char(' '));
        QString dialogFilter = i18n("All Supported Files") + QStringLiteral(" (") + allExtensions + QStringLiteral(");; ") + i18n("MPEG Files") +
                               QStringLiteral(" (*.mpeg *.mpg *.vob);; ") + i18n("All Files") + QStringLiteral(" (*.*)");
        list = QFileDialog::getOpenFileUrls(this, i18n("Add new video file"), QUrl::fromLocalFile(KRecentDirs::dir(QStringLiteral(":KdenliveDvdFolder"))),
                                            dialogFilter);
        if (!list.isEmpty()) {
            KRecentDirs::add(QStringLiteral(":KdenliveDvdFolder"), list.at(0).adjusted(QUrl::RemoveFilename).toLocalFile());
        }
    }
    for (const QUrl &url : list) {
        slotAddVobFile(url, QString(), false);
    }
    slotCheckVobList();
    slotCheckProfiles();
}

void DvdWizardVob::slotAddVobFile(const QUrl &url, const QString &chapters, bool checkFormats)
{
    if (!url.isValid()) {
        return;
    }
    QFile f(url.toLocalFile());
    qint64 fileSize = f.size();

    Mlt::Profile profile;
<<<<<<< HEAD
    profile.set_explicit(0);
    QTreeWidgetItem *item = new QTreeWidgetItem(m_vobList, QStringList() << url.toLocalFile() << QString() << KIO::convertSize(fileSize));
=======
    profile.set_explicit(false);
    QTreeWidgetItem *item = new QTreeWidgetItem(m_vobList, QStringList() << url.toLocalFile() << QString() << KIO::convertSize(static_cast<KIO::filesize_t>(fileSize)));
>>>>>>> f863490f
    item->setData(2, Qt::UserRole, fileSize);
    item->setData(0, Qt::DecorationRole, QIcon::fromTheme(QStringLiteral("video-x-generic")).pixmap(60, 45));
    item->setToolTip(0, url.toLocalFile());

    QString resource = url.toLocalFile();
    resource.prepend(QStringLiteral("avformat:"));
    Mlt::Producer *producer = new Mlt::Producer(profile, resource.toUtf8().data());
    if ((producer != nullptr) && producer->is_valid() && !producer->is_blank()) {
        double fps = profile.fps();
        profile.from_producer(*producer);
        profile.set_explicit(1);
        if (profile.fps() != fps) {
            // fps changed, rebuild producer
            delete producer;
            producer = new Mlt::Producer(profile, resource.toUtf8().data());
        }
    }
    if ((producer != nullptr) && producer->is_valid() && !producer->is_blank()) {
        int width = 45.0 * profile.dar();
        if (width % 2 == 1) {
            width++;
        }
        item->setData(0, Qt::DecorationRole, QPixmap::fromImage(KThumb::getFrame(producer, 0, width, 45)));
        int playTime = producer->get_playtime();
        item->setText(1, Timecode::getStringTimecode(playTime, profile.fps()));
        item->setData(1, Qt::UserRole, playTime);
        int standard = -1;
        int aspect = profile.dar() * 100;
        if (profile.height() == 576 && profile.fps() == 25.0) {
            if (aspect > 150) {
                standard = 1;
            } else {
                standard = 0;
            }
        } else if (profile.height() == 480 && qAbs(profile.fps() - 30000.0 / 1001) < 0.2) {
            if (aspect > 150) {
                standard = 3;
            } else {
                standard = 2;
            }
        }
        QString standardName;
        switch (standard) {
        case 3:
            standardName = i18n("NTSC 16:9");
            break;
        case 2:
            standardName = i18n("NTSC 4:3");
            break;
        case 1:
            standardName = i18n("PAL 16:9");
            break;
        case 0:
            standardName = i18n("PAL 4:3");
            break;
        default:
            standardName = i18n("Unknown");
        }
        standardName.append(QStringLiteral(" | %1x%2, %3fps").arg(profile.width()).arg(profile.height()).arg(profile.fps()));
        item->setData(0, Qt::UserRole, standardName);
        item->setData(0, Qt::UserRole + 1, standard);
        item->setData(0, Qt::UserRole + 2, QSize(profile.dar() * profile.height(), profile.height()));
        if (m_vobList->topLevelItemCount() == 1) {
            // This is the first added movie, auto select DVD format
            if (standard >= 0) {
                m_view.dvd_profile->blockSignals(true);
                m_view.dvd_profile->setCurrentIndex(standard);
                m_view.dvd_profile->blockSignals(false);
            }
        }

    } else {
        // Cannot load movie, reject
        showError(i18n("The clip %1 is invalid.", url.fileName()));
    }
    delete producer;

    if (!chapters.isEmpty()) {
        item->setData(1, Qt::UserRole + 1, chapters);
    } else if (QFile::exists(url.toLocalFile() + QStringLiteral(".dvdchapter"))) {
        // insert chapters as children
        QFile file(url.toLocalFile() + QStringLiteral(".dvdchapter"));
        if (file.open(QIODevice::ReadOnly)) {
            QDomDocument doc;
            if (!doc.setContent(&file)) {
                file.close();
                return;
            }
            file.close();
            QDomNodeList chapterNodes = doc.elementsByTagName(QStringLiteral("chapter"));
            QStringList chaptersList;
            for (int j = 0; j < chapterNodes.count(); ++j) {
                chaptersList.append(QString::number(chapterNodes.at(j).toElement().attribute(QStringLiteral("time")).toInt()));
            }
            item->setData(1, Qt::UserRole + 1, chaptersList.join(QLatin1Char(';')));
        }
    } else { // Explicitly add a chapter at 00:00:00:00
        item->setData(1, Qt::UserRole + 1, "0");
    }

    if (checkFormats) {
        slotCheckVobList();
        slotCheckProfiles();
    }
}

void DvdWizardVob::slotDeleteVobFile()
{
    QTreeWidgetItem *item = m_vobList->currentItem();
    if (item == nullptr) {
        return;
    }
    delete item;
    slotCheckVobList();
    slotCheckProfiles();
}

void DvdWizardVob::setUrl(const QString &url)
{
    slotAddVobFile(QUrl::fromLocalFile(url));
}

QStringList DvdWizardVob::selectedUrls() const
{
    QStringList result;
    int max = m_vobList->topLevelItemCount();
    int i = 0;
    if (m_view.use_intro->isChecked()) {
        // First movie is only for intro
        i = 1;
    }
    for (; i < max; ++i) {
        QTreeWidgetItem *item = m_vobList->topLevelItem(i);
        if (item) {
            result.append(item->text(0));
        }
    }
    return result;
}

QStringList DvdWizardVob::durations() const
{
    QStringList result;
    int max = m_vobList->topLevelItemCount();
    int i = 0;
    if (m_view.use_intro->isChecked()) {
        // First movie is only for intro
        i = 1;
    }
    for (; i < max; ++i) {
        QTreeWidgetItem *item = m_vobList->topLevelItem(i);
        if (item) {
            result.append(QString::number(item->data(1, Qt::UserRole).toInt()));
        }
    }
    return result;
}

QStringList DvdWizardVob::chapters() const
{
    QStringList result;
    int max = m_vobList->topLevelItemCount();
    int i = 0;
    if (m_view.use_intro->isChecked()) {
        // First movie is only for intro
        i = 1;
    }
    for (; i < max; ++i) {
        QTreeWidgetItem *item = m_vobList->topLevelItem(i);
        if (item) {
            result.append(item->data(1, Qt::UserRole + 1).toString());
        }
    }
    return result;
}

void DvdWizardVob::updateChapters(const QMap<QString, QString> &chaptersdata)
{
    int max = m_vobList->topLevelItemCount();
    int i = 0;
    if (m_view.use_intro->isChecked()) {
        // First movie is only for intro
        i = 1;
    }
    for (; i < max; ++i) {
        QTreeWidgetItem *item = m_vobList->topLevelItem(i);
        if (chaptersdata.contains(item->text(0))) {
            item->setData(1, Qt::UserRole + 1, chaptersdata.value(item->text(0)));
        }
    }
}

int DvdWizardVob::duration(int ix) const
{
    int result = -1;
    QTreeWidgetItem *item = m_vobList->topLevelItem(ix);
    if (item) {
        result = item->data(1, Qt::UserRole).toInt();
    }
    return result;
}

const QString DvdWizardVob::introMovie() const
{
    QString url;
    if (m_view.use_intro->isChecked() && m_vobList->topLevelItemCount() > 0) {
        url = m_vobList->topLevelItem(0)->text(0);
    }
    return url;
}

void DvdWizardVob::setUseIntroMovie(bool use)
{
    m_view.use_intro->setChecked(use);
}

void DvdWizardVob::slotCheckVobList()
{
    emit completeChanged();
    int max = m_vobList->topLevelItemCount();
    QTreeWidgetItem *item = m_vobList->currentItem();
    bool hasItem = true;
    if (item == nullptr) {
        hasItem = false;
    }
    m_view.button_delete->setEnabled(hasItem);
    if (hasItem && m_vobList->indexOfTopLevelItem(item) == 0) {
        m_view.button_up->setEnabled(false);
    } else {
        m_view.button_up->setEnabled(hasItem);
    }
    if (hasItem && m_vobList->indexOfTopLevelItem(item) == max - 1) {
        m_view.button_down->setEnabled(false);
    } else {
        m_view.button_down->setEnabled(hasItem);
    }

    qint64 totalSize = 0;
    for (int i = 0; i < max; ++i) {
        item = m_vobList->topLevelItem(i);
        if (item) {
            totalSize += (qint64)item->data(2, Qt::UserRole).toInt();
        }
    }

<<<<<<< HEAD
    qint64 maxSize = (qint64)47000 * 100000;
    m_capacityBar->setValue(100 * totalSize / maxSize);
    m_capacityBar->setText(KIO::convertSize(totalSize));
=======
    qint64 maxSize = (qint64) 47000 * 100000;
    m_capacityBar->setValue(static_cast<int>(100 * totalSize / maxSize));
    m_capacityBar->setText(KIO::convertSize(static_cast<KIO::filesize_t>(totalSize)));
>>>>>>> f863490f
}

void DvdWizardVob::slotItemUp()
{
    QTreeWidgetItem *item = m_vobList->currentItem();
    if (item == nullptr) {
        return;
    }
    int index = m_vobList->indexOfTopLevelItem(item);
    if (index == 0) {
        return;
    }
    m_vobList->insertTopLevelItem(index - 1, m_vobList->takeTopLevelItem(index));
}

void DvdWizardVob::slotItemDown()
{
    int max = m_vobList->topLevelItemCount();
    QTreeWidgetItem *item = m_vobList->currentItem();
    if (item == nullptr) {
        return;
    }
    int index = m_vobList->indexOfTopLevelItem(item);
    if (index == max - 1) {
        return;
    }
    m_vobList->insertTopLevelItem(index + 1, m_vobList->takeTopLevelItem(index));
}

DVDFORMAT DvdWizardVob::dvdFormat() const
{
    return (DVDFORMAT)m_view.dvd_profile->currentIndex();
}

const QString DvdWizardVob::dvdProfile() const
{
    QString profile;
    switch (m_view.dvd_profile->currentIndex()) {
    case PAL_WIDE:
        profile = QStringLiteral("dv_pal_wide");
        break;
    case NTSC:
        profile = QStringLiteral("dv_ntsc");
        break;
    case NTSC_WIDE:
        profile = QStringLiteral("dv_ntsc_wide");
        break;
    default:
        profile = QStringLiteral("dv_pal");
    }
    return profile;
}

// static
QString DvdWizardVob::getDvdProfile(DVDFORMAT format)
{
    QString profile;
    switch (format) {
    case PAL_WIDE:
        profile = QStringLiteral("dv_pal_wide");
        break;
    case NTSC:
        profile = QStringLiteral("dv_ntsc");
        break;
    case NTSC_WIDE:
        profile = QStringLiteral("dv_ntsc_wide");
        break;
    default:
        profile = QStringLiteral("dv_pal");
    }
    return profile;
}

void DvdWizardVob::setProfile(const QString &profile)
{
    if (profile == QLatin1String("dv_pal_wide")) {
        m_view.dvd_profile->setCurrentIndex(PAL_WIDE);
    } else if (profile == QLatin1String("dv_ntsc")) {
        m_view.dvd_profile->setCurrentIndex(NTSC);
    } else if (profile == QLatin1String("dv_ntsc_wide")) {
        m_view.dvd_profile->setCurrentIndex(NTSC_WIDE);
    } else {
        m_view.dvd_profile->setCurrentIndex(PAL);
    }
}

void DvdWizardVob::clear()
{
    m_vobList->clear();
}

void DvdWizardVob::slotTranscodeFiles()
{
    m_warnMessage->animatedHide();
    // Find transcoding info related to selected DVD profile
    KSharedConfigPtr config =
        KSharedConfig::openConfig(QStandardPaths::locate(QStandardPaths::AppDataLocation, QStringLiteral("kdenlivetranscodingrc")), KConfig::CascadeConfig);
    KConfigGroup transConfig(config, "Transcoding");
    // read the entries
    QString profileEasyName;
    QSize destSize;
    QSize finalSize;
    switch (m_view.dvd_profile->currentIndex()) {
    case PAL_WIDE:
        profileEasyName = QStringLiteral("DVD PAL 16:9");
        destSize = QSize(1024, 576);
        finalSize = QSize(720, 576);
        break;
    case NTSC:
        profileEasyName = QStringLiteral("DVD NTSC 4:3");
        destSize = QSize(640, 480);
        finalSize = QSize(720, 480);
        break;
    case NTSC_WIDE:
        profileEasyName = QStringLiteral("DVD NTSC 16:9");
        destSize = QSize(853, 480);
        finalSize = QSize(720, 480);
        break;
    default:
        profileEasyName = QStringLiteral("DVD PAL 4:3");
        destSize = QSize(768, 576);
        finalSize = QSize(720, 576);
    }
    QString params = transConfig.readEntry(profileEasyName);
    m_transcodeQueue.clear();
    m_view.convert_progress->setValue(0);
    m_duration = 0;
    // Transcode files that do not match selected profile
    int max = m_vobList->topLevelItemCount();
    int format = m_view.dvd_profile->currentIndex();
    m_view.convert_box->setVisible(true);
    for (int i = 0; i < max; ++i) {
        QTreeWidgetItem *item = m_vobList->topLevelItem(i);
        if (item->data(0, Qt::UserRole + 1).toInt() != format) {
            // File needs to be transcoded
            m_transcodeAction->setEnabled(false);
            QSize original = item->data(0, Qt::UserRole + 2).toSize();
            double input_aspect = (double)original.width() / original.height();
            QStringList postParams;
            if (input_aspect > (double)destSize.width() / destSize.height()) {
                // letterboxing
                int conv_height = (int)(destSize.width() / input_aspect);
                int conv_pad = (int)(((double)(destSize.height() - conv_height)) / 2.0);
                if (conv_pad % 2 == 1) {
                    conv_pad--;
                }
                postParams << QStringLiteral("-vf")
                           << QStringLiteral("scale=%1:%2,pad=%3:%4:0:%5,setdar=%6")
                                  .arg(finalSize.width())
                                  .arg(destSize.height() - 2 * conv_pad)
                                  .arg(finalSize.width())
                                  .arg(finalSize.height())
                                  .arg(conv_pad)
                                  .arg(input_aspect);
            } else {
                // pillarboxing
                int conv_width = (int)(destSize.height() * input_aspect);
                int conv_pad = (int)(((double)(destSize.width() - conv_width)) / destSize.width() * finalSize.width() / 2.0);
                if (conv_pad % 2 == 1) {
                    conv_pad--;
                }
                postParams << QStringLiteral("-vf")
                           << QStringLiteral("scale=%1:%2,pad=%3:%4:%5:0,setdar=%6")
                                  .arg(finalSize.width() - 2 * conv_pad)
                                  .arg(destSize.height())
                                  .arg(finalSize.width())
                                  .arg(finalSize.height())
                                  .arg(conv_pad)
                                  .arg(input_aspect);
            }
            TranscodeJobInfo jobInfo;
            jobInfo.filename = item->text(0);
            jobInfo.params = params.section(QLatin1Char(';'), 0, 0);
            jobInfo.postParams = postParams;
            m_transcodeQueue << jobInfo;
        }
    }
    processTranscoding();
}

void DvdWizardVob::processTranscoding()
{
    if (m_transcodeQueue.isEmpty()) {
        return;
    }
    m_currentTranscoding = m_transcodeQueue.takeFirst();
    QStringList parameters;
    QStringList postParams = m_currentTranscoding.postParams;
    QString params = m_currentTranscoding.params;
    QString extension = params.section(QStringLiteral("%1"), 1, 1).section(QLatin1Char(' '), 0, 0);
    parameters << QStringLiteral("-i") << m_currentTranscoding.filename;
    if (QFile::exists(m_currentTranscoding.filename + extension)) {
        if (KMessageBox::questionYesNo(this, i18n("File %1 already exists.\nDo you want to overwrite it?", m_currentTranscoding.filename + extension)) ==
            KMessageBox::No) {
            // TODO inform about abortion
            m_transcodeQueue.clear();
            return;
        }
        parameters << QStringLiteral("-y");
    }

    bool replaceVfParams = false;
    QStringList splitted = params.split(QLatin1Char(' '));
    for (QString s : splitted) {
        if (replaceVfParams) {
            parameters << postParams.at(1);
            replaceVfParams = false;
        } else if (s.startsWith(QLatin1String("%1"))) {
            parameters << s.replace(0, 2, m_currentTranscoding.filename);
        } else if (!postParams.isEmpty() && s == QLatin1String("-vf")) {
            replaceVfParams = true;
            parameters << s;
        } else {
            parameters << s;
        }
    }
    qCDebug(KDENLIVE_LOG) << " / / /STARTING TCODE JB: \n" << KdenliveSettings::ffmpegpath() << " = " << parameters;
    m_transcodeProcess.start(KdenliveSettings::ffmpegpath(), parameters);
    m_view.convert_label->setText(i18n("Transcoding: %1", QUrl::fromLocalFile(m_currentTranscoding.filename).fileName()));
}

void DvdWizardVob::slotTranscodedClip(const QString &src, const QString &transcoded)
{
    if (transcoded.isEmpty()) {
        // Transcoding canceled or failed
        m_transcodeAction->setEnabled(true);
        return;
    }
    int max = m_vobList->topLevelItemCount();
    for (int i = 0; i < max; ++i) {
        QTreeWidgetItem *item = m_vobList->topLevelItem(i);
        if (QUrl::fromLocalFile(item->text(0)).toLocalFile() == src) {
            // Replace movie with transcoded version
            item->setText(0, transcoded);

            QFile f(transcoded);
            qint64 fileSize = f.size();

            Mlt::Profile profile;
<<<<<<< HEAD
            profile.set_explicit(0);
            item->setText(2, KIO::convertSize(fileSize));
=======
            profile.set_explicit(false);
            item->setText(2, KIO::convertSize(static_cast<KIO::filesize_t>(fileSize)));
>>>>>>> f863490f
            item->setData(2, Qt::UserRole, fileSize);
            item->setData(0, Qt::DecorationRole, QIcon::fromTheme(QStringLiteral("video-x-generic")).pixmap(60, 45));
            item->setToolTip(0, transcoded);

            QString resource = transcoded;
            resource.prepend(QStringLiteral("avformat:"));
            Mlt::Producer *producer = new Mlt::Producer(profile, resource.toUtf8().data());
            if ((producer != nullptr) && producer->is_valid() && !producer->is_blank()) {
                double fps = profile.fps();
                profile.from_producer(*producer);
                profile.set_explicit(1);
                if (profile.fps() != fps) {
                    // fps changed, rebuild producer
                    delete producer;
                    producer = new Mlt::Producer(profile, resource.toUtf8().data());
                }
            }
            if ((producer != nullptr) && producer->is_valid() && !producer->is_blank()) {
                int width = 45.0 * profile.dar();
                if (width % 2 == 1) {
                    width++;
                }
                item->setData(0, Qt::DecorationRole, QPixmap::fromImage(KThumb::getFrame(producer, 0, width, 45)));
                int playTime = producer->get_playtime();
                item->setText(1, Timecode::getStringTimecode(playTime, profile.fps()));
                item->setData(1, Qt::UserRole, playTime);
                int standard = -1;
                int aspect = profile.dar() * 100;
                if (profile.height() == 576) {
                    if (aspect > 150) {
                        standard = 1;
                    } else {
                        standard = 0;
                    }
                } else if (profile.height() == 480) {
                    if (aspect > 150) {
                        standard = 3;
                    } else {
                        standard = 2;
                    }
                }
                QString standardName;
                switch (standard) {
                case 3:
                    standardName = i18n("NTSC 16:9");
                    break;
                case 2:
                    standardName = i18n("NTSC 4:3");
                    break;
                case 1:
                    standardName = i18n("PAL 16:9");
                    break;
                case 0:
                    standardName = i18n("PAL 4:3");
                    break;
                default:
                    standardName = i18n("Unknown");
                }
                item->setData(0, Qt::UserRole, standardName);
                item->setData(0, Qt::UserRole + 1, standard);
                item->setData(0, Qt::UserRole + 2, QSize(profile.dar() * profile.height(), profile.height()));
            } else {
                // Cannot load movie, reject
                showError(i18n("The clip %1 is invalid.", transcoded));
            }
            delete producer;
            slotCheckVobList();
            if (m_transcodeQueue.isEmpty()) {
                slotCheckProfiles();
            }
            break;
        }
    }
}

void DvdWizardVob::showProfileError()
{
    m_warnMessage->setText(i18n("Your clips do not match selected DVD format, transcoding required."));
    m_warnMessage->setCloseButtonVisible(false);
    m_warnMessage->addAction(m_transcodeAction);
    m_warnMessage->animatedShow();
}

void DvdWizardVob::showError(const QString &error)
{
    m_warnMessage->setText(error);
    m_warnMessage->setCloseButtonVisible(true);
    m_warnMessage->removeAction(m_transcodeAction);
    m_warnMessage->animatedShow();
}<|MERGE_RESOLUTION|>--- conflicted
+++ resolved
@@ -290,13 +290,8 @@
     qint64 fileSize = f.size();
 
     Mlt::Profile profile;
-<<<<<<< HEAD
-    profile.set_explicit(0);
-    QTreeWidgetItem *item = new QTreeWidgetItem(m_vobList, QStringList() << url.toLocalFile() << QString() << KIO::convertSize(fileSize));
-=======
     profile.set_explicit(false);
-    QTreeWidgetItem *item = new QTreeWidgetItem(m_vobList, QStringList() << url.toLocalFile() << QString() << KIO::convertSize(static_cast<KIO::filesize_t>(fileSize)));
->>>>>>> f863490f
+    QTreeWidgetItem *item = new QTreeWidgetItem(m_vobList, QStringList() << url.toLocalFile() << QString() << QString::number(static_cast<KIO::filesize_t>(fileSize)));
     item->setData(2, Qt::UserRole, fileSize);
     item->setData(0, Qt::DecorationRole, QIcon::fromTheme(QStringLiteral("video-x-generic")).pixmap(60, 45));
     item->setToolTip(0, url.toLocalFile());
@@ -542,15 +537,9 @@
         }
     }
 
-<<<<<<< HEAD
-    qint64 maxSize = (qint64)47000 * 100000;
-    m_capacityBar->setValue(100 * totalSize / maxSize);
-    m_capacityBar->setText(KIO::convertSize(totalSize));
-=======
     qint64 maxSize = (qint64) 47000 * 100000;
     m_capacityBar->setValue(static_cast<int>(100 * totalSize / maxSize));
     m_capacityBar->setText(KIO::convertSize(static_cast<KIO::filesize_t>(totalSize)));
->>>>>>> f863490f
 }
 
 void DvdWizardVob::slotItemUp()
@@ -790,13 +779,8 @@
             qint64 fileSize = f.size();
 
             Mlt::Profile profile;
-<<<<<<< HEAD
-            profile.set_explicit(0);
-            item->setText(2, KIO::convertSize(fileSize));
-=======
             profile.set_explicit(false);
             item->setText(2, KIO::convertSize(static_cast<KIO::filesize_t>(fileSize)));
->>>>>>> f863490f
             item->setData(2, Qt::UserRole, fileSize);
             item->setData(0, Qt::DecorationRole, QIcon::fromTheme(QStringLiteral("video-x-generic")).pixmap(60, 45));
             item->setToolTip(0, transcoded);
