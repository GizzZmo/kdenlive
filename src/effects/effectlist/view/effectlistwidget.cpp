/***************************************************************************
 *   Copyright (C) 2017 by Nicolas Carion                                  *
 *   This file is part of Kdenlive. See www.kdenlive.org.                  *
 *                                                                         *
 *   This program is free software; you can redistribute it and/or modify  *
 *   it under the terms of the GNU General Public License as published by  *
 *   the Free Software Foundation; either version 2 of the License, or     *
 *   (at your option) version 3 or any later version accepted by the       *
 *   membership of KDE e.V. (or its successor approved  by the membership  *
 *   of KDE e.V.), which shall act as a proxy defined in Section 14 of     *
 *   version 3 of the license.                                             *
 *                                                                         *
 *   This program is distributed in the hope that it will be useful,       *
 *   but WITHOUT ANY WARRANTY; without even the implied warranty of        *
 *   MERCHANTABILITY or FITNESS FOR A PARTICULAR PURPOSE.  See the         *
 *   GNU General Public License for more details.                          *
 *                                                                         *
 *   You should have received a copy of the GNU General Public License     *
 *   along with this program.  If not, see <http://www.gnu.org/licenses/>. *
 ***************************************************************************/

#include "effectlistwidget.hpp"
#include "../model/effectfilter.hpp"
#include "../model/effecttreemodel.hpp"
#include "assets/assetlist/view/qmltypes/asseticonprovider.hpp"

#include <KActionCategory>
#include <QMenu>
#include <QQmlContext>
#include <QStandardPaths>
#include <memory>
#include <QFormLayout>
#include <QDialog>
#include <QDialogButtonBox>
#include <QLineEdit>
#include <QTextEdit>

EffectListWidget::EffectListWidget(QWidget *parent)
    : AssetListWidget(parent)
{

    QString effectCategory = QStandardPaths::locate(QStandardPaths::AppDataLocation, QStringLiteral("kdenliveeffectscategory.rc"));
    m_model = EffectTreeModel::construct(effectCategory, this);

    m_proxyModel = std::make_unique<EffectFilter>(this);
    m_proxyModel->setSourceModel(m_model.get());
    m_proxyModel->setSortRole(EffectTreeModel::NameRole);
    m_proxyModel->sort(0, Qt::AscendingOrder);
    m_proxy = new EffectListWidgetProxy(this);
    rootContext()->setContextProperty("assetlist", m_proxy);
    rootContext()->setContextProperty("assetListModel", m_proxyModel.get());
    rootContext()->setContextProperty("isEffectList", true);
    m_assetIconProvider = new AssetIconProvider(true);

    setup();
    // Activate "Main effects" filter
    setFilterType("");
}

void EffectListWidget::updateFavorite(const QModelIndex &index)
{
    emit m_proxyModel->dataChanged(index, index, QVector<int>());
    m_proxyModel->reloadFilterOnFavorite();
    emit reloadFavorites();
}

EffectListWidget::~EffectListWidget()
{
    qDebug() << " - - -Deleting effect list widget";
}

void EffectListWidget::setFilterType(const QString &type)
{
    if (type == "video") {
        static_cast<EffectFilter *>(m_proxyModel.get())->setFilterType(true, AssetListType::AssetType::Video);
    } else if (type == "audio") {
        static_cast<EffectFilter *>(m_proxyModel.get())->setFilterType(true, AssetListType::AssetType::Audio);
    } else if (type == "custom") {
        static_cast<EffectFilter *>(m_proxyModel.get())->setFilterType(true, AssetListType::AssetType::Custom);
    } else if (type == "favorites") {
        static_cast<EffectFilter *>(m_proxyModel.get())->setFilterType(true, AssetListType::AssetType::Favorites);
    } else {
        static_cast<EffectFilter *>(m_proxyModel.get())->setFilterType(true, AssetListType::AssetType::Preferred);
    }
}

QString EffectListWidget::getMimeType(const QString &assetId) const
{
    Q_UNUSED(assetId);
    return QStringLiteral("kdenlive/effect");
}

void EffectListWidget::reloadCustomEffectIx(const QModelIndex &index)
{
    static_cast<EffectTreeModel *>(m_model.get())->reloadEffectFromIndex(m_proxyModel->mapToSource(index));
    m_proxyModel->sort(0, Qt::AscendingOrder);
}


void EffectListWidget::reloadCustomEffect(const QString &path)
{
    static_cast<EffectTreeModel *>(m_model.get())->reloadEffect(path);
    m_proxyModel->sort(0, Qt::AscendingOrder);
}

void EffectListWidget::reloadEffectMenu(QMenu *effectsMenu, KActionCategory *effectActions)
{
    m_model->reloadAssetMenu(effectsMenu, effectActions);
}

void EffectListWidget::editCustomAsset(const QModelIndex &index)
{
    QDialog dialog(this);
    QFormLayout form(&dialog);
<<<<<<< HEAD
    QString currentName = getName(index);
    QString desc = getDescription(true, index);
    // Strip effect Name
    if (desc.contains(QLatin1Char('('))) {
        desc = desc.section(QLatin1Char('('), 0, -2).simplified();
    }
    QLineEdit *effectName = new QLineEdit(currentName, &dialog);
    QTextEdit *descriptionBox = new QTextEdit(desc, &dialog);
=======
    QLineEdit *effectName = new QLineEdit(getName(index), &dialog);
    QTextEdit *descriptionBox = new QTextEdit(getDescription(true, index), &dialog);
>>>>>>> 3af486f2
    form.addRow(i18n("Name : "), effectName);
    form.addRow(i18n("Comments : "), descriptionBox);
    QDialogButtonBox buttonBox(QDialogButtonBox::Ok | QDialogButtonBox::Cancel, Qt::Horizontal, &dialog);
    form.addRow(&buttonBox);
    QObject::connect(&buttonBox, SIGNAL(accepted()), &dialog, SLOT(accept()));
    QObject::connect(&buttonBox, SIGNAL(rejected()), &dialog, SLOT(reject()));
    if(dialog.exec() == QDialog::Accepted) {
        QString name = effectName->text();
        QString enteredDescription = descriptionBox->toPlainText();
        if (name.trimmed().isEmpty() && enteredDescription.trimmed().isEmpty()) {
<<<<<<< HEAD
           return;
        }

        m_model->editCustomAsset(name, enteredDescription, m_proxyModel->mapToSource(index));
=======
            return;
        }
        m_model->editCustomAsset(name, enteredDescription, m_proxyModel->mapToSource(index));

>>>>>>> 3af486f2
    }
}<|MERGE_RESOLUTION|>--- conflicted
+++ resolved
@@ -112,7 +112,6 @@
 {
     QDialog dialog(this);
     QFormLayout form(&dialog);
-<<<<<<< HEAD
     QString currentName = getName(index);
     QString desc = getDescription(true, index);
     // Strip effect Name
@@ -121,10 +120,6 @@
     }
     QLineEdit *effectName = new QLineEdit(currentName, &dialog);
     QTextEdit *descriptionBox = new QTextEdit(desc, &dialog);
-=======
-    QLineEdit *effectName = new QLineEdit(getName(index), &dialog);
-    QTextEdit *descriptionBox = new QTextEdit(getDescription(true, index), &dialog);
->>>>>>> 3af486f2
     form.addRow(i18n("Name : "), effectName);
     form.addRow(i18n("Comments : "), descriptionBox);
     QDialogButtonBox buttonBox(QDialogButtonBox::Ok | QDialogButtonBox::Cancel, Qt::Horizontal, &dialog);
@@ -135,16 +130,8 @@
         QString name = effectName->text();
         QString enteredDescription = descriptionBox->toPlainText();
         if (name.trimmed().isEmpty() && enteredDescription.trimmed().isEmpty()) {
-<<<<<<< HEAD
            return;
         }
-
         m_model->editCustomAsset(name, enteredDescription, m_proxyModel->mapToSource(index));
-=======
-            return;
-        }
-        m_model->editCustomAsset(name, enteredDescription, m_proxyModel->mapToSource(index));
-
->>>>>>> 3af486f2
     }
 }