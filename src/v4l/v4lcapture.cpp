--- conflicted
+++ resolved
@@ -122,10 +122,7 @@
         }
     }
     close(fd);
-<<<<<<< HEAD
-=======
     delete[] src;
->>>>>>> 7bd1fe25
 
     QStringList result;
     if (devName == NULL) return result; 
