/***************************************************************************
 *   Copyright (C) 2007 by Jean-Baptiste Mardelle (jb@kdenlive.org)        *
 *                                                                         *
 *   This program is free software; you can redistribute it and/or modify  *
 *   it under the terms of the GNU General Public License as published by  *
 *   the Free Software Foundation; either version 2 of the License, or     *
 *   (at your option) any later version.                                   *
 *                                                                         *
 *   This program is distributed in the hope that it will be useful,       *
 *   but WITHOUT ANY WARRANTY; without even the implied warranty of        *
 *   MERCHANTABILITY or FITNESS FOR A PARTICULAR PURPOSE.  See the         *
 *   GNU General Public License for more details.                          *
 *                                                                         *
 *   You should have received a copy of the GNU General Public License     *
 *   along with this program; if not, write to the                         *
 *   Free Software Foundation, Inc.,                                       *
 *   51 Franklin Street, Fifth Floor, Boston, MA  02110-1301  USA          *
 ***************************************************************************/

#include "clipitem.h"
#include "abstractgroupitem.h"
#include "customtrackscene.h"
#include "customtrackview.h"
#include "transition.h"

#include "renderer.h"
#include "kdenlivesettings.h"
#include "doc/kthumb.h"
#include "bin/projectclip.h"
#include "mltcontroller/effectscontroller.h"
#include "onmonitoritems/rotoscoping/rotowidget.h"
#include "utils/KoIconUtils.h"

#include <klocalizedstring.h>
#include "kdenlive_debug.h"
#include <QPainter>
#include <QTimer>
#include <QStyleOptionGraphicsItem>
#include <QGraphicsScene>
#include <QMimeData>

static int FRAME_SIZE;

ClipItem::ClipItem(ProjectClip *clip, const ItemInfo &info, double fps, double speed, int strobe, int frame_width, bool generateThumbs) :
    AbstractClipItem(info, QRectF(), fps),
    m_binClip(clip),
    m_startFade(0),
    m_endFade(0),
    m_clipState(PlaylistState::Original),
    m_originalClipState(PlaylistState::Original),
    m_startPix(QPixmap()),
    m_endPix(QPixmap()),
    m_hasThumbs(false),
    m_timeLine(0),
    m_startThumbRequested(false),
    m_endThumbRequested(false),
    //m_hover(false),
    m_speed(speed),
    m_strobe(strobe),
    m_framePixelWidth(0)
{
    setZValue(2);
    m_effectList = EffectsList(true);
    FRAME_SIZE = frame_width;
    setRect(0, 0, (info.endPos - info.startPos).frames(m_fps) - 0.02, (double) itemHeight());
    // set speed independent info
    if (m_speed <= 0 && m_speed > -1) {
        m_speed = -1.0;
    }
    m_speedIndependantInfo = m_info;
    m_speedIndependantInfo.cropStart = GenTime((int)(m_info.cropStart.frames(m_fps) * qAbs(m_speed)), m_fps);
    m_speedIndependantInfo.cropDuration = GenTime((int)(m_info.cropDuration.frames(m_fps) * qAbs(m_speed)), m_fps);

    m_clipType = m_binClip->clipType();
    //m_cropStart = info.cropStart;
    if (m_binClip->hasLimitedDuration()) {
        m_maxDuration = m_binClip->duration();
    } else {
        // For color / image / text clips, we have unlimited duration
        m_maxDuration = GenTime();
    }
    setAcceptDrops(true);
    m_audioThumbReady = m_binClip->audioThumbCreated();
    //setAcceptsHoverEvents(true);
    connect(m_binClip, &ProjectClip::refreshClipDisplay, this, &ClipItem::slotRefreshClip);
    if (m_clipType == AV || m_clipType == Video || m_clipType == SlideShow || m_clipType == Playlist) {
        m_baseColor = QColor(141, 166, 215);
        if (m_binClip->isReady()) {
            m_hasThumbs = true;
            m_startThumbTimer.setSingleShot(true);
            connect(&m_startThumbTimer, &QTimer::timeout, this, &ClipItem::slotGetStartThumb);
            m_endThumbTimer.setSingleShot(true);
            connect(&m_endThumbTimer, &QTimer::timeout, this, &ClipItem::slotGetEndThumb);
            connect(m_binClip, SIGNAL(thumbReady(int, QImage)), this, SLOT(slotThumbReady(int, QImage)));
            if (generateThumbs && KdenliveSettings::videothumbnails()) {
                QTimer::singleShot(0, this, &ClipItem::slotFetchThumbs);
            }
        }
    } else if (m_clipType == Color) {
        m_baseColor = m_binClip->getProducerColorProperty(QStringLiteral("resource"));
    } else if (m_clipType == Image || m_clipType == Text || m_clipType == QText || m_clipType == TextTemplate) {
        m_baseColor = QColor(141, 166, 215);
        m_startPix = m_binClip->thumbnail(frame_width, rect().height());
        connect(m_binClip, SIGNAL(thumbUpdated(QImage)), this, SLOT(slotUpdateThumb(QImage)));
        //connect(m_clip->thumbProducer(), SIGNAL(thumbReady(int,QImage)), this, SLOT(slotThumbReady(int,QImage)));
    } else if (m_clipType == Audio) {
        m_baseColor = QColor(141, 215, 166);
    }
    connect(m_binClip, &ProjectClip::gotAudioData, this, &ClipItem::slotGotAudioData);
    m_paintColor = m_baseColor;
}

ClipItem::~ClipItem()
{
    blockSignals(true);
    m_endThumbTimer.stop();
    m_startThumbTimer.stop();
    if (scene()) {
        scene()->removeItem(this);
    }
    //if (m_clipType == Video | AV | SlideShow | Playlist) { // WRONG, cannot use |
    //disconnect(m_clip->thumbProducer(), SIGNAL(thumbReady(int,QImage)), this, SLOT(slotThumbReady(int,QImage)));
    //disconnect(m_clip, SIGNAL(gotAudioData()), this, SLOT(slotGotAudioData()));
    //}
    delete m_timeLine;
}

ClipItem *ClipItem::clone(const ItemInfo &info) const
{
    ClipItem *duplicate = new ClipItem(m_binClip, info, m_fps, m_speed, m_strobe, FRAME_SIZE);
    duplicate->setPos(pos());
    if (m_clipType == Image || m_clipType == Text || m_clipType == TextTemplate) {
        duplicate->slotSetStartThumb(m_startPix);
    } else if (m_clipType != Color && m_clipType != QText) {
        if (info.cropStart == m_info.cropStart) {
            duplicate->slotSetStartThumb(m_startPix);
        }
        if (info.cropStart + (info.endPos - info.startPos) == m_info.cropStart + m_info.cropDuration) {
            duplicate->slotSetEndThumb(m_endPix);
        }
    }
    duplicate->setEffectList(m_effectList);
    duplicate->setState(m_clipState);
    duplicate->setFades(fadeIn(), fadeOut());
    //duplicate->setSpeed(m_speed);
    return duplicate;
}

void ClipItem::setEffectList(const EffectsList &effectList)
{
    m_effectList.clone(effectList);
    m_effectNames = m_effectList.effectNames().join(QStringLiteral(" / "));
    m_startFade = 0;
    m_endFade = 0;
    if (!m_effectList.isEmpty()) {
        // If we only have one fade in /ou effect, always display it in timeline
        for (int i = 0; i < m_effectList.count(); ++i) {
            bool startFade = false;
            bool endFade = false;
            QDomElement effect = m_effectList.at(i);
            QString effectId = effect.attribute(QStringLiteral("id"));
            // check if it is a fade effect
            int fade = 0;
            if (effectId == QLatin1String("fadein") || effectId == QLatin1String("fade_from_black")) {
                fade = EffectsList::parameter(effect, QStringLiteral("out")).toInt() - EffectsList::parameter(effect, QStringLiteral("in")).toInt();
                startFade = true;
            } else if (effectId == QLatin1String("fadeout") || effectId == QLatin1String("fade_to_black")) {
                fade = EffectsList::parameter(effect, QStringLiteral("in")).toInt() - EffectsList::parameter(effect, QStringLiteral("out")).toInt();
                endFade = true;
            }
            if (fade > 0) {
                if (!startFade) {
                    m_startFade = fade;
                } else {
                    m_startFade = 0;
                }
            } else if (fade < 0) {
                if (!endFade) {
                    m_endFade = -fade;
                } else {
                    m_endFade = 0;
                }
            }
        }
        setSelectedEffect(1);
    }
}

const EffectsList ClipItem::effectList() const
{
    return m_effectList;
}

int ClipItem::selectedEffectIndex() const
{
    return m_selectedEffect;
}

void ClipItem::initEffect(ProfileInfo pInfo, const QDomElement &effect, int diff, int offset)
{
    EffectsController::initEffect(m_info, pInfo, m_effectList, m_binClip->getProducerProperty(QStringLiteral("proxy")), effect, diff, offset);
}

bool ClipItem::checkKeyFrames(int width, int height, int previousDuration, int cutPos)
{
    bool clipEffectsModified = false;
    int effectsCount = m_effectList.count();
    if (effectsCount == 0) {
        // reset keyframes
        m_keyframeView.reset();
    }
    // go through all effects this clip has
    for (int ix = 0; ix < effectsCount; ++ix) {
        // Check geometry params
        QDomElement effect = m_effectList.at(ix);
        clipEffectsModified = resizeGeometries(effect, width, height, previousDuration, cutPos == -1 ? 0 : cutPos, cropDuration().frames(m_fps) - 1, cropStart().frames(m_fps));
        QString newAnimation = resizeAnimations(effect, previousDuration, cutPos == -1 ? 0 : cutPos, cropDuration().frames(m_fps) - 1, cropStart().frames(m_fps));
        if (!newAnimation.isEmpty()) {
            //setKeyframes(ix, newAnimation.split(';', QString::SkipEmptyParts));
            clipEffectsModified = true;
        }
        if (clipEffectsModified) {
            setKeyframes(ix);
            continue;
        }
    }
    return clipEffectsModified;
}

void ClipItem::setKeyframes(const int ix)
{
    QDomElement effect = m_effectList.at(ix);
    if (effect.attribute(QStringLiteral("disable")) == QLatin1String("1")) {
        return;
    }
    QLocale locale;
    locale.setNumberOptions(QLocale::OmitGroupSeparator);

    if (m_keyframeView.loadKeyframes(locale, effect, cropStart().frames(m_fps), cropDuration().frames(m_fps))) {
        // Keyframable effect found
        update();
    }
}

void ClipItem::setSelectedEffect(const int ix)
{
    int editedKeyframe = -1;
    if (m_selectedEffect == ix) {
        // reloading same effect, keep current keyframe reference
        editedKeyframe = m_keyframeView.activeKeyframe;
    }
    m_selectedEffect = ix;
    QLocale locale;
    locale.setNumberOptions(QLocale::OmitGroupSeparator);
    QDomElement effect = effectAtIndex(m_selectedEffect);
    bool refreshClip = false;
    m_keyframeView.reset();
    if (!effect.isNull() && effect.attribute(QStringLiteral("disable")) != QLatin1String("1")) {
        QString effectId = effect.attribute(QStringLiteral("id"));

        // Check for fades to display in timeline
        int startFade1 = m_effectList.hasEffect(QString(), QStringLiteral("fadein"));
        int startFade2 = m_effectList.hasEffect(QString(), QStringLiteral("fade_from_black"));

        if (startFade1 >= 0 && startFade2 >= 0) {
            // We have 2 fade ins, only display if effect is selected
            if (ix == startFade1 || ix == startFade2) {
                m_startFade = EffectsList::parameter(effect, QStringLiteral("out")).toInt() - EffectsList::parameter(effect, QStringLiteral("in")).toInt();
                refreshClip = true;
            } else {
                m_startFade = 0;
                refreshClip = true;
            }
        } else if (startFade1 >= 0 || startFade2 >= 0) {
            int current = qMax(startFade1, startFade2);
            QDomElement fade = effectAtIndex(current);
            m_startFade = EffectsList::parameter(fade, QStringLiteral("out")).toInt() - EffectsList::parameter(fade, QStringLiteral("in")).toInt();
            refreshClip = true;
        }

        // Check for fades out to display in timeline
        int endFade1 = m_effectList.hasEffect(QString(), QStringLiteral("fadeout"));
        int endFade2 = m_effectList.hasEffect(QString(), QStringLiteral("fade_to_black"));

        if (endFade1 >= 0 && endFade2 >= 0) {
            // We have 2 fade ins, only display if effect is selected
            if (ix == endFade1 || ix == endFade2) {
                m_endFade = EffectsList::parameter(effect, QStringLiteral("out")).toInt() - EffectsList::parameter(effect, QStringLiteral("in")).toInt();
                refreshClip = true;
            } else {
                m_endFade = 0;
                refreshClip = true;
            }
        } else if (endFade1 >= 0 || endFade2 >= 0) {
            int current = qMax(endFade1, endFade2);
            QDomElement fade = effectAtIndex(current);
            m_endFade = EffectsList::parameter(fade, QStringLiteral("out")).toInt() - EffectsList::parameter(fade, QStringLiteral("in")).toInt();
            refreshClip = true;
        }
        if (m_keyframeView.loadKeyframes(locale, effect, cropStart().frames(m_fps), cropDuration().frames(m_fps)) && !refreshClip) {
            if (editedKeyframe >= 0) {
                m_keyframeView.activeKeyframe = editedKeyframe;
            }
            update();
            return;
        }
    }

    if (refreshClip) {
        update();
    }
}

QStringList ClipItem::keyframes(const int index)
{
    QStringList result;
    QDomElement effect = m_effectList.at(index);
    QDomNodeList params = effect.elementsByTagName(QStringLiteral("parameter"));

    for (int i = 0; i < params.count(); ++i) {
        QDomElement e = params.item(i).toElement();
        if (e.isNull()) {
            continue;
        }
        if (e.attribute(QStringLiteral("type")) == QLatin1String("keyframe")
                || e.attribute(QStringLiteral("type")) == QLatin1String("simplekeyframe")) {
            result.append(e.attribute(QStringLiteral("keyframes")));
        }
        /*else if (e.attribute(QStringLiteral("type")) == QLatin1String("animated"))
            result.append(e.attribute(QStringLiteral("value")));*/
    }
    return result;
}

QDomElement ClipItem::selectedEffect()
{
    if (m_selectedEffect == -1 || m_effectList.isEmpty()) {
        return QDomElement();
    }
    return effectAtIndex(m_selectedEffect);
}

void ClipItem::resetThumbs(bool clearExistingThumbs)
{
    if (m_clipType == Image || m_clipType == Text || m_clipType == QText || m_clipType == Color || m_clipType == Audio || m_clipType == TextTemplate) {
        // These clip thumbnails are linked to bin thumbnail, not dynamic, nothing to do
        return;
    }
    if (clearExistingThumbs) {
        m_startPix = QPixmap();
        m_endPix = QPixmap();
        m_audioThumbCachePic.clear();
    }
    slotFetchThumbs();
}

void ClipItem::refreshClip(bool checkDuration, bool forceResetThumbs)
{
    if (checkDuration && m_binClip->hasLimitedDuration() && (m_maxDuration != m_binClip->duration())) {
        m_maxDuration = m_binClip->duration();
        if (m_clipType != Image && m_clipType != Text && m_clipType != QText && m_clipType != Color && m_clipType != TextTemplate) {
            if (m_maxDuration != GenTime() && m_info.cropStart + m_info.cropDuration > m_maxDuration) {
                // Clip duration changed, make sure to stay in correct range
                if (m_info.cropStart > m_maxDuration) {
                    m_info.cropStart = GenTime();
                    m_info.cropDuration = qMin(m_info.cropDuration, m_maxDuration);
                } else {
                    m_info.cropDuration = m_maxDuration;
                }
                updateRectGeometry();
            }
        }
    }
    if (m_clipType == Color) {
        m_baseColor = m_binClip->getProducerColorProperty(QStringLiteral("resource"));
        m_paintColor = m_baseColor;
        update();
    } else if (KdenliveSettings::videothumbnails()) {
        resetThumbs(forceResetThumbs);
    }
}

void ClipItem::slotFetchThumbs()
{
    if (scene() == Q_NULLPTR || m_clipType == Audio || m_clipType == Color) {
        return;
    }
    if (m_clipType == Image || m_clipType == Text || m_clipType == QText || m_clipType == TextTemplate) {
        if (m_startPix.isNull()) {
            slotGetStartThumb();
        }
        return;
    }

    QList<int> frames;
    if (m_startPix.isNull()) {
        m_startThumbRequested = true;
        frames.append((int)m_speedIndependantInfo.cropStart.frames(m_fps));
    }

    if (m_endPix.isNull()) {
        m_endThumbRequested = true;
        frames.append((int)(m_speedIndependantInfo.cropStart + m_speedIndependantInfo.cropDuration).frames(m_fps) - 1);
    }

    if (!frames.isEmpty()) {
        m_binClip->slotExtractImage(frames);
    }
}

void ClipItem::stopThumbs()
{
    // Clip is about to be deleted, make sure we don't request thumbnails
    disconnect(&m_startThumbTimer, &QTimer::timeout, this, &ClipItem::slotGetStartThumb);
    disconnect(&m_endThumbTimer, &QTimer::timeout, this, &ClipItem::slotGetEndThumb);
}

void ClipItem::slotGetStartThumb()
{
    m_startThumbRequested = true;
    m_binClip->slotExtractImage(QList<int>() << (int)m_speedIndependantInfo.cropStart.frames(m_fps));
}

void ClipItem::slotGetEndThumb()
{
    m_endThumbRequested = true;
    m_binClip->slotExtractImage(QList<int>() << (int)(m_speedIndependantInfo.cropStart + m_speedIndependantInfo.cropDuration).frames(m_fps) - 1);
}

void ClipItem::slotSetStartThumb(const QImage &img)
{
    if (!img.isNull() && img.format() == QImage::Format_ARGB32) {
        QPixmap pix = QPixmap::fromImage(img);
        m_startPix = pix;
        QRectF r = boundingRect();
        double width = FRAME_SIZE / projectScene()->scale().x() * projectScene()->scale().y();
        r.setRight(r.left() + width + 2);
        update(r);
    }
}

void ClipItem::slotSetEndThumb(const QImage &img)
{
    if (!img.isNull() && img.format() == QImage::Format_ARGB32) {
        QPixmap pix = QPixmap::fromImage(img);
        m_endPix = pix;
        QRectF r = boundingRect();
        double width = FRAME_SIZE / projectScene()->scale().x() * projectScene()->scale().y();
        r.setLeft(r.right() - width - 2);
        update(r);
    }
}

void ClipItem::slotThumbReady(int frame, const QImage &img)
{
    if (scene() == Q_NULLPTR) {
        return;
    }
    if (m_startThumbRequested && frame == m_speedIndependantInfo.cropStart.frames(m_fps)) {
        QRectF r = boundingRect();
        QPixmap pix = QPixmap::fromImage(img);
        double width = FRAME_SIZE / projectScene()->scale().x() * projectScene()->scale().y();
        m_startPix = pix;
        m_startThumbRequested = false;
        update(r.left(), r.top(), width, r.height());
        if (m_clipType == Image || m_clipType == Text || m_clipType == QText || m_clipType == TextTemplate) {
            update(r.right() - width, r.top(), width, pix.height());
        }
    } else if (m_endThumbRequested && frame == (m_speedIndependantInfo.cropStart + m_speedIndependantInfo.cropDuration).frames(m_fps) - 1) {
        QRectF r = boundingRect();
        QPixmap pix = QPixmap::fromImage(img);
        double width = FRAME_SIZE / projectScene()->scale().x() * projectScene()->scale().y();
        m_endPix = pix;
        m_endThumbRequested = false;
        update(r.right() - width, r.top(), width, r.height());
    } else if (projectScene()->scale().x() == FRAME_SIZE) {
        // We are in full zoom, each frame should be painted
        update();
    }
}

void ClipItem::slotSetStartThumb(const QPixmap &pix)
{
    m_startPix = pix;
}

void ClipItem::slotSetEndThumb(const QPixmap &pix)
{
    m_endPix = pix;
}

QPixmap ClipItem::startThumb() const
{
    return m_startPix;
}

QPixmap ClipItem::endThumb() const
{
    return m_endPix;
}

void ClipItem::slotGotAudioData()
{
    m_audioThumbReady = true;
    if (m_clipType == AV && m_clipState != PlaylistState::AudioOnly) {
        QRectF r = boundingRect();
        r.setTop(r.top() + r.height() / 2 - 1);
        update(r);
    } else {
        update();
    }
}

int ClipItem::type() const
{
    return AVWidget;
}

QDomElement ClipItem::xml() const
{
    return itemXml();
}

QDomElement ClipItem::itemXml() const
{
    QDomDocument doc;
    QDomElement xml = m_binClip->toXml(doc);
    if (m_speed != 1.0) {
        xml.setAttribute(QStringLiteral("speed"), m_speed);
    }
    if (m_strobe > 1) {
        xml.setAttribute(QStringLiteral("strobe"), m_strobe);
    }
    if (m_clipState == PlaylistState::AudioOnly) {
        xml.setAttribute(QStringLiteral("audio_only"), 1);
    } else if (m_clipState == PlaylistState::VideoOnly) {
        xml.setAttribute(QStringLiteral("video_only"), 1);
    }
    return doc.documentElement();
}

ClipType ClipItem::clipType() const
{
    return m_clipType;
}

QString ClipItem::clipName() const
{
    if (m_speed == 1.0) {
        return m_binClip->name();
    } else {
        return m_binClip->name() + " - " + QString::number(m_speed * 100, 'f', 0) + '%';
    }
}

void ClipItem::flashClip()
{
    if (m_timeLine == 0) {
        m_timeLine = new QTimeLine(500, this);
        m_timeLine->setUpdateInterval(80);
        m_timeLine->setCurveShape(QTimeLine::EaseInOutCurve);
        m_timeLine->setFrameRange(0, 100);
        connect(m_timeLine, &QTimeLine::valueChanged, this, &ClipItem::animate);
    }
    m_timeLine->start();
}

void ClipItem::animate(qreal /*value*/)
{
    QRectF r = boundingRect();
    //r.setHeight(20);
    update(r);
}

// virtual
void ClipItem::paint(QPainter *painter,
                     const QStyleOptionGraphicsItem *option,
                     QWidget *)
{
    QPalette palette = scene()->palette();
    QColor paintColor = m_paintColor;
    QColor textColor;
    QColor textBgColor;
    QPen framePen;
    if (isSelected() || (parentItem() && parentItem()->isSelected())) {
        textColor = palette.highlightedText().color();
        textBgColor = palette.highlight().color();
        framePen.setColor(textBgColor);
<<<<<<< HEAD
        paintColor.setRed(qMin(paintColor.red() * 2, 255));
    } else {
=======
        paintColor.setRed(qMin((int) (paintColor.red() * 1.5), 255));
    }
    else {
>>>>>>> 61362b9c
        textColor = palette.text().color();
        textBgColor = palette.window().color();
        textBgColor.setAlpha(200);
        framePen.setColor(m_paintColor.darker());
    }
    const QRectF exposed = option->exposedRect;
    const QTransform transformation = painter->worldTransform();
    const QRectF mappedExposed = transformation.mapRect(exposed);
    const QRectF mapped = transformation.mapRect(rect());
    painter->setWorldMatrixEnabled(false);
    QPainterPath p;
    p.addRect(mappedExposed);
    QPainterPath q;
    if (KdenliveSettings::clipcornertype() == 0) {
        q.addRoundedRect(mapped, 3, 3);
    } else {
        q.addRect(mapped);
    }
    painter->setRenderHints(QPainter::Antialiasing | QPainter::SmoothPixmapTransform, false);
    painter->setClipPath(p.intersected(q));
    painter->setPen(Qt::NoPen);
    painter->fillRect(mappedExposed, paintColor);
    painter->setPen(m_paintColor.darker());
    if (m_clipState == PlaylistState::Disabled) {
        painter->setOpacity(0.3);
    }
    // draw thumbnails
    if (KdenliveSettings::videothumbnails() && m_clipState != PlaylistState::AudioOnly && m_originalClipState != PlaylistState::AudioOnly) {
        QRectF thumbRect;
        if ((m_clipType == Image || m_clipType == Text || m_clipType == QText || m_clipType == TextTemplate) && !m_startPix.isNull()) {
            if (thumbRect.isNull()) {
                thumbRect = QRectF(0, 0, mapped.height() / m_startPix.height() * m_startPix.width(), mapped.height());
            }
            thumbRect.moveTopRight(mapped.topRight());
            painter->drawPixmap(thumbRect, m_startPix, m_startPix.rect());
        } else if (!m_endPix.isNull()) {
            if (thumbRect.isNull()) {
                thumbRect = QRectF(0, 0, mapped.height() / m_endPix.height() * m_endPix.width(), mapped.height());
            }
            thumbRect.moveTopRight(mapped.topRight());
            painter->drawPixmap(thumbRect, m_endPix, m_endPix.rect());
        }
        if (!m_startPix.isNull()) {
            if (thumbRect.isNull()) {
                thumbRect = QRectF(0, 0, mapped.height() / m_startPix.height() * m_startPix.width(), mapped.height());
            }
            thumbRect.moveTopLeft(mapped.topLeft());
            painter->drawPixmap(thumbRect, m_startPix, m_startPix.rect());
        }

        // if we are in full zoom, paint thumbnail for every frame
        if (clipType() != Color && clipType() != Audio && transformation.m11() == FRAME_SIZE) {
            int offset = (m_info.startPos - m_info.cropStart).frames(m_fps);
            int left = qMax((int) m_info.cropStart.frames(m_fps) + 1, (int) mapToScene(exposed.left(), 0).x() - offset);
            int right = qMin((int)(m_info.cropStart + m_info.cropDuration).frames(m_fps) - 1, (int) mapToScene(exposed.right(), 0).x() - offset);
            QPointF startPos = mapped.topLeft();
            int startOffset = m_info.cropStart.frames(m_fps);
            if (clipType() == Image || clipType() == Text || clipType() == QText || m_clipType == TextTemplate) {
                for (int i = left; i <= right; ++i) {
                    painter->drawPixmap(startPos + QPointF(FRAME_SIZE * (i - startOffset), 0), m_startPix);
                }
            } else {
                QImage img;
                QPen pen(Qt::white);
                pen.setStyle(Qt::DotLine);
                QSet <int> missing;
                for (int i = left; i <= right; ++i) {
                    QPointF xpos = startPos + QPointF(FRAME_SIZE * (i - startOffset), 0);
                    thumbRect.moveTopLeft(xpos);
                    img = m_binClip->findCachedThumb(i);
                    if (img.isNull()) {
                        missing << i;
                    } else {
                        painter->drawImage(thumbRect, img);
                    }
                    painter->drawLine(xpos, xpos + QPointF(0, mapped.height()));
                }
                if (!missing.isEmpty()) {
                    m_binClip->slotQueryIntraThumbs(missing.toList());
                }
            }
        }
    }
    // draw audio thumbnails
    if (KdenliveSettings::audiothumbnails() && m_speed == 1.0 && m_clipState != PlaylistState::VideoOnly && m_originalClipState != PlaylistState::VideoOnly && (((m_clipType == AV || m_clipType == Playlist) && (exposed.bottom() > (rect().height() / 2) || m_originalClipState == PlaylistState::AudioOnly || m_clipState == PlaylistState::AudioOnly)) || m_clipType == Audio) && m_audioThumbReady && !m_binClip->audioFrameCache.isEmpty()) {
        int startpixel = qMax(0, (int) exposed.left());
        int endpixel = qMax(0, (int)(exposed.right() + 0.5) + 1);
        QRectF mappedRect = mapped;
        if (m_clipType != Audio && m_clipState != PlaylistState::AudioOnly && m_originalClipState != PlaylistState::AudioOnly && KdenliveSettings::videothumbnails()) {
            mappedRect.setTop(mappedRect.bottom() - mapped.height() / 2);
        }

        double scale = transformation.m11();
        int channels = m_binClip->audioChannels();
        int cropLeft = m_info.cropStart.frames(m_fps);
        double startx = transformation.map(QPoint(startpixel, 0)).x();
        double endx = transformation.map(QPoint(endpixel, 0)).x();
        int offset = 1;
        if (scale < 1) {
            offset = (int)(1.0 / scale);
        }
        int audioLevelCount = m_binClip->audioFrameCache.count() - 1;
        if (!KdenliveSettings::displayallchannels()) {
            // simplified audio
            int channelHeight = mappedRect.height();
            int startOffset = startpixel + cropLeft;
            int i = startOffset;
            if (offset * scale > 1.0) {
                // Pixels are smaller than a frame, draw using painterpath
                QPainterPath positiveChannelPath;
                positiveChannelPath.moveTo(startx, mappedRect.bottom());
                for (; i < endpixel + cropLeft + offset; i += offset) {
                    double value = m_binClip->audioFrameCache.at(qMin(i * channels, audioLevelCount)).toDouble() / 256;
                    for (int channel = 1; channel < channels; channel ++) {
                        value = qMax(value, m_binClip->audioFrameCache.at(qMin(i * channels + channel, audioLevelCount)).toDouble() / 256);
                    }
                    positiveChannelPath.lineTo(startx + (i - startOffset) * scale, mappedRect.bottom() - (value * channelHeight));
                }
                positiveChannelPath.lineTo(startx + (i - startOffset) * scale, mappedRect.bottom());
                painter->setPen(Qt::NoPen);
                painter->setBrush(QBrush(QColor(80, 80, 150, 200)));
                painter->drawPath(positiveChannelPath);
            } else {
                // Pixels are larger than frames, draw simple lines
                painter->setPen(QColor(80, 80, 150, 200));
                i = startx;
                for (; i < endx; i++) {
                    int framePos = startOffset + ((i - startx) / scale);
                    double value = m_binClip->audioFrameCache.at(qMin(framePos * channels, audioLevelCount)).toDouble() / 256;
                    for (int channel = 1; channel < channels; channel ++) {
                        value = qMax(value, m_binClip->audioFrameCache.at(qMin(framePos * channels + channel, audioLevelCount)).toDouble() / 256);
                    }
                    painter->drawLine(i, mappedRect.bottom() - (value * channelHeight), i, mappedRect.bottom());
                }
            }
        } else if (channels >= 0) {
            int channelHeight = (int)(mappedRect.height() + 0.5) / channels;
            int startOffset = startpixel + cropLeft;
            double value = 0;
            if (offset * scale > 1.0) {
                // Pixels are smaller than a frame, draw using painterpath
                QMap<int, QPainterPath > positiveChannelPaths;
                QMap<int, QPainterPath > negativeChannelPaths;
                int i;
                painter->setPen(QColor(80, 80, 150));
                for (int channel = 0; channel < channels; channel ++) {
                    int y = channelHeight * channel + channelHeight / 2;
                    positiveChannelPaths[channel].moveTo(startx, mappedRect.bottom() - y);
                    negativeChannelPaths[channel].moveTo(startx, mappedRect.bottom() - y);
                    // Draw channel median line
                    i = startOffset;
                    painter->drawLine(startx, mappedRect.bottom() - y, endx, mappedRect.bottom() - y);
                    for (; i < endpixel + cropLeft + offset; i += offset) {
                        value = m_binClip->audioFrameCache.at(qMin(i * channels + channel, audioLevelCount)).toDouble() / 256 * channelHeight / 2;
                        positiveChannelPaths[channel].lineTo(startx + (i - startOffset) * scale, mappedRect.bottom() - y - value);
                        negativeChannelPaths[channel].lineTo(startx + (i - startOffset) * scale, mappedRect.bottom() - y + value);
                    }
                }
                painter->setPen(Qt::NoPen);
                painter->setBrush(QBrush(QColor(80, 80, 150, 200)));
                for (int channel = 0; channel < channels; channel ++) {
                    int y = channelHeight * channel + channelHeight / 2;
                    positiveChannelPaths[channel].lineTo(startx + (i - startOffset) * scale, mappedRect.bottom() - y);
                    negativeChannelPaths[channel].lineTo(startx + (i - startOffset) * scale, mappedRect.bottom() - y);
                    painter->drawPath(positiveChannelPaths.value(channel));
                    painter->drawPath(negativeChannelPaths.value(channel));
                }
            } else {
                // Pixels are larger than frames, draw simple lines
                painter->setPen(QColor(80, 80, 150));
                for (int channel = 0; channel < channels; channel ++) {
                    // Draw channel median line
                    painter->drawLine(startx, mappedRect.bottom() - (channelHeight * channel + channelHeight / 2), endx, mappedRect.bottom() - (channelHeight * channel + channelHeight / 2));
                }
                int i = startx;
                painter->setPen(QColor(80, 80, 150, 200));
                for (; i < endx; i++) {
                    int framePos = startOffset + ((i - startx) / scale);
                    for (int channel = 0; channel < channels; channel ++) {
                        int y = channelHeight * channel + channelHeight / 2;
                        value = m_binClip->audioFrameCache.at(qMin(framePos * channels + channel, audioLevelCount)).toDouble() / 256 * channelHeight / 2;
                        painter->drawLine(i, mappedRect.bottom() - value - y, i, mappedRect.bottom() - y + value);
                    }
                }
            }
        }
        painter->setPen(QPen());
    }
    if (m_clipState == PlaylistState::Disabled) {
        painter->setOpacity(1);
    }
    if (m_isMainSelectedClip) {
        framePen.setColor(Qt::red);
    }

    // only paint details if clip is big enough
    int fontUnit = QFontMetrics(painter->font()).lineSpacing();
    if (mapped.width() > (2 * fontUnit)) {
        // Check offset
        int effectOffset = 0;
        if (parentItem()) {
            //TODO: optimize, calculate offset only on resize or move
            AbstractGroupItem *grp = static_cast <AbstractGroupItem *>(parentItem());
            QGraphicsItem *other = grp->otherClip(this);
            if (other && other->type() == AVWidget) {
                ClipItem *otherClip = static_cast <ClipItem *>(other);
                if (otherClip->getBinId() == getBinId() && (startPos() - otherClip->startPos() != cropStart() - otherClip->cropStart())) {
                    painter->setPen(Qt::red);
                    QString txt = i18n("Offset: %1", (startPos() - cropStart() - otherClip->startPos() + otherClip->cropStart()).frames(m_fps));
                    QRectF txtBounding = painter->boundingRect(mapped, Qt::AlignLeft | Qt::AlignTop, txt);
                    painter->setBrush(Qt::red);
                    painter->setPen(Qt::NoPen);
                    painter->drawRoundedRect(txtBounding.adjusted(-1, -2, 4, -1), 3, 3);
                    painter->setPen(Qt::white);
                    painter->drawText(txtBounding.adjusted(2, 0, 1, -1), Qt::AlignCenter, txt);
                    effectOffset = txtBounding.width();
                }
            }
        }

        // Draw effects names
        if (!m_effectNames.isEmpty() && mapped.width() > (5 * fontUnit)) {
            QRectF txtBounding = painter->boundingRect(mapped, Qt::AlignLeft | Qt::AlignTop, m_effectNames);
            QColor bColor = palette.window().color();
            QColor tColor = palette.text().color();
            tColor.setAlpha(220);
            if (m_timeLine && m_timeLine->state() == QTimeLine::Running) {
                qreal value = m_timeLine->currentValue();
                txtBounding.setWidth(txtBounding.width() * value);
                bColor.setAlpha(100 + 50 * value);
            };

            painter->setBrush(bColor);
            painter->setPen(Qt::NoPen);
            painter->drawRoundedRect(txtBounding.adjusted(-1 + effectOffset, -2, 4 + effectOffset, -1), 3, 3);
            painter->setPen(tColor);
            painter->drawText(txtBounding.adjusted(2 + effectOffset, 0, 1 + effectOffset, -1), Qt::AlignCenter, m_effectNames);
        }

        // Draw clip name
        QString name = clipName();
        QRectF txtBounding2 = painter->boundingRect(mapped, Qt::AlignRight | Qt::AlignTop, name);
        painter->setPen(Qt::NoPen);
        if (m_clipState != PlaylistState::Original) {
            txtBounding2.adjust(-fontUnit, 0, fontUnit, 0);
        } else {
            fontUnit = 0;
        }
        if (txtBounding2.left() < mapped.left()) {
            txtBounding2.setLeft(mapped.left());
        }
        painter->fillRect(txtBounding2.adjusted(-3, 0, 0, 0), m_isMainSelectedClip ? Qt::red : textBgColor);
        txtBounding2.adjust(-2, 0, 0, 0);
        painter->setBrush(QBrush(Qt::NoBrush));
        painter->setPen(textColor);
        painter->drawText(txtBounding2.adjusted(fontUnit, 0, 0, 0), Qt::AlignLeft, name);

        // Draw clip state
        if (m_clipState != PlaylistState::Original) {
            if (m_isMainSelectedClip) {
                painter->fillRect(txtBounding2.left(), txtBounding2.top(), fontUnit, fontUnit, palette.window().color());
            }
            switch (m_clipState) {
            case PlaylistState::VideoOnly:
                painter->drawPixmap(txtBounding2.topLeft(), KoIconUtils::themedIcon(QStringLiteral("kdenlive-show-video")).pixmap(QSize(fontUnit, fontUnit)));
                break;
            case PlaylistState::AudioOnly:
                painter->drawPixmap(txtBounding2.topLeft(), KoIconUtils::themedIcon(QStringLiteral("kdenlive-show-audio")).pixmap(QSize(fontUnit, fontUnit)));
                break;
            case PlaylistState::Disabled:
                painter->drawPixmap(txtBounding2.topLeft(), KoIconUtils::themedIcon(QStringLiteral("remove")).pixmap(QSize(fontUnit, fontUnit)));
                break;
            default:
                break;
            }
        }

        // draw markers
        //TODO:
        if (isEnabled()) {
            QList< CommentedTime > markers = m_binClip->commentedSnapMarkers();
            QList< CommentedTime >::Iterator it = markers.begin();
            GenTime pos;
            double framepos;
            QBrush markerBrush(QColor(120, 120, 0, 140));
            QPen pen = painter->pen();

            for (; it != markers.end(); ++it) {
                pos = GenTime((int)((*it).time().frames(m_fps) / qAbs(m_speed) + 0.5), m_fps) - cropStart();
                if (pos > GenTime()) {
                    if (pos > cropDuration()) {
                        break;
                    }
                    QLineF l(rect().x() + pos.frames(m_fps), rect().y(), rect().x() + pos.frames(m_fps), rect().bottom());
                    QLineF l2 = transformation.map(l);
                    pen.setColor(CommentedTime::markerColor((*it).markerType()));
                    pen.setStyle(Qt::DotLine);
                    painter->setPen(pen);
                    painter->drawLine(l2);
                    if (KdenliveSettings::showmarkers()) {
                        framepos = rect().x() + pos.frames(m_fps);
                        const QRectF r1(framepos + 0.04, rect().height() / 3, rect().width() - framepos - 2, rect().height() / 2);
                        const QRectF r2 = transformation.mapRect(r1);
                        const QRectF txtBounding3 = painter->boundingRect(r2, Qt::AlignLeft | Qt::AlignTop, ' ' + (*it).comment() + ' ');
                        painter->setBrush(markerBrush);
                        pen.setStyle(Qt::SolidLine);
                        painter->setPen(pen);
                        painter->drawRect(txtBounding3);
                        painter->setBrush(Qt::NoBrush);
                        painter->setPen(Qt::white);
                        painter->drawText(txtBounding3, Qt::AlignCenter, (*it).comment());
                    }
                    //painter->fillRect(QRect(br.x() + framepos, br.y(), 10, br.height()), QBrush(QColor(0, 0, 0, 150)));
                }
            }
        }

        // draw start / end fades
        QBrush fades;
        if (isSelected()) {
            fades = QBrush(QColor(200, 50, 50, 150));
        } else {
            fades = QBrush(QColor(200, 200, 200, 200));
        }

        if (m_startFade != 0) {
            QPainterPath fadeInPath;
            fadeInPath.moveTo(0, 0);
            fadeInPath.lineTo(0, rect().height());
            fadeInPath.lineTo(m_startFade, 0);
            fadeInPath.closeSubpath();
            QPainterPath f1 = transformation.map(fadeInPath);
            painter->fillPath(f1/*.intersected(resultClipPath)*/, fades);
            /*if (isSelected()) {
                QLineF l(m_startFade * scale, 0, 0, itemHeight);
                painter->drawLine(l);
            }*/
        }
        if (m_endFade != 0) {
            QPainterPath fadeOutPath;
            fadeOutPath.moveTo(rect().width(), 0);
            fadeOutPath.lineTo(rect().width(), rect().height());
            fadeOutPath.lineTo(rect().width() - m_endFade, 0);
            fadeOutPath.closeSubpath();
            QPainterPath f1 = transformation.map(fadeOutPath);
            painter->fillPath(f1/*.intersected(resultClipPath)*/, fades);
            /*if (isSelected()) {
                QLineF l(itemWidth - m_endFade * scale, 0, itemWidth, itemHeight);
                painter->drawLine(l);
            }*/
        }

        painter->setPen(QPen(Qt::lightGray));
        // draw effect or transition keyframes
        m_keyframeView.drawKeyFrames(rect(), m_info.cropDuration.frames(m_fps), isSelected() || (parentItem() && parentItem()->isSelected()),  painter, transformation);
    }
    // draw clip border
    // expand clip rect to allow correct painting of clip border
    painter->setClipping(false);
    painter->setRenderHint(QPainter::Antialiasing, true);
    framePen.setWidthF(1.5);
    if (KdenliveSettings::clipcornertype() == 1) {
        framePen.setJoinStyle(Qt::MiterJoin);
    }
    painter->setPen(framePen);
    if (KdenliveSettings::clipcornertype() == 0) {
        painter->drawRoundedRect(mapped.adjusted(0.5, 0, -0.5, 0), 3, 3);
    } else {
        painter->drawRect(mapped.adjusted(0.5, 0, -0.5, 0));
    }
}

const QString &ClipItem::getBinId() const
{
    return m_binClip->clipId();
}

const QString ClipItem::getBinHash() const
{
    return m_binClip->hash();
}

ProjectClip *ClipItem::binClip() const
{
    return m_binClip;
}

OperationType ClipItem::operationMode(const QPointF &pos, Qt::KeyboardModifiers modifiers)
{
    if (isItemLocked()) {
        return None;
    }
    // Position is relative to item
    const double scale = projectScene()->scale().x();
    double maximumOffset = 8 / scale;
    if (isSelected() || (parentItem() && parentItem()->isSelected())) {
        int kf = m_keyframeView.mouseOverKeyFrames(rect(), pos, scale);
        if (kf != -1) {
            return KeyFrame;
        }
    }
    QRectF rect = sceneBoundingRect();
    int addtransitionOffset = 10;
    // Don't allow add transition if track height is very small. No transitions for audio only clips
    if (rect.height() < 30 || m_clipState == PlaylistState::AudioOnly || m_clipType == Audio) {
        addtransitionOffset = 0;
    }
    if (qAbs((int)(pos.x() - m_startFade)) < maximumOffset  && qAbs((int)(pos.y()) < 10)) {
        return FadeIn;
    } else if ((pos.x() <= rect.width() / 2) && pos.x() < maximumOffset && (rect.height() - pos.y() > addtransitionOffset)) {
        // If we are in a group, allow resize only if all clips start at same position
        if (modifiers & Qt::ControlModifier) {
            return ResizeStart;
        }
        if (parentItem()) {
            QGraphicsItemGroup *dragGroup = static_cast <QGraphicsItemGroup *>(parentItem());
            QList<QGraphicsItem *> list = dragGroup->childItems();
            for (int i = 0; i < list.count(); ++i) {
                if (list.at(i)->type() == AVWidget) {
                    ClipItem *c = static_cast <ClipItem *>(list.at(i));
                    if (c->startPos() != startPos()) {
                        return MoveOperation;
                    }
                }
            }
        }
        return ResizeStart;
    } else if (qAbs((int)(pos.x() - (rect.width() - m_endFade))) < maximumOffset && qAbs((int)(pos.y())) < 10) {
        return FadeOut;
    } else if ((pos.x() >= rect.width() / 2) && (rect.width() - pos.x() < maximumOffset) && (rect.height() - pos.y() > addtransitionOffset)) {
        if (modifiers & Qt::ControlModifier) {
            return ResizeEnd;
        }
        // If we are in a group, allow resize only if all clips end at same position
        if (parentItem()) {
            QGraphicsItemGroup *dragGroup = static_cast <QGraphicsItemGroup *>(parentItem());
            QList<QGraphicsItem *> list = dragGroup->childItems();
            for (int i = 0; i < list.count(); ++i) {
                if (list.at(i)->type() == AVWidget) {
                    ClipItem *c = static_cast <ClipItem *>(list.at(i));
                    if (c->endPos() != endPos()) {
                        return MoveOperation;
                    }
                }
            }
        }
        return ResizeEnd;
    } else if ((pos.x() < maximumOffset) && (rect.height() - pos.y() <= addtransitionOffset)) {
        return TransitionStart;
    } else if ((rect.width() - pos.x() < maximumOffset) && (rect.height() - pos.y() <= addtransitionOffset)) {
        return TransitionEnd;
    }

    return MoveOperation;
}

int ClipItem::itemHeight()
{
    return KdenliveSettings::trackheight() - 2;
}

void ClipItem::resetFrameWidth(int width)
{
    FRAME_SIZE = width;
    update();
}

QList<GenTime> ClipItem::snapMarkers(const QList< GenTime > &markers) const
{
    QList< GenTime > snaps;
    GenTime pos;

    for (int i = 0; i < markers.size(); ++i) {
        pos = GenTime((int)(markers.at(i).frames(m_fps) / qAbs(m_speed) + 0.5), m_fps) - cropStart();
        if (pos > GenTime()) {
            if (pos > cropDuration()) {
                break;
            } else {
                snaps.append(pos + startPos());
            }
        }
    }
    return snaps;
}

QList<CommentedTime> ClipItem::commentedSnapMarkers() const
{
    QList< CommentedTime > snaps;
    if (!m_binClip) {
        return snaps;
    }
    QList< CommentedTime > markers = m_binClip->commentedSnapMarkers();
    GenTime pos;

    for (int i = 0; i < markers.size(); ++i) {
        pos = GenTime((int)(markers.at(i).time().frames(m_fps) / qAbs(m_speed) + 0.5), m_fps) - cropStart();
        if (pos > GenTime()) {
            if (pos > cropDuration()) {
                break;
            } else {
                snaps.append(CommentedTime(pos + startPos(), markers.at(i).comment(), markers.at(i).markerType()));
            }
        }
    }
    return snaps;
}

int ClipItem::fadeIn() const
{
    return m_startFade;
}

int ClipItem::fadeOut() const
{
    return m_endFade;
}

void ClipItem::setFadeIn(int pos)
{
    if (pos == m_startFade) {
        return;
    }
    int oldIn = m_startFade;
    m_startFade = qBound(0, pos, (int)cropDuration().frames(m_fps));
    QRectF rect = boundingRect();
    update(rect.x(), rect.y(), qMax(oldIn, m_startFade), rect.height());
}

void ClipItem::setFadeOut(int pos)
{
    if (pos == m_endFade) {
        return;
    }
    int oldOut = m_endFade;
    m_endFade = qBound(0, pos, (int)cropDuration().frames(m_fps));
    QRectF rect = boundingRect();
    update(rect.x() + rect.width() - qMax(oldOut, m_endFade), rect.y(), qMax(oldOut, m_endFade), rect.height());

}

void ClipItem::setFades(int in, int out)
{
    m_startFade = in;
    m_endFade = out;
}

/*
//virtual
void ClipItem::hoverEnterEvent(QGraphicsSceneHoverEvent *e)
{
    //if (e->pos().x() < 20) m_hover = true;
    return;
    if (isItemLocked()) return;
    m_hover = true;
    QRectF r = boundingRect();
    double width = 35 / projectScene()->scale().x();
    double height = r.height() / 2;
    //WARNING: seems like it generates a full repaint of the clip, maybe not so good...
    update(r.x(), r.y() + height, width, height);
    update(r.right() - width, r.y() + height, width, height);
}

//virtual
void ClipItem::hoverLeaveEvent(QGraphicsSceneHoverEvent *)
{
    if (isItemLocked()) return;
    m_hover = false;
    QRectF r = boundingRect();
    double width = 35 / projectScene()->scale().x();
    double height = r.height() / 2;
    //WARNING: seems like it generates a full repaint of the clip, maybe not so good...
    update(r.x(), r.y() + height, width, height);
    update(r.right() - width, r.y() + height, width, height);
}
*/

void ClipItem::resizeStart(int posx, bool /*size*/, bool emitChange)
{
    bool sizeLimit = false;
    if (clipType() != Image && clipType() != Color && clipType() != Text && clipType() != QText && m_clipType != TextTemplate) {
        const int min = (startPos() - cropStart()).frames(m_fps);
        if (posx < min) {
            posx = min;
        }
        sizeLimit = true;
    }

    if (posx == startPos().frames(m_fps)) {
        return;
    }
    const int previous = cropStart().frames(m_fps);
    AbstractClipItem::resizeStart(posx, sizeLimit);

    // set speed independent info
    m_speedIndependantInfo = m_info;
    m_speedIndependantInfo.cropStart = GenTime((int)(m_info.cropStart.frames(m_fps) * qAbs(m_speed)), m_fps);
    m_speedIndependantInfo.cropDuration = GenTime((int)(m_info.cropDuration.frames(m_fps) * qAbs(m_speed)), m_fps);
    if ((int) cropStart().frames(m_fps) != previous) {
        if (m_hasThumbs && KdenliveSettings::videothumbnails()) {
            m_startThumbTimer.start(150);
        }
    }
    if (emitChange) {
        slotUpdateRange();
    }
}

void ClipItem::slotUpdateRange()
{
    if (m_isMainSelectedClip) {
        emit updateRange();
    }
}

void ClipItem::resizeEnd(int posx, bool emitChange)
{
    const int max = (startPos() - cropStart() + maxDuration()).frames(m_fps);
    if (posx > max && maxDuration() != GenTime()) {
        posx = max;
    }
    if (posx == endPos().frames(m_fps)) {
        return;
    }
    const int previous = cropDuration().frames(m_fps);
    AbstractClipItem::resizeEnd(posx);

    // set speed independent info
    m_speedIndependantInfo = m_info;
    m_speedIndependantInfo.cropStart = GenTime((int)(m_info.cropStart.frames(m_fps) * qAbs(m_speed)), m_fps);
    m_speedIndependantInfo.cropDuration = GenTime((int)(m_info.cropDuration.frames(m_fps) * qAbs(m_speed)), m_fps);

    if ((int) cropDuration().frames(m_fps) != previous) {
        if (m_hasThumbs && KdenliveSettings::videothumbnails()) {
            m_endThumbTimer.start(150);
        }
    }
    if (emitChange) {
        slotUpdateRange();
    }
}

//virtual
QVariant ClipItem::itemChange(GraphicsItemChange change, const QVariant &value)
{
    if (change == QGraphicsItem::ItemSelectedChange) {
        if (value.toBool()) {
            setZValue(6);
        } else {
            setZValue(2);
        }
    }
    CustomTrackScene *scene = Q_NULLPTR;
    if (change == ItemPositionChange) {
        scene = projectScene();
    }
    if (scene) {
        // calculate new position.
        //if (parentItem()) return pos();
        if (scene->isZooming) {
            // For some reason, mouse wheel on selected itm sometimes triggered
            // a position change event corrupting timeline, so discard it
            return pos();
        }
        if (property("resizingEnd").isValid()) {
            return pos();
        }
        QPointF newPos = value.toPointF();
        int xpos = scene->getSnapPointForPos((int) newPos.x(), KdenliveSettings::snaptopoints());
        xpos = qMax(xpos, 0);
        newPos.setX(xpos);
        // Warning: newPos gives a position relative to the click event, so hack to get absolute pos
        int newTrack = trackForPos(property("y_absolute").toInt() + newPos.y());
        QList<int> lockedTracks = property("locked_tracks").value< QList<int> >();
        if (lockedTracks.contains(newTrack)) {
            // Trying to move to a locked track
            return pos();
        }
        int maximumTrack = projectScene()->tracksCount();
        newTrack = qMin(newTrack, maximumTrack);
        newTrack = qMax(newTrack, 1);
        newPos.setY(posForTrack(newTrack));
        // Only one clip is moving
        QRectF sceneShape = rect();
        sceneShape.translate(newPos);
        QList<QGraphicsItem *> items;
        if (scene->editMode() == TimelineMode::NormalEdit) {
            items = scene->items(sceneShape, Qt::IntersectsItemShape);
        }
        items.removeAll(this);
        bool forwardMove = newPos.x() > pos().x();
        if (!items.isEmpty()) {
            for (int i = 0; i < items.count(); ++i) {
                if (!items.at(i)->isEnabled()) {
                    continue;
                }
                if (items.at(i)->type() == type()) {
                    int offset = 0;
                    // Collision!
                    QPointF otherPos = items.at(i)->pos();
                    if ((int) otherPos.y() != (int) pos().y()) {
                        return pos();
                    }
                    if (forwardMove) {
                        offset = qMax(offset, (int)(newPos.x() - (static_cast < AbstractClipItem * >(items.at(i))->startPos() - cropDuration()).frames(m_fps)));
                    } else {
                        offset = qMax(offset, (int)((static_cast < AbstractClipItem * >(items.at(i))->endPos().frames(m_fps)) - newPos.x()));
                    }
                    if (offset > 0) {
                        if (forwardMove) {
                            sceneShape.translate(QPointF(-offset, 0));
                            newPos.setX(newPos.x() - offset);
                        } else {
                            sceneShape.translate(QPointF(offset, 0));
                            newPos.setX(newPos.x() + offset);
                        }
                        QList<QGraphicsItem *> subitems = scene->items(sceneShape, Qt::IntersectsItemShape);
                        subitems.removeAll(this);
                        for (int j = 0; j < subitems.count(); ++j) {
                            if (!subitems.at(j)->isEnabled()) {
                                continue;
                            }
                            if (subitems.at(j)->type() == type()) {
                                // move was not successful, revert to previous pos
                                m_info.startPos = GenTime((int) pos().x(), m_fps);
                                return pos();
                            }
                        }
                    }

                    m_info.track = newTrack;
                    m_info.startPos = GenTime((int) newPos.x(), m_fps);

                    return newPos;
                }
            }
        }
        m_info.track = newTrack;
        m_info.startPos = GenTime((int) newPos.x(), m_fps);
        return newPos;
    }
    if (change == ItemParentChange) {
        QGraphicsItem *parent = value.value<QGraphicsItem *>();
        if (parent) {
            m_paintColor = m_baseColor.lighter(135);
        } else {
            m_paintColor = m_baseColor;
        }
    }
    return QGraphicsItem::itemChange(change, value);
}

int ClipItem::effectsCounter()
{
    return effectsCount() + 1;
}

int ClipItem::effectsCount()
{
    return m_effectList.count();
}

int ClipItem::hasEffect(const QString &tag, const QString &id) const
{
    return m_effectList.hasEffect(tag, id);
}

QStringList ClipItem::effectNames()
{
    return m_effectList.effectNames();
}

QDomElement ClipItem::effect(int ix) const
{
    if (ix >= m_effectList.count() || ix < 0) {
        return QDomElement();
    }
    return m_effectList.at(ix).cloneNode().toElement();
}

QDomElement ClipItem::effectAtIndex(int ix) const
{
    if (ix > m_effectList.count() || ix <= 0) {
        return QDomElement();
    }
    return m_effectList.itemFromIndex(ix).cloneNode().toElement();
}

QDomElement ClipItem::getEffectAtIndex(int ix) const
{
    if (ix > m_effectList.count() || ix <= 0) {
        return QDomElement();
    }
    return m_effectList.itemFromIndex(ix);
}

void ClipItem::updateEffect(const QDomElement &effect)
{
    m_effectList.updateEffect(effect);
    m_effectNames = m_effectList.effectNames().join(QStringLiteral(" / "));
    QString id = effect.attribute(QStringLiteral("id"));
    if (id == QLatin1String("fadein") || id == QLatin1String("fadeout") || id == QLatin1String("fade_from_black") || id == QLatin1String("fade_to_black")) {
        update();
    } else {
        QRectF r = boundingRect();
        r.setHeight(20);
        update(r);
    }
}

bool ClipItem::enableEffects(const QList<int> &indexes, bool disable)
{
    return m_effectList.enableEffects(indexes, disable);
}

bool ClipItem::moveEffect(QDomElement effect, int ix)
{
    if (ix <= 0 || ix > (m_effectList.count()) || effect.isNull()) {
        return false;
    }
    m_effectList.removeAt(effect.attribute(QStringLiteral("kdenlive_ix")).toInt());
    effect.setAttribute(QStringLiteral("kdenlive_ix"), ix);
    m_effectList.insert(effect);
    m_effectNames = m_effectList.effectNames().join(QStringLiteral(" / "));
    QString id = effect.attribute(QStringLiteral("id"));
    if (id == QLatin1String("fadein") || id == QLatin1String("fadeout") || id == QLatin1String("fade_from_black") || id == QLatin1String("fade_to_black")) {
        update();
    } else {
        QRectF r = boundingRect();
        r.setHeight(20);
        update(r);
    }
    return true;
}

EffectsParameterList ClipItem::addEffect(ProfileInfo info, QDomElement effect, bool animate)
{
    bool needRepaint = false;
    QLocale locale;
    locale.setNumberOptions(QLocale::OmitGroupSeparator);
    int ix;
    QDomElement insertedEffect;
    if (!effect.hasAttribute(QStringLiteral("kdenlive_ix"))) {
        // effect dropped from effect list
        ix = effectsCounter();
    } else {
        ix = effect.attribute(QStringLiteral("kdenlive_ix")).toInt();
    }

    // Special case, speed effect is a "pseudo" effect, should always appear first and is not movable
    if (effect.attribute(QStringLiteral("id")) == QLatin1String("speed")) {
        ix = 1;
        effect.setAttribute(QStringLiteral("kdenlive_ix"), QStringLiteral("1"));
    }
    if (!m_effectList.isEmpty() && ix <= m_effectList.count()) {
        needRepaint = true;
        insertedEffect = m_effectList.insert(effect);
    } else {
        insertedEffect = m_effectList.append(effect);
    }

    // Update index to the real one
    effect.setAttribute(QStringLiteral("kdenlive_ix"), insertedEffect.attribute(QStringLiteral("kdenlive_ix")));
    int effectIn;
    int effectOut;

    if (effect.attribute(QStringLiteral("tag")) == QLatin1String("affine")) {
        // special case: the affine effect needs in / out points
        effectIn = effect.attribute(QStringLiteral("in")).toInt();
        effectOut = effect.attribute(QStringLiteral("out")).toInt();
    } else {
        effectIn = EffectsList::parameter(effect, QStringLiteral("in")).toInt();
        effectOut = EffectsList::parameter(effect, QStringLiteral("out")).toInt();
    }

    EffectsParameterList parameters;
    parameters.addParam(QStringLiteral("tag"), insertedEffect.attribute(QStringLiteral("tag")));
    if (insertedEffect.hasAttribute(QStringLiteral("kdenlive_info"))) {
        parameters.addParam(QStringLiteral("kdenlive_info"), insertedEffect.attribute(QStringLiteral("kdenlive_info")));
    }
    parameters.addParam(QStringLiteral("kdenlive_ix"), insertedEffect.attribute(QStringLiteral("kdenlive_ix")));
    if (insertedEffect.hasAttribute(QStringLiteral("src"))) {
        parameters.addParam(QStringLiteral("src"), insertedEffect.attribute(QStringLiteral("src")));
    }
    if (insertedEffect.hasAttribute(QStringLiteral("disable"))) {
        parameters.addParam(QStringLiteral("disable"), insertedEffect.attribute(QStringLiteral("disable")));
    }

    QString effectId = insertedEffect.attribute(QStringLiteral("id"));
    if (effectId.isEmpty()) {
        effectId = insertedEffect.attribute(QStringLiteral("tag"));
    }
    parameters.addParam(QStringLiteral("id"), effectId);

    QDomNodeList params = insertedEffect.elementsByTagName(QStringLiteral("parameter"));
    int fade = 0;
    bool needInOutSync = false;
    if (effect.hasAttribute(QStringLiteral("sync_in_out")) && effect.attribute(QStringLiteral("sync_in_out")) ==  QLatin1String("1")) {
        needInOutSync = true;
    }

    // check if it is a fade effect
    if (effectId == QLatin1String("fadein")) {
        needRepaint = true;
        if (m_effectList.hasEffect(QString(), QStringLiteral("fade_from_black")) == -1) {
            fade = effectOut - effectIn;
        }/* else {
        QDomElement fadein = m_effectList.getEffectByTag(QString(), "fade_from_black");
            if (fadein.attribute("name") == "out") fade += fadein.attribute("value").toInt();
            else if (fadein.attribute("name") == "in") fade -= fadein.attribute("value").toInt();
        }*/
    } else if (effectId == QLatin1String("fade_from_black")) {
        needRepaint = true;
        if (m_effectList.hasEffect(QString(), QStringLiteral("fadein")) == -1) {
            fade = effectOut - effectIn;
        }/* else {
        QDomElement fadein = m_effectList.getEffectByTag(QString(), "fadein");
            if (fadein.attribute("name") == "out") fade += fadein.attribute("value").toInt();
            else if (fadein.attribute("name") == "in") fade -= fadein.attribute("value").toInt();
        }*/
    } else if (effectId == QLatin1String("fadeout")) {
        needRepaint = true;
        if (m_effectList.hasEffect(QString(), QStringLiteral("fade_to_black")) == -1) {
            fade = effectIn - effectOut;
        } /*else {
        QDomElement fadeout = m_effectList.getEffectByTag(QString(), "fade_to_black");
            if (fadeout.attribute("name") == "out") fade -= fadeout.attribute("value").toInt();
            else if (fadeout.attribute("name") == "in") fade += fadeout.attribute("value").toInt();
        }*/
    } else if (effectId == QLatin1String("fade_to_black")) {
        needRepaint = true;
        if (m_effectList.hasEffect(QString(), QStringLiteral("fadeout")) == -1) {
            fade = effectIn - effectOut;
        }/* else {
        QDomElement fadeout = m_effectList.getEffectByTag(QString(), "fadeout");
            if (fadeout.attribute("name") == "out") fade -= fadeout.attribute("value").toInt();
            else if (fadeout.attribute("name") == "in") fade += fadeout.attribute("value").toInt();
        }*/
    }

    for (int i = 0; i < params.count(); ++i) {
        QDomElement e = params.item(i).toElement();
        if (!e.isNull()) {
            if (e.attribute(QStringLiteral("type")) == QLatin1String("geometry") && !e.hasAttribute(QStringLiteral("fixed"))) {
                // Effects with a geometry parameter need to sync in / out with parent clip
                parameters.addParam(e.attribute(QStringLiteral("name")), e.attribute(QStringLiteral("value")));
                if (!e.hasAttribute(QStringLiteral("sync_in_out")) || e.attribute(QStringLiteral("sync_in_out")) ==  QLatin1String("1")) {
                    needInOutSync = true;
                }
            } else if (e.attribute(QStringLiteral("type")) == QLatin1String("animated")) {
                parameters.addParam(e.attribute(QStringLiteral("name")), e.attribute(QStringLiteral("value")));
                // Effects with a animated parameter need to sync in / out with parent clip
                if (e.attribute(QStringLiteral("sync_in_out")) ==  QLatin1String("1")) {
                    needInOutSync = true;
                }
            } else if (e.attribute(QStringLiteral("type")) == QLatin1String("simplekeyframe")) {
                QStringList values = e.attribute(QStringLiteral("keyframes")).split(';', QString::SkipEmptyParts);
                double factor = locale.toDouble(e.attribute(QStringLiteral("factor"), QStringLiteral("1")));
                double offset = e.attribute(QStringLiteral("offset"), QStringLiteral("0")).toDouble();
                if (factor != 1 || offset != 0) {
                    for (int j = 0; j < values.count(); ++j) {
                        QString pos = values.at(j).section('=', 0, 0);
                        double val = (locale.toDouble(values.at(j).section('=', 1, 1)) - offset) / factor;
                        values[j] = pos + '=' + locale.toString(val);
                    }
                }
                parameters.addParam(e.attribute(QStringLiteral("name")), values.join(QStringLiteral(";")));
                /*parameters.addParam("max", e.attribute("max"));
                parameters.addParam("min", e.attribute("min"));
                parameters.addParam("factor", );*/
            } else if (e.attribute(QStringLiteral("type")) == QLatin1String("keyframe")) {
                parameters.addParam(QStringLiteral("keyframes"), e.attribute(QStringLiteral("keyframes")));
                parameters.addParam(QStringLiteral("max"), e.attribute(QStringLiteral("max")));
                parameters.addParam(QStringLiteral("min"), e.attribute(QStringLiteral("min")));
                parameters.addParam(QStringLiteral("factor"), e.attribute(QStringLiteral("factor"), QStringLiteral("1")));
                parameters.addParam(QStringLiteral("offset"), e.attribute(QStringLiteral("offset"), QStringLiteral("0")));
                parameters.addParam(QStringLiteral("starttag"), e.attribute(QStringLiteral("starttag"), QStringLiteral("start")));
                parameters.addParam(QStringLiteral("endtag"), e.attribute(QStringLiteral("endtag"), QStringLiteral("end")));
            } else if (e.attribute(QStringLiteral("factor"), QStringLiteral("1")) == QLatin1String("1") && e.attribute(QStringLiteral("offset"), QStringLiteral("0")) == QLatin1String("0")) {
                parameters.addParam(e.attribute(QStringLiteral("name")), e.attribute(QStringLiteral("value")));
            } else {
                double fact;
                if (e.attribute(QStringLiteral("factor")).contains('%')) {
                    fact = EffectsController::getStringEval(info, e.attribute(QStringLiteral("factor")));
                } else {
                    fact = locale.toDouble(e.attribute(QStringLiteral("factor"), QStringLiteral("1")));
                }
                double offset = e.attribute(QStringLiteral("offset"), QStringLiteral("0")).toDouble();
                parameters.addParam(e.attribute(QStringLiteral("name")), locale.toString((locale.toDouble(e.attribute(QStringLiteral("value"))) - offset) / fact));
            }
        }
    }
    if (needInOutSync) {
        parameters.addParam(QStringLiteral("in"), QString::number((int) cropStart().frames(m_fps)));
        parameters.addParam(QStringLiteral("out"), QString::number((int)(cropStart() + cropDuration()).frames(m_fps) - 1));
        parameters.addParam(QStringLiteral("kdenlive:sync_in_out"), QStringLiteral("1"));
    }
    m_effectNames = m_effectList.effectNames().join(QStringLiteral(" / "));
    if (fade > 0) {
        m_startFade = fade;
    } else if (fade < 0) {
        m_endFade = -fade;
    }

    if (m_selectedEffect == -1) {
        setSelectedEffect(1);
    } else if (m_selectedEffect == ix - 1) {
        setSelectedEffect(m_selectedEffect);
    }

    if (needRepaint) {
        update(boundingRect());
    } else {
        if (animate) {
            flashClip();
        } else {
            QRectF r = boundingRect();
            //r.setHeight(20);
            update(r);
        }
    }
    return parameters;
}

bool ClipItem::deleteEffect(int ix)
{
    bool needRepaint = false;
    bool isVideoEffect = false;
    QDomElement effect = m_effectList.itemFromIndex(ix);
    if (effect.attribute(QStringLiteral("type")) != QLatin1String("audio")) {
        isVideoEffect = true;
    }
    QString effectId = effect.attribute(QStringLiteral("id"));
    if ((effectId == QLatin1String("fadein") && hasEffect(QString(), QStringLiteral("fade_from_black")) == -1) ||
            (effectId == QLatin1String("fade_from_black") && hasEffect(QString(), QStringLiteral("fadein")) == -1)) {
        m_startFade = 0;
        needRepaint = true;
    } else if ((effectId == QLatin1String("fadeout") && hasEffect(QString(), QStringLiteral("fade_to_black")) == -1) ||
               (effectId == QLatin1String("fade_to_black") && hasEffect(QString(), QStringLiteral("fadeout")) == -1)) {
        m_endFade = 0;
        needRepaint = true;
    } else if (EffectsList::hasKeyFrames(effect)) {
        needRepaint = true;
    }
    m_effectList.removeAt(ix);
    m_effectNames = m_effectList.effectNames().join(QStringLiteral(" / "));

    if (m_effectList.isEmpty() || m_selectedEffect == ix) {
        // Current effect was removed
        if (ix > m_effectList.count()) {
            setSelectedEffect(m_effectList.count());
        } else {
            setSelectedEffect(ix);
        }
    }
    if (needRepaint) {
        update(boundingRect());
    } else {
        QRectF r = boundingRect();
        //r.setHeight(20);
        update(r);
    }
    if (!m_effectList.isEmpty()) {
        flashClip();
    }
    return isVideoEffect;
}

double ClipItem::speed() const
{
    return m_speed;
}

int ClipItem::strobe() const
{
    return m_strobe;
}

void ClipItem::setSpeed(const double speed, const int strobe)
{
    m_speed = speed;
    if (m_speed <= 0 && m_speed > -1) {
        m_speed = -1.0;
    }
    m_strobe = strobe;
    m_info.cropStart = GenTime((int)(m_speedIndependantInfo.cropStart.frames(m_fps) / qAbs(m_speed) + 0.5), m_fps);
    m_info.cropDuration = GenTime((int)(m_speedIndependantInfo.cropDuration.frames(m_fps) / qAbs(m_speed) + 0.5), m_fps);
    //update();
}

GenTime ClipItem::maxDuration() const
{
    return GenTime((int)(m_maxDuration.frames(m_fps) / qAbs(m_speed) + 0.5), m_fps);
}

GenTime ClipItem::speedIndependantCropStart() const
{
    return m_speedIndependantInfo.cropStart;
}

GenTime ClipItem::speedIndependantCropDuration() const
{
    return m_speedIndependantInfo.cropDuration;
}

const ItemInfo ClipItem::speedIndependantInfo() const
{
    return m_speedIndependantInfo;
}

int ClipItem::nextFreeEffectGroupIndex() const
{
    int freeGroupIndex = 0;
    for (int i = 0; i < m_effectList.count(); ++i) {
        QDomElement effect = m_effectList.at(i);
        EffectInfo effectInfo;
        effectInfo.fromString(effect.attribute(QStringLiteral("kdenlive_info")));
        if (effectInfo.groupIndex >= freeGroupIndex) {
            freeGroupIndex = effectInfo.groupIndex + 1;
        }
    }
    return freeGroupIndex;
}

//virtual
void ClipItem::dropEvent(QGraphicsSceneDragDropEvent *event)
{
    if (event->proposedAction() == Qt::CopyAction && scene() && !scene()->views().isEmpty()) {
        if (m_selectionTimer.isActive()) {
            m_selectionTimer.stop();
        }
        QString effects;
        bool transitionDrop = false;
        if (event->mimeData()->hasFormat(QStringLiteral("kdenlive/transitionslist"))) {
            // Transition drop
            effects = QString::fromUtf8(event->mimeData()->data(QStringLiteral("kdenlive/transitionslist")));
            transitionDrop = true;
        } else if (event->mimeData()->hasFormat(QStringLiteral("kdenlive/effectslist"))) {
            // Effect drop
            effects = QString::fromUtf8(event->mimeData()->data(QStringLiteral("kdenlive/effectslist")));
        } else if (event->mimeData()->hasFormat(QStringLiteral("kdenlive/geometry"))) {
            if (m_selectionTimer.isActive()) {
                m_selectionTimer.stop();
            }
            event->acceptProposedAction();
            CustomTrackView *view = static_cast<CustomTrackView *>(scene()->views().first());
            if (view) {
                QString geometry = QString::fromUtf8(event->mimeData()->data(QStringLiteral("kdenlive/geometry")));
                view->dropClipGeometry(this, geometry);
            }
            return;
        }
        event->acceptProposedAction();
        QDomDocument doc;
        doc.setContent(effects, true);
        QDomElement e = doc.documentElement();
        if (e.tagName() == QLatin1String("effectgroup")) {
            // dropped an effect group
            QDomNodeList effectlist = e.elementsByTagName(QStringLiteral("effect"));
            int freeGroupIndex = nextFreeEffectGroupIndex();
            EffectInfo effectInfo;
            for (int i = 0; i < effectlist.count(); ++i) {
                QDomElement effect = effectlist.at(i).toElement();
                effectInfo.fromString(effect.attribute(QStringLiteral("kdenlive_info")));
                effectInfo.groupIndex = freeGroupIndex;
                effect.setAttribute(QStringLiteral("kdenlive_info"), effectInfo.toString());
                effect.removeAttribute(QStringLiteral("kdenlive_ix"));
            }
        } else {
            // single effect dropped
            e.removeAttribute(QStringLiteral("kdenlive_ix"));
        }
        CustomTrackView *view = static_cast<CustomTrackView *>(scene()->views().first());
        if (view) {
            if (transitionDrop) {
                view->slotDropTransition(this, e, event->scenePos());
            } else {
                view->slotDropEffect(this, e, m_info.startPos, track());
            }
        }
    } else {
        return;
    }
}

//virtual
void ClipItem::dragEnterEvent(QGraphicsSceneDragDropEvent *event)
{
    if (isItemLocked()) {
        event->setAccepted(false);
    } else if (event->mimeData()->hasFormat(QStringLiteral("kdenlive/effectslist")) || event->mimeData()->hasFormat(QStringLiteral("kdenlive/transitionslist"))) {
        event->acceptProposedAction();
        m_selectionTimer.start();
    } else if (event->mimeData()->hasFormat(QStringLiteral("kdenlive/geometry"))) {
        m_selectionTimer.start();
        event->acceptProposedAction();
    } else {
        event->setAccepted(false);
    }
}

void ClipItem::dragLeaveEvent(QGraphicsSceneDragDropEvent *event)
{
    Q_UNUSED(event)
    if (m_selectionTimer.isActive()) {
        m_selectionTimer.stop();
    }
}

void ClipItem::dragMoveEvent(QGraphicsSceneDragDropEvent *event)
{
    QGraphicsItem::dragMoveEvent(event);
    if (m_selectionTimer.isActive() && !isSelected()) {
        m_selectionTimer.start();
    }
}

void ClipItem::addTransition(Transition *t)
{
    m_transitionsList.append(t);
    //CustomTrackView *view = (CustomTrackView *) scene()->views()[0];
    QDomDocument doc;
    QDomElement e = doc.documentElement();
    //if (view) view->slotAddTransition(this, t->toXML() , t->startPos(), track());
}

void ClipItem::setState(PlaylistState::ClipState state)
{
    if (state == m_clipState) {
        return;
    }
    if (state == PlaylistState::Disabled) {
        m_originalClipState = m_clipState;
    }
    m_clipState = state;
    if (m_clipState == PlaylistState::AudioOnly) {
        m_baseColor = QColor(141, 215, 166);
    } else {
        if (m_clipType == Color) {
            QString colour = m_binClip->getProducerProperty(QStringLiteral("colour"));
            colour = colour.replace(0, 2, QStringLiteral("#"));
            m_baseColor = QColor(colour.left(7));
        } else if (m_clipType == Audio) {
            m_baseColor = QColor(141, 215, 166);
        } else {
            m_baseColor = QColor(141, 166, 215);
        }
    }
    if (parentItem()) {
        m_paintColor = m_baseColor.lighter(135);
    } else {
        m_paintColor = m_baseColor;
    }
    m_audioThumbCachePic.clear();
}

QMap<int, QDomElement> ClipItem::adjustEffectsToDuration(const ItemInfo &oldInfo)
{
    QMap<int, QDomElement> effects;
    //qCDebug(KDENLIVE_LOG)<<"Adjusting effect to duration: "<<oldInfo.cropStart.frames(25)<<" - "<<cropStart().frames(25);
    for (int i = 0; i < m_effectList.count(); ++i) {
        QDomElement effect = m_effectList.at(i);

        if (effect.attribute(QStringLiteral("id")).startsWith(QLatin1String("fade"))) {
            QString id = effect.attribute(QStringLiteral("id"));
            int in = EffectsList::parameter(effect, QStringLiteral("in")).toInt();
            int out = EffectsList::parameter(effect, QStringLiteral("out")).toInt();
            int clipEnd = (cropStart() + cropDuration()).frames(m_fps) - 1;
            if (id == QLatin1String("fade_from_black") || id == QLatin1String("fadein")) {
                if (in != cropStart().frames(m_fps)) {
                    effects[i] = effect.cloneNode().toElement();
                    int duration = out - in;
                    in = cropStart().frames(m_fps);
                    out = in + duration;
                    EffectsList::setParameter(effect, QStringLiteral("in"), QString::number(in));
                    EffectsList::setParameter(effect, QStringLiteral("out"), QString::number(out));
                }
                if (out > clipEnd) {
                    if (!effects.contains(i)) {
                        effects[i] = effect.cloneNode().toElement();
                    }
                    EffectsList::setParameter(effect, QStringLiteral("out"), QString::number(clipEnd));
                }
                if (effects.contains(i)) {
                    setFadeIn(out - in);
                }
            } else {
                if (out != clipEnd) {
                    effects[i] = effect.cloneNode().toElement();
                    int diff = out - clipEnd;
                    in = qMax(in - diff, (int) cropStart().frames(m_fps));
                    out -= diff;
                    EffectsList::setParameter(effect, QStringLiteral("in"), QString::number(in));
                    EffectsList::setParameter(effect, QStringLiteral("out"), QString::number(out));
                }
                if (in < cropStart().frames(m_fps)) {
                    if (!effects.contains(i)) {
                        effects[i] = effect.cloneNode().toElement();
                    }
                    EffectsList::setParameter(effect, QStringLiteral("in"), QString::number((int) cropStart().frames(m_fps)));
                }
                if (effects.contains(i)) {
                    setFadeOut(out - in);
                }
            }
            continue;
        } else if (effect.attribute(QStringLiteral("id")) == QLatin1String("freeze") && cropStart() != oldInfo.cropStart) {
            effects[i] = effect.cloneNode().toElement();
            int diff = (oldInfo.cropStart - cropStart()).frames(m_fps);
            int frame = EffectsList::parameter(effect, QStringLiteral("frame")).toInt();
            EffectsList::setParameter(effect, QStringLiteral("frame"), QString::number(frame - diff));
            continue;
        }

        QDomNodeList params = effect.elementsByTagName(QStringLiteral("parameter"));
        for (int j = 0; j < params.count(); ++j) {
            QDomElement param = params.item(j).toElement();
            QString type = param.attribute(QStringLiteral("type"));
            if (type == QLatin1String("geometry") && !param.hasAttribute(QStringLiteral("fixed"))) {
                if (!effects.contains(i)) {
                    if (effect.attribute(QStringLiteral("sync_in_out")) == QLatin1String("1")) {
                        effect.setAttribute(QStringLiteral("in"), cropStart().frames(m_fps));
                        effect.setAttribute(QStringLiteral("out"), (cropStart() + cropDuration()).frames(m_fps) - 1);
                    }
                    effects[i] = effect.cloneNode().toElement();
                }
                //updateGeometryKeyframes(effect, j, oldInfo);
            } else if (type == QLatin1String("simplekeyframe") || type == QLatin1String("keyframe")) {
                if (!effects.contains(i)) {
                    effects[i] = effect.cloneNode().toElement();
                }
                updateNormalKeyframes(param, oldInfo);
            } else if (type.startsWith(QLatin1String("animated"))) {
                if (effect.attribute(QStringLiteral("sync_in_out")) == QLatin1String("1")) {
                    effect.setAttribute(QStringLiteral("in"), cropStart().frames(m_fps));
                    effect.setAttribute(QStringLiteral("out"), (cropStart() + cropDuration()).frames(m_fps) - 1);
                }
                // Check if we have keyframes at in/out points
                updateAnimatedKeyframes(i, param, oldInfo);
                effects[i] = effect.cloneNode().toElement();
            } else if (type == QLatin1String("roto-spline")) {
                if (!effects.contains(i)) {
                    effects[i] = effect.cloneNode().toElement();
                }
                QByteArray value = param.attribute(QStringLiteral("value")).toLatin1();
                if (adjustRotoDuration(&value, cropStart().frames(m_fps), (cropStart() + cropDuration()).frames(m_fps) - 1)) {
                    param.setAttribute(QStringLiteral("value"), QString(value));
                }
            }
        }
    }
    return effects;
}

bool ClipItem::updateAnimatedKeyframes(int /*ix*/, const QDomElement &parameter, const ItemInfo &oldInfo)
{
    int in = cropStart().frames(m_fps);
    int out = (cropStart() + cropDuration()).frames(m_fps) - 1;
    int oldin = oldInfo.cropStart.frames(m_fps);
    int oldout = oldin + oldInfo.cropDuration.frames(m_fps) - 1;
    return switchKeyframes(parameter, in, oldin, out, oldout);
}

bool ClipItem::updateNormalKeyframes(QDomElement parameter, const ItemInfo &oldInfo)
{
    int in = cropStart().frames(m_fps);
    int out = (cropStart() + cropDuration()).frames(m_fps) - 1;
    int oldin = oldInfo.cropStart.frames(m_fps);
    QLocale locale;
    locale.setNumberOptions(QLocale::OmitGroupSeparator);
    bool keyFrameUpdated = false;

    const QStringList data = parameter.attribute(QStringLiteral("keyframes")).split(';', QString::SkipEmptyParts);
    QMap<int, double> keyframes;
    foreach (const QString &keyframe, data) {
        int keyframepos = keyframe.section('=', 0, 0).toInt();
        // if keyframe was at clip start, update it
        if (keyframepos == oldin) {
            keyframepos = in;
            keyFrameUpdated = true;
        }
        keyframes[keyframepos] = locale.toDouble(keyframe.section('=', 1, 1));
    }

    QMap<int, double>::iterator i = keyframes.end();
    int lastPos = -1;
    double lastValue = 0;
    qreal relPos;

    /*
     * Take care of resize from start
     */
    bool startFound = false;
    while (i-- != keyframes.begin()) {
        if (i.key() < in && !startFound) {
            startFound = true;
            if (lastPos < 0) {
                keyframes[in] = i.value();
            } else {
                relPos = (in - i.key()) / (qreal)(lastPos - i.key() + 1);
                keyframes[in] = i.value() + (lastValue - i.value()) * relPos;
            }
        }
        lastPos = i.key();
        lastValue = i.value();
        if (startFound) {
            i = keyframes.erase(i);
        }
    }

    /*
     * Take care of resize from end
     */
    i = keyframes.begin();
    lastPos = -1;
    bool endFound = false;
    while (i != keyframes.end()) {
        if (i.key() > out && !endFound) {
            endFound = true;
            if (lastPos < 0) {
                keyframes[out] = i.value();
            } else {
                relPos = (out - lastPos) / (qreal)(i.key() - lastPos + 1);
                keyframes[out] = lastValue + (i.value() - lastValue) * relPos;
            }
        }
        lastPos = i.key();
        lastValue = i.value();
        if (endFound) {
            i = keyframes.erase(i);
        } else {
            ++i;
        }
    }

    if (startFound || endFound || keyFrameUpdated) {
        QString newkfr;
        QMap<int, double>::const_iterator k = keyframes.constBegin();
        while (k != keyframes.constEnd()) {
            newkfr.append(QString::number(k.key()) + '=' + QString::number(qRound(k.value())) + ';');
            ++k;
        }
        parameter.setAttribute(QStringLiteral("keyframes"), newkfr);
        return true;
    }

    return false;
}

void ClipItem::slotRefreshClip()
{
    update();
}

bool ClipItem::needsDuplicate() const
{
    if (m_clipType != AV && m_clipType != Audio && m_clipType != Playlist) {
        return false;
    }
    return true;
}

PlaylistState::ClipState ClipItem::clipState() const
{
    return m_clipState;
}

PlaylistState::ClipState ClipItem::originalState() const
{
    return m_originalClipState;
}

bool ClipItem::isSplittable() const
{
    return (m_clipState != PlaylistState::VideoOnly && m_binClip->isSplittable());
}

void ClipItem::updateState(const QString &id, int aIndex, int vIndex, PlaylistState::ClipState originalState)
{
    bool disabled = false;
    if (m_clipType == AV || m_clipType == Playlist) {
        disabled = (aIndex == -1 && vIndex == -1);
    } else if (m_clipType == Video) {
        disabled = (vIndex == -1);
    } else if (m_clipType == Audio) {
        disabled = (aIndex == -1);
    }
    if (disabled) {
        // We need to find original state from id
        m_originalClipState = originalState;
        m_clipState = PlaylistState::Disabled;
    } else {
        m_clipState = PlaylistState::Original;

        if (id.startsWith(QLatin1String("slowmotion"))) {
            m_clipState = id.count(QLatin1Char(':')) == 4 ? (PlaylistState::ClipState) id.section(QStringLiteral(":"), -1).toInt() : PlaylistState::Original;
            return;
        }
        if (id.endsWith(QLatin1String("_audio"))) {
            m_clipState = PlaylistState::AudioOnly;
        } else if (id.endsWith(QLatin1String("_video"))) {
            m_clipState = PlaylistState::VideoOnly;
        }
    }
}

void ClipItem::slotUpdateThumb(const QImage &img)
{
    m_startPix = QPixmap::fromImage(img);
    update();
}

void ClipItem::updateKeyframes(const QDomElement &effect)
{
    QLocale locale;
    locale.setNumberOptions(QLocale::OmitGroupSeparator);
    // parse keyframes
    QDomNodeList params = effect.elementsByTagName(QStringLiteral("parameter"));
    QDomElement e = params.item(m_visibleParam).toElement();
    if (e.isNull()) {
        return;
    }
    if (e.attribute(QStringLiteral("intimeline")) != QLatin1String("1")) {
        setSelectedEffect(m_selectedEffect);
        return;
    }
    m_keyframeView.loadKeyframes(locale, e, cropStart().frames(m_fps), cropDuration().frames(m_fps));
}

bool ClipItem::hasVisibleVideo() const
{
    return (m_clipType != Audio && m_clipState != PlaylistState::AudioOnly && m_clipState != PlaylistState::Disabled);
}<|MERGE_RESOLUTION|>--- conflicted
+++ resolved
@@ -586,14 +586,8 @@
         textColor = palette.highlightedText().color();
         textBgColor = palette.highlight().color();
         framePen.setColor(textBgColor);
-<<<<<<< HEAD
-        paintColor.setRed(qMin(paintColor.red() * 2, 255));
+        paintColor.setRed(qMin((int) (paintColor.red() * 1.5), 255));
     } else {
-=======
-        paintColor.setRed(qMin((int) (paintColor.red() * 1.5), 255));
-    }
-    else {
->>>>>>> 61362b9c
         textColor = palette.text().color();
         textBgColor = palette.window().color();
         textBgColor.setAlpha(200);
