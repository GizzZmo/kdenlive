--- conflicted
+++ resolved
@@ -676,10 +676,6 @@
         if (mode == 1) {
             transition.set("valign", "middle");
             transition.set("halign", "centre");
-<<<<<<< HEAD
-            transition.set("aligned", 0);
-=======
->>>>>>> 67257981
             transition.set("fill", 1);
             transition.set("geometry", compositeGeometry.toUtf8().constData());
         }
