--- conflicted
+++ resolved
@@ -122,12 +122,8 @@
     QString insertresource = mlt_properties_get(insertproperties, "mlt_service");
     bool isMixTransition = insertresource == QLatin1String("mix");
 
-<<<<<<< HEAD
-    while (mlt_type == QLatin1String("transition")) {
-=======
     mlt_service_type mlt_type = mlt_service_identify( nextservice );
     while (mlt_type == transition_type) {
->>>>>>> c870fc5f
         Mlt::Transition transition((mlt_transition) nextservice);
         nextservice = mlt_service_producer(nextservice);
         int aTrack = transition.get_a_track();
@@ -198,12 +194,8 @@
     int in_pos = (int) in.frames(m_fps);
     int out_pos = (int) out.frames(m_fps) - 1;
 
-<<<<<<< HEAD
-    while (mlt_type == QLatin1String("transition")) {
-=======
     mlt_service_type mlt_type = mlt_service_identify( nextservice );
     while (mlt_type == transition_type) {
->>>>>>> c870fc5f
         mlt_transition tr = (mlt_transition) nextservice;
         int currentTrack = mlt_transition_get_b_track(tr);
         int currentBTrack = mlt_transition_get_a_track(tr);
@@ -270,12 +262,8 @@
     const int old_pos = (int)((in + out).frames(m_fps) / 2);
     ////qDebug() << " del trans pos: " << in.frames(25) << '-' << out.frames(25);
 
-<<<<<<< HEAD
-    while (mlt_type == QLatin1String("transition")) {
-=======
     mlt_service_type mlt_type = mlt_service_identify( nextservice );
     while (mlt_type == transition_type) {
->>>>>>> c870fc5f
         mlt_transition tr = (mlt_transition) nextservice;
         int currentTrack = mlt_transition_get_b_track(tr);
         int currentIn = (int) mlt_transition_get_in(tr);
@@ -338,12 +326,8 @@
     QString resource = mlt_properties_get(properties, "mlt_service");
     int old_pos = (int)(old_in + old_out) / 2;
     bool found = false;
-<<<<<<< HEAD
-    while (mlt_type == QLatin1String("transition")) {
-=======
     mlt_service_type mlt_type = mlt_service_identify( nextservice );
     while (mlt_type == transition_type) {
->>>>>>> c870fc5f
         Mlt::Transition transition((mlt_transition) nextservice);
         nextservice = mlt_service_producer(nextservice);
         int currentTrack = transition.get_b_track();
