--- conflicted
+++ resolved
@@ -141,11 +141,7 @@
      * will have its "id" property set to "slowmotion:parentid:speed", where
      * "parentid" is the id of the original clip in the ClipManager list and
      * "speed" is the current speed. */
-<<<<<<< HEAD
-    int changeClipSpeed(ItemInfo info, ItemInfo speedIndependantInfo, double speed, int strobe, Mlt::Producer *prod, Mlt::Properties passProps, bool needsDuplicate);
-=======
     int changeClipSpeed(ItemInfo info, ItemInfo speedIndependantInfo, double speed, int strobe, Mlt::Producer *prod, Mlt::Properties passProps);
->>>>>>> 428dbbb5
     /** @brief Returns true if there is a clip with audio on this track */
     bool hasAudio();
     void setProperty(const QString &name, const QString &value);
