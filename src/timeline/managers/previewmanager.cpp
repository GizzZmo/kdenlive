/***************************************************************************
 *   Copyright (C) 2016 by Jean-Baptiste Mardelle (jb@kdenlive.org)        *
 *                                                                         *
 *   This program is free software; you can redistribute it and/or modify  *
 *   it under the terms of the GNU General Public License as published by  *
 *   the Free Software Foundation; either version 2 of the License, or     *
 *   (at your option) any later version.                                   *
 *                                                                         *
 *   This program is distributed in the hope that it will be useful,       *
 *   but WITHOUT ANY WARRANTY; without even the implied warranty of        *
 *   MERCHANTABILITY or FITNESS FOR A PARTICULAR PURPOSE.  See the         *
 *   GNU General Public License for more details.                          *
 *                                                                         *
 *   You should have received a copy of the GNU General Public License     *
 *   along with this program; if not, write to the                         *
 *   Free Software Foundation, Inc.,                                       *
 *   51 Franklin Street, Fifth Floor, Boston, MA  02110-1301  USA          *
 ***************************************************************************/

#include "previewmanager.h"
#include "../customruler.h"
#include "kdenlivesettings.h"
#include "doc/kdenlivedoc.h"

#include <KLocalizedString>
#include <QtConcurrent>
#include <QStandardPaths>
#include <QProcess>

PreviewManager::PreviewManager(KdenliveDoc *doc, CustomRuler *ruler, Mlt::Tractor *tractor) : QObject()
    , m_doc(doc)
    , m_ruler(ruler)
    , m_tractor(tractor)
    , m_previewTrack(Q_NULLPTR)
    , m_initialized(false)
    , m_abortPreview(false)
{
    m_previewGatherTimer.setSingleShot(true);
    m_previewGatherTimer.setInterval(200);
}

PreviewManager::~PreviewManager()
{
    if (m_initialized) {
        abortRendering();
        if (m_undoDir.dirName() == QLatin1String("undo")) {
            m_undoDir.removeRecursively();
        }
        if ((m_doc->url().isEmpty() && m_cacheDir.entryList(QDir::Dirs | QDir::NoDotAndDotDot).isEmpty()) || m_cacheDir.entryList(QDir::AllEntries | QDir::NoDotAndDotDot).isEmpty()) {
            if (m_cacheDir.dirName() == QLatin1String("preview")) {
                m_cacheDir.removeRecursively();
            }
        }
    }
    delete m_previewTrack;
}

bool PreviewManager::initialize()
{
    // Make sure our document id does not contain .. tricks
    bool ok;
    QString documentId = QDir::cleanPath(m_doc->getDocumentProperty(QStringLiteral("documentid")));
    documentId.toLongLong(&ok, 10);
    if (!ok || documentId.isEmpty()) {
        // Something is wrong, documentId should be a number (ms since epoch), abort
        m_doc->displayMessage(i18n("Wrong document ID, cannot create temporary folder"), ErrorMessage);
        return false;
    }
    m_cacheDir = m_doc->getCacheDir(CachePreview, &ok);
    if (!m_cacheDir.exists() || !ok) {
        m_doc->displayMessage(i18n("Cannot create folder %1", m_cacheDir.absolutePath()), ErrorMessage);
        return false;
    }
    if (m_cacheDir.dirName() != QLatin1String("preview") || m_cacheDir == QDir() || (!m_cacheDir.exists(QStringLiteral("undo")) && !m_cacheDir.mkdir(QStringLiteral("undo"))) || !m_cacheDir.absolutePath().contains(documentId)) {
        m_doc->displayMessage(i18n("Something is wrong with cache folder %1", m_cacheDir.absolutePath()), ErrorMessage);
        return false;
    }
    if (!loadParams()) {
        m_doc->displayMessage(i18n("Invalid timeline preview parameters"), ErrorMessage);
        return false;
    }
    m_undoDir = QDir(m_cacheDir.absoluteFilePath(QStringLiteral("undo")));

    // Make sure our cache dirs are inside the temporary folder
    if (!m_cacheDir.makeAbsolute() || !m_undoDir.makeAbsolute() || !m_undoDir.mkpath(QStringLiteral("."))) {
        m_doc->displayMessage(i18n("Something is wrong with cache folders"), ErrorMessage);
        return false;
    }

    connect(this, &PreviewManager::cleanupOldPreviews, this, &PreviewManager::doCleanupOldPreviews);
    connect(m_doc, &KdenliveDoc::removeInvalidUndo, this, &PreviewManager::slotRemoveInvalidUndo, Qt::DirectConnection);
    m_previewTimer.setSingleShot(true);
    m_previewTimer.setInterval(3000);
    connect(&m_previewTimer, &QTimer::timeout, this, &PreviewManager::startPreviewRender);
    connect(this, &PreviewManager::previewRender, this, &PreviewManager::gotPreviewRender);
    connect(&m_previewGatherTimer, &QTimer::timeout, this, &PreviewManager::slotProcessDirtyChunks);
    m_initialized = true;
    return true;
}

bool PreviewManager::buildPreviewTrack()
{
    if (m_previewTrack) {
        return false;
    }
    // Create overlay track
    m_previewTrack = new Mlt::Playlist(*m_tractor->profile());
    m_tractor->lock();
    reconnectTrack();
    m_tractor->unlock();
    return true;
}

void PreviewManager::loadChunks(const QStringList &previewChunks, QStringList dirtyChunks, const QDateTime &documentDate)
{
    foreach (const QString &frame, previewChunks) {
        const QString fileName = m_cacheDir.absoluteFilePath(QStringLiteral("%1.%2").arg(frame).arg(m_extension));
        QFile file(fileName);
        if (file.exists()) {
            if (!documentDate.isNull() && QFileInfo(file).lastModified() > documentDate) {
                // Timeline preview file was created after document, invalidate
                file.remove();
                dirtyChunks << frame;
            } else {
                gotPreviewRender(frame.toInt(), fileName, 1000);
            }
        } else {
            dirtyChunks << frame;
        }
    }
    if (!dirtyChunks.isEmpty()) {
        QList<int> list;
        list.reserve(dirtyChunks.count());
        foreach (const QString &i, dirtyChunks) {
            list << i.toInt();
        }
        m_ruler->addChunks(list, true);
        m_ruler->update();
    }
}

void PreviewManager::deletePreviewTrack()
{
    m_tractor->lock();
    disconnectTrack();
    delete m_previewTrack;
    m_previewTrack = Q_NULLPTR;
    m_tractor->unlock();
}

const QDir PreviewManager::getCacheDir() const
{
    return m_cacheDir;
}

void PreviewManager::reconnectTrack()
{
    if (m_previewTrack) {
        int trackIndex = m_tractor->count();
        m_tractor->insert_track(*m_previewTrack, trackIndex);
        Mlt::Producer *tk = m_tractor->track(trackIndex);
        tk->set("hide", 2);
        tk->set("id", "timeline_preview");
        delete tk;
    }
}

void PreviewManager::disconnectTrack()
{
    if (m_previewTrack) {
        int ix = m_tractor->count() - 1;
        Mlt::Producer *prod = m_tractor->track(ix);
        if (strcmp(prod->get("id"), "timeline_preview") == 0) {
            m_tractor->remove_track(ix);
        }
        delete prod;
    }
}

bool PreviewManager::loadParams()
{
    m_extension = m_doc->getDocumentProperty(QStringLiteral("previewextension"));
    m_consumerParams = m_doc->getDocumentProperty(QStringLiteral("previewparameters")).split(QLatin1Char(' '), QString::SkipEmptyParts);

    if (m_consumerParams.isEmpty() || m_extension.isEmpty()) {
        m_doc->selectPreviewProfile();
        m_consumerParams = m_doc->getDocumentProperty(QStringLiteral("previewparameters")).split(QLatin1Char(' '), QString::SkipEmptyParts);
        m_extension = m_doc->getDocumentProperty(QStringLiteral("previewextension"));
    }
    if (m_consumerParams.isEmpty() || m_extension.isEmpty()) {
        return false;
    }
    // Remove the r= and s= parameter (forcing framerate / frame size) as it causes rendering failure.
    // These parameters should be provided by MLT's profile
    for (int i = 0; i < m_consumerParams.count(); i++) {
        if (m_consumerParams.at(i).startsWith(QStringLiteral("r=")) || m_consumerParams.at(i).startsWith(QStringLiteral("s="))) {
            m_consumerParams.removeAt(i);
            i--;
        }
    }
    m_consumerParams << QStringLiteral("an=1");
    if (KdenliveSettings::gpu_accel()) {
        m_consumerParams << QStringLiteral("glsl.=1");
    }
    return true;
}

void PreviewManager::invalidatePreviews(const QList<int> &chunks)
{
    QMutexLocker lock(&m_previewMutex);
    bool timer = false;
    if (m_previewTimer.isActive()) {
        m_previewTimer.stop();
        timer = true;
    }
    int stackIx = m_doc->commandStack()->index();
    int stackMax = m_doc->commandStack()->count();
    if (stackIx == stackMax && !m_undoDir.exists(QString::number(stackIx - 1))) {
        // We just added a new command in stack, archive existing chunks
        int ix = stackIx - 1;
        m_undoDir.mkdir(QString::number(ix));
        bool foundPreviews = false;
        foreach (int i, chunks) {
            QString current = QStringLiteral("%1.%2").arg(i).arg(m_extension);
            if (m_cacheDir.rename(current, QStringLiteral("undo/%1/%2").arg(ix).arg(current))) {
                foundPreviews = true;
            }
        }
        if (!foundPreviews) {
            // No preview files found, remove undo folder
            m_undoDir.rmdir(QString::number(ix));
        } else {
            // new chunks archived, cleanup old ones
            emit cleanupOldPreviews();
        }
    } else {
        // Restore existing chunks, delete others
        // Check if we just undo the last stack action, then backup, otherwise delete
        bool lastUndo = false;
        if (stackIx == stackMax - 1) {
            if (!m_undoDir.exists(QString::number(stackMax))) {
                lastUndo = true;
                bool foundPreviews = false;
                m_undoDir.mkdir(QString::number(stackMax));
                foreach (int i, chunks) {
                    QString current = QStringLiteral("%1.%2").arg(i).arg(m_extension);
                    if (m_cacheDir.rename(current, QStringLiteral("undo/%1/%2").arg(stackMax).arg(current))) {
                        foundPreviews = true;
                    }
                }
                if (!foundPreviews) {
                    m_undoDir.rmdir(QString::number(stackMax));
                }
            }
        }
        bool moveFile = true;
        QDir tmpDir = m_undoDir;
        if (!tmpDir.cd(QString::number(stackIx))) {
            moveFile = false;
        }
        QList<int> foundChunks;
        foreach (int i, chunks) {
            QString cacheFileName = QStringLiteral("%1.%2").arg(i).arg(m_extension);
            if (!lastUndo) {
                m_cacheDir.remove(cacheFileName);
            }
            if (moveFile) {
                if (QFile::copy(tmpDir.absoluteFilePath(cacheFileName), m_cacheDir.absoluteFilePath(cacheFileName))) {
                    foundChunks << i;
                }
            }
        }
        qSort(foundChunks);
        reloadChunks(foundChunks);
    }
    m_doc->setModified(true);
    if (timer) {
        m_previewTimer.start();
    }
}

void PreviewManager::doCleanupOldPreviews()
{
    if (m_undoDir.dirName() != QLatin1String("undo")) {
        return;
    }
    QStringList dirs = m_undoDir.entryList(QDir::Dirs | QDir::NoDotAndDotDot);

    // Use QCollator to do a natural sorting so that 10 is after 2
    QCollator collator;
    collator.setNumericMode(true);
    std::sort(
        dirs.begin(),
        dirs.end(),
    [&collator](const QString & file1, const QString & file2) {
        return collator.compare(file1, file2) < 0;
    });
    bool ok;
    while (dirs.count() > 5) {
        QDir tmp = m_undoDir;
        QString dirName = dirs.takeFirst();
        dirName.toInt(&ok);
        if (ok && tmp.cd(dirName)) {
            tmp.removeRecursively();
        }
    }
}

void PreviewManager::clearPreviewRange()
{
    m_previewGatherTimer.stop();
    abortPreview();
    QList<int> toProcess = m_ruler->getProcessedChunks();
    m_tractor->lock();
    bool hasPreview = m_previewTrack != Q_NULLPTR;
    foreach (int ix, toProcess) {
        m_cacheDir.remove(QStringLiteral("%1.%2").arg(ix).arg(m_extension));
        if (!hasPreview) {
            continue;
        }
        int trackIx = m_previewTrack->get_clip_index_at(ix);
        if (!m_previewTrack->is_blank(trackIx)) {
            Mlt::Producer *prod = m_previewTrack->replace_with_blank(trackIx);
            delete prod;
        }
    }
    if (hasPreview) {
        m_previewTrack->consolidate_blanks();
    }
    m_tractor->unlock();
    m_ruler->clearChunks();
}

void PreviewManager::addPreviewRange(bool add)
{
    QPoint p = m_doc->zone();
    int chunkSize = KdenliveSettings::timelinechunks();
    int startChunk = p.x() / chunkSize;
    int endChunk = rintl(p.y() / chunkSize);
    QList<int> frames;
    for (int i = startChunk; i <= endChunk; i++) {
        frames << i *chunkSize;
    }
    QList<int> toProcess = m_ruler->addChunks(frames, add);
    if (toProcess.isEmpty()) {
        return;
    }
    if (add) {
        if (m_previewThread.isRunning()) {
            // just add required frames to current rendering job
            m_waitingThumbs << toProcess;
        } else if (KdenliveSettings::autopreview()) {
            m_previewTimer.start();
        }
    } else {
        // Remove processed chunks
        bool isRendering = m_previewThread.isRunning();
        m_previewGatherTimer.stop();
        abortPreview();
        m_tractor->lock();
        bool hasPreview = m_previewTrack != Q_NULLPTR;
        foreach (int ix, toProcess) {
            m_cacheDir.remove(QStringLiteral("%1.%2").arg(ix).arg(m_extension));
            if (!hasPreview) {
                continue;
            }
            int trackIx = m_previewTrack->get_clip_index_at(ix);
            if (!m_previewTrack->is_blank(trackIx)) {
                Mlt::Producer *prod = m_previewTrack->replace_with_blank(trackIx);
                delete prod;
            }
        }
        if (hasPreview) {
            m_previewTrack->consolidate_blanks();
        }
        m_tractor->unlock();
        if (isRendering || KdenliveSettings::autopreview()) {
            m_previewTimer.start();
        }
    }
}

void PreviewManager::abortRendering()
{
    if (!m_previewThread.isRunning()) {
        return;
    }
    m_abortPreview = true;
    emit abortPreview();
    m_previewThread.waitForFinished();
    // Re-init time estimation
    emit previewRender(0, QString(), 0);
}

void PreviewManager::startPreviewRender()
{
    if (!m_ruler->hasPreviewRange()) {
        addPreviewRange(true);
    }
    QList<int> chunks = m_ruler->getDirtyChunks();
    if (!chunks.isEmpty()) {
        // Abort any rendering
        abortRendering();
        m_waitingThumbs.clear();
        const QString sceneList = m_cacheDir.absoluteFilePath(QStringLiteral("preview.mlt"));
        m_doc->saveMltPlaylist(sceneList);
        m_waitingThumbs = chunks;
        m_previewThread = QtConcurrent::run(this, &PreviewManager::doPreviewRender, sceneList);
    }
}

void PreviewManager::doPreviewRender(const QString &scene)
{
    int progress;
    int chunkSize = KdenliveSettings::timelinechunks();
    // initialize progress bar
    emit previewRender(0, QString(), 0);
    int ct = 0;
    qSort(m_waitingThumbs);
    while (!m_waitingThumbs.isEmpty()) {
        int i = m_waitingThumbs.takeFirst();
        ct++;
        QString fileName = QStringLiteral("%1.%2").arg(i).arg(m_extension);
        if (m_waitingThumbs.isEmpty()) {
            progress = 1000;
        } else {
            progress = (double)(ct) / (ct + m_waitingThumbs.count()) * 1000;
        }
        if (m_cacheDir.exists(fileName)) {
            // This chunk already exists
            emit previewRender(i, m_cacheDir.absoluteFilePath(fileName), progress);
            continue;
        }
        // Build rendering process
        QStringList args;
        args << scene;
        args << "in=" + QString::number(i);
        args << "out=" + QString::number(i + chunkSize - 1);
        args << QStringLiteral("-consumer") << "avformat:" + m_cacheDir.absoluteFilePath(fileName);
        args << m_consumerParams;
        QProcess previewProcess;
        connect(this, &PreviewManager::abortPreview, &previewProcess, &QProcess::kill, Qt::DirectConnection);
        previewProcess.start(KdenliveSettings::rendererpath(), args);
        if (previewProcess.waitForStarted()) {
            previewProcess.waitForFinished(-1);
            if (previewProcess.exitStatus() != QProcess::NormalExit || previewProcess.exitCode() != 0) {
                // Something went wrong
                if (m_abortPreview) {
                    emit previewRender(0, QString(), 1000);
                } else {
                    emit previewRender(i, previewProcess.readAllStandardError(), -1);
                }
                QFile::remove(m_cacheDir.absoluteFilePath(fileName));
                break;
            } else {
                emit previewRender(i, m_cacheDir.absoluteFilePath(fileName), progress);
            }
        } else {
            emit previewRender(i, QString(), -1);
            break;
        }
    }
    //QFile::remove(scene);
    m_abortPreview = false;
}

void PreviewManager::slotProcessDirtyChunks()
{
    QList<int> chunks = m_ruler->getDirtyChunks();
    if (chunks.isEmpty()) {
        return;
    }
    invalidatePreviews(chunks);
    m_ruler->updatePreviewDisplay(chunks.first(), chunks.last());
    if (KdenliveSettings::autopreview()) {
        m_previewTimer.start();
    }
}

void PreviewManager::slotRemoveInvalidUndo(int ix)
{
    QMutexLocker lock(&m_previewMutex);
    if (m_undoDir.dirName() != QLatin1String("undo")) {
        // Make sure we delete correct folder
        return;
    }
    QStringList dirs = m_undoDir.entryList(QDir::Dirs | QDir::NoDotAndDotDot);
    bool ok;
    foreach (const QString &dir, dirs) {
        if (dir.toInt(&ok) >= ix && ok == true) {
            QDir tmp = m_undoDir;
            if (tmp.cd(dir)) {
                tmp.removeRecursively();
            }
        }
    }
}

void PreviewManager::invalidatePreview(int startFrame, int endFrame)
{
    int chunkSize = KdenliveSettings::timelinechunks();
    int start = startFrame / chunkSize;
    int end = lrintf(endFrame / chunkSize);
    start *= chunkSize;
    end *= chunkSize;
    if (!m_ruler->isUnderPreview(start, end)) {
        return;
    }
    m_previewGatherTimer.stop();
    abortPreview();
    m_tractor->lock();
    bool hasPreview = m_previewTrack != Q_NULLPTR;
    for (int i = start; i <= end; i += chunkSize) {
        if (m_ruler->updatePreview(i, false) && hasPreview) {
            int ix = m_previewTrack->get_clip_index_at(i);
            if (m_previewTrack->is_blank(ix)) {
                continue;
            }
            Mlt::Producer *prod = m_previewTrack->replace_with_blank(ix);
            delete prod;
        }
    }
    if (hasPreview) {
        m_previewTrack->consolidate_blanks();
    }
    m_tractor->unlock();
    m_previewGatherTimer.start();
}

void PreviewManager::reloadChunks(const QList<int> &chunks)
{
<<<<<<< HEAD
    if (m_previewTrack == Q_NULLPTR) {
=======
    if (m_previewTrack == NULL || chunks.isEmpty())
>>>>>>> ffd6c383
        return;
    }
    m_tractor->lock();
    foreach (int ix, chunks) {
        if (m_previewTrack->is_blank_at(ix)) {
            const QString fileName = m_cacheDir.absoluteFilePath(QStringLiteral("%1.%2").arg(ix).arg(m_extension));
            Mlt::Producer prod(*m_tractor->profile(), 0, fileName.toUtf8().constData());
            if (prod.is_valid()) {
                m_ruler->updatePreview(ix, true);
                prod.set("mlt_service", "avformat-novalidate");
                m_previewTrack->insert_at(ix, &prod, 1);
            }
        }
    }
    m_ruler->updatePreviewDisplay(chunks.first(), chunks.last());
    m_previewTrack->consolidate_blanks();
    m_tractor->unlock();
}

void PreviewManager::gotPreviewRender(int frame, const QString &file, int progress)
{
    if (m_previewTrack == Q_NULLPTR) {
        return;
    }
    if (file.isEmpty() || progress < 0) {
        m_doc->previewProgress(progress);
        if (progress < 0) {
            m_doc->displayMessage(i18n("Preview rendering failed, check your parameters. %1Show details...%2", QString("<a href=\"" + QUrl::toPercentEncoding(file) + "\">"), QStringLiteral("</a>")), MltError);
        }
        return;
    }
    m_tractor->lock();
    if (m_previewTrack->is_blank_at(frame)) {
        Mlt::Producer prod(*m_tractor->profile(), 0, file.toUtf8().constData());
        if (prod.is_valid()) {
            m_ruler->updatePreview(frame, true, true);
            prod.set("mlt_service", "avformat-novalidate");
            m_previewTrack->insert_at(frame, &prod, 1);
        } else {
            qCDebug(KDENLIVE_LOG) << "* * * INVALID PROD: " << file;
        }
    } else {
        qCDebug(KDENLIVE_LOG) << "* * * NON EMPTY PROD: " << frame;
    }
    m_previewTrack->consolidate_blanks();
    m_tractor->unlock();
    m_doc->previewProgress(progress);
    m_doc->setModified(true);
}<|MERGE_RESOLUTION|>--- conflicted
+++ resolved
@@ -529,11 +529,7 @@
 
 void PreviewManager::reloadChunks(const QList<int> &chunks)
 {
-<<<<<<< HEAD
-    if (m_previewTrack == Q_NULLPTR) {
-=======
-    if (m_previewTrack == NULL || chunks.isEmpty())
->>>>>>> ffd6c383
+    if (m_previewTrack == Q_NULLPTR || chunks.isEmpty()) {
         return;
     }
     m_tractor->lock();
