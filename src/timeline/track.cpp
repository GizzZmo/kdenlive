/*
 * Kdenlive timeline track handling MLT playlist
 * Copyright 2015 Kdenlive team <kdenlive@kde.org>
 * Author: Vincent Pinon <vpinon@kde.org>
 *
 * This program is free software; you can redistribute it and/or
 * modify it under the terms of the GNU General Public License as
 * published by the Free Software Foundation; either version 2 of
 * the License or (at your option) version 3 or any later version
 * accepted by the membership of KDE e.V. (or its successor approved
 * by the membership of KDE e.V.), which shall act as a proxy
 * defined in Section 14 of version 3 of the license.
 * 
 * This program is distributed in the hope that it will be useful,
 * but WITHOUT ANY WARRANTY; without even the implied warranty of
 * MERCHANTABILITY or FITNESS FOR A PARTICULAR PURPOSE.  See the
 * GNU General Public License for more details.
 * 
 * You should have received a copy of the GNU General Public License
 * along with this program.  If not, see <http://www.gnu.org/licenses/>.
 * 
 */

#include "track.h"
#include "clip.h"
#include <QtGlobal>
#include <QDebug>
#include <math.h>

Track::Track(Mlt::Playlist &playlist, TrackType type, qreal fps) :
    effectsList(EffectsList(true)),
    type(type),
    m_playlist(playlist),
    m_fps(fps)
{
}

Track::~Track()
{
}

// members access

Mlt::Playlist & Track::playlist()
{
    return m_playlist;
}

void Track::setPlaylist(Mlt::Playlist &playlist)
{
    m_playlist = playlist;
}

qreal Track::fps()
{
    return m_fps;
}

int Track::frame(qreal t)
{
    return round(t * m_fps);
}

qreal Track::length() {
    return m_playlist.get_playtime() / m_fps;
}

void Track::setFps(qreal fps)
{
    m_fps = fps;
}

// basic clip operations

// TODO: remove this method ?
bool Track::add(qreal t, Mlt::Producer *parent, bool duplicate, int mode)
{
    Mlt::Producer *cut = duplicate ? clipProducer(parent, PlaylistState::Original) :  new Mlt::Producer(parent);
    m_playlist.lock();
    bool result = doAdd(t, cut, mode);
    m_playlist.unlock();
    delete cut;
    return result;
}

bool Track::add(qreal t, Mlt::Producer *parent, qreal tcut, qreal dtcut, PlaylistState::ClipState state, bool duplicate, int mode)
{
    Mlt::Producer *cut;
    if (duplicate && state != PlaylistState::VideoOnly) {
        Mlt::Producer *newProd = clipProducer(parent, state);
        cut = newProd->cut(frame(tcut), frame(dtcut) - 1);
        delete newProd;
    }
    else {
        cut = parent->cut(frame(tcut), frame(dtcut) - 1);
    }
    Clip(*cut).addEffects(*parent);
    m_playlist.lock();
    bool result = doAdd(t, cut, mode);
    m_playlist.unlock();
    delete cut;
    return result;
}

bool Track::doAdd(qreal t, Mlt::Producer *cut, int mode)
{
    int pos = frame(t);
    int len = cut->get_out() - cut->get_in() + 1;
    if (pos < m_playlist.get_playtime() && mode > 0) {
        if (mode == 1) {
            m_playlist.remove_region(pos, len);
        } else if (mode == 2) {
            m_playlist.split_at(pos);
        }
        m_playlist.insert_blank(m_playlist.get_clip_index_at(pos), len);
    }
    m_playlist.consolidate_blanks();
    if (m_playlist.insert_at(frame(t), cut, 1) == m_playlist.count() - 1) {
        emit newTrackDuration(m_playlist.get_playtime());
    }
    return true;
}

bool Track::move(qreal start, qreal end, int mode)
{
    int pos = frame(start);
    m_playlist.lock();
    int clipIndex = m_playlist.get_clip_index_at(pos);
    bool durationChanged = false;
    if (clipIndex == m_playlist.count() - 1) {
	durationChanged = true;
    }
    Mlt::Producer *clipProducer = m_playlist.replace_with_blank(clipIndex);
    if (!clipProducer || clipProducer->is_blank()) {
        qDebug() << "// Cannot get clip at index: "<<clipIndex<<" / "<< start;
        m_playlist.unlock();
        return false;
    }
    m_playlist.consolidate_blanks();
    if (end >= m_playlist.get_playtime()) {
	// Clip is inserted at the end of track, duration change event handled in doAdd()
	durationChanged = false;
    }
    bool result = doAdd(end, clipProducer, mode);
    m_playlist.unlock();
    delete clipProducer;
    if (durationChanged) {
	  emit newTrackDuration(m_playlist.get_playtime());
    }
    return result;
}

bool Track::del(qreal t)
{
    m_playlist.lock();
    bool durationChanged = false;
    int ix = m_playlist.get_clip_index_at(frame(t));
    if (ix == m_playlist.count() - 1) {
	durationChanged = true;
    }
    Mlt::Producer *clip = m_playlist.replace_with_blank(ix);
    if (clip)
        delete clip;
    else {
        qWarning("Error deleting clip at %f", t);
        m_playlist.unlock();
        return false;
    }
    m_playlist.consolidate_blanks();
    m_playlist.unlock();
    if (durationChanged) emit newTrackDuration(m_playlist.get_playtime());
    return true;
}

bool Track::del(qreal t, qreal dt)
{
    m_playlist.lock();
    m_playlist.insert_blank(m_playlist.remove_region(frame(t), frame(dt) + 1), frame(dt));
    m_playlist.consolidate_blanks();
    m_playlist.unlock();
    return true;
}

bool Track::resize(qreal t, qreal dt, bool end)
{
    m_playlist.lock();
    int index = m_playlist.get_clip_index_at(frame(t));
    int length = frame(dt);

    Mlt::Producer *clip = m_playlist.get_clip(index);
    if (clip == NULL || clip->is_blank()) {
        qWarning("Can't resize clip at %f", t);
        return false;
    }

    int in = clip->get_in();
    int out = clip->get_out();
    if (end) out += length; else in += length;

    //image or color clips are not bounded
    if (in < 0) {out -= in; in = 0;}
    if (clip->get_length() < out + 1) {
        clip->parent().set("length", out + 2);
        clip->parent().set("out", out + 1);
        clip->set("length", out + 2);
    }

    delete clip;

    if (m_playlist.resize_clip(index, in, out)) {
        qWarning("MLT resize failed : clip %d from %d to %d", index, in, out);
        m_playlist.unlock();
        return false;
    }

    //adjust adjacent blank
    if (end) {
        ++index;
        if (index > m_playlist.count() - 1) {
            m_playlist.unlock();
            // this is the last clip in track, check tracks length to adjust black track and project duration
            emit newTrackDuration(m_playlist.get_playtime());
            return true;
        }
        length = -length;
    }
    if (length > 0) { // reducing clip
        m_playlist.insert_blank(index, length - 1);
    } else {
        if (!end) --index;
        if (!m_playlist.is_blank(index)) {
            qWarning("Resizing over non-blank clip %d!", index);
        }
        out = m_playlist.clip_length(index) + length - 1;
        if (out >= 0) {
            if (m_playlist.resize_clip(index, 0, out)) {
                qWarning("Error resizing blank %d", index);
            }
        } else {
            if (m_playlist.remove(index)) {
                qWarning("Error removing blank %d", index);
            }
        }
    }
    m_playlist.consolidate_blanks();
    m_playlist.unlock();
    return true;
}

bool Track::cut(qreal t)
{
    int pos = frame(t);
    m_playlist.lock();
    int index = m_playlist.get_clip_index_at(pos);
    if (m_playlist.is_blank(index)) {
        return false;
    }
    if (m_playlist.split(index, pos - m_playlist.clip_start(index) - 1)) {
        qWarning("MLT split failed");
        m_playlist.unlock();
        return false;
    }
    m_playlist.unlock();
    Clip(*m_playlist.get_clip(index + 1)).addEffects(*m_playlist.get_clip(index));
    return true;
}

bool Track::needsDuplicate(const QString &service) const
{
    return (service.contains("avformat") || service.contains("consumer") || service.contains("xml"));
}

void Track::replaceId(const QString &id)
{
    QString idForAudioTrack = id + QLatin1Char('_') + m_playlist.get("id") + "_audio";
    QString idForVideoTrack = id + QLatin1Char('_') + m_playlist.get("id") + "_video";
    QString idForTrack = id + QLatin1Char('_') + m_playlist.get("id");
    //TODO: slowmotion
    for (int i = 0; i < m_playlist.count(); i++) {
        if (m_playlist.is_blank(i)) continue;
        Mlt::Producer *p = m_playlist.get_clip(i);
        QString current = p->parent().get("id");
	if (current == id || current == idForTrack || current == idForAudioTrack || current == idForVideoTrack || current.startsWith("slowmotion:" + id + ":")) {
	    current.prepend("#");
	    p->parent().set("id", current.toUtf8().constData());
	}
    }
}

QStringList Track::getSlowmotionIds(const QString &id)
{
    QStringList list;
    for (int i = 0; i < m_playlist.count(); i++) {
        if (m_playlist.is_blank(i)) continue;
        Mlt::Producer *p = m_playlist.get_clip(i);
        QString current = p->parent().get("id");
	if (!current.startsWith("#")) {
	    delete p;
	    continue;
	}
	current.remove(0, 1);
	if (current.startsWith("slowmotion:" + id + ":")) {
	      QString info = current.section(":", 2);
	      if (!list.contains(info)) {
		  list << info;
	      }
	}
    }
    return list;
}

bool Track::replaceAll(const QString &id, Mlt::Producer *original, Mlt::Producer *videoOnlyProducer, QMap <QString, Mlt::Producer *> newSlowMos)
{
    bool found = false;
    QString idForAudioTrack;
    QString idForVideoTrack;
    QString service = original->parent().get("mlt_service");
    QString idForTrack = original->parent().get("id");
    if (needsDuplicate(service)) {
        // We have to use the track clip duplication functions, because of audio glitches in MLT's multitrack
        idForAudioTrack = idForTrack + QLatin1Char('_') + m_playlist.get("id") + "_audio";
        idForVideoTrack = idForTrack + QLatin1Char('_') + m_playlist.get("id") + "_video";
        idForTrack.append(QLatin1Char('_') + m_playlist.get("id"));
    }
    Mlt::Producer *trackProducer = NULL;
    Mlt::Producer *audioTrackProducer = NULL;

    for (int i = 0; i < m_playlist.count(); i++) {
        if (m_playlist.is_blank(i)) continue;
        Mlt::Producer *p = m_playlist.get_clip(i);
        QString current = p->parent().get("id");
	if (!current.startsWith("#")) {
	    delete p;
	    continue;
	}
	current.remove(0, 1);
        Mlt::Producer *cut = NULL;
	if (current.startsWith("slowmotion:" + id + ":")) {
	      // Slowmotion producer, just update resource
	      QString slowMoId = current.section(":", 2);
	      Mlt::Producer *slowProd = newSlowMos.value(slowMoId);
	      if (!slowProd || !slowProd->is_valid()) {
		    qDebug()<<"/// WARNING, couldn't find replacement slowmo for "<<id;
		    continue;
	      }
	      cut = slowProd->cut(p->get_in(), p->get_out());
	}
        if (!cut && idForAudioTrack.isEmpty()) {
            if (current == idForTrack) {
                // No duplication required
                cut = original->cut(p->get_in(), p->get_out());
            }
            else {
		delete p;
		continue;
	    }
        }
        if (!cut && p->parent().get_int("audio_index") == -1 && current == id) {
	        // No audio - no duplication required
                cut = original->cut(p->get_in(), p->get_out());
	}
        else if (!cut && current == idForTrack) {
            // Use duplicate
            if (trackProducer == NULL) {
                trackProducer = Clip(*original).clone();
                trackProducer->set("id", idForTrack.toUtf8().constData());
            }
            cut = trackProducer->cut(p->get_in(), p->get_out());
        }
        else if (!cut && current == idForAudioTrack) {
            if (audioTrackProducer == NULL) {
                audioTrackProducer = clipProducer(original, PlaylistState::AudioOnly, true);
            }
            cut = audioTrackProducer->cut(p->get_in(), p->get_out());
        }
        else if (!cut && current == idForVideoTrack) {
            cut = videoOnlyProducer->cut(p->get_in(), p->get_out());
        }
        if (cut) {
            // We do not re-add effects here, since we cutted the effects are taken from original
            //Clip(*cut).addEffects(*p);
            m_playlist.remove(i);
            m_playlist.insert(*cut, i);
            m_playlist.consolidate_blanks();
            found = true;
            delete cut;
        }
        delete p;
    }
    return found;
}

//TODO: cut: checkSlowMotionProducer
bool Track::replace(qreal t, Mlt::Producer *prod, PlaylistState::ClipState state) {
    m_playlist.lock();
    int index = m_playlist.get_clip_index_at(frame(t));
    Mlt::Producer *cut;
    Mlt::Producer *orig = m_playlist.replace_with_blank(index);
    if (state != PlaylistState::VideoOnly) {
        // Get track duplicate
        Mlt::Producer *copyProd = clipProducer(prod, state);
        cut = copyProd->cut(orig->get_in(), orig->get_out());
        delete copyProd;
    } else {
        cut = prod->cut(orig->get_in(), orig->get_out());
    }
    Clip(*cut).addEffects(*orig);
    delete orig;
    bool ok = m_playlist.insert_at(frame(t), cut, 1);
    delete cut;
    m_playlist.unlock();
    return ok;
}

void Track::updateEffects(const QString &id, Mlt::Producer *original)
{
    QString idForAudioTrack;
    QString idForVideoTrack;
    QString service = original->parent().get("mlt_service");
    QString idForTrack = original->parent().get("id");

    if (needsDuplicate(service)) {
        // We have to use the track clip duplication functions, because of audio glitches in MLT's multitrack
        idForAudioTrack = idForTrack + QLatin1Char('_') + m_playlist.get("id") + "_audio";
        idForVideoTrack = idForTrack + QLatin1Char('_') + m_playlist.get("id") + "_video";
        idForTrack.append(QLatin1Char('_') + m_playlist.get("id"));
    }

    for (int i = 0; i < m_playlist.count(); i++) {
        if (m_playlist.is_blank(i)) continue;
        Mlt::Producer *p = m_playlist.get_clip(i);
	Mlt::Producer origin = p->parent();
        QString current = origin.get("id");
	    if (current.startsWith("slowmotion:")) {
		if (current.section(":", 1, 1) == id) {
		    Clip(origin).replaceEffects(*original);
		}
	    }
	    else if (current == id) {
		  // we are directly using original producer, no need to update effects
		  continue;
	    }
	    else if (current.section("_", 0, 0) == id) {
		Clip(origin).replaceEffects(*original);
	    }
        
        delete p;
    }
}

Mlt::Producer *Track::find(const QByteArray &name, const QByteArray &value, int startindex) {
    for (int i = startindex; i < m_playlist.count(); i++) {
        if (m_playlist.is_blank(i)) continue;
        Mlt::Producer *p = m_playlist.get_clip(i);
        if (value == p->parent().get(name.constData())) return p;
        else delete p;
    }
    return NULL;
}

Mlt::Producer *Track::clipProducer(Mlt::Producer *parent, PlaylistState::ClipState state, bool forceCreation) {
    QString service = parent->parent().get("mlt_service");
    QString originalId = parent->parent().get("id");
    if (!needsDuplicate(service) || state == PlaylistState::VideoOnly || originalId.endsWith("_video")) {
        // Don't clone producer for track if it has no audio
        return new Mlt::Producer(*parent);
    }
    originalId = originalId.section("_", 0, 0);
    QString idForTrack = originalId + QLatin1Char('_') + m_playlist.get("id");
    if (state == PlaylistState::AudioOnly) {
        idForTrack.append("_audio");
    } else if (state == PlaylistState::VideoOnly) {
        idForTrack.append("_video");
    }
    Mlt::Producer *prod = NULL;
    if (!forceCreation) prod = find("id", idForTrack.toUtf8().constData());
    if (prod) {
        *prod = prod->parent();
        return prod;
    }
    prod = Clip(parent->parent()).clone();
    prod->set("id", idForTrack.toUtf8().constData());
    if (state == PlaylistState::AudioOnly) {
        prod->set("video_index", -1);
    } else if (state == PlaylistState::VideoOnly) {
        prod->set("audio_index", -1);
    }
    return prod;
}

bool Track::hasAudio() 
{
    for (int i = 0; i < m_playlist.count(); i++) {
        if (m_playlist.is_blank(i)) continue;
        Mlt::Producer *p = m_playlist.get_clip(i);
        QString service = p->get("mlt_service");
        if (service == "xml" || service == "consumer" || p->get_int("audio_index") > -1) {
            delete p;
            return true;
        }
        delete p;
    }
    return false;
}

void Track::setProperty(const QString &name, const QString &value)
{
    m_playlist.set(name.toUtf8().constData(), value.toUtf8().constData());
}

void Track::setProperty(const QString &name, int value)
{
    m_playlist.set(name.toUtf8().constData(), value);
}

const QString Track::getProperty(const QString &name)
{
    return QString(m_playlist.get(name.toUtf8().constData()));
}

int Track::getIntProperty(const QString &name)
{
    return m_playlist.get_int(name.toUtf8().constData());
}

TrackInfo Track::info()
{
    TrackInfo info;
    info.trackName = m_playlist.get("kdenlive:track_name");
    info.isLocked= m_playlist.get_int("kdenlive:locked_track");
    int currentState = m_playlist.parent().get_int("hide");
    info.isMute = currentState & 2;
    info.isBlind = currentState & 1;
    info.type = type;
    info.effectsList = effectsList;
    return info;
}

void Track::setInfo(TrackInfo info)
{
    m_playlist.set("kdenlive:track_name", info.trackName.toUtf8().constData());
    m_playlist.set("kdenlive:locked_track", info.isLocked ? 1 : 0);
    int state = 0;
    if (info.isMute) {
        if (info.isBlind) state = 3;
        else state = 2;
    }
    else if (info.isBlind) state = 1;
    m_playlist.parent().set("hide", state);
    type = info.type;
}

int Track::state()
{
    return m_playlist.parent().get_int("hide");
}

void Track::setState(int state)
{
    m_playlist.parent().set("hide", state);
}

int Track::getBlankLength(int pos, bool fromBlankStart)
{
    int clipIndex = m_playlist.get_clip_index_at(pos);
    if (clipIndex == m_playlist.count()) {
        // We are after the end of the playlist
        return -1;
    }
    if (!m_playlist.is_blank(clipIndex)) return 0;
    if (fromBlankStart) return m_playlist.clip_length(clipIndex);
    return m_playlist.clip_length(clipIndex) + m_playlist.clip_start(clipIndex) - pos;
}

void Track::updateClipProperties(const QString &id, QMap <QString, QString> properties)
{
    QString idForTrack = id + QLatin1Char('_') + m_playlist.get("id");
    QString idForVideoTrack = idForTrack + "_video";
    QString idForAudioTrack = idForTrack + "_audio";
    // slowmotion producers are updated in renderer
<<<<<<< HEAD

    Mlt::Producer *trackProducer = NULL;
    Mlt::Producer *audioTrackProducer = NULL;
=======
>>>>>>> 428dbbb5

    for (int i = 0; i < m_playlist.count(); i++) {
        if (m_playlist.is_blank(i)) continue;
        Mlt::Producer *p = m_playlist.get_clip(i);
        QString current = p->parent().get("id");
        QStringList processed;
        if (!processed.contains(current) && (current == idForTrack || current == idForAudioTrack || current == idForVideoTrack)) {
            QMapIterator<QString, QString> i(properties);
            while (i.hasNext()) {
                i.next();
                p->parent().set(i.key().toUtf8().constData(), i.value().toUtf8().constData());
            }
            processed << current;
        }
    }
}

<<<<<<< HEAD
int Track::changeClipSpeed(ItemInfo info, ItemInfo speedIndependantInfo, double speed, int strobe, Mlt::Producer *prod, Mlt::Properties passProps, bool needsDuplicate)
=======
int Track::changeClipSpeed(ItemInfo info, ItemInfo speedIndependantInfo, double speed, int strobe, Mlt::Producer *prod, Mlt::Properties passProps)
>>>>>>> 428dbbb5
{
    int newLength = 0;
    int startPos = info.startPos.frames(m_fps);
    int clipIndex = m_playlist.get_clip_index_at(startPos);
    int clipLength = m_playlist.clip_length(clipIndex);

    Mlt::Producer *original = m_playlist.get_clip(clipIndex);
    if (original == NULL) {
        qDebug()<<"// No clip to apply effect";
        return -1;
    }
    if (!original->is_valid() || original->is_blank()) {
        // invalid clip
        delete original;
        qDebug()<<"// Invalid clip to apply effect";
        return -1;
    }
    Mlt::Producer clipparent = original->parent();
    if (!clipparent.is_valid() || clipparent.is_blank()) {
        // invalid clip
        qDebug()<<"// Invalid parent to apply effect";
        delete original;
        return -1;
    }

    QLocale locale;
    if (speed <= 0 && speed > -1) speed = 1.0;
    QString serv = clipparent.get("mlt_service");
    QString url = QString::fromUtf8(clipparent.get("resource"));
    if (serv == "framebuffer") {
	url = url.section("?", 0, 0);
    }
    url.append('?' + locale.toString(speed));
    if (strobe > 1) url.append("&strobe=" + QString::number(strobe));
    QString id = clipparent.get("id");
    id = id.section("_", 0,  0);

    if (serv.contains("avformat")) {
	if (speed != 1.0 || strobe > 1) {
	    m_playlist.lock();
	    if (!prod || !prod->is_valid()) {
		prod = new Mlt::Producer(*m_playlist.profile(), 0, ("framebuffer:" + url).toUtf8().constData());
		if (!prod->is_valid()) {
		    qDebug()<<"++++ FAILED TO CREATE SLOWMO PROD";
		    return -1;
		}
		if (strobe > 1) prod->set("strobe", strobe);
		QString producerid = "slowmotion:" + id + ':' + locale.toString(speed);
		if (strobe > 1) producerid.append(':' + QString::number(strobe));
		prod->set("id", producerid.toUtf8().constData());
		// copy producer props
		for (int i = 0; i < passProps.count(); i++) {
		    prod->set(passProps.get_name(i), passProps.get(i)); 
		}
	      
		/*
		double ar = original->parent().get_double("force_aspect_ratio");
		if (ar != 0.0) slowprod->set("force_aspect_ratio", ar);
		double fps = original->parent().get_double("force_fps");
		if (fps != 0.0) slowprod->set("force_fps", fps);
		int threads = original->parent().get_int("threads");
		if (threads != 0) slowprod->set("threads", threads);
		if (original->parent().get("force_progressive"))
		    slowprod->set("force_progressive", original->parent().get_int("force_progressive"));
		if (original->parent().get("force_tff"))
		    slowprod->set("force_tff", original->parent().get_int("force_tff"));
		int ix = original->parent().get_int("video_index");
		if (ix != 0) slowprod->set("video_index", ix);
		int colorspace = original->parent().get_int("force_colorspace");
		if (colorspace != 0) slowprod->set("force_colorspace", colorspace);
		int full_luma = original->parent().get_int("set.force_full_luma");
		if (full_luma != 0) slowprod->set("set.force_full_luma", full_luma);*/
		emit storeSlowMotion(url, prod);
	    }
	    Mlt::Producer *clip = m_playlist.replace_with_blank(clipIndex);
	    m_playlist.consolidate_blanks(0);

	    // Check that the blank space is long enough for our new duration
	    clipIndex = m_playlist.get_clip_index_at(startPos);
	    int blankEnd = m_playlist.clip_start(clipIndex) + m_playlist.clip_length(clipIndex);
	    Mlt::Producer *cut;
	    if (clipIndex + 1 < m_playlist.count() && (startPos + clipLength / speed > blankEnd)) {
		GenTime maxLength = GenTime(blankEnd, m_fps) - info.startPos;
		cut = prod->cut((int)(info.cropStart.frames(m_fps) / speed), (int)(info.cropStart.frames(m_fps) / speed + maxLength.frames(m_fps) - 1));
	    } else cut = prod->cut((int)(info.cropStart.frames(m_fps) / speed), (int)((info.cropStart.frames(m_fps) + clipLength) / speed - 1));

	    // move all effects to the correct producer
	    Clip(*cut).addEffects(*clip);
	    m_playlist.insert_at(startPos, cut, 1);
	    delete cut;
	    delete clip;
	    clipIndex = m_playlist.get_clip_index_at(startPos);
	    newLength = m_playlist.clip_length(clipIndex);
	    m_playlist.unlock();
	} else if (speed == 1.0 && strobe < 2) {
	    m_playlist.lock();

	    Mlt::Producer *clip = m_playlist.replace_with_blank(clipIndex);
	    m_playlist.consolidate_blanks(0);

	    // Check that the blank space is long enough for our new duration
	    clipIndex = m_playlist.get_clip_index_at(startPos);
	    int blankEnd = m_playlist.clip_start(clipIndex) + m_playlist.clip_length(clipIndex);

	    Mlt::Producer *cut;
	
	    if (!prod || !prod->is_valid()) {
		prod = new Mlt::Producer(*m_playlist.profile(), 0, ("framebuffer:" + url).toUtf8().constData());
		if (!prod->is_valid()) {
		    qDebug()<<"++++ FAILED TO CREATE SLOWMO PROD";
		    return -1;
		}
		if (strobe > 1) prod->set("strobe", strobe);
		QString producerid = "slowmotion:" + id + ':' + locale.toString(speed);
		if (strobe > 1) producerid.append(':' + QString::number(strobe));
		prod->set("id", producerid.toUtf8().constData());
		// copy producer props
		for (int i = 0; i < passProps.count(); i++) {
		    prod->set(passProps.get_name(i), passProps.get(i)); 
		}
		emit storeSlowMotion(url, prod);
	    }
	    
	    int originalStart = (int)(speedIndependantInfo.cropStart.frames(m_fps));
	    if (clipIndex + 1 < m_playlist.count() && (info.startPos + speedIndependantInfo.cropDuration).frames(m_fps) > blankEnd) {
		GenTime maxLength = GenTime(blankEnd, m_fps) - info.startPos;
		cut = prod->cut(originalStart, (int)(originalStart + maxLength.frames(m_fps) - 1));
	    } else {
		cut = prod->cut(originalStart, (int)(originalStart + speedIndependantInfo.cropDuration.frames(m_fps)) - 1);
	    }

	    // move all effects to the correct producer
	    Clip(*cut).addEffects(*clip);
	    m_playlist.insert_at(startPos, cut, 1);
	    delete cut;
	    delete clip;
	    clipIndex = m_playlist.get_clip_index_at(startPos);
	    newLength = m_playlist.clip_length(clipIndex);
	    m_playlist.unlock();
	}
    } else if (serv == "framebuffer") {
        m_playlist.lock();
        if (!prod || !prod->is_valid()) {
            prod = new Mlt::Producer(*m_playlist.profile(), 0, ("framebuffer:" + url).toUtf8().constData());
	    if (!prod->is_valid()) {
		qDebug()<<"++++ FAILED TO CREATE SLOWMO PROD";
		return -1;
	    }
            prod->set("strobe", strobe);
            QString producerid = "slowmotion:" + id.section(':', 1, 1) + ':' + locale.toString(speed);
            if (strobe > 1) producerid.append(':' + QString::number(strobe));
            prod->set("id", producerid.toUtf8().constData());
            // copy producer props
	    for (int i = 0; i < passProps.count(); i++) {
		prod->set(passProps.get_name(i), passProps.get(i)); 
	    }
	    emit storeSlowMotion(url, prod);
        }
        Mlt::Producer *clip = m_playlist.replace_with_blank(clipIndex);
        m_playlist.consolidate_blanks(0);

        int duration = speedIndependantInfo.cropDuration.frames(m_fps) / speed;
        int originalStart = (int)(speedIndependantInfo.cropStart.frames(m_fps) / speed);

        // Check that the blank space is long enough for our new duration
        clipIndex = m_playlist.get_clip_index_at(startPos);
        int blankEnd = m_playlist.clip_start(clipIndex) + m_playlist.clip_length(clipIndex);

        Mlt::Producer *cut;
        if (clipIndex + 1 < m_playlist.count() && (startPos + duration > blankEnd)) {
            GenTime maxLength = GenTime(blankEnd, m_fps) - info.startPos;
            cut = prod->cut(originalStart, (int)(originalStart + maxLength.frames(m_fps) - 1));
        } else {
	      cut = prod->cut(originalStart, originalStart + duration - 1);
	}

        // move all effects to the correct producer
        Clip(*cut).addEffects(*clip);
        m_playlist.insert_at(startPos, cut, 1);
        delete cut;
        delete clip;
        clipIndex = m_playlist.get_clip_index_at(startPos);
        newLength = m_playlist.clip_length(clipIndex);

        m_playlist.unlock();
    }
    return newLength;
}

<|MERGE_RESOLUTION|>--- conflicted
+++ resolved
@@ -578,12 +578,6 @@
     QString idForVideoTrack = idForTrack + "_video";
     QString idForAudioTrack = idForTrack + "_audio";
     // slowmotion producers are updated in renderer
-<<<<<<< HEAD
-
-    Mlt::Producer *trackProducer = NULL;
-    Mlt::Producer *audioTrackProducer = NULL;
-=======
->>>>>>> 428dbbb5
 
     for (int i = 0; i < m_playlist.count(); i++) {
         if (m_playlist.is_blank(i)) continue;
@@ -601,11 +595,7 @@
     }
 }
 
-<<<<<<< HEAD
-int Track::changeClipSpeed(ItemInfo info, ItemInfo speedIndependantInfo, double speed, int strobe, Mlt::Producer *prod, Mlt::Properties passProps, bool needsDuplicate)
-=======
 int Track::changeClipSpeed(ItemInfo info, ItemInfo speedIndependantInfo, double speed, int strobe, Mlt::Producer *prod, Mlt::Properties passProps)
->>>>>>> 428dbbb5
 {
     int newLength = 0;
     int startPos = info.startPos.frames(m_fps);
