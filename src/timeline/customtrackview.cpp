--- conflicted
+++ resolved
@@ -1474,10 +1474,12 @@
     QList<QGraphicsItem *> collisionList = items(event->pos());
     for (int i = 0; i < collisionList.count(); ++i) {
         if (collisionList.at(i)->type() == GUIDEITEM) {
-            Guide *editGuide = static_cast<Guide*>(collisionList.at(i));
-            if (editGuide) slotEditGuide(editGuide->info());
-            event->accept();
-            return;
+            Guide *editGuide = static_cast<Guide *>(collisionList.at(i));
+            if (editGuide) {
+                slotEditGuide(editGuide->info());
+                event->accept();
+                return;
+            }
         }
     }
     if (m_dragItem && m_dragItem->keyframesCount() > 0) {
@@ -1500,17 +1502,6 @@
         emit clipItemSelected(item, item->selectedEffectIndex());
     } else if (m_dragItem && !m_dragItem->isItemLocked()) {
         editItemDuration();
-<<<<<<< HEAD
-    } else {
-        QList<QGraphicsItem *> collisionList = items(event->pos());
-        if (collisionList.count() == 1 && collisionList.at(0)->type() == GUIDEITEM) {
-            Guide *editGuide = static_cast<Guide *>(collisionList.at(0));
-            if (editGuide) {
-                slotEditGuide(editGuide->info());
-            }
-        }
-=======
->>>>>>> 61362b9c
     }
 }
 
@@ -1680,11 +1671,7 @@
     m_editGuide->setEnabled(m_dragGuide != Q_NULLPTR);
     m_markerMenu->clear();
     m_markerMenu->setEnabled(false);
-<<<<<<< HEAD
-    if (clip == Q_NULLPTR) {
-=======
-    if (clip == NULL || m_dragGuide) {
->>>>>>> 61362b9c
+    if (clip == Q_NULLPTR || m_dragGuide) {
         m_timelineContextMenu->popup(pos);
     } else if (isGroup) {
         m_pasteEffectsAction->setEnabled(m_copiedItems.count() == 1);
