--- conflicted
+++ resolved
@@ -2265,15 +2265,9 @@
     ClipItem *clip = getClipItemAtStart(pos, track);
     if (clip) {
         // Special case: speed effect
-<<<<<<< HEAD
         if (effect.attribute(QStringLiteral("id")) == QLatin1String("speed")) {
             if (effect.attribute(QStringLiteral("disable")) == QLatin1String("1")) {
-                doChangeClipSpeed(clip->info(), clip->speedIndependantInfo(), 1.0, 1, clip->getBinId());
-=======
-        if (effect.attribute("id") == "speed") {
-            if (effect.attribute("disable") == "1") {
                 doChangeClipSpeed(clip->info(), clip->speedIndependantInfo(), clip->clipState(), 1.0, 1, clip->getBinId());
->>>>>>> fb0a6ffd
             } else {
                 QLocale locale;
                 locale.setNumberOptions(QLocale::OmitGroupSeparator);
@@ -3179,18 +3173,9 @@
         if (tr) {
             field->disconnect_service(*tr.data());
         }
-<<<<<<< HEAD
-        tr = m_timeline->transitionHandler->getTransition(QStringLiteral("mix"), ix);
-        if (tr) {
-            Mlt::Tractor *tractor = m_document->renderer()->lockService();
-            mlt_field_disconnect_service(tractor->field()->get_field(), tr->get_service());
-            m_document->renderer()->unlockService(tractor);
-            delete tr;
-=======
-        QScopedPointer<Mlt::Transition> mixTr(m_timeline->transitionHandler->getTransition("mix", ix, -1, true));
+        QScopedPointer<Mlt::Transition> mixTr(m_timeline->transitionHandler->getTransition(QStringLiteral("mix"), ix, -1, true));
         if (mixTr) {
             field->disconnect_service(*mixTr.data());
->>>>>>> fb0a6ffd
         }
     }
     // Delete track in MLT playlist
@@ -5336,16 +5321,9 @@
                 end = item->fadeIn();
             }
             end += start;
-<<<<<<< HEAD
             EffectsList::setParameter(effect, QStringLiteral("in"), QString::number(start));
             EffectsList::setParameter(effect, QStringLiteral("out"), QString::number(end));
-            if (standalone) {
-                if (!m_document->renderer()->mltEditEffect(item->track(), item->startPos(), EffectsController::getEffectArgs(m_document->getProfileInfo(), effect), false))
-=======
-            EffectsList::setParameter(effect, "in", QString::number(start));
-            EffectsList::setParameter(effect, "out", QString::number(end));
             if (!m_document->renderer()->mltEditEffect(item->track(), item->startPos(), EffectsController::getEffectArgs(m_document->getProfileInfo(), effect), false))
->>>>>>> fb0a6ffd
                     emit displayMessage(i18n("Problem editing effect"), ErrorMessage);
             // if fade effect is displayed, update the effect edit widget with new clip duration
             if (standalone && item->isSelected() && effectPos == item->selectedEffectIndex()) {
@@ -5363,16 +5341,9 @@
                 end = item->fadeIn();
             }
             end += start;
-<<<<<<< HEAD
             EffectsList::setParameter(effect, QStringLiteral("in"), QString::number(start));
             EffectsList::setParameter(effect, QStringLiteral("out"), QString::number(end));
-            if (standalone) {
-                if (!m_document->renderer()->mltEditEffect(item->track(), item->startPos(), EffectsController::getEffectArgs(m_document->getProfileInfo(), effect), false))
-=======
-            EffectsList::setParameter(effect, "in", QString::number(start));
-            EffectsList::setParameter(effect, "out", QString::number(end));
             if (!m_document->renderer()->mltEditEffect(item->track(), item->startPos(), EffectsController::getEffectArgs(m_document->getProfileInfo(), effect), false))
->>>>>>> fb0a6ffd
                     emit displayMessage(i18n("Problem editing effect"), ErrorMessage);
             // if fade effect is displayed, update the effect edit widget with new clip duration
             if (standalone && item->isSelected() && effectPos == item->selectedEffectIndex()) {
@@ -5395,23 +5366,13 @@
                 start = item->fadeOut();
             }
             start = end - start;
-<<<<<<< HEAD
             EffectsList::setParameter(effect, QStringLiteral("in"), QString::number(start));
             EffectsList::setParameter(effect, QStringLiteral("out"), QString::number(end));
-            if (standalone) {
-                if (!m_document->renderer()->mltEditEffect(item->track(), item->startPos(), EffectsController::getEffectArgs(m_document->getProfileInfo(), effect), false))
-                    emit displayMessage(i18n("Problem editing effect"), ErrorMessage);
-                // if fade effect is displayed, update the effect edit widget with new clip duration
-                if (item->isSelected() && effectPos == item->selectedEffectIndex())
-=======
-            EffectsList::setParameter(effect, "in", QString::number(start));
-            EffectsList::setParameter(effect, "out", QString::number(end));
             if (!m_document->renderer()->mltEditEffect(item->track(), item->startPos(), EffectsController::getEffectArgs(m_document->getProfileInfo(), effect), false))
-		emit displayMessage(i18n("Problem editing effect"), ErrorMessage);
+                emit displayMessage(i18n("Problem editing effect"), ErrorMessage);
             // if fade effect is displayed, update the effect edit widget with new clip duration
             if (standalone && item->isSelected() && effectPos == item->selectedEffectIndex()) {
->>>>>>> fb0a6ffd
-                    emit clipItemSelected(item);
+                emit clipItemSelected(item);
             }
         }
         effectPos = item->hasEffect(QStringLiteral("brightness"), QStringLiteral("fade_to_black"));
@@ -5425,23 +5386,13 @@
                 start = item->fadeOut();
             }
             start = end - start;
-<<<<<<< HEAD
             EffectsList::setParameter(effect, QStringLiteral("in"), QString::number(start));
             EffectsList::setParameter(effect, QStringLiteral("out"), QString::number(end));
-            if (standalone) {
-                if (!m_document->renderer()->mltEditEffect(item->track(), item->startPos(), EffectsController::getEffectArgs(m_document->getProfileInfo(), effect), false))
-                    emit displayMessage(i18n("Problem editing effect"), ErrorMessage);
-                // if fade effect is displayed, update the effect edit widget with new clip duration
-                if (item->isSelected() && effectPos == item->selectedEffectIndex())
-=======
-            EffectsList::setParameter(effect, "in", QString::number(start));
-            EffectsList::setParameter(effect, "out", QString::number(end));
             if (!m_document->renderer()->mltEditEffect(item->track(), item->startPos(), EffectsController::getEffectArgs(m_document->getProfileInfo(), effect), false))
                 emit displayMessage(i18n("Problem editing effect"), ErrorMessage);
             // if fade effect is displayed, update the effect edit widget with new clip duration
             if (standalone && item->isSelected() && effectPos == item->selectedEffectIndex()) {
->>>>>>> fb0a6ffd
-                    emit clipItemSelected(item);
+                emit clipItemSelected(item);
             }
         }
     }
@@ -5452,17 +5403,10 @@
         int diff = (info.startPos - item->startPos()).frames(m_document->fps());
         QDomElement eff = item->getEffectAtIndex(effectPos);
         if (!eff.isNull() && diff != 0) {
-<<<<<<< HEAD
             int freeze_pos = EffectsList::parameter(eff, QStringLiteral("frame")).toInt() + diff;
             EffectsList::setParameter(eff, QStringLiteral("frame"), QString::number(freeze_pos));
-            if (standalone) {
-                if (item->isSelected() && item->selectedEffect().attribute(QStringLiteral("id")) == QLatin1String("freeze")) {
-=======
-            int freeze_pos = EffectsList::parameter(eff, "frame").toInt() + diff;
-            EffectsList::setParameter(eff, "frame", QString::number(freeze_pos));
             if (standalone && item->isSelected() && item->selectedEffect().attribute("id") == "freeze") {
->>>>>>> fb0a6ffd
-                    emit clipItemSelected(item);
+                emit clipItemSelected(item);
             }
         }
     }
@@ -7820,62 +7764,34 @@
 }
 
 
-<<<<<<< HEAD
-void CustomTrackView::importPlaylist(ItemInfo info, QMap <QString, QString> processedUrl, QDomDocument doc, QUndoCommand *command)
+void CustomTrackView::importPlaylist(ItemInfo info, QMap <QString, QString> processedUrl, QMap <QString, QString> idMaps, QDomDocument doc, QUndoCommand *command)
 {
     Mlt::Producer *import = new Mlt::Producer(*m_document->renderer()->getProducer()->profile(), "xml-string", doc.toString().toUtf8().constData());
     if (!import || !import->is_valid()) {
-        emit displayMessage(i18n("Cannot open playlist producer."), ErrorMessage);
-=======
-void CustomTrackView::importPlaylist(ItemInfo info, QMap <QString, QString> processedUrl, QMap <QString, QString> idMaps, QDomDocument doc, QUndoCommand *command)
-{
-    Mlt::Producer *import = new Mlt::Producer(*m_document->renderer()->getProducer()->profile(), "xml-string", doc.toString().toUtf8().constData());
-    if (!import || !import->is_valid()) {
->>>>>>> fb0a6ffd
         delete command;
         qDebug()<<" / / /CANNOT open playlist to import ";
         return;
     }
     Mlt::Service service(import->parent().get_service());
     if (service.type() != tractor_type) {
-<<<<<<< HEAD
-        emit displayMessage(i18n("Cannot find proper playlist."), ErrorMessage);
-=======
->>>>>>> fb0a6ffd
         delete command;
         qDebug()<<" / / /CANNOT playlist file: "<<service.type();
         return;
     }
-<<<<<<< HEAD
-    QLocale locale;
-    locale.setNumberOptions(QLocale::OmitGroupSeparator);
 
     // Parse imported file
     Mlt::Tractor tractor(service);
-    //TODO: discard black track from Kdenlive project file
-=======
-
-    // Parse imported file
-    Mlt::Tractor tractor(service);
->>>>>>> fb0a6ffd
     int playlistTracks = tractor.count();
     int lowerTrack = info.track;
     if (lowerTrack + playlistTracks > m_timeline->visibleTracksCount()) {
         lowerTrack = m_timeline->visibleTracksCount() - playlistTracks;
     }
     if (lowerTrack <1) {
-<<<<<<< HEAD
-        // This case should already have been detected in bin
-=======
->>>>>>> fb0a6ffd
         qWarning()<<" / / / TOO many tracks in playlist for our timeline ";
         delete command;
         return;
     }
-<<<<<<< HEAD
     QString documentErrors;
-=======
->>>>>>> fb0a6ffd
     for (int i = 0;  i < playlistTracks; i++) {
         int startPos = info.startPos.frames(m_document->fps());
         Mlt::Producer trackProducer(tractor.track(i));
@@ -7896,14 +7812,9 @@
             if (service == "framebuffer") {
                 resource = resource.section(QStringLiteral("?"), 0, -2);
             }
-<<<<<<< HEAD
-            // WARNING: title clips cannot be identified by resource, we should use a map of previous / current ids instead of an url / id map
-            QString originalId = processedUrl.value(resource);
-=======
             QString originalId = processedUrl.value(resource);
 	    // Title clips cannot be identified by resource, so use a map of previous / current ids instead of an url / id map
 	    if (originalId.isEmpty()) originalId = idMaps.value(original->parent().get("id"));
->>>>>>> fb0a6ffd
             if (originalId.isEmpty()) {
                 qDebug()<<" / /WARNING, MISSING PRODUCER FOR: "<<resource;
                 startPos += original->get_playtime();
@@ -7919,8 +7830,6 @@
             insertInfo.endPos = insertInfo.startPos + insertInfo.cropDuration;
             insertInfo.track = lowerTrack + i;
             new AddTimelineClipCommand(this, originalId, insertInfo, EffectsList(), PlaylistState::Original, true, false, command);
-<<<<<<< HEAD
-
 
             // Effects
             for (int ix = 0; ix < original->filter_count(); ++ix) {
@@ -7954,8 +7863,6 @@
                 if (QString(effect->get("tag")) == QLatin1String("region")) m_timeline->getSubfilters(effect.data(), currenteffect);
                 new AddEffectCommand(this, insertInfo.track, insertInfo.startPos, currenteffect, true, command);
             }
-=======
->>>>>>> fb0a6ffd
             startPos += original->get_playtime();
         }
         updateTrackDuration(lowerTrack + i, command);
