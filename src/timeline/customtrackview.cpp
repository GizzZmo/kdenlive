--- conflicted
+++ resolved
@@ -3045,10 +3045,7 @@
     m_document->renderer()->mltDeleteTrack(m_timeline->tracksCount() - ix);
     reloadTimeline();
     return;
-<<<<<<< HEAD
-=======
     /*
->>>>>>> 428dbbb5
     double startY = ix * (m_tracksHeight + 1) + m_tracksHeight / 2;
     QRectF r(0, startY, sceneRect().width(), sceneRect().height() - startY);
     QList<QGraphicsItem *> selection = m_scene->items(r);
@@ -4267,11 +4264,7 @@
         emit displayMessage(i18n("Cannot find clip for speed change"), ErrorMessage);
         return;
     }
-<<<<<<< HEAD
-    int endPos = m_timeline->changeClipSpeed(info, speedIndependantInfo, speed, strobe, m_document->renderer()->getBinProducer(id), item->needsDuplicate());
-=======
     int endPos = m_timeline->changeClipSpeed(info, speedIndependantInfo, speed, strobe, m_document->renderer()->getBinProducer(id));
->>>>>>> 428dbbb5
     if (endPos >= 0) {
         item->setSpeed(speed, strobe);
         item->updateRectGeometry();
@@ -7452,4 +7445,4 @@
     for (int i = 0; i < m_timeline->tracksCount(); i++) {
         m_timeline->track(i)->updateEffects(id,  prod);
     }
-}+}
