--- conflicted
+++ resolved
@@ -159,11 +159,7 @@
     m_thumbsTimer.setInterval(500);
     m_thumbsTimer.setSingleShot(true);
 
-<<<<<<< HEAD
-    QIcon razorIcon = QIcon::fromTheme(QStringLiteral("edit-cut"));
-=======
     QIcon razorIcon = KoIconUtils::themedIcon(QStringLiteral("edit-cut"));
->>>>>>> 59e35b84
     m_razorCursor = QCursor(razorIcon.pixmap(32, 32));
     m_spacerCursor = QCursor(Qt::SplitHCursor);
     connect(m_document->renderer(), SIGNAL(prepareTimelineReplacement(QString)), this, SLOT(slotPrepareTimelineReplacement(QString)), Qt::DirectConnection);
