--- conflicted
+++ resolved
@@ -3474,14 +3474,11 @@
     if (ix == -1 || ix > m_timeline->tracksCount()) {
         ix = m_timeline->tracksCount() + 1;
     }
-<<<<<<< HEAD
     if (ix <= m_timeline->videoTarget)
         m_timeline->videoTarget++;
     if (ix <= m_timeline->audioTarget)
         m_timeline->audioTarget++;
-=======
     int lowestVideoTrack = m_timeline->getLowestVideoTrack();
->>>>>>> 66e9596b
 
     // Prepare groups for reload
     QDomDocument doc;
