--- conflicted
+++ resolved
@@ -77,11 +77,7 @@
 
 void KeyframeView::drawKeyFrames(const QRectF &br, int length, bool active, QPainter *painter, const QTransform &transformation)
 {
-<<<<<<< HEAD
-    if (duration == 0 || m_keyframeType == NoKeyframe || !m_keyAnim.is_valid() || m_keyAnim.key_count() < 1) {
-=======
-    if (duration == 0 || m_inTimeline.isEmpty() || m_keyframeType == NoKeyframe || !m_keyAnim.is_valid() || m_keyAnim.key_count() < 1)
->>>>>>> 406b7674
+    if (duration == 0 || m_inTimeline.isEmpty() || m_keyframeType == NoKeyframe || !m_keyAnim.is_valid() || m_keyAnim.key_count() < 1) {
         return;
     }
     duration = length;
@@ -892,22 +888,8 @@
             continue;
         }
         QString type = e.attribute(QStringLiteral("type"));
-<<<<<<< HEAD
-        if (type == QLatin1String("keyframe")) {
-            m_keyframeType = NormalKeyframe;
-        } else if (type == QLatin1String("simplekeyframe")) {
-            m_keyframeType = SimpleKeyframe;
-        } else if (type == QLatin1String("geometry") || type == QLatin1String("animatedrect")) {
-            m_keyframeType = GeometryKeyframe;
-        } else if (type == QLatin1String("animated")) {
-            m_keyframeType = AnimatedKeyframe;
-        } else {
-            continue;
-        }
-=======
         if (!keyframeTypes.contains(type))
             continue;
->>>>>>> 406b7674
         QString paramName = e.attribute(QStringLiteral("name"));
         ParameterInfo info;
         info.factor = locale.toDouble(e.attribute(QStringLiteral("factor")));
@@ -918,34 +900,28 @@
             info.factor = 1;
         }
         m_paramInfos.insert(paramName, info);
-<<<<<<< HEAD
-        if (!e.hasAttribute(QStringLiteral("intimeline")) || e.attribute(QStringLiteral("intimeline")) == QLatin1String("1")) {
-            // Active parameter
-            m_keyframeMin = info.min;
-            m_keyframeMax = info.max;
-            m_keyframeDefault = locale.toDouble(info.defaultValue);
-            m_keyframeFactor = info.factor;
-            attachToEnd = checkNegatives(e.attribute(QStringLiteral("value")).toUtf8().constData(), duration - m_offset);
-            m_inTimeline = paramName;
-=======
         if (e.hasAttribute(QStringLiteral("notintimeline"))) {
             // This param should not be drawn in timeline
             m_notInTimeline << paramName;
         } else {
-            if (type == QLatin1String("keyframe")) m_keyframeType = NormalKeyframe;
-            else if (type == QLatin1String("simplekeyframe")) m_keyframeType = SimpleKeyframe;
-            else if (type == QLatin1String("geometry") || type == QLatin1String("animatedrect")) m_keyframeType = GeometryKeyframe;
-            else if (type == QLatin1String("animated")) m_keyframeType = AnimatedKeyframe;
+            if (type == QLatin1String("keyframe")) {
+                m_keyframeType = NormalKeyframe;
+            } else if (type == QLatin1String("simplekeyframe")) {
+                m_keyframeType = SimpleKeyframe;
+            } else if (type == QLatin1String("geometry") || type == QLatin1String("animatedrect")) {
+                m_keyframeType = GeometryKeyframe;
+            } else if (type == QLatin1String("animated")) {
+                m_keyframeType = AnimatedKeyframe;
+            }
             if (!e.hasAttribute(QStringLiteral("intimeline")) || e.attribute(QStringLiteral("intimeline")) == QLatin1String("1")) {
                 // Active parameter
                 m_keyframeMin = info.min;
                 m_keyframeMax = info.max;
                 m_keyframeDefault = locale.toDouble(info.defaultValue);
                 m_keyframeFactor = info.factor;
-                attachToEnd = checkNegatives(e.attribute("value").toUtf8().constData(), duration - m_offset);
+                attachToEnd = checkNegatives(e.attribute(QStringLiteral("value")).toUtf8().constData(), duration - m_offset);
                 m_inTimeline = paramName;
             }
->>>>>>> 406b7674
         }
         // parse keyframes
         QString value = e.attribute(QStringLiteral("value"));
@@ -978,11 +954,7 @@
 
 void KeyframeView::setOffset(int frames)
 {
-<<<<<<< HEAD
-    if (!m_keyAnim.is_valid()) {
-=======
-    if (duration == 0 || !m_keyAnim.is_valid())
->>>>>>> 406b7674
+    if (duration == 0 || !m_keyAnim.is_valid()) {
         return;
     }
     if (m_keyAnim.is_key(-m_offset)) {
