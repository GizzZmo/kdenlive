--- conflicted
+++ resolved
@@ -120,20 +120,12 @@
     int m_handleSize;
     bool m_useOffset;
     int m_offset;
-<<<<<<< HEAD
+    QStringList m_notInTimeline;
     double keyframeUnmap(const QRectF &br, double y);
     double keyframeMap(const QRectF &br, double value);
     QPointF keyframeMap(const QRectF &br, int frame, double value);
     QPointF keyframePoint(const QRectF &br, int index);
     QPointF keyframePoint(const QRectF &br, int frame, double value, double factor, double min, double max);
-=======
-    QStringList m_notInTimeline;
-    double keyframeUnmap(QRectF br, double y);
-    double keyframeMap(QRectF br, double value);
-    QPointF keyframeMap(QRectF br, int frame, double value);
-    QPointF keyframePoint(QRectF br, int index);
-    QPointF keyframePoint(QRectF br, int frame, double value, double factor, double min, double max);
->>>>>>> 406b7674
     struct ParameterInfo {
         double factor;
         double min;
