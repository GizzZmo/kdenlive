--- conflicted
+++ resolved
@@ -1308,11 +1308,7 @@
     }
 }
 
-<<<<<<< HEAD
-int Timeline::changeClipSpeed(ItemInfo info, ItemInfo speedIndependantInfo, double speed, int strobe, Mlt::Producer *originalProd, bool needsDuplicate)
-=======
 int Timeline::changeClipSpeed(ItemInfo info, ItemInfo speedIndependantInfo, double speed, int strobe, Mlt::Producer *originalProd)
->>>>>>> 428dbbb5
 {
     QLocale locale;
     QString url = QString::fromUtf8(originalProd->get("resource"));
@@ -1322,9 +1318,5 @@
     Mlt::Properties passProperties;
     Mlt::Properties original(originalProd->get_properties());
     passProperties.pass_list(original, ClipController::getPassPropertiesList());
-<<<<<<< HEAD
-    return track(info.track)->changeClipSpeed(info, speedIndependantInfo, speed, strobe, prod, passProperties, needsDuplicate);
-=======
     return track(info.track)->changeClipSpeed(info, speedIndependantInfo, speed, strobe, prod, passProperties);
->>>>>>> 428dbbb5
-}+}
