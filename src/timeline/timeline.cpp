--- conflicted
+++ resolved
@@ -262,9 +262,6 @@
         headerLayout->insertWidget(0, frame);
         Track *tk = new Track(i, m_trackActions, playlist, audio == 1 ? AudioTrack : VideoTrack, m_doc->fps());
         m_tracks.append(tk);
-<<<<<<< HEAD
-        if (playlist_name != QLatin1String("black_track")) {
-=======
         if (audio == 0) {
             // Check if we have a composite transition for this track
             QScopedPointer<Mlt::Transition> transition(transitionHandler->getTransition(KdenliveSettings::gpu_accel() ? "movit.overlay" : "frei0r.cairoblend", i, -1, true));
@@ -272,8 +269,7 @@
                 tk->trackHeader->disableComposite();
             }
         }
-        if (playlist_name != "black_track") {
->>>>>>> fb0a6ffd
+        if (playlist_name != QLatin1String("black_track")) {
             tk->trackHeader->setTrackHeight(height);
             int currentWidth = tk->trackHeader->minimumWidth();
             if (currentWidth > headerWidth) headerWidth = currentWidth;
@@ -334,11 +330,7 @@
         if (QString(prop.get("mlt_type")) != QLatin1String("transition"))
             break;
         //skip automatic mix
-<<<<<<< HEAD
-        if (QString(prop.get("internal_added")) == QLatin1String("237")) {
-=======
         if (prop.get_int("internal_added") == 237) {
->>>>>>> fb0a6ffd
             QString trans = prop.get("mlt_service");
             if (trans == QLatin1String("movit.overlay") || trans == QLatin1String("frei0r.cairoblend")) {
                 int ix = prop.get_int("b_track");
@@ -881,12 +873,8 @@
         QString id = idString;
         double speed = 1.0;
         int strobe = 1;
-<<<<<<< HEAD
+        bool hasSpeedEffect = false;
         if (idString.endsWith(QLatin1String("_video"))) {
-=======
-	bool hasSpeedEffect = false;
-        if (idString.endsWith("_video")) {
->>>>>>> fb0a6ffd
             // Video only producer, store it in BinController
             m_doc->renderer()->loadExtraProducer(idString, new Mlt::Producer(clip->parent()));
         }
@@ -924,17 +912,10 @@
         item->updateState(idString);
         m_scene->addItem(item);
         if (locked) item->setItemLocked(true);
-<<<<<<< HEAD
-        if (speed != 1.0 || strobe > 1) {
+        if (hasSpeedEffect) {
             QDomElement speedeffect = MainWindow::videoEffects.getEffectByTag(QString(), QStringLiteral("speed")).cloneNode().toElement();
             EffectsList::setParameter(speedeffect, QStringLiteral("speed"), QString::number((int)(100 * speed + 0.5)));
             EffectsList::setParameter(speedeffect, QStringLiteral("strobe"), QString::number(strobe));
-=======
-        if (hasSpeedEffect) {
-            QDomElement speedeffect = MainWindow::videoEffects.getEffectByTag(QString(), "speed").cloneNode().toElement();
-            EffectsList::setParameter(speedeffect, "speed", QString::number((int)(100 * speed + 0.5)));
-            EffectsList::setParameter(speedeffect, "strobe", QString::number(strobe));
->>>>>>> fb0a6ffd
             item->addEffect(m_doc->getProfileInfo(), speedeffect, false);
             item->effectsCounter();
         }
@@ -1460,22 +1441,14 @@
     return sourceTrack->spaceLength(insertPos, fromBlankStart);
 }
 
-void Timeline::importPlaylist(ItemInfo info, QMap <QString, QString> processedUrl, QDomDocument doc, QUndoCommand *command)
-{
-    projectView()->importPlaylist(info, processedUrl, doc, command);
-}
-
 void Timeline::disableTimelineEffects(bool disable)
 {
     for (int i = 0; i< m_tracks.count(); i++) {
         track(i)->disableEffects(disable);
     }
 }
-<<<<<<< HEAD
-=======
 
 void Timeline::importPlaylist(ItemInfo info, QMap <QString, QString> processedUrl, QMap <QString, QString> idMaps, QDomDocument doc, QUndoCommand *command)
 {
     projectView()->importPlaylist(info, processedUrl, idMaps, doc, command);
-}
->>>>>>> fb0a6ffd
+}