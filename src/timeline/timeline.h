--- conflicted
+++ resolved
@@ -114,11 +114,7 @@
      *  Returns -1 if track is shorter, 0 if not blank and > 0 for blank length */
     int getTrackSpaceLength(int trackIndex, int pos, bool fromBlankStart);
     void updateClipProperties(const QString &id, QMap <QString, QString> properties);
-<<<<<<< HEAD
-    int changeClipSpeed(ItemInfo info, ItemInfo speedIndependantInfo, double speed, int strobe, Mlt::Producer *originalProd, bool needsDuplicate);
-=======
     int changeClipSpeed(ItemInfo info, ItemInfo speedIndependantInfo, double speed, int strobe, Mlt::Producer *originalProd);
->>>>>>> 428dbbb5
     /** @brief Set an effect's XML accordingly to MLT::filter values. */
     static void setParam(ProfileInfo info, QDomElement param, QString value);
     int getTracks();
