--- conflicted
+++ resolved
@@ -137,19 +137,13 @@
     void blockTrackSignals(bool block);
     /** @brief Load document */
     void loadTimeline();
-    static bool isSlide(QString geometry);
-    /** @brief Import amultitrack MLT playlist in timeline */
-    void importPlaylist(ItemInfo info, QMap <QString, QString> processedUrl, QDomDocument doc, QUndoCommand *command);
     /** @brief Dis/enable all effects in timeline*/
     void disableTimelineEffects(bool disable);
-<<<<<<< HEAD
     QString getKeyframes(Mlt::Service service, int &ix, QDomElement e);
     void getSubfilters(Mlt::Filter *effect, QDomElement &currenteffect);
-=======
     static bool isSlide(QString geometry);
     /** @brief Import amultitrack MLT playlist in timeline */
     void importPlaylist(ItemInfo info, QMap <QString, QString> processedUrl, QMap <QString, QString> idMaps, QDomDocument doc, QUndoCommand *command);
->>>>>>> fb0a6ffd
 
 protected:
     void keyPressEvent(QKeyEvent * event);
@@ -186,11 +180,6 @@
     void parseDocument(const QDomDocument &doc);
     int loadTrack(int ix, int offset, Mlt::Playlist &playlist);
     void getEffects(Mlt::Service &service, ClipItem *clip, int track = 0);
-<<<<<<< HEAD
-=======
-    QString getKeyframes(Mlt::Service service, int &ix, QDomElement e);
-    void getSubfilters(Mlt::Filter *effect, QDomElement &currenteffect);
->>>>>>> fb0a6ffd
     void adjustDouble(QDomElement &e, double value);
 
     /** @brief Adjust kdenlive effect xml parameters to the MLT value*/
