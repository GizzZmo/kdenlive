--- conflicted
+++ resolved
@@ -77,22 +77,12 @@
     if (m_type == VideoTrack) {
         setBackgroundRole(QPalette::AlternateBase);
         setAutoFillBackground(true);
-<<<<<<< HEAD
         m_switchVideo = new KDualAction(i18n("Disable video"), i18n("Enable video"), this);
         m_switchVideo->setActiveIcon(KoIconUtils::themedIcon("kdenlive-hide-video"));
         m_switchVideo->setInactiveIcon(KoIconUtils::themedIcon("kdenlive-show-video"));
         m_switchVideo->setActive(info.isBlind);
         connect(m_switchVideo, SIGNAL(activeChanged(bool)), this, SLOT(switchVideo(bool)));
         m_tb->addAction(m_switchVideo);
-=======
-	m_switchVideo = new KDualAction(i18n("Disable video"), i18n("Enable video"), this);
-	m_switchVideo->setActiveIcon(QIcon::fromTheme("kdenlive-hide-video-effects"));
-	m_switchVideo->setInactiveIcon(QIcon::fromTheme("kdenlive-show-video-effects"));
-	m_switchVideo->setActive(info.isBlind);
-	connect(m_switchVideo, SIGNAL(activeChanged(bool)), this, SLOT(switchVideo(bool)));
-	m_tb->addAction(m_switchVideo);
-    } else m_switchVideo = NULL;
->>>>>>> 558e9998
 
         m_switchComposite = new KDualAction(i18n("Opaque"), i18n("Composite"), this);
         m_switchComposite->setActiveIcon(KoIconUtils::themedIcon("kdenlive-overwrite-edit")); //FIXME: get proper icons
@@ -100,6 +90,9 @@
         m_switchComposite->setActive(info.composite);
         connect(m_switchComposite, &KDualAction::activeChangedByUser, this, &HeaderTrack::switchComposite);
         m_tb->addAction(m_switchComposite);
+    } else {
+        m_switchVideo = NULL;
+        m_switchComposite = NULL;
     }
 
     updateStatus(info);
