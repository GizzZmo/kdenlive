/***************************************************************************
                        krender.cpp  -  description
                           -------------------
  begin                : Fri Nov 22 2002
  copyright            : (C) 2002 by Jason Wood
  email                : jasonwood@blueyonder.co.uk
  copyright            : (C) 2005 Lucio Flavio Correa
  email                : lucio.correa@gmail.com
  copyright            : (C) Marco Gittler
  email                : g.marco@freenet.de
  copyright            : (C) 2006 Jean-Baptiste Mardelle
  email                : jb@kdenlive.org

***************************************************************************/

/***************************************************************************
 *                                                                         *
 *   This program is free software; you can redistribute it and/or modify  *
 *   it under the terms of the GNU General Public License as published by  *
 *   the Free Software Foundation; either version 2 of the License, or     *
 *   (at your option) any later version.                                   *
 *                                                                         *
 ***************************************************************************/


#include "renderer.h"
#include "kdenlivesettings.h"
#include "kthumb.h"
#include "kapplication.h"
#include "definitions.h"
#include "slideshowclip.h"
#include "profilesdialog.h"

#ifdef USE_JACK
#include "jackdevice.h"
#endif

#include <mlt++/Mlt.h>

#include <KDebug>
#include <KStandardDirs>
#include <KMessageBox>
#include <KLocale>
#include <KTemporaryFile>

#include <QTimer>
#include <QDir>
#include <QString>
#include <QApplication>
#include <QtConcurrentRun>

#include <cstdlib>
#include <cstdarg>

#include <QDebug>

#define SEEK_INACTIVE (-1)

#include <QThread>
// Can't believe I need to do this to sleep.
class SleepThread : QThread
{
public:
    virtual void run() {};
    static void msleep(unsigned long msecs) {
        QThread::msleep(msecs);
    }
};

static void kdenlive_callback(void* /*ptr*/, int level, const char* fmt, va_list vl)
{
    if (level > MLT_LOG_ERROR) return;
    //kDebug() << "log level" << level << QString().vsprintf(fmt, vl).simplified();
    QString error;
    QApplication::postEvent(qApp->activeWindow(), new MltErrorEvent(error.vsprintf(fmt, vl).simplified()));
    va_end(vl);
}


//static 
void Render::consumer_frame_show(mlt_consumer, Render * self, mlt_frame frame_ptr)
{
    // detect if the producer has finished playing. Is there a better way to do it?
    self->emitFrameNumber();
    Mlt::Frame frame(frame_ptr);
    if (!frame.is_valid()) return;
    if (self->sendFrameForAnalysis && frame_ptr->convert_image) {
        self->emitFrameUpdated(frame);
    }

#ifdef USE_JACK
    if(&JACKDEV && JACKDEV.isValid()) {
    	JACKDEV.updateBuffers(frame);
    }
#endif

    if (self->analyseAudio) {
        self->showAudio(frame);
    }
    if (frame.get_double("_speed") == 0) self->emitConsumerStopped();
    else if (frame.get_double("_speed") < 0.0 && mlt_frame_get_position(frame_ptr) <= 0) {
        self->pause();
        self->emitConsumerStopped(true);
    }
}

/*
static void consumer_paused(mlt_consumer, Render * self, mlt_frame frame_ptr)
{
    // detect if the producer has finished playing. Is there a better way to do it?
    Mlt::Frame frame(frame_ptr);
    if (!frame.is_valid()) return;
    if (frame.get_double("_speed") < 0.0 && mlt_frame_get_position(frame_ptr) <= 0) {
        self->pause();
        self->emitConsumerStopped(true);
    }
    else self->emitConsumerStopped();
}*/

// static
void Render::consumer_gl_frame_show(mlt_consumer consumer, Render * self, mlt_frame frame_ptr)
{
    // detect if the producer has finished playing. Is there a better way to do it?
    if (self->externalConsumer && !self->analyseAudio && !self->sendFrameForAnalysis) {
	emit self->rendererPosition((int) mlt_consumer_position(consumer));
	return;
    }
    Mlt::Frame frame(frame_ptr);
    if (frame.get_double("_speed") == 0) self->emitConsumerStopped();
    else if (frame.get_double("_speed") < 0.0 && mlt_frame_get_position(frame_ptr) <= 0) {
	self->pause();
	self->emitConsumerStopped(true);
    }
    emit self->mltFrameReceived(new Mlt::Frame(frame_ptr));
}

Render::Render(Kdenlive::MONITORID rendererName, int winid, QString profile, QWidget *parent) :
    AbstractRender(rendererName, parent),
    requestedSeekPosition(SEEK_INACTIVE),
    showFrameSemaphore(1),
    externalConsumer(false),
    m_name(rendererName),
    m_mltConsumer(NULL),
    m_mltProducer(NULL),
    m_mltProfile(NULL),
    m_showFrameEvent(NULL),
    m_pauseEvent(NULL),
    m_isZoneMode(false),
    m_isLoopMode(false),
    m_isSplitView(false),
    m_blackClip(NULL),
    m_winid(winid),
    m_paused(true)
{
    qRegisterMetaType<stringMap> ("stringMap");
    analyseAudio = KdenliveSettings::monitor_audio();
    if (profile.isEmpty()) profile = KdenliveSettings::current_profile();
    buildConsumer(profile);

    m_mltProducer = m_blackClip->cut(0, 1);
    m_mltConsumer->connect(*m_mltProducer);
    m_mltProducer->set_speed(0.0);

    m_refreshTimer.setSingleShot(true);
    m_refreshTimer.setInterval(100);
    connect(&m_refreshTimer, SIGNAL(timeout()), this, SLOT(refresh()));
    connect(this, SIGNAL(multiStreamFound(const QString &,QList<int>,QList<int>,stringMap)), this, SLOT(slotMultiStreamProducerFound(const QString &,QList<int>,QList<int>,stringMap)));
    connect(this, SIGNAL(checkSeeking()), this, SLOT(slotCheckSeeking()));
    connect(this, SIGNAL(mltFrameReceived(Mlt::Frame *)), this, SLOT(showFrame(Mlt::Frame *)), Qt::UniqueConnection);
}

Render::~Render()
{
#ifdef USE_JACK
	/* isDeviceActive ()*/
	closeDevice(Device::Jack);
#endif
	closeMlt();
    delete m_mltProfile;
}


void Render::closeMlt()
{
    //delete m_osdTimer;
    m_requestList.clear();
    m_infoThread.waitForFinished();
    if (m_showFrameEvent) delete m_showFrameEvent;
    if (m_pauseEvent) delete m_pauseEvent;
    if (m_mltConsumer) delete m_mltConsumer;
    if (m_mltProducer) delete m_mltProducer;
    /*if (m_mltProducer) {
        Mlt::Service service(m_mltProducer->parent().get_service());
        service.lock();

        if (service.type() == tractor_type) {
            Mlt::Tractor tractor(service);
            Mlt::Field *field = tractor.field();
            mlt_service nextservice = mlt_service_get_producer(service.get_service());
            mlt_service nextservicetodisconnect;
            mlt_properties properties = MLT_SERVICE_PROPERTIES(nextservice);
            QString mlt_type = mlt_properties_get(properties, "mlt_type");
            QString resource = mlt_properties_get(properties, "mlt_service");
            // Delete all transitions
            while (mlt_type == "transition") {
                nextservicetodisconnect = nextservice;
                nextservice = mlt_service_producer(nextservice);
                mlt_field_disconnect_service(field->get_field(), nextservicetodisconnect);
                if (nextservice == NULL) break;
                properties = MLT_SERVICE_PROPERTIES(nextservice);
                mlt_type = mlt_properties_get(properties, "mlt_type");
                resource = mlt_properties_get(properties, "mlt_service");
            }

            delete field;
            field = NULL;
        }
        service.unlock();
    }*/

    //kDebug() << "// // // CLOSE RENDERER " << m_name;
    if (m_blackClip) delete m_blackClip;
    //delete m_osdInfo;
}

void Render::slotSwitchFullscreen()
{
    if (m_mltConsumer) m_mltConsumer->set("full_screen", 1);
}

void Render::buildConsumer(const QString &profileName)
{
    delete m_blackClip;
    m_blackClip = NULL;

    m_activeProfile = profileName;
    if (m_mltProfile) {
	Mlt::Profile tmpProfile(m_activeProfile.toUtf8().constData());
	m_mltProfile->set_colorspace(tmpProfile.colorspace());
	m_mltProfile->set_frame_rate(tmpProfile.frame_rate_num(), tmpProfile.frame_rate_den());
	m_mltProfile->set_height(tmpProfile.height());
	m_mltProfile->set_width(tmpProfile.width());
	m_mltProfile->set_progressive(tmpProfile.progressive());
	m_mltProfile->set_sample_aspect(tmpProfile.sample_aspect_num(), tmpProfile.sample_aspect_den());
	m_mltProfile->get_profile()->display_aspect_num = tmpProfile.display_aspect_num();
	m_mltProfile->get_profile()->display_aspect_den = tmpProfile.display_aspect_den();
    }
    else {
	m_mltProfile = new Mlt::Profile(m_activeProfile.toUtf8().constData());
    }
    setenv("MLT_PROFILE", m_activeProfile.toUtf8().constData(), 1);
    m_mltProfile->set_explicit(true);

    m_blackClip = new Mlt::Producer(*m_mltProfile, "colour", "black");
    m_blackClip->set("id", "black");
    m_blackClip->set("mlt_type", "producer");
    if (KdenliveSettings::external_display() && m_name != Kdenlive::clipMonitor && m_winid != 0) {
        // Use blackmagic card for video output
        int device = KdenliveSettings::blackmagic_output_device();
        if (device >= 0) {
            QString decklink = "decklink:" + QString::number(KdenliveSettings::blackmagic_output_device());
            if (!m_mltConsumer) {
		m_mltConsumer = new Mlt::Consumer(*m_mltProfile, decklink.toUtf8().constData());
		m_showFrameEvent = m_mltConsumer->listen("consumer-frame-show", this, (mlt_listener) consumer_frame_show);
		mlt_log_set_callback(kdenlive_callback);
	    }
            if (m_mltConsumer->is_valid()) {
		externalConsumer = true;
                m_mltConsumer->set("terminate_on_pause", 0);
                m_mltConsumer->set("deinterlace_method", "onefield");
		m_mltConsumer->set("rescale", "nearest");
		m_mltConsumer->set("buffer", "1");
                m_mltConsumer->set("real_time", KdenliveSettings::mltthreads());
            }
            if (m_mltConsumer && m_mltConsumer->is_valid()) {
		return;
	    }
            KMessageBox::information(qApp->activeWindow(), i18n("Your project's profile %1 is not compatible with the blackmagic output card. Please see supported profiles below. Switching to normal video display.", m_mltProfile->description()));
        }
    }
    externalConsumer = false;
    QString videoDriver = KdenliveSettings::videodrivername();
    if (!videoDriver.isEmpty()) {
        if (videoDriver == "x11_noaccel") {
            setenv("SDL_VIDEO_YUV_HWACCEL", "0", 1);
            videoDriver = "x11";
        } else {
            unsetenv("SDL_VIDEO_YUV_HWACCEL");
        }
    }
    setenv("SDL_VIDEO_ALLOW_SCREENSAVER", "1", 1);

    //m_mltConsumer->set("fullscreen", 1);
    if (m_winid == 0) {
        // OpenGL monitor
        if (!m_mltConsumer) {
	    if (KdenliveSettings::external_display() && m_name != Kdenlive::clipMonitor) {
		int device = KdenliveSettings::blackmagic_output_device();
		if (device >= 0) {
		    QString decklink = "decklink:" + QString::number(KdenliveSettings::blackmagic_output_device());
		    m_mltConsumer = new Mlt::Consumer(*m_mltProfile, decklink.toUtf8().constData());
		    // Set defaults for decklink consumer
		    if (m_mltConsumer) {
			m_mltConsumer->set("terminate_on_pause", 0);
			m_mltConsumer->set("deinterlace_method", "onefield");
			externalConsumer = true;
		    }
		}
	    }
	    if (!m_mltConsumer || !m_mltConsumer->is_valid()) {
		m_mltConsumer = new Mlt::Consumer(*m_mltProfile, "sdl_audio");
		m_mltConsumer->set("scrub_audio", 1);
		m_mltConsumer->set("preview_off", 1);
		m_mltConsumer->set("audio_buffer", 512);
		m_mltConsumer->set("preview_format", mlt_image_rgb24a);
	    }
	    m_mltConsumer->set("buffer", "1");
	    m_showFrameEvent = m_mltConsumer->listen("consumer-frame-show", this, (mlt_listener) consumer_gl_frame_show);
	}
    } else {
        if (!m_mltConsumer) {
	    m_mltConsumer = new Mlt::Consumer(*m_mltProfile, "sdl_preview");
	    m_showFrameEvent = m_mltConsumer->listen("consumer-frame-show", this, (mlt_listener) consumer_frame_show);
	    //m_pauseEvent = m_mltConsumer->listen("consumer-sdl-paused", this, (mlt_listener) consumer_paused);
	    m_mltConsumer->set("progressive", 1);
	}
	m_mltConsumer->set("window_id", m_winid);
    }
    //m_mltConsumer->set("resize", 1);
    m_mltConsumer->set("window_background", KdenliveSettings::window_background().name().toUtf8().constData());
    m_mltConsumer->set("rescale", "nearest");
    mlt_log_set_callback(kdenlive_callback);

    QString audioDevice = KdenliveSettings::audiodevicename();
    if (!audioDevice.isEmpty())
        m_mltConsumer->set("audio_device", audioDevice.toUtf8().constData());

    if (!videoDriver.isEmpty())
        m_mltConsumer->set("video_driver", videoDriver.toUtf8().constData());

    QString audioDriver = KdenliveSettings::audiodrivername();

    /*
    // Disabled because the "auto" detected driver was sometimes wrong
    if (audioDriver.isEmpty())
        audioDriver = KdenliveSettings::autoaudiodrivername();
    */

	if (!audioDriver.isEmpty()) {
#ifdef USE_JACK
		if(audioDriver == "jack") {
	        // create the jack device singleton instance
	    	JackDevice::singleton(m_mltProfile);
	    	if(&JACKDEV && JACKDEV.probe())
	    		openDevice(Device::Jack);
	    	/* TODO: error message */
//	    	else
//	    		ShowErrorMessage();
        } else
#endif
        {
            m_mltConsumer->set("audio_driver", audioDriver.toUtf8().constData());
        }
    }
#ifdef USE_JACK
	else {
		/* if jackd is running default to jackdev because in most cases the
		 * audio driver is claimed by jackd */
    	JackDevice::singleton(m_mltProfile);
    	if(&JACKDEV && JACKDEV.probe())
    		openDevice(Device::Jack);
    }
#endif

    m_mltConsumer->set("frequency", 48000);
    m_mltConsumer->set("real_time", KdenliveSettings::mltthreads());
}

Mlt::Producer *Render::invalidProducer(const QString &id)
{
    Mlt::Producer *clip;
    QString txt = '+' + i18n("Missing clip") + ".txt";
    char *tmp = qstrdup(txt.toUtf8().constData());
    clip = new Mlt::Producer(*m_mltProfile, tmp);
    delete[] tmp;
    if (clip == NULL) clip = new Mlt::Producer(*m_mltProfile, "colour", "red");
    else {
        clip->set("bgcolour", "0xff0000ff");
        clip->set("pad", "10");
    }
    clip->set("id", id.toUtf8().constData());
    clip->set("mlt_type", "producer");
    return clip;
}

bool Render::hasProfile(const QString &profileName) const
{
    return m_activeProfile == profileName;
}

int Render::resetProfile(const QString &profileName, bool dropSceneList)
{
    m_refreshTimer.stop();
    if (m_mltConsumer) {
        if (externalConsumer == KdenliveSettings::external_display()) {
            if (KdenliveSettings::external_display() && m_activeProfile == profileName) return 1;
            QString videoDriver = KdenliveSettings::videodrivername();
            QString currentDriver = m_mltConsumer->get("video_driver");
            if (getenv("SDL_VIDEO_YUV_HWACCEL") != NULL && currentDriver == "x11") currentDriver = "x11_noaccel";
            QString background = KdenliveSettings::window_background().name();
            QString currentBackground = m_mltConsumer->get("window_background");
            if (m_activeProfile == profileName && currentDriver == videoDriver && background == currentBackground) {
                kDebug() << "reset to same profile, nothing to do";
                return 1;
            }
        }

        if (m_isSplitView) slotSplitView(false);
        if (!m_mltConsumer->is_stopped()) m_mltConsumer->stop();
        m_mltConsumer->purge();
    }
    QString scene;
    if (!dropSceneList) scene = sceneList();
    int pos = 0;
    double current_fps = m_mltProfile->fps();
    double current_dar = m_mltProfile->dar();
    delete m_blackClip;
    m_blackClip = NULL;
    m_requestList.clear();
    m_infoThread.waitForFinished();

    if (m_mltProducer) {
        pos = m_mltProducer->position();

        Mlt::Service service(m_mltProducer->get_service());
        if (service.type() == tractor_type) {
            Mlt::Tractor tractor(service);
            for (int trackNb = tractor.count() - 1; trackNb >= 0; --trackNb) {
                Mlt::Producer trackProducer(tractor.track(trackNb));
                Mlt::Playlist trackPlaylist((mlt_playlist) trackProducer.get_service());
                trackPlaylist.clear();
            }
        }

        delete m_mltProducer;
    }
    m_mltProducer = NULL;
    buildConsumer(profileName);
    double new_fps = m_mltProfile->fps();
    double new_dar = m_mltProfile->dar();

    if (!dropSceneList) {
        // We need to recover our playlist
        if (current_fps != new_fps) {
            // fps changed, we must update the scenelist positions
            scene = updateSceneListFps(current_fps, new_fps, scene);
        }
        setSceneList(scene, pos);
        // producers have changed (different profile), so reset them...
        emit refreshDocumentProducers(new_dar != current_dar, current_fps != new_fps);
    }
    return 1;
}

void Render::seek(GenTime time)
{
    if (!m_mltProducer)
        return;
    int pos = time.frames(m_fps);
    seek(pos);
}

void Render::seek(int time, bool slave)
{
	/* limit time */
	time = qMax(0, time);
	time = qMin(m_mltProducer->get_playtime(), time);

#ifdef USE_JACK
    if (!slave && isSlaveActive(Slave::Jack)) {
    	if(&JACKDEV) {
    		JACKDEV.seekPlayback(time < 0 ? 0 : time);
    	}
    	/* return */
    	return;
    } else if(slave && isSlaveActive(Slave::Jack)) {
    	m_mltProducer->set_speed(0);
   	}
#endif
    	
    resetZoneMode();
    if (requestedSeekPosition == SEEK_INACTIVE) {
	requestedSeekPosition = time;
	m_mltConsumer->purge();
	m_mltProducer->seek(time);
	if (m_paused && !externalConsumer) {
	    m_mltConsumer->set("refresh", 1);
	    m_paused = false;
	}
	else if (m_winid != 0 && m_mltProducer->get_speed() == 0) {
	    // workaround specific bug in MLT's SDL consumer
	    m_mltConsumer->stop();
	    m_mltConsumer->start();
	    m_mltConsumer->set("refresh", 1);
	}
	}
    else requestedSeekPosition = time;
}

//static
/*QPixmap Render::frameThumbnail(Mlt::Frame *frame, int width, int height, bool border) {
    QPixmap pix(width, height);

    mlt_image_format format = mlt_image_rgb24a;
    uint8_t *thumb = frame->get_image(format, width, height);
    QImage image(thumb, width, height, QImage::Format_ARGB32);

    if (!image.isNull()) {
        pix = pix.fromImage(image);
        if (border) {
            QPainter painter(&pix);
            painter.drawRect(0, 0, width - 1, height - 1);
        }
    } else pix.fill(Qt::black);
    return pix;
}
*/
int Render::frameRenderWidth() const
{
    return m_mltProfile->width();
}

int Render::renderWidth() const
{
    return (int)(m_mltProfile->height() * m_mltProfile->dar() + 0.5);
}

int Render::renderHeight() const
{
    return m_mltProfile->height();
}

QImage Render::extractFrame(int frame_position, QString path, int width, int height)
{
    if (width == -1) {
        width = frameRenderWidth();
        height = renderHeight();
    } else if (width % 2 == 1) width++;
    int dwidth = height * frameRenderWidth() / renderHeight();
    if (!path.isEmpty()) {
        Mlt::Producer *producer = new Mlt::Producer(*m_mltProfile, path.toUtf8().constData());
        if (producer) {
            if (producer->is_valid()) {
                QImage img = KThumb::getFrame(producer, frame_position, dwidth, width, height);
                delete producer;
                return img;
            }
            else delete producer;
        }
    }

    if (!m_mltProducer || !path.isEmpty()) {
        QImage pix(width, height, QImage::Format_RGB32);
        pix.fill(Qt::black);
        return pix;
    }
    return KThumb::getFrame(m_mltProducer, frame_position, dwidth, width, height);
}

QPixmap Render::getImageThumbnail(KUrl url, int /*width*/, int /*height*/)
{
    QImage im;
    QPixmap pixmap;
    if (url.fileName().startsWith(".all.")) {  //  check for slideshow
        QString fileType = url.fileName().right(3);
        QStringList more;
        QStringList::Iterator it;

        QDir dir(url.directory());
        QStringList filter;
        filter << "*." + fileType;
        filter << "*." + fileType.toUpper();
        more = dir.entryList(filter, QDir::Files);
        im.load(url.directory() + '/' + more.at(0));
    } else im.load(url.path());
    //pixmap = im.scaled(width, height);
    return pixmap;
}

double Render::consumerRatio() const
{
    if (!m_mltConsumer) return 1.0;
    return (m_mltConsumer->get_double("aspect_ratio_num") / m_mltConsumer->get_double("aspect_ratio_den"));
}


int Render::getLength()
{

    if (m_mltProducer) {
        // kDebug()<<"//////  LENGTH: "<<mlt_producer_get_playtime(m_mltProducer->get_producer());
        return mlt_producer_get_playtime(m_mltProducer->get_producer());
    }
    return 0;
}

bool Render::isValid(KUrl url)
{
    Mlt::Producer producer(*m_mltProfile, url.path().toUtf8().constData());
    if (producer.is_blank())
        return false;

    return true;
}

double Render::dar() const
{
    return m_mltProfile->dar();
}

double Render::sar() const
{
    return m_mltProfile->sar();
}

void Render::slotSplitView(bool doit)
{
    m_isSplitView = doit;
    Mlt::Service service(m_mltProducer->parent().get_service());
    Mlt::Tractor tractor(service);
    if (service.type() != tractor_type || tractor.count() < 2) return;
    Mlt::Field *field = tractor.field();
    if (doit) {
        for (int i = 1, screen = 0; i < tractor.count() && screen < 4; i++) {
            Mlt::Producer trackProducer(tractor.track(i));
            kDebug() << "// TRACK: " << i << ", HIDE: " << trackProducer.get("hide");
            if (QString(trackProducer.get("hide")).toInt() != 1) {
                kDebug() << "// ADIDNG TRACK: " << i;
                Mlt::Transition *transition = new Mlt::Transition(*m_mltProfile, "composite");
                transition->set("mlt_service", "composite");
                transition->set("a_track", 0);
                transition->set("b_track", i);
                transition->set("distort", 0);
		transition->set("aligned", 0);
                transition->set("internal_added", "200");
                QString geometry;
                switch (screen) {
                case 0:
                    geometry = "0/0:50%x50%";
                    break;
                case 1:
                    geometry = "50%/0:50%x50%";
                    break;
                case 2:
                    geometry = "0/50%:50%x50%";
                    break;
                case 3:
                default:
                    geometry = "50%/50%:50%x50%";
                    break;
                }
                transition->set("geometry", geometry.toUtf8().constData());
                transition->set("always_active", "1");
                field->plant_transition(*transition, 0, i);
                screen++;
            }
        }
        m_mltConsumer->set("refresh", 1);
    } else {
        mlt_service serv = m_mltProducer->parent().get_service();
        mlt_service nextservice = mlt_service_get_producer(serv);
        mlt_properties properties = MLT_SERVICE_PROPERTIES(nextservice);
        QString mlt_type = mlt_properties_get(properties, "mlt_type");
        QString resource = mlt_properties_get(properties, "mlt_service");
	mlt_service nextservicetodisconnect;

        while (mlt_type == "transition") {
            QString added = mlt_properties_get(MLT_SERVICE_PROPERTIES(nextservice), "internal_added");
            if (added == "200") {
		nextservicetodisconnect = nextservice;
		nextservice = mlt_service_producer(nextservice);
		mlt_field_disconnect_service(field->get_field(), nextservicetodisconnect);
            }
            else nextservice = mlt_service_producer(nextservice);
            if (nextservice == NULL) break;
            properties = MLT_SERVICE_PROPERTIES(nextservice);
            mlt_type = mlt_properties_get(properties, "mlt_type");
            resource = mlt_properties_get(properties, "mlt_service");
            m_mltConsumer->set("refresh", 1);
        }
    }
}

void Render::getFileProperties(const QDomElement &xml, const QString &clipId, int imageHeight, bool replaceProducer)
{
    // Make sure we don't request the info for same clip twice
    m_infoMutex.lock();
    if (m_processingClipId.contains(clipId)) {
	m_infoMutex.unlock();
	return;
    }
    for (int i = 0; i < m_requestList.count(); i++) {
	if (m_requestList.at(i).clipId == clipId) {
	    // Clip is already queued
	    m_infoMutex.unlock();
	    return;
	}
    }
    requestClipInfo info;
    info.xml = xml;
    info.clipId = clipId;
    info.imageHeight = imageHeight;
    info.replaceProducer = replaceProducer;
    m_requestList.append(info);
    m_infoMutex.unlock();
    if (!m_infoThread.isRunning()) {
        m_infoThread = QtConcurrent::run(this, &Render::processFileProperties);
    }
}

void Render::forceProcessing(const QString &id)
{
    if (m_processingClipId.contains(id)) return;
    QMutexLocker lock(&m_infoMutex);
    for (int i = 0; i < m_requestList.count(); i++) {
        requestClipInfo info = m_requestList.at(i);
        if (info.clipId == id) {
            if (i == 0) break;
            else {
                m_requestList.removeAt(i);
                m_requestList.prepend(info);
                break;
            }
        }
    }
}

int Render::processingItems()
{
    QMutexLocker lock(&m_infoMutex);
    int count = m_requestList.count() + m_processingClipId.count();
    return count;
}

void Render::processingDone(const QString &id)
{
    QMutexLocker lock(&m_infoMutex);
    m_processingClipId.removeAll(id);
}

bool Render::isProcessing(const QString &id)
{
    if (m_processingClipId.contains(id)) return true;
    QMutexLocker lock(&m_infoMutex);
    for (int i = 0; i < m_requestList.count(); i++) {
        if (m_requestList.at(i).clipId == id) {
            return true;
        }
    }
    return false;
}

void Render::processFileProperties()
{
    requestClipInfo info;
    QLocale locale;
    while (!m_requestList.isEmpty()) {
        m_infoMutex.lock();
        info = m_requestList.takeFirst();
        m_processingClipId.append(info.clipId);
        m_infoMutex.unlock();

        QString path;
        bool proxyProducer;
        if (info.xml.hasAttribute("proxy") && info.xml.attribute("proxy") != "-") {
            path = info.xml.attribute("proxy");
            // Check for missing proxies
            if (QFileInfo(path).size() <= 0) {
                // proxy is missing, re-create it
                emit requestProxy(info.clipId);
                proxyProducer = false;
                path = info.xml.attribute("resource");
            }
            else proxyProducer = true;
        }
        else {
            path = info.xml.attribute("resource");
            proxyProducer = false;
        }
        KUrl url(path);
        Mlt::Producer *producer = NULL;
        CLIPTYPE type = (CLIPTYPE)info.xml.attribute("type").toInt();
        if (type == COLOR) {
            producer = new Mlt::Producer(*m_mltProfile, 0, ("colour:" + info.xml.attribute("colour")).toUtf8().constData());
        } else if (type == TEXT) {
            producer = new Mlt::Producer(*m_mltProfile, 0, ("kdenlivetitle:" + info.xml.attribute("resource")).toUtf8().constData());
            if (producer && producer->is_valid() && info.xml.hasAttribute("xmldata"))
                producer->set("xmldata", info.xml.attribute("xmldata").toUtf8().constData());
        } else if (url.isEmpty()) {
	    //WARNING: when is this case used? Not sure it is working.. JBM/
            QDomDocument doc;
            QDomElement mlt = doc.createElement("mlt");
            QDomElement play = doc.createElement("playlist");
	    play.setAttribute("id", "playlist0");
            doc.appendChild(mlt);
            mlt.appendChild(play);
            play.appendChild(doc.importNode(info.xml, true));
	    QDomElement tractor = doc.createElement("tractor");
	    tractor.setAttribute("id", "tractor0");
	    QDomElement track = doc.createElement("track");
	    track.setAttribute("producer", "playlist0");
	    tractor.appendChild(track);
	    mlt.appendChild(tractor);
            producer = new Mlt::Producer(*m_mltProfile, "xml-string", doc.toString().toUtf8().constData());
        } else {
	    producer = new Mlt::Producer(*m_mltProfile, path.toUtf8().constData());
        }

        if (producer == NULL || producer->is_blank() || !producer->is_valid()) {
            kDebug() << " / / / / / / / / ERROR / / / / // CANNOT LOAD PRODUCER: "<<path;
            m_processingClipId.removeAll(info.clipId);
            if (proxyProducer) {
                // Proxy file is corrupted
                emit removeInvalidProxy(info.clipId, false);
            }
            else emit removeInvalidClip(info.clipId, info.replaceProducer);
            delete producer;
            continue;
        }

        if (proxyProducer && info.xml.hasAttribute("proxy_out")) {
            producer->set("length", info.xml.attribute("proxy_out").toInt() + 1);
            producer->set("out", info.xml.attribute("proxy_out").toInt());
            if (producer->get_out() != info.xml.attribute("proxy_out").toInt()) {
                // Proxy file length is different than original clip length, this will corrupt project so disable this proxy clip
                m_processingClipId.removeAll(info.clipId);
                emit removeInvalidProxy(info.clipId, true);
                delete producer;
                continue;
            }
        }

        if (info.xml.hasAttribute("force_aspect_ratio")) {
            double aspect = info.xml.attribute("force_aspect_ratio").toDouble();
            if (aspect > 0) producer->set("force_aspect_ratio", aspect);
        }

        if (info.xml.hasAttribute("force_aspect_num") && info.xml.hasAttribute("force_aspect_den")) {
            int width = info.xml.attribute("frame_size").section('x', 0, 0).toInt();
            int height = info.xml.attribute("frame_size").section('x', 1, 1).toInt();
            int aspectNumerator = info.xml.attribute("force_aspect_num").toInt();
            int aspectDenominator = info.xml.attribute("force_aspect_den").toInt();
            if (aspectDenominator != 0 && width != 0)
                producer->set("force_aspect_ratio", double(height) * aspectNumerator / aspectDenominator / width);
        }

        if (info.xml.hasAttribute("force_fps")) {
            double fps = info.xml.attribute("force_fps").toDouble();
            if (fps > 0) producer->set("force_fps", fps);
        }

        if (info.xml.hasAttribute("force_progressive")) {
            bool ok;
            int progressive = info.xml.attribute("force_progressive").toInt(&ok);
            if (ok) producer->set("force_progressive", progressive);
        }
        if (info.xml.hasAttribute("force_tff")) {
            bool ok;
            int fieldOrder = info.xml.attribute("force_tff").toInt(&ok);
            if (ok) producer->set("force_tff", fieldOrder);
        }
        if (info.xml.hasAttribute("threads")) {
            int threads = info.xml.attribute("threads").toInt();
            if (threads != 1) producer->set("threads", threads);
        }
        if (info.xml.hasAttribute("video_index")) {
            int vindex = info.xml.attribute("video_index").toInt();
            if (vindex != 0) producer->set("video_index", vindex);
        }
        if (info.xml.hasAttribute("audio_index")) {
            int aindex = info.xml.attribute("audio_index").toInt();
            if (aindex != 0) producer->set("audio_index", aindex);
        }
        if (info.xml.hasAttribute("force_colorspace")) {
            int colorspace = info.xml.attribute("force_colorspace").toInt();
            if (colorspace != 0) producer->set("force_colorspace", colorspace);
        }
        if (info.xml.hasAttribute("full_luma")) {
            int full_luma = info.xml.attribute("full_luma").toInt();
            if (full_luma != 0) producer->set("set.force_full_luma", full_luma);
        }

        int clipOut = 0;
        int duration = 0;
        if (info.xml.hasAttribute("out")) clipOut = info.xml.attribute("out").toInt();

        // setup length here as otherwise default length (currently 15000 frames in MLT) will be taken even if outpoint is larger
        if (type == COLOR || type == TEXT || type == IMAGE || type == SLIDESHOW) {
            int length;
            if (info.xml.hasAttribute("length")) {
                length = info.xml.attribute("length").toInt();
                clipOut = length - 1;
            }
            else length = info.xml.attribute("out").toInt() - info.xml.attribute("in").toInt() + 1;
	    // Pass duration if it was forced
	    if (info.xml.hasAttribute("duration")) {
		duration = info.xml.attribute("duration").toInt();
		if (length < duration) {
		    length = duration;
		    if (clipOut > 0) clipOut = length - 1;
		}
	    }
	    if (duration == 0) duration = length;
	    producer->set("length", length);
        }

        if (clipOut > 0) producer->set_in_and_out(info.xml.attribute("in").toInt(), clipOut);

        producer->set("id", info.clipId.toUtf8().constData());

        if (info.xml.hasAttribute("templatetext"))
            producer->set("templatetext", info.xml.attribute("templatetext").toUtf8().constData());

        int imageWidth = (int)((double) info.imageHeight * m_mltProfile->width() / m_mltProfile->height() + 0.5);
        int fullWidth = (int)((double) info.imageHeight * m_mltProfile->dar() + 0.5);
        int frameNumber = info.xml.attribute("thumbnail", "-1").toInt();

        if ((!info.replaceProducer && info.xml.hasAttribute("file_hash")) || proxyProducer) {
            // Clip  already has all properties
            if (proxyProducer) {
                // Recreate clip thumb
                if (frameNumber > 0) producer->seek(frameNumber);
                Mlt::Frame *frame = producer->get_frame();
                if (frame && frame->is_valid()) {
                    QImage img = KThumb::getFrame(frame, imageWidth, fullWidth, info.imageHeight);
                    emit replyGetImage(info.clipId, img);
                }
                if (frame) delete frame;
            }
            emit replyGetFileProperties(info.clipId, producer, stringMap(), stringMap(), info.replaceProducer);
            continue;
        }

        stringMap filePropertyMap;
        stringMap metadataPropertyMap;
        char property[200];

        if (frameNumber > 0) producer->seek(frameNumber);
        duration = duration > 0 ? duration : producer->get_playtime();
        filePropertyMap["duration"] = QString::number(duration);
        //kDebug() << "///////  PRODUCER: " << url.path() << " IS: " << producer->get_playtime();

        if (type == SLIDESHOW) {
            int ttl = info.xml.hasAttribute("ttl") ? info.xml.attribute("ttl").toInt() : 0;
            if (ttl) producer->set("ttl", ttl);
            if (!info.xml.attribute("animation").isEmpty()) {
                Mlt::Filter *filter = new Mlt::Filter(*m_mltProfile, "affine");
                if (filter && filter->is_valid()) {
                    int cycle = ttl;
                    QString geometry = SlideshowClip::animationToGeometry(info.xml.attribute("animation"), cycle);
                    if (!geometry.isEmpty()) {
                        if (info.xml.attribute("animation").contains("low-pass")) {
                            Mlt::Filter *blur = new Mlt::Filter(*m_mltProfile, "boxblur");
                            if (blur && blur->is_valid())
                                producer->attach(*blur);
                        }
                        filter->set("transition.geometry", geometry.toUtf8().data());
                        filter->set("transition.cycle", cycle);
                        producer->attach(*filter);
                    }
                }
            }
            if (info.xml.attribute("fade") == "1") {
                // user wants a fade effect to slideshow
                Mlt::Filter *filter = new Mlt::Filter(*m_mltProfile, "luma");
                if (filter && filter->is_valid()) {
                    if (ttl) filter->set("cycle", ttl);
                    if (info.xml.hasAttribute("luma_duration") && !info.xml.attribute("luma_duration").isEmpty()) filter->set("duration",      info.xml.attribute("luma_duration").toInt());
                    if (info.xml.hasAttribute("luma_file") && !info.xml.attribute("luma_file").isEmpty()) {
                        filter->set("luma.resource", info.xml.attribute("luma_file").toUtf8().constData());
                        if (info.xml.hasAttribute("softness")) {
                            int soft = info.xml.attribute("softness").toInt();
                            filter->set("luma.softness", (double) soft / 100.0);
                        }
                    }
                    producer->attach(*filter);
                }
            }
            if (info.xml.attribute("crop") == "1") {
                // user wants to center crop the slides
                Mlt::Filter *filter = new Mlt::Filter(*m_mltProfile, "crop");
                if (filter && filter->is_valid()) {
                    filter->set("center", 1);
                    producer->attach(*filter);
                }
            }
        }

	int vindex = -1;
	const QString mltService = producer->get("mlt_service");
	if (mltService == "xml" || mltService == "consumer") {
	    // MLT playlist, create producer with blank profile to get real profile info
	    // TODO: is there an easier way to get this info (original source clip profile) from MLT?
	    Mlt::Profile *original_profile = new Mlt::Profile();
	    Mlt::Producer *tmpProd = new Mlt::Producer(*original_profile, path.toUtf8().constData());
	    filePropertyMap["progressive"] = QString::number(original_profile->progressive());
	    filePropertyMap["colorspace"] = QString::number(original_profile->colorspace());
	    filePropertyMap["fps"] = QString::number(original_profile->fps());
	    filePropertyMap["aspect_ratio"] = QString::number(original_profile->sar());
	    delete tmpProd;
	    delete original_profile;
	}
	else if (mltService == "avformat") {
	    // Get frame rate
	    vindex = producer->get_int("video_index");

	    // List streams
	    int streams = producer->get_int("meta.media.nb_streams");
	    QList <int> audio_list;
	    QList <int> video_list;
	    for (int i = 0; i < streams; i++) {
		QByteArray propertyName = QString("meta.media.%1.stream.type").arg(i).toLocal8Bit();
		QString type = producer->get(propertyName.data());
		if (type == "audio") audio_list.append(i);
		else if (type == "video") video_list.append(i);
	    }

	    if (!info.xml.hasAttribute("video_index") && video_list.count() > 1) {
		// Clip has more than one video stream, ask which one should be used
		QMap <QString, QString> data;
		if (info.xml.hasAttribute("group")) data.insert("group", info.xml.attribute("group"));
		if (info.xml.hasAttribute("groupId")) data.insert("groupId", info.xml.attribute("groupId"));
		emit multiStreamFound(path, audio_list, video_list, data);
		// Force video index so that when reloading the clip we don't ask again for other streams
		filePropertyMap["video_index"] = QString::number(vindex);
	    }
	
	    if (vindex > -1) {
		snprintf(property, sizeof(property), "meta.media.%d.stream.frame_rate", vindex);
		if (producer->get(property))
		    filePropertyMap["fps"] = producer->get(property);
	    }

	    if (!filePropertyMap.contains("fps")) {
		if (producer->get_double("meta.media.frame_rate_den") > 0) {
		    filePropertyMap["fps"] = locale.toString(producer->get_double("meta.media.frame_rate_num") / producer->get_double("meta.media.frame_rate_den"));
		} else filePropertyMap["fps"] = producer->get("source_fps");
	    }
	}

        Mlt::Frame *frame = producer->get_frame();
        if (frame && frame->is_valid()) {
            filePropertyMap["frame_size"] = QString::number(frame->get_int("width")) + 'x' + QString::number(frame->get_int("height"));
	    int af = frame->get_int("audio_frequency");
	    int ac = frame->get_int("audio_channels");
	    // keep for compatibility with MLT <= 0.8.6
	    if (af == 0) af = frame->get_int("frequency");
	    if (ac == 0) ac = frame->get_int("channels");
            if (af > 0) filePropertyMap["frequency"] = QString::number(af);
            if (ac > 0) filePropertyMap["channels"] = QString::number(ac);
            if (!filePropertyMap.contains("aspect_ratio")) filePropertyMap["aspect_ratio"] = frame->get("aspect_ratio");

            if (frame->get_int("test_image") == 0) {
                if (mltService == "xml" || mltService == "consumer") {
                    filePropertyMap["type"] = "playlist";
                    metadataPropertyMap["comment"] = QString::fromUtf8(producer->get("title"));
                } else if (!mlt_frame_is_test_audio(frame->get_frame()))
                    filePropertyMap["type"] = "av";
                else
                    filePropertyMap["type"] = "video";

                int variance;
                QImage img;
                do {
                    variance = 100;
                    img = KThumb::getFrame(frame, imageWidth, fullWidth, info.imageHeight);
                    variance = KThumb::imageVariance(img);
                    if (frameNumber == -1 && variance< 6) {
                        // Thumbnail is not interesting (for example all black, seek to fetch better thumb
                        frameNumber =  duration > 100 ? 100 : duration / 2 ;
                        producer->seek(frameNumber);
                        delete frame;
                        frame = producer->get_frame();
                        variance = -1;
                    }
                } while (variance == -1);
                delete frame;
                if (frameNumber > -1) filePropertyMap["thumbnail"] = QString::number(frameNumber);
                emit replyGetImage(info.clipId, img);
            } else if (frame->get_int("test_audio") == 0) {
                emit replyGetImage(info.clipId, "audio-x-generic", fullWidth, info.imageHeight);
                filePropertyMap["type"] = "audio";
            }
        }
        // Retrieve audio / video codec name
        // If there is a

        if (mltService == "avformat") {
	    if (vindex > -1) {
		/*if (context->duration == AV_NOPTS_VALUE) {
		kDebug() << " / / / / / / / /ERROR / / / CLIP HAS UNKNOWN DURATION";
		    emit removeInvalidClip(clipId);
		delete producer;
		return;
		}*/
		// Get the video_index
		int video_max = 0;
		int default_audio = producer->get_int("audio_index");
		int audio_max = 0;

		int scan = producer->get_int("meta.media.progressive");
		filePropertyMap["progressive"] = QString::number(scan);

		// Find maximum stream index values
		for (int ix = 0; ix < producer->get_int("meta.media.nb_streams"); ix++) {
		    snprintf(property, sizeof(property), "meta.media.%d.stream.type", ix);
		    QString type = producer->get(property);
		    if (type == "video")
			video_max = ix;
		    else if (type == "audio")
			audio_max = ix;
		}
		filePropertyMap["default_video"] = QString::number(vindex);
		filePropertyMap["video_max"] = QString::number(video_max);
		filePropertyMap["default_audio"] = QString::number(default_audio);
		filePropertyMap["audio_max"] = QString::number(audio_max);

		snprintf(property, sizeof(property), "meta.media.%d.codec.long_name", vindex);
		if (producer->get(property)) {
		    filePropertyMap["videocodec"] = producer->get(property);
		} else {
		    snprintf(property, sizeof(property), "meta.media.%d.codec.name", vindex);
		    if (producer->get(property))
			filePropertyMap["videocodec"] = producer->get(property);
		}
		QString query;
		query = QString("meta.media.%1.codec.pix_fmt").arg(vindex);
		filePropertyMap["pix_fmt"] = producer->get(query.toUtf8().constData());
		filePropertyMap["colorspace"] = producer->get("meta.media.colorspace");

	    } else kDebug() << " / / / / /WARNING, VIDEO CONTEXT IS NULL!!!!!!!!!!!!!!";
	    if (producer->get_int("audio_index") > -1) {
		// Get the audio_index
		int index = producer->get_int("audio_index");
		snprintf(property, sizeof(property), "meta.media.%d.codec.long_name", index);
		if (producer->get(property)) {
		    filePropertyMap["audiocodec"] = producer->get(property);
		} else {
		    snprintf(property, sizeof(property), "meta.media.%d.codec.name", index);
		    if (producer->get(property))
			filePropertyMap["audiocodec"] = producer->get(property);
		}
	    }
	}

        // metadata
        Mlt::Properties metadata;
        metadata.pass_values(*producer, "meta.attr.");
        int count = metadata.count();
        for (int i = 0; i < count; i ++) {
            QString name = metadata.get_name(i);
            QString value = QString::fromUtf8(metadata.get(i));
            if (name.endsWith("markup") && !value.isEmpty())
                metadataPropertyMap[ name.section('.', 0, -2)] = value;
        }
        producer->seek(0);
        emit replyGetFileProperties(info.clipId, producer, filePropertyMap, metadataPropertyMap, info.replaceProducer);
    }
}


#if 0
/** Create the producer from the MLT XML QDomDocument */
void Render::initSceneList()
{
    kDebug() << "--------  INIT SCENE LIST ------_";
    QDomDocument doc;
    QDomElement mlt = doc.createElement("mlt");
    doc.appendChild(mlt);
    QDomElement prod = doc.createElement("producer");
    prod.setAttribute("resource", "colour");
    prod.setAttribute("colour", "red");
    prod.setAttribute("id", "black");
    prod.setAttribute("in", "0");
    prod.setAttribute("out", "0");

    QDomElement tractor = doc.createElement("tractor");
    QDomElement multitrack = doc.createElement("multitrack");

    QDomElement playlist1 = doc.createElement("playlist");
    playlist1.appendChild(prod);
    multitrack.appendChild(playlist1);
    QDomElement playlist2 = doc.createElement("playlist");
    multitrack.appendChild(playlist2);
    QDomElement playlist3 = doc.createElement("playlist");
    multitrack.appendChild(playlist3);
    QDomElement playlist4 = doc.createElement("playlist");
    multitrack.appendChild(playlist4);
    QDomElement playlist5 = doc.createElement("playlist");
    multitrack.appendChild(playlist5);
    tractor.appendChild(multitrack);
    mlt.appendChild(tractor);
    // kDebug()<<doc.toString();
    /*
       QString tmp = QString("<mlt><producer resource=\"colour\" colour=\"red\" id=\"red\" /><tractor><multitrack><playlist></playlist><playlist></playlist><playlist /><playlist /><playlist></playlist></multitrack></tractor></mlt>");*/
    setSceneList(doc, 0);
}
#endif

void Render::loadUrl(const QString &url)
{
    Mlt::Producer *producer = new Mlt::Producer(*m_mltProfile, url.toUtf8().constData());
    setProducer(producer, 0);
}

int Render::setProducer(Mlt::Producer *producer, int position)
{
    m_refreshTimer.stop();
    requestedSeekPosition = SEEK_INACTIVE;
    QMutexLocker locker(&m_mutex);
    QString currentId;
    int consumerPosition = 0;
    if (m_winid == -1 || !m_mltConsumer) {
        kDebug()<<" / / / / WARNING, MONITOR NOT READY";
        if (producer) delete producer;
        return -1;
    }
    bool monitorIsActive = false;
    m_mltConsumer->set("refresh", 0);
    if (!m_mltConsumer->is_stopped()) {
	monitorIsActive = true;
        m_mltConsumer->stop();
    }
    m_mltConsumer->purge();
    consumerPosition = m_mltConsumer->position();


    blockSignals(true);
    if (!producer || !producer->is_valid()) {
        if (producer) delete producer;
        producer = m_blackClip->cut(0, 1);
	producer->set("id", "black");
    }

    if (!producer || !producer->is_valid()) {
        kDebug() << " WARNING - - - - -INVALID PLAYLIST: ";
        return -1;
    }
    if (m_mltProducer) currentId = m_mltProducer->get("id");
    emit stopped();
    if (position == -1 && producer->get("id") == currentId) position = consumerPosition;
    if (position != -1) producer->seek(position);
    m_fps = producer->get_fps();
    int volume = KdenliveSettings::volume();
    if (producer->get_int("_audioclip") == 1) {
	// This is an audio only clip, create fake multitrack to apply audiowave filter
	Mlt::Tractor *tractor = new Mlt::Tractor();
	Mlt::Producer *color= new Mlt::Producer(*m_mltProfile, "color:red");
	color->set_in_and_out(0, producer->get_out());
	tractor->set_track(*producer, 0);
	tractor->set_track(*color, 1);

	Mlt::Consumer xmlConsumer(*m_mltProfile, "xml:audio_hack");
	if (!xmlConsumer.is_valid()) return -1;
	xmlConsumer.set("terminate_on_pause", 1);
	xmlConsumer.connect(tractor->parent());
	xmlConsumer.run();
	delete tractor;
	delete color;
	delete producer;
	QString playlist = QString::fromUtf8(xmlConsumer.get("audio_hack"));
	
	Mlt::Producer *result = new Mlt::Producer(*m_mltProfile, "xml-string", playlist.toUtf8().constData());
	Mlt::Filter *filter = new Mlt::Filter(*m_mltProfile, "audiowave");
	result->attach(*filter);
	tractor = new Mlt::Tractor();
	tractor->set_track(*result, 0);
	delete result;
	delete filter;
	producer = &(tractor->parent());
	m_mltConsumer->connect(*producer);
    }
    
    producer->set("meta.volume", (double)volume / 100);
    blockSignals(false);
    m_mltConsumer->connect(*producer);

    if (m_mltProducer) {
        m_mltProducer->set_speed(0);
        delete m_mltProducer;
        m_mltProducer = NULL;
    }
    m_mltProducer = producer;
    m_mltProducer->set_speed(0);
    if (monitorIsActive) {
	startConsumer();
    }
    emit durationChanged(m_mltProducer->get_playtime());
    position = m_mltProducer->position();
    emit rendererPosition(position);
    return 0;
}

void Render::startConsumer() {
  if (m_mltConsumer->is_stopped() && m_mltConsumer->start() == -1) {
        // ARGH CONSUMER BROKEN!!!!
        KMessageBox::error(qApp->activeWindow(), i18n("Could not create the video preview window.\nThere is something wrong with your Kdenlive install or your driver settings, please fix it."));
        if (m_showFrameEvent) delete m_showFrameEvent;
        m_showFrameEvent = NULL;
        if (m_pauseEvent) delete m_pauseEvent;
        m_pauseEvent = NULL;
        delete m_mltConsumer;
        m_mltConsumer = NULL;
        return;
    }
    m_mltConsumer->set("refresh", 1);
}

int Render::setSceneList(QDomDocument list, int position)
{
    return setSceneList(list.toString(), position);
}

int Render::setSceneList(QString playlist, int position)
{
    requestedSeekPosition = SEEK_INACTIVE;
    m_refreshTimer.stop();
    QMutexLocker locker(&m_mutex);
    if (m_winid == -1) return -1;
    int error = 0;

    //kDebug() << "//////  RENDER, SET SCENE LIST:\n" << playlist <<"\n..........:::.";

    // Remove previous profile info
    QDomDocument doc;
    doc.setContent(playlist);
    QDomElement profile = doc.documentElement().firstChildElement("profile");
    doc.documentElement().removeChild(profile);
    playlist = doc.toString();

    if (m_mltConsumer) {
        if (!m_mltConsumer->is_stopped()) {
            m_mltConsumer->stop();
        }
        m_mltConsumer->set("refresh", 0);
    } else {
        kWarning() << "///////  ERROR, TRYING TO USE NULL MLT CONSUMER";
        error = -1;
    }
    m_requestList.clear();
    m_infoThread.waitForFinished();

    if (m_mltProducer) {
        m_mltProducer->set_speed(0);
        //if (KdenliveSettings::osdtimecode() && m_osdInfo) m_mltProducer->detach(*m_osdInfo);

        /*Mlt::Service service(m_mltProducer->parent().get_service());
        service.lock();

        if (service.type() == tractor_type) {
            Mlt::Tractor tractor(service);
            Mlt::Field *field = tractor.field();
            mlt_service nextservice = mlt_service_get_producer(service.get_service());
            mlt_service nextservicetodisconnect;
            mlt_properties properties = MLT_SERVICE_PROPERTIES(nextservice);
            QString mlt_type = mlt_properties_get(properties, "mlt_type");
            QString resource = mlt_properties_get(properties, "mlt_service");
            // Delete all transitions
            while (mlt_type == "transition") {
                nextservicetodisconnect = nextservice;
                nextservice = mlt_service_producer(nextservice);
                mlt_field_disconnect_service(field->get_field(), nextservicetodisconnect);
                if (nextservice == NULL) break;
                properties = MLT_SERVICE_PROPERTIES(nextservice);
                mlt_type = mlt_properties_get(properties, "mlt_type");
                resource = mlt_properties_get(properties, "mlt_service");
            }


            for (int trackNb = tractor.count() - 1; trackNb >= 0; --trackNb) {
                Mlt::Producer trackProducer(tractor.track(trackNb));
                Mlt::Playlist trackPlaylist((mlt_playlist) trackProducer.get_service());
                if (trackPlaylist.type() == playlist_type) trackPlaylist.clear();
            }
            delete field;
        }
        service.unlock();*/

        qDeleteAll(m_slowmotionProducers.values());
        m_slowmotionProducers.clear();

        delete m_mltProducer;
        m_mltProducer = NULL;
        emit stopped();
    }

    blockSignals(true);
    m_locale = QLocale();
    m_mltProducer = new Mlt::Producer(*m_mltProfile, "xml-string", playlist.toUtf8().constData());
    if (!m_mltProducer || !m_mltProducer->is_valid()) {
        kDebug() << " WARNING - - - - -INVALID PLAYLIST: " << playlist.toUtf8().constData();
        m_mltProducer = m_blackClip->cut(0, 1);
        error = -1;
    }
    m_mltProducer->set("eof", "pause");
    checkMaxThreads();
    int volume = KdenliveSettings::volume();
    m_mltProducer->set("meta.volume", (double)volume / 100);
    m_mltProducer->optimise();

    /*if (KdenliveSettings::osdtimecode()) {
    // Attach filter for on screen display of timecode
    delete m_osdInfo;
    QString attr = "attr_check";
    mlt_filter filter = mlt_factory_filter( "data_feed", (char*) attr.ascii() );
    mlt_properties_set_int( MLT_FILTER_PROPERTIES( filter ), "_loader", 1 );
    mlt_producer_attach( m_mltProducer->get_producer(), filter );
    mlt_filter_close( filter );

      m_osdInfo = new Mlt::Filter("data_show");
    m_osdInfo->set("resource", m_osdProfile.toUtf8().constData());
    mlt_properties properties = MLT_PRODUCER_PROPERTIES(m_mltProducer->get_producer());
    mlt_properties_set_int( properties, "meta.attr.timecode", 1);
    mlt_properties_set( properties, "meta.attr.timecode.markup", "#timecode#");
    m_osdInfo->set("dynamic", "1");

      if (m_mltProducer->attach(*m_osdInfo) == 1) kDebug()<<"////// error attaching filter";
    } else {
    m_osdInfo->set("dynamic", "0");
    }*/

    m_fps = m_mltProducer->get_fps();
    if (position != 0) {
        // Seek to correct place after opening project.
        m_mltProducer->seek(position);
    }

    kDebug() << "// NEW SCENE LIST DURATION SET TO: " << m_mltProducer->get_playtime();
    m_mltConsumer->connect(*m_mltProducer);
    m_mltProducer->set_speed(0);
    fillSlowMotionProducers();
    blockSignals(false);
    emit durationChanged(m_mltProducer->get_playtime());

    return error;
    //kDebug()<<"// SETSCN LST, POS: "<<position;
    //if (position != 0) emit rendererPosition(position);
}

void Render::checkMaxThreads()
{
    // Make sure we don't use too much threads, MLT avformat does not cope with too much threads
    // Currently, Kdenlive uses the following avformat threads:
    // One thread to get info when adding a clip
    // One thread to create the timeline video thumbnails
    // One thread to create the audio thumbnails
    Mlt::Service service(m_mltProducer->parent().get_service());
    if (service.type() != tractor_type) {
        kWarning() << "// TRACTOR PROBLEM";
        return;
    }
    Mlt::Tractor tractor(service);
    int mltMaxThreads = mlt_service_cache_get_size(service.get_service(), "producer_avformat");
    int requestedThreads = tractor.count() + 4;
    if (requestedThreads > mltMaxThreads) {
        mlt_service_cache_set_size(service.get_service(), "producer_avformat", requestedThreads);
        kDebug()<<"// MLT threads updated to: "<<mlt_service_cache_get_size(service.get_service(), "producer_avformat");
    }
}

const QString Render::sceneList()
{
    QString playlist;
    Mlt::Profile profile((mlt_profile) 0);
    Mlt::Consumer xmlConsumer(profile, "xml:kdenlive_playlist");
    if (!xmlConsumer.is_valid()) return QString();
    m_mltProducer->optimise();
    xmlConsumer.set("terminate_on_pause", 1);
    Mlt::Producer prod(m_mltProducer->get_producer());
    if (!prod.is_valid()) return QString();
    bool split = m_isSplitView;
    if (split) slotSplitView(false);
    xmlConsumer.connect(prod);
    xmlConsumer.run();
    playlist = QString::fromUtf8(xmlConsumer.get("kdenlive_playlist"));
    if (split) slotSplitView(true);
    return playlist;
}

bool Render::saveSceneList(QString path, QDomElement kdenliveData)
{
    QFile file(path);
    QDomDocument doc;
    doc.setContent(sceneList(), false);
    if (doc.isNull()) return false;
    QDomElement root = doc.documentElement();
    if (!kdenliveData.isNull() && !root.isNull()) {
        // add Kdenlive specific tags
        root.appendChild(doc.importNode(kdenliveData, true));
    }
    if (!file.open(QIODevice::WriteOnly | QIODevice::Text)) {
        kWarning() << "//////  ERROR writing to file: " << path;
        return false;
    }
    file.write(doc.toString().toUtf8());
    if (file.error() != QFile::NoError) {
        file.close();
        return false;
    }
    file.close();
    return true;
}

void Render::saveZone(KUrl url, QString desc, QPoint zone)
{
    Mlt::Consumer xmlConsumer(*m_mltProfile, ("xml:" + url.path()).toUtf8().constData());
    m_mltProducer->optimise();
    xmlConsumer.set("terminate_on_pause", 1);
    if (m_name == Kdenlive::clipMonitor) {
        Mlt::Producer *prod = m_mltProducer->cut(zone.x(), zone.y());
        Mlt::Playlist list;
        list.insert_at(0, prod, 0);
        delete prod;
        list.set("title", desc.toUtf8().constData());
        xmlConsumer.connect(list);

    } else {
        //TODO: not working yet, save zone from timeline
        Mlt::Producer *p1 = new Mlt::Producer(m_mltProducer->get_producer());
        /* Mlt::Service service(p1->parent().get_service());
         if (service.type() != tractor_type) kWarning() << "// TRACTOR PROBLEM";*/

        //Mlt::Producer *prod = p1->cut(zone.x(), zone.y());
        //prod->set("title", desc.toUtf8().constData());
        xmlConsumer.connect(*p1); //list);
    }

    xmlConsumer.start();
}


bool Render::saveClip(int track, GenTime position, KUrl url, QString desc)
{
    // find clip
    Mlt::Service service(m_mltProducer->parent().get_service());
    Mlt::Tractor tractor(service);
    Mlt::Producer trackProducer(tractor.track(track));
    Mlt::Playlist trackPlaylist((mlt_playlist) trackProducer.get_service());

    int clipIndex = trackPlaylist.get_clip_index_at((int) position.frames(m_fps));
    Mlt::Producer *clip = trackPlaylist.get_clip(clipIndex);
    if (!clip) {
        kDebug() << "WARINIG, CANNOT FIND CLIP ON track: " << track << ", AT POS: " << position.frames(m_fps);
        return false;
    }
    
    Mlt::Consumer xmlConsumer(*m_mltProfile, ("xml:" + url.path()).toUtf8().constData());
    xmlConsumer.set("terminate_on_pause", 1);
    Mlt::Playlist list;
    list.insert_at(0, clip, 0);
    //delete clip;
    list.set("title", desc.toUtf8().constData());
    xmlConsumer.connect(list);
    xmlConsumer.run();
    kDebug()<<"// SAVED: "<<url;
    return true;
}

double Render::fps() const
{
    return m_fps;
}

int Render::volume() const
{
    if (!m_mltConsumer || !m_mltProducer) return -1;
    return ((int) 100 * m_mltProducer->get_double("meta.volume"));
}

void Render::slotSetVolume(int volume)
{
    if (!m_mltConsumer || !m_mltProducer) return;
    m_mltProducer->set("meta.volume", (double)volume / 100.0);
    return;
    /*osdTimer->stop();
    m_mltConsumer->set("refresh", 0);
    // Attach filter for on screen display of timecode
    mlt_properties properties = MLT_PRODUCER_PROPERTIES(m_mltProducer->get_producer());
    mlt_properties_set_double( properties, "meta.volume", volume );
    mlt_properties_set_int( properties, "meta.attr.osdvolume", 1);
    mlt_properties_set( properties, "meta.attr.osdvolume.markup", i18n("Volume: ") + QString::number(volume * 100));

    if (!KdenliveSettings::osdtimecode()) {
    m_mltProducer->detach(*m_osdInfo);
    mlt_properties_set_int( properties, "meta.attr.timecode", 0);
     if (m_mltProducer->attach(*m_osdInfo) == 1) kDebug()<<"////// error attaching filter";
    }*/
    refresh();
    //m_osdTimer->setSingleShot(2500);
}

void Render::slotOsdTimeout()
{
    mlt_properties properties = MLT_PRODUCER_PROPERTIES(m_mltProducer->get_producer());
    mlt_properties_set_int(properties, "meta.attr.osdvolume", 0);
    mlt_properties_set(properties, "meta.attr.osdvolume.markup", NULL);
    //if (!KdenliveSettings::osdtimecode()) m_mltProducer->detach(*m_osdInfo);
    refresh();
}

void Render::start()
{
    m_refreshTimer.stop();
    QMutexLocker locker(&m_mutex);
    if (m_winid == -1) {
        kDebug() << "-----  BROKEN MONITOR: " << m_name << ", RESTART";
        return;
    }
    if (!m_mltConsumer) return;
    if (m_mltConsumer->is_stopped()) {
        if (m_mltConsumer->start() == -1) {
            //KMessageBox::error(qApp->activeWindow(), i18n("Could not create the video preview window.\nThere is something wrong with your Kdenlive install or your driver settings, please fix it."));
            kDebug(QtWarningMsg) << "/ / / / CANNOT START MONITOR";
        } else {
            m_mltConsumer->purge();
            m_mltConsumer->set("refresh", 1);
        }
    }
}

void Render::stop()
{
    requestedSeekPosition = SEEK_INACTIVE;
    m_refreshTimer.stop();
    QMutexLocker locker(&m_mutex);
    if (m_mltProducer == NULL) return;
    if (m_mltConsumer) {
	m_mltConsumer->set("refresh", 0);
        if (!m_mltConsumer->is_stopped()) m_mltConsumer->stop();
        m_mltConsumer->purge();
    }

    if (m_mltProducer) {
        if (m_isZoneMode) resetZoneMode();
        m_mltProducer->set_speed(0.0);
    }
}

void Render::stop(const GenTime & startTime)
{
    requestedSeekPosition = SEEK_INACTIVE;
    m_refreshTimer.stop();
    QMutexLocker locker(&m_mutex);
    if (m_mltProducer) {
        if (m_isZoneMode) resetZoneMode();
        m_mltProducer->set_speed(0.0);
        m_mltProducer->seek((int) startTime.frames(m_fps));
    }
    m_mltConsumer->purge();
}

void Render::pause()
{
    requestedSeekPosition = SEEK_INACTIVE;
    if (!m_mltProducer || !m_mltConsumer)
        return;
    m_paused = true;
    m_mltProducer->set_speed(0.0);
    /*m_mltConsumer->set("refresh", 0);
    //if (!m_mltConsumer->is_stopped()) m_mltConsumer->stop();
    m_mltProducer->seek(m_mltConsumer->position());*/
}

void Render::switchPlay(bool play, bool slave)
{
    QMutexLocker locker(&m_mutex);
    requestedSeekPosition = SEEK_INACTIVE;
    if (!m_mltProducer || !m_mltConsumer)
        return;

#ifdef USE_JACK
    if (!slave && isSlaveActive(Slave::Jack)) {
    	if(&JACKDEV) {
    		if (play) {
    			JACKDEV.startPlayback();
    		} else {
    			JACKDEV.stopPlayback();
    		}
    	}
    	/* return */
    	return;
    } else if (slave && isSlaveActive(Slave::Jack)) {
//		position = JACKDEV.getPlaybackPosition();
    }
#endif

    if (m_isZoneMode) resetZoneMode();
    if (play && m_paused) {
        if (m_name == Kdenlive::clipMonitor && m_mltConsumer->position() == m_mltProducer->get_out()) m_mltProducer->seek(0);
	m_paused = false;
	m_mltProducer->set_speed(1.0);
        if (m_mltConsumer->is_stopped()) {
            m_mltConsumer->start();
        }
        m_mltConsumer->set("refresh", 1);
    } else if (!play) {
	m_paused = true;
	if (m_winid == 0) {
	    // OpenGL consumer
	    m_mltProducer->set_speed(0.0);
	}
	else {
	    // SDL consumer, hack to allow pausing near the end of the playlist
	    m_mltConsumer->set("refresh", 0);
	    m_mltConsumer->stop();
	    m_mltProducer->set_speed(0.0);
	    m_mltProducer->seek(m_mltConsumer->position());
	    m_mltConsumer->start();
	}
	}
}

void Render::play(double speed)
{
    requestedSeekPosition = SEEK_INACTIVE;
    if (!m_mltProducer) return;
    double current_speed = m_mltProducer->get_speed();
    if (current_speed == speed) return;
    if (m_isZoneMode) resetZoneMode();
    // if (speed == 0.0) m_mltProducer->set("out", m_mltProducer->get_length() - 1);
    m_mltProducer->set_speed(speed);
    if (m_mltConsumer->is_stopped() && speed != 0) {
	m_mltConsumer->start();
    }
    m_paused = speed == 0;
    if (current_speed == 0 && speed != 0) m_mltConsumer->set("refresh", 1);
}

void Render::play(const GenTime & startTime)
{
    requestedSeekPosition = SEEK_INACTIVE;
    if (!m_mltProducer || !m_mltConsumer)
        return;
    m_paused = false;
    m_mltProducer->seek((int)(startTime.frames(m_fps)));
    m_mltProducer->set_speed(1.0);
    m_mltConsumer->set("refresh", 1);
}

void Render::loopZone(const GenTime & startTime, const GenTime & stopTime)
{
    requestedSeekPosition = SEEK_INACTIVE;
    if (!m_mltProducer || !m_mltConsumer)
        return;
    //m_mltProducer->set("eof", "loop");
    m_isLoopMode = true;
    m_loopStart = startTime;
    playZone(startTime, stopTime);
}

void Render::playZone(const GenTime & startTime, const GenTime & stopTime)
{
    requestedSeekPosition = SEEK_INACTIVE;
    if (!m_mltProducer || !m_mltConsumer)
        return;

#ifdef USE_JACK
    /* TODO: after impl jack shutdown invalid => remove &JACKDEV test */
	if(isSlaveActive(Slave::Jack) && &JACKDEV) {
		/* calc loop in/out */
		int loopIn = (int)(startTime.frames(m_fps));
		int loopOut = (int)(stopTime.frames(m_fps));
		/* internal processing compat */
		m_isZoneMode = true;
		/* start looping */
		JACKDEV.loopPlayback(loopIn, loopOut, m_isLoopMode);
		/* return */
		return;
    }
#endif

    m_mltProducer->set("out", (int)(stopTime.frames(m_fps)));
    m_mltProducer->seek((int)(startTime.frames(m_fps)));
    m_paused = false;
    m_mltProducer->set_speed(1.0);
    if (m_mltConsumer->is_stopped()) m_mltConsumer->start();
    m_mltConsumer->set("refresh", 1);
    m_isZoneMode = true;
}

void Render::resetZoneMode()
{
    if (!m_isZoneMode && !m_isLoopMode) return;
    m_mltProducer->set("out", m_mltProducer->get_length());
    m_isZoneMode = false;
    m_isLoopMode = false;
}

void Render::seekToFrame(int pos)
{
    if (!m_mltProducer)
        return;
    resetZoneMode();
    seek(pos);
}

void Render::seekToFrameDiff(int diff)
{
    if (!m_mltProducer)
        return;
    resetZoneMode();
    if (requestedSeekPosition == SEEK_INACTIVE)
		seek(m_mltProducer->position() + diff);
    else 
    	seek(requestedSeekPosition + diff);
}

void Render::refreshIfActive()
{
    if (!m_mltConsumer->is_stopped() && m_mltProducer && m_paused) m_refreshTimer.start();
}

void Render::doRefresh()
{
    if (m_mltProducer && m_paused) m_refreshTimer.start();
}

void Render::refresh()
{
    m_refreshTimer.stop();
    QMutexLocker locker(&m_mutex);
    if (!m_mltProducer)
        return;
    if (m_mltConsumer) {
        if (m_mltConsumer->is_stopped()) m_mltConsumer->start();
	m_mltConsumer->set("refresh", 1);
        //m_mltConsumer->purge();
    }
}

void Render::setDropFrames(bool show)
{
    QMutexLocker locker(&m_mutex);
    if (m_mltConsumer) {
        int dropFrames = KdenliveSettings::mltthreads();
        if (show == false) dropFrames = -dropFrames;
        m_mltConsumer->stop();
        if (m_winid == 0)
            m_mltConsumer->set("real_time", dropFrames);
        else
            m_mltConsumer->set("play.real_time", dropFrames);

        if (m_mltConsumer->start() == -1) {
            kDebug(QtWarningMsg) << "ERROR, Cannot start monitor";
        }

    }
}

bool Render::isPlaying() const
{
    if (!m_mltConsumer || m_mltConsumer->is_stopped()) return false;
    return !m_paused;
}

double Render::playSpeed() const
{
    if (m_mltProducer) return m_mltProducer->get_speed();
    return 0.0;
}

GenTime Render::seekPosition() const
{
    if (m_mltConsumer) return GenTime((int) m_mltConsumer->position(), m_fps);
    //if (m_mltProducer) return GenTime((int) m_mltProducer->position(), m_fps);
    else return GenTime();
}

int Render::seekFramePosition() const
{
    //if (m_mltProducer) return (int) m_mltProducer->position();
    if (m_mltConsumer) return (int) m_mltConsumer->position();
    return 0;
}

void Render::emitFrameUpdated(Mlt::Frame& frame)
{
    mlt_image_format format = mlt_image_rgb24a;
    int width = 0;
    int height = 0;
    const uchar* image = frame.get_image(format, width, height);
    QImage qimage(width, height, QImage::Format_ARGB32_Premultiplied);
    memcpy(qimage.scanLine(0), image, width * height * 4);
    emit frameUpdated(qimage.rgbSwapped());
}

int Render::getCurrentSeekPosition() const
{
    if (requestedSeekPosition != SEEK_INACTIVE) return requestedSeekPosition;
    return (int) m_mltProducer->position();
}

void Render::emitFrameNumber()
{
    int currentPos = m_mltConsumer->position();
    if (currentPos == requestedSeekPosition) requestedSeekPosition = SEEK_INACTIVE;
    emit rendererPosition(currentPos);
    if (requestedSeekPosition != SEEK_INACTIVE) {
	m_mltConsumer->purge();
	m_mltProducer->seek(requestedSeekPosition);
	if (m_mltProducer->get_speed() == 0 && m_paused) {
	    m_paused = false;
	    m_mltConsumer->set("refresh", 1);
	}
	requestedSeekPosition = SEEK_INACTIVE;
    }
}

void Render::emitConsumerStopped(bool forcePause)
{
    // This is used to know when the playing stopped
    if (m_mltProducer && (forcePause || (!m_paused && m_mltProducer->get_speed() == 0))) {

#ifdef USE_JACK
	/* TODO: after impl jack shutdown invalid => remove &JACKDEV test */
	if(isSlaveActive(Slave::Jack) && &JACKDEV) {
//		emit rendererStopped((int) pos);
		return;
	}
#endif
        double pos = m_mltProducer->position();
		m_paused = true;
        if (m_isLoopMode) play(m_loopStart);
        //else if (m_isZoneMode) resetZoneMode();
        emit rendererStopped((int) pos);
    }
}

void Render::exportFileToFirewire(QString /*srcFileName*/, int /*port*/, GenTime /*startTime*/, GenTime /*endTime*/)
{
    KMessageBox::sorry(0, i18n("Firewire is not enabled on your system.\n Please install Libiec61883 and recompile Kdenlive"));
}

void Render::exportCurrentFrame(KUrl url, bool /*notify*/)
{
    if (!m_mltProducer) {
        KMessageBox::sorry(qApp->activeWindow(), i18n("There is no clip, cannot extract frame."));
        return;
    }

    //int height = 1080;//KdenliveSettings::defaultheight();
    //int width = 1940; //KdenliveSettings::displaywidth();
    //TODO: rewrite
    QPixmap pix; // = KThumb::getFrame(m_mltProducer, -1, width, height);
    /*
       QPixmap pix(width, height);
       Mlt::Filter m_convert(*m_mltProfile, "avcolour_space");
       m_convert.set("forced", mlt_image_rgb24a);
       m_mltProducer->attach(m_convert);
       Mlt::Frame * frame = m_mltProducer->get_frame();
       m_mltProducer->detach(m_convert);
       if (frame) {
           pix = frameThumbnail(frame, width, height);
           delete frame;
       }*/
    pix.save(url.path(), "PNG");
    //if (notify) QApplication::postEvent(qApp->activeWindow(), new UrlEvent(url, 10003));
}


void Render::showFrame(Mlt::Frame* frame)
{
    int currentPos = m_mltConsumer->position();
    if (currentPos == requestedSeekPosition) requestedSeekPosition = SEEK_INACTIVE;
    emit rendererPosition(currentPos);
    if (frame->is_valid()) {
	mlt_image_format format = mlt_image_rgb24a;
	int width = 0;
	int height = 0;
	const uchar* image = frame->get_image(format, width, height);
	QImage qimage(width, height, QImage::Format_ARGB32_Premultiplied);
	memcpy(qimage.scanLine(0), image, width * height * 4);
	if (analyseAudio) showAudio(*frame);
	delete frame;
	emit showImageSignal(qimage);
	if (sendFrameForAnalysis) {
	    emit frameUpdated(qimage.rgbSwapped());
	}
    } else delete frame;
    showFrameSemaphore.release();
    emit checkSeeking();
}

void Render::slotCheckSeeking()
{
      if (requestedSeekPosition != SEEK_INACTIVE) {
	m_mltProducer->seek(requestedSeekPosition);
	if (m_paused) {
	    refresh();
	}
	requestedSeekPosition = SEEK_INACTIVE;
    }
}

void Render::disablePreview(bool disable)
{
    if (m_mltConsumer) {
	m_mltConsumer->stop();
	m_mltConsumer->set("preview_off", (int) disable);
	m_mltConsumer->set("refresh", 0);
	m_mltConsumer->start();
    }
}

void Render::showAudio(Mlt::Frame& frame)
{
    if (!frame.is_valid() || frame.get_int("test_audio") != 0) {
        return;
    }

    mlt_audio_format audio_format = mlt_audio_s16;
    //FIXME: should not be hardcoded..
    int freq = 48000;
    int num_channels = 2;
    int samples = 0;
    int16_t* data = (int16_t*)frame.get_audio(audio_format, freq, num_channels, samples);

    if (!data) {
        return;
    }

    // Data format: [ c00 c10 c01 c11 c02 c12 c03 c13 ... c0{samples-1} c1{samples-1} for 2 channels.
    // So the vector is of size samples*channels.
    QVector<int16_t> sampleVector(samples*num_channels);
    memcpy(sampleVector.data(), data, samples*num_channels*sizeof(int16_t));

    if (samples > 0) {
        emit audioSamplesSignal(sampleVector, freq, num_channels, samples);
    }
}

/*
 * MLT playlist direct manipulation.
 */

void Render::mltCheckLength(Mlt::Tractor *tractor)
{
    //kDebug()<<"checking track length: "<<track<<"..........";

    int trackNb = tractor->count();
    int duration = 0;
    int trackDuration;
    if (m_isZoneMode) resetZoneMode();
    if (trackNb == 1) {
        Mlt::Producer trackProducer(tractor->track(0));
        duration = trackProducer.get_playtime() - 1;
        m_mltProducer->set("out", duration);
        emit durationChanged(duration);
        return;
    }
    while (trackNb > 1) {
        Mlt::Producer trackProducer(tractor->track(trackNb - 1));
        trackDuration = trackProducer.get_playtime() - 1;
        // kDebug() << " / / /DURATON FOR TRACK " << trackNb - 1 << " = " << trackDuration;
        if (trackDuration > duration) duration = trackDuration;
        trackNb--;
    }

    Mlt::Producer blackTrackProducer(tractor->track(0));

    if (blackTrackProducer.get_playtime() - 1 != duration) {
        Mlt::Playlist blackTrackPlaylist((mlt_playlist) blackTrackProducer.get_service());
        Mlt::Producer *blackclip = blackTrackPlaylist.get_clip(0);
        if (blackclip && blackclip->is_blank()) {
            delete blackclip;
            blackclip = NULL;
        }

        if (blackclip == NULL || blackTrackPlaylist.count() != 1) {
            if (blackclip) delete blackclip;
            blackTrackPlaylist.clear();
            m_blackClip->set("length", duration + 1);
            m_blackClip->set("out", duration);
            blackclip = m_blackClip->cut(0, duration);
            blackTrackPlaylist.insert_at(0, blackclip, 1);
        } else {
            if (duration > blackclip->parent().get_length()) {
                blackclip->parent().set("length", duration + 1);
                blackclip->parent().set("out", duration);
                blackclip->set("length", duration + 1);
            }
            blackTrackPlaylist.resize_clip(0, 0, duration);
        }

        delete blackclip;
	if (m_mltConsumer->position() > duration) {
	    m_mltConsumer->purge();
	    m_mltProducer->seek(duration);
	}
        m_mltProducer->set("out", duration);
        emit durationChanged(duration);
    }
}

Mlt::Producer *Render::checkSlowMotionProducer(Mlt::Producer *prod, QDomElement element)
{
    if (element.attribute("speed", "1.0").toDouble() == 1.0 && element.attribute("strobe", "1").toInt() == 1) return prod;
    QLocale locale;
    // We want a slowmotion producer
    double speed = element.attribute("speed", "1.0").toDouble();
    int strobe = element.attribute("strobe", "1").toInt();
    QString url = QString::fromUtf8(prod->get("resource"));
    url.append('?' + locale.toString(speed));
    if (strobe > 1) url.append("&strobe=" + QString::number(strobe));
    Mlt::Producer *slowprod = m_slowmotionProducers.value(url);
    if (!slowprod || slowprod->get_producer() == NULL) {
        slowprod = new Mlt::Producer(*m_mltProfile, 0, ("framebuffer:" + url).toUtf8().constData());
        if (strobe > 1) slowprod->set("strobe", strobe);
        QString id = prod->parent().get("id");
        if (id.contains('_')) id = id.section('_', 0, 0);
        QString producerid = "slowmotion:" + id + ':' + locale.toString(speed);
        if (strobe > 1) producerid.append(':' + QString::number(strobe));
        slowprod->set("id", producerid.toUtf8().constData());
        m_slowmotionProducers.insert(url, slowprod);
    }
    return slowprod;
}

int Render::mltInsertClip(ItemInfo info, QDomElement element, Mlt::Producer *prod, bool overwrite, bool push)
{
    m_refreshTimer.stop();
    if (m_mltProducer == NULL) {
        kDebug() << "PLAYLIST NOT INITIALISED //////";
        return -1;
    }
    if (prod == NULL) {
        kDebug() << "Cannot insert clip without producer //////";
        return -1;
    }
    Mlt::Producer parentProd(m_mltProducer->parent());
    if (parentProd.get_producer() == NULL) {
        kDebug() << "PLAYLIST BROKEN, CANNOT INSERT CLIP //////";
        return -1;
    }

    Mlt::Service service(parentProd.get_service());
    if (service.type() != tractor_type) {
        kWarning() << "// TRACTOR PROBLEM";
        return -1;
    }
    Mlt::Tractor tractor(service);
    if (info.track > tractor.count() - 1) {
        kDebug() << "ERROR TRYING TO INSERT CLIP ON TRACK " << info.track << ", at POS: " << info.startPos.frames(25);
        return -1;
    }
    service.lock();
    Mlt::Producer trackProducer(tractor.track(info.track));
    int trackDuration = trackProducer.get_playtime() - 1;
    Mlt::Playlist trackPlaylist((mlt_playlist) trackProducer.get_service());
    //kDebug()<<"/// INSERT cLIP: "<<info.cropStart.frames(m_fps)<<", "<<info.startPos.frames(m_fps)<<"-"<<info.endPos.frames(m_fps);
    prod = checkSlowMotionProducer(prod, element);
    if (prod == NULL || !prod->is_valid()) {
        service.unlock();
        return -1;
    }

    int cutPos = (int) info.cropStart.frames(m_fps);
    if (cutPos < 0) cutPos = 0;
    int insertPos = (int) info.startPos.frames(m_fps);
    int cutDuration = (int)(info.endPos - info.startPos).frames(m_fps) - 1;
    Mlt::Producer *clip = prod->cut(cutPos, cutDuration + cutPos);
    if (overwrite && (insertPos < trackDuration)) {
        // Replace zone with blanks
        //trackPlaylist.split_at(insertPos, true);
        trackPlaylist.remove_region(insertPos, cutDuration + 1);
        int clipIndex = trackPlaylist.get_clip_index_at(insertPos);
        trackPlaylist.insert_blank(clipIndex, cutDuration);
    } else if (push) {
        trackPlaylist.split_at(insertPos, true);
        int clipIndex = trackPlaylist.get_clip_index_at(insertPos);
        trackPlaylist.insert_blank(clipIndex, cutDuration);
    }
    int newIndex = trackPlaylist.insert_at(insertPos, clip, 1);
    delete clip;
    /*if (QString(prod->get("transparency")).toInt() == 1)
        mltAddClipTransparency(info, info.track - 1, QString(prod->get("id")).toInt());*/

    if (info.track != 0 && (newIndex + 1 == trackPlaylist.count())) mltCheckLength(&tractor);
    service.unlock();
    /*tractor.multitrack()->refresh();
    tractor.refresh();*/
    return 0;
}


bool Render::mltCutClip(int track, GenTime position)
{
    Mlt::Service service(m_mltProducer->parent().get_service());
    if (service.type() != tractor_type) {
        kWarning() << "// TRACTOR PROBLEM";
        return false;
    }

    Mlt::Tractor tractor(service);
    Mlt::Producer trackProducer(tractor.track(track));
    Mlt::Playlist trackPlaylist((mlt_playlist) trackProducer.get_service());


    /* // Display playlist info
    kDebug()<<"////////////  BEFORE";
    for (int i = 0; i < trackPlaylist.count(); i++) {
    int blankStart = trackPlaylist.clip_start(i);
    int blankDuration = trackPlaylist.clip_length(i) - 1;
    QString blk;
    if (trackPlaylist.is_blank(i)) blk = "(blank)";
    kDebug()<<"CLIP "<<i<<": ("<<blankStart<<'x'<<blankStart + blankDuration<<")"<<blk;
    }*/

    int cutPos = (int) position.frames(m_fps);

    int clipIndex = trackPlaylist.get_clip_index_at(cutPos);
    if (trackPlaylist.is_blank(clipIndex)) {
        kDebug() << "// WARNING, TRYING TO CUT A BLANK";
        return false;
    }
    service.lock();
    int clipStart = trackPlaylist.clip_start(clipIndex);
    trackPlaylist.split(clipIndex, cutPos - clipStart - 1);
    service.unlock();

    // duplicate effects
    Mlt::Producer *original = trackPlaylist.get_clip_at(clipStart);
    Mlt::Producer *clip = trackPlaylist.get_clip_at(cutPos);
    
    if (original == NULL || clip == NULL) {
        kDebug() << "// ERROR GRABBING CLIP AFTER SPLIT";
	return false;
    }

    Mlt::Service clipService(original->get_service());
    Mlt::Service dupService(clip->get_service());


    delete original;
    delete clip;
    int ct = 0;
    Mlt::Filter *filter = clipService.filter(ct);
    while (filter) {
        // Only duplicate Kdenlive filters, and skip the fade in effects
        if (filter->is_valid() && strcmp(filter->get("kdenlive_id"), "") && strcmp(filter->get("kdenlive_id"), "fadein") && strcmp(filter->get("kdenlive_id"), "fade_from_black")) {
            // looks like there is no easy way to duplicate a filter,
            // so we will create a new one and duplicate its properties
            Mlt::Filter *dup = new Mlt::Filter(*m_mltProfile, filter->get("mlt_service"));
            if (dup && dup->is_valid()) {
                Mlt::Properties entries(filter->get_properties());
                for (int i = 0; i < entries.count(); i++) {
                    dup->set(entries.get_name(i), entries.get(i));
                }
                dupService.attach(*dup);
            }
        }
        ct++;
        filter = clipService.filter(ct);
    }
    return true;
    /* // Display playlist info
    kDebug()<<"////////////  AFTER";
    for (int i = 0; i < trackPlaylist.count(); i++) {
    int blankStart = trackPlaylist.clip_start(i);
    int blankDuration = trackPlaylist.clip_length(i) - 1;
    QString blk;
    if (trackPlaylist.is_blank(i)) blk = "(blank)";
    kDebug()<<"CLIP "<<i<<": ("<<blankStart<<'x'<<blankStart + blankDuration<<")"<<blk;
    }*/

}

Mlt::Tractor *Render::lockService()
{
    // we are going to replace some clips, purge consumer
    if (!m_mltProducer) return NULL;
    QMutexLocker locker(&m_mutex);
    if (m_mltConsumer) {
        m_mltConsumer->purge();
    }
    Mlt::Service service(m_mltProducer->parent().get_service());
    if (service.type() != tractor_type) {
        return NULL;
    }
    service.lock();
    return new Mlt::Tractor(service);

}

void Render::unlockService(Mlt::Tractor *tractor)
{
    if (tractor) {
        delete tractor;
    }
    if (!m_mltProducer) return;
    Mlt::Service service(m_mltProducer->parent().get_service());
    if (service.type() != tractor_type) {
        kWarning() << "// TRACTOR PROBLEM";
        return;
    }
    service.unlock();
}

bool Render::mltUpdateClip(Mlt::Tractor *tractor, ItemInfo info, QDomElement element, Mlt::Producer *prod)
{
    // TODO: optimize
    if (prod == NULL || tractor == NULL) {
        kDebug() << "Cannot update clip with null producer //////";
        return false;
    }

    Mlt::Producer trackProducer(tractor->track(tractor->count() - 1 - info.track));
    Mlt::Playlist trackPlaylist((mlt_playlist) trackProducer.get_service());
    int startPos = info.startPos.frames(m_fps);
    int clipIndex = trackPlaylist.get_clip_index_at(startPos);
    if (trackPlaylist.is_blank(clipIndex)) {
        kDebug() << "// WARNING, TRYING TO REMOVE A BLANK: " << startPos;
        return false;
    }
    Mlt::Producer *clip = trackPlaylist.get_clip(clipIndex);
    // keep effects
    QList <Mlt::Filter *> filtersList;
    Mlt::Service sourceService(clip->get_service());
    int ct = 0;
    Mlt::Filter *filter = sourceService.filter(ct);
    while (filter) {
        if (filter->get_int("kdenlive_ix") != 0) {
            filtersList.append(filter);
        }
        ct++;
        filter = sourceService.filter(ct);
    }
    delete clip;
    clip = trackPlaylist.replace_with_blank(clipIndex);
    delete clip;
    prod = checkSlowMotionProducer(prod, element);
    if (prod == NULL || !prod->is_valid()) {
        return false;
    }

    Mlt::Producer *clip2 = prod->cut(info.cropStart.frames(m_fps), (info.cropDuration + info.cropStart).frames(m_fps) - 1);
    trackPlaylist.insert_at(info.startPos.frames(m_fps), clip2, 1);
    Mlt::Service destService(clip2->get_service());
    delete clip2;

    if (!filtersList.isEmpty()) {
        for (int i = 0; i < filtersList.count(); i++)
            destService.attach(*(filtersList.at(i)));
    }
    return true;
}


bool Render::mltRemoveClip(int track, GenTime position)
{
    m_refreshTimer.stop();
    Mlt::Service service(m_mltProducer->parent().get_service());
    if (service.type() != tractor_type) {
        kWarning() << "// TRACTOR PROBLEM";
        return false;
    }
    //service.lock();
    Mlt::Tractor tractor(service);
    Mlt::Producer trackProducer(tractor.track(track));
    Mlt::Playlist trackPlaylist((mlt_playlist) trackProducer.get_service());
    int clipIndex = trackPlaylist.get_clip_index_at((int) position.frames(m_fps));

    if (trackPlaylist.is_blank(clipIndex)) {
        kDebug() << "// WARNING, TRYING TO REMOVE A BLANK: " << position.frames(m_fps);
        //service.unlock();
        return false;
    }
    Mlt::Producer *clip = trackPlaylist.replace_with_blank(clipIndex);
    if (clip) delete clip;
    trackPlaylist.consolidate_blanks(0);

    /* // Display playlist info
    kDebug()<<"////  AFTER";
    for (int i = 0; i < trackPlaylist.count(); i++) {
    int blankStart = trackPlaylist.clip_start(i);
    int blankDuration = trackPlaylist.clip_length(i) - 1;
    QString blk;
    if (trackPlaylist.is_blank(i)) blk = "(blank)";
    kDebug()<<"CLIP "<<i<<": ("<<blankStart<<'x'<<blankStart + blankDuration<<")"<<blk;
    }*/
    //service.unlock();
    if (track != 0 && trackPlaylist.count() <= clipIndex) mltCheckLength(&tractor);
    return true;
}

int Render::mltGetSpaceLength(const GenTime &pos, int track, bool fromBlankStart)
{
    if (!m_mltProducer) {
        kDebug() << "PLAYLIST NOT INITIALISED //////";
        return 0;
    }
    Mlt::Producer parentProd(m_mltProducer->parent());
    if (parentProd.get_producer() == NULL) {
        kDebug() << "PLAYLIST BROKEN, CANNOT INSERT CLIP //////";
        return 0;
    }

    Mlt::Service service(parentProd.get_service());
    Mlt::Tractor tractor(service);
    int insertPos = pos.frames(m_fps);

    Mlt::Producer trackProducer(tractor.track(track));
    Mlt::Playlist trackPlaylist((mlt_playlist) trackProducer.get_service());
    int clipIndex = trackPlaylist.get_clip_index_at(insertPos);
    if (clipIndex == trackPlaylist.count()) {
        // We are after the end of the playlist
        return -1;
    }
    if (!trackPlaylist.is_blank(clipIndex)) return 0;
    if (fromBlankStart) return trackPlaylist.clip_length(clipIndex);
    return trackPlaylist.clip_length(clipIndex) + trackPlaylist.clip_start(clipIndex) - insertPos;
}

int Render::mltTrackDuration(int track)
{
    if (!m_mltProducer) {
        kDebug() << "PLAYLIST NOT INITIALISED //////";
        return -1;
    }
    Mlt::Producer parentProd(m_mltProducer->parent());
    if (parentProd.get_producer() == NULL) {
        kDebug() << "PLAYLIST BROKEN, CANNOT INSERT CLIP //////";
        return -1;
    }

    Mlt::Service service(parentProd.get_service());
    Mlt::Tractor tractor(service);

    Mlt::Producer trackProducer(tractor.track(track));
    return trackProducer.get_playtime() - 1;
}

void Render::mltInsertSpace(QMap <int, int> trackClipStartList, QMap <int, int> trackTransitionStartList, int track, const GenTime &duration, const GenTime &timeOffset)
{
    if (!m_mltProducer) {
        kDebug() << "PLAYLIST NOT INITIALISED //////";
        return;
    }
    Mlt::Producer parentProd(m_mltProducer->parent());
    if (parentProd.get_producer() == NULL) {
        kDebug() << "PLAYLIST BROKEN, CANNOT INSERT CLIP //////";
        return;
    }
    //kDebug()<<"// CLP STRT LST: "<<trackClipStartList;
    //kDebug()<<"// TRA STRT LST: "<<trackTransitionStartList;

    Mlt::Service service(parentProd.get_service());
    Mlt::Tractor tractor(service);
    service.lock();
    int diff = duration.frames(m_fps);
    int offset = timeOffset.frames(m_fps);
    int insertPos;

    if (track != -1) {
        // insert space in one track only
        Mlt::Producer trackProducer(tractor.track(track));
        Mlt::Playlist trackPlaylist((mlt_playlist) trackProducer.get_service());
        insertPos = trackClipStartList.value(track);
        if (insertPos != -1) {
            insertPos += offset;
            int clipIndex = trackPlaylist.get_clip_index_at(insertPos);
            if (diff > 0) {
                trackPlaylist.insert_blank(clipIndex, diff - 1);
            } else {
                if (!trackPlaylist.is_blank(clipIndex)) clipIndex --;
                if (!trackPlaylist.is_blank(clipIndex)) {
                    kDebug() << "//// ERROR TRYING TO DELETE SPACE FROM " << insertPos;
                }
                int position = trackPlaylist.clip_start(clipIndex);
                int blankDuration = trackPlaylist.clip_length(clipIndex);
                if (blankDuration + diff == 0) {
                    trackPlaylist.remove(clipIndex);
                } else trackPlaylist.remove_region(position, -diff);
            }
            trackPlaylist.consolidate_blanks(0);
        }
        // now move transitions
        mlt_service serv = m_mltProducer->parent().get_service();
        mlt_service nextservice = mlt_service_get_producer(serv);
        mlt_properties properties = MLT_SERVICE_PROPERTIES(nextservice);
        QString mlt_type = mlt_properties_get(properties, "mlt_type");
        QString resource = mlt_properties_get(properties, "mlt_service");

        while (mlt_type == "transition") {
            mlt_transition tr = (mlt_transition) nextservice;
            int currentTrack = mlt_transition_get_b_track(tr);
            int currentIn = (int) mlt_transition_get_in(tr);
            int currentOut = (int) mlt_transition_get_out(tr);
            insertPos = trackTransitionStartList.value(track);
            if (insertPos != -1) {
                insertPos += offset;
                if (track == currentTrack && currentOut > insertPos && resource != "mix") {
                    mlt_transition_set_in_and_out(tr, currentIn + diff, currentOut + diff);
                }
            }
            nextservice = mlt_service_producer(nextservice);
            if (nextservice == NULL) break;
            properties = MLT_SERVICE_PROPERTIES(nextservice);
            mlt_type = mlt_properties_get(properties, "mlt_type");
            resource = mlt_properties_get(properties, "mlt_service");
        }
    } else {
        for (int trackNb = tractor.count() - 1; trackNb >= 1; --trackNb) {
            Mlt::Producer trackProducer(tractor.track(trackNb));
            Mlt::Playlist trackPlaylist((mlt_playlist) trackProducer.get_service());

            //int clipNb = trackPlaylist.count();
            insertPos = trackClipStartList.value(trackNb);
            if (insertPos != -1) {
                insertPos += offset;

                /* kDebug()<<"-------------\nTRACK "<<trackNb<<" HAS "<<clipNb<<" CLPIS";
                 kDebug() << "INSERT SPACE AT: "<<insertPos<<", DIFF: "<<diff<<", TK: "<<trackNb;
                        for (int i = 0; i < clipNb; i++) {
                            kDebug()<<"CLIP "<<i<<", START: "<<trackPlaylist.clip_start(i)<<", END: "<<trackPlaylist.clip_start(i) + trackPlaylist.clip_length(i);
                     if (trackPlaylist.is_blank(i)) kDebug()<<"++ BLANK ++ ";
                     kDebug()<<"-------------";
                 }
                 kDebug()<<"END-------------";*/


                int clipIndex = trackPlaylist.get_clip_index_at(insertPos);
                if (diff > 0) {
                    trackPlaylist.insert_blank(clipIndex, diff - 1);
                } else {
                    if (!trackPlaylist.is_blank(clipIndex)) {
                        clipIndex --;
                    }
                    if (!trackPlaylist.is_blank(clipIndex)) {
                        kDebug() << "//// ERROR TRYING TO DELETE SPACE FROM " << insertPos;
                    }
                    int position = trackPlaylist.clip_start(clipIndex);
                    int blankDuration = trackPlaylist.clip_length(clipIndex);
                    if (diff + blankDuration == 0) {
                        trackPlaylist.remove(clipIndex);
                    } else trackPlaylist.remove_region(position, - diff);
                }
                trackPlaylist.consolidate_blanks(0);
            }
        }
        // now move transitions
        mlt_service serv = m_mltProducer->parent().get_service();
        mlt_service nextservice = mlt_service_get_producer(serv);
        mlt_properties properties = MLT_SERVICE_PROPERTIES(nextservice);
        QString mlt_type = mlt_properties_get(properties, "mlt_type");
        QString resource = mlt_properties_get(properties, "mlt_service");

        while (mlt_type == "transition") {
            mlt_transition tr = (mlt_transition) nextservice;
            int currentIn = (int) mlt_transition_get_in(tr);
            int currentOut = (int) mlt_transition_get_out(tr);
            int currentTrack = mlt_transition_get_b_track(tr);
            insertPos = trackTransitionStartList.value(currentTrack);
            if (insertPos != -1) {
                insertPos += offset;
                if (currentOut > insertPos && resource != "mix") {
                    mlt_transition_set_in_and_out(tr, currentIn + diff, currentOut + diff);
                }
            }
            nextservice = mlt_service_producer(nextservice);
            if (nextservice == NULL) break;
            properties = MLT_SERVICE_PROPERTIES(nextservice);
            mlt_type = mlt_properties_get(properties, "mlt_type");
            resource = mlt_properties_get(properties, "mlt_service");
        }
    }
    service.unlock();
    mltCheckLength(&tractor);
    m_mltConsumer->set("refresh", 1);
}


void Render::mltPasteEffects(Mlt::Producer *source, Mlt::Producer *dest)
{
    if (source == dest) return;
    Mlt::Service sourceService(source->get_service());
    Mlt::Service destService(dest->get_service());

    // move all effects to the correct producer
    int ct = 0;
    Mlt::Filter *filter = sourceService.filter(ct);
    while (filter) {
        if (filter->get_int("kdenlive_ix") != 0) {
            sourceService.detach(*filter);
            destService.attach(*filter);
        } else ct++;
        filter = sourceService.filter(ct);
    }
}

int Render::mltChangeClipSpeed(ItemInfo info, ItemInfo speedIndependantInfo, double speed, double /*oldspeed*/, int strobe, Mlt::Producer *prod)
{
    int newLength = 0;
    Mlt::Service service(m_mltProducer->parent().get_service());
    if (service.type() != tractor_type) {
        kWarning() << "// TRACTOR PROBLEM";
        return -1;
    }

    //kDebug() << "Changing clip speed, set in and out: " << info.cropStart.frames(m_fps) << " to " << (info.endPos - info.startPos).frames(m_fps) - 1;
    Mlt::Tractor tractor(service);
    Mlt::Producer trackProducer(tractor.track(info.track));
    Mlt::Playlist trackPlaylist((mlt_playlist) trackProducer.get_service());
    int startPos = info.startPos.frames(m_fps);
    int clipIndex = trackPlaylist.get_clip_index_at(startPos);
    int clipLength = trackPlaylist.clip_length(clipIndex);

    Mlt::Producer *original = trackPlaylist.get_clip(clipIndex);
    if (original == NULL) {
        return -1;
    }
    if (!original->is_valid() || original->is_blank()) {
        // invalid clip
        delete original;
        return -1;
    }
    Mlt::Producer clipparent = original->parent();
    if (!clipparent.is_valid() || clipparent.is_blank()) {
        // invalid clip
        delete original;
        return -1;
    }

    QString serv = clipparent.get("mlt_service");
    QString id = clipparent.get("id");
    if (speed <= 0 && speed > -1) speed = 1.0;
    //kDebug() << "CLIP SERVICE: " << serv;
    if ((serv == "avformat" || serv == "avformat-novalidate") && (speed != 1.0 || strobe > 1)) {
        service.lock();
        QString url = QString::fromUtf8(clipparent.get("resource"));
        url.append('?' + m_locale.toString(speed));
        if (strobe > 1) url.append("&strobe=" + QString::number(strobe));
        Mlt::Producer *slowprod = m_slowmotionProducers.value(url);
        if (!slowprod || slowprod->get_producer() == NULL) {
            slowprod = new Mlt::Producer(*m_mltProfile, 0, ("framebuffer:" + url).toUtf8().constData());
            if (strobe > 1) slowprod->set("strobe", strobe);
            QString producerid = "slowmotion:" + id + ':' + m_locale.toString(speed);
            if (strobe > 1) producerid.append(':' + QString::number(strobe));
            slowprod->set("id", producerid.toUtf8().constData());
            // copy producer props
            double ar = original->parent().get_double("force_aspect_ratio");
            if (ar != 0.0) slowprod->set("force_aspect_ratio", ar);
            double fps = original->parent().get_double("force_fps");
            if (fps != 0.0) slowprod->set("force_fps", fps);
            int threads = original->parent().get_int("threads");
            if (threads != 0) slowprod->set("threads", threads);
            if (original->parent().get("force_progressive"))
                slowprod->set("force_progressive", original->parent().get_int("force_progressive"));
            if (original->parent().get("force_tff"))
                slowprod->set("force_tff", original->parent().get_int("force_tff"));
            int ix = original->parent().get_int("video_index");
            if (ix != 0) slowprod->set("video_index", ix);
            int colorspace = original->parent().get_int("force_colorspace");
            if (colorspace != 0) slowprod->set("force_colorspace", colorspace);
            int full_luma = original->parent().get_int("set.force_full_luma");
            if (full_luma != 0) slowprod->set("set.force_full_luma", full_luma);
            m_slowmotionProducers.insert(url, slowprod);
        }
        Mlt::Producer *clip = trackPlaylist.replace_with_blank(clipIndex);
        trackPlaylist.consolidate_blanks(0);

        // Check that the blank space is long enough for our new duration
        clipIndex = trackPlaylist.get_clip_index_at(startPos);
        int blankEnd = trackPlaylist.clip_start(clipIndex) + trackPlaylist.clip_length(clipIndex);
        Mlt::Producer *cut;
        if (clipIndex + 1 < trackPlaylist.count() && (startPos + clipLength / speed > blankEnd)) {
            GenTime maxLength = GenTime(blankEnd, m_fps) - info.startPos;
            cut = slowprod->cut((int)(info.cropStart.frames(m_fps) / speed), (int)(info.cropStart.frames(m_fps) / speed + maxLength.frames(m_fps) - 1));
        } else cut = slowprod->cut((int)(info.cropStart.frames(m_fps) / speed), (int)((info.cropStart.frames(m_fps) + clipLength) / speed - 1));

        // move all effects to the correct producer
        mltPasteEffects(clip, cut);
        trackPlaylist.insert_at(startPos, cut, 1);
        delete cut;
        delete clip;
        clipIndex = trackPlaylist.get_clip_index_at(startPos);
        newLength = trackPlaylist.clip_length(clipIndex);
        service.unlock();
    } else if (speed == 1.0 && strobe < 2) {
        service.lock();

        Mlt::Producer *clip = trackPlaylist.replace_with_blank(clipIndex);
        trackPlaylist.consolidate_blanks(0);

        // Check that the blank space is long enough for our new duration
        clipIndex = trackPlaylist.get_clip_index_at(startPos);
        int blankEnd = trackPlaylist.clip_start(clipIndex) + trackPlaylist.clip_length(clipIndex);

        Mlt::Producer *cut;
        int originalStart = (int)(speedIndependantInfo.cropStart.frames(m_fps));
        if (clipIndex + 1 < trackPlaylist.count() && (info.startPos + speedIndependantInfo.cropDuration).frames(m_fps) > blankEnd) {
            GenTime maxLength = GenTime(blankEnd, m_fps) - info.startPos;
            cut = prod->cut(originalStart, (int)(originalStart + maxLength.frames(m_fps) - 1));
        } else cut = prod->cut(originalStart, (int)(originalStart + speedIndependantInfo.cropDuration.frames(m_fps)) - 1);

        // move all effects to the correct producer
        mltPasteEffects(clip, cut);

        trackPlaylist.insert_at(startPos, cut, 1);
        delete cut;
        delete clip;
        clipIndex = trackPlaylist.get_clip_index_at(startPos);
        newLength = trackPlaylist.clip_length(clipIndex);
        service.unlock();

    } else if (serv == "framebuffer") {
        service.lock();
        QString url = QString::fromUtf8(clipparent.get("resource"));
        url = url.section('?', 0, 0);
        url.append('?' + m_locale.toString(speed));
        if (strobe > 1) url.append("&strobe=" + QString::number(strobe));
        Mlt::Producer *slowprod = m_slowmotionProducers.value(url);
        if (!slowprod || slowprod->get_producer() == NULL) {
            slowprod = new Mlt::Producer(*m_mltProfile, 0, ("framebuffer:" + url).toUtf8().constData());
            slowprod->set("strobe", strobe);
            QString producerid = "slowmotion:" + id.section(':', 1, 1) + ':' + m_locale.toString(speed);
            if (strobe > 1) producerid.append(':' + QString::number(strobe));
            slowprod->set("id", producerid.toUtf8().constData());
            // copy producer props
            double ar = original->parent().get_double("force_aspect_ratio");
            if (ar != 0.0) slowprod->set("force_aspect_ratio", ar);
            double fps = original->parent().get_double("force_fps");
            if (fps != 0.0) slowprod->set("force_fps", fps);
            if (original->parent().get("force_progressive"))
                slowprod->set("force_progressive", original->parent().get_int("force_progressive"));
            if (original->parent().get("force_tff"))
                slowprod->set("force_tff", original->parent().get_int("force_tff"));
            int threads = original->parent().get_int("threads");
            if (threads != 0) slowprod->set("threads", threads);
            int ix = original->parent().get_int("video_index");
            if (ix != 0) slowprod->set("video_index", ix);
            int colorspace = original->parent().get_int("force_colorspace");
            if (colorspace != 0) slowprod->set("force_colorspace", colorspace);
            int full_luma = original->parent().get_int("set.force_full_luma");
            if (full_luma != 0) slowprod->set("set.force_full_luma", full_luma);
            m_slowmotionProducers.insert(url, slowprod);
        }
        Mlt::Producer *clip = trackPlaylist.replace_with_blank(clipIndex);
        trackPlaylist.consolidate_blanks(0);

        GenTime duration = speedIndependantInfo.cropDuration / speed;
        int originalStart = (int)(speedIndependantInfo.cropStart.frames(m_fps) / speed);

        // Check that the blank space is long enough for our new duration
        clipIndex = trackPlaylist.get_clip_index_at(startPos);
        int blankEnd = trackPlaylist.clip_start(clipIndex) + trackPlaylist.clip_length(clipIndex);

        Mlt::Producer *cut;
        if (clipIndex + 1 < trackPlaylist.count() && (info.startPos + duration).frames(m_fps) > blankEnd) {
            GenTime maxLength = GenTime(blankEnd, m_fps) - info.startPos;
            cut = slowprod->cut(originalStart, (int)(originalStart + maxLength.frames(m_fps) - 1));
        } else cut = slowprod->cut(originalStart, (int)(originalStart + duration.frames(m_fps)) - 1);

        // move all effects to the correct producer
        mltPasteEffects(clip, cut);

        trackPlaylist.insert_at(startPos, cut, 1);
        delete cut;
        delete clip;
        clipIndex = trackPlaylist.get_clip_index_at(startPos);
        newLength = trackPlaylist.clip_length(clipIndex);

        service.unlock();
    }
    delete original;
    if (clipIndex + 1 == trackPlaylist.count()) mltCheckLength(&tractor);
    return newLength;
}

bool Render::mltRemoveTrackEffect(int track, int index, bool updateIndex)
{
    Mlt::Service service(m_mltProducer->parent().get_service());
    bool success = false;
    Mlt::Tractor tractor(service);
    Mlt::Producer trackProducer(tractor.track(track));
    Mlt::Playlist trackPlaylist((mlt_playlist) trackProducer.get_service());
    Mlt::Service clipService(trackPlaylist.get_service());

    service.lock();
    int ct = 0;
    Mlt::Filter *filter = clipService.filter(ct);
    while (filter) {
        if ((index == -1 && strcmp(filter->get("kdenlive_id"), ""))  || filter->get_int("kdenlive_ix") == index) {
            if (clipService.detach(*filter) == 0) success = true;
        } else if (updateIndex) {
            // Adjust the other effects index
            if (filter->get_int("kdenlive_ix") > index) filter->set("kdenlive_ix", filter->get_int("kdenlive_ix") - 1);
            ct++;
        } else ct++;
        filter = clipService.filter(ct);
    }
    service.unlock();
    refresh();
    return success;
}

bool Render::mltRemoveEffect(int track, GenTime position, int index, bool updateIndex, bool doRefresh)
{
    if (position < GenTime()) {
        // Remove track effect
        return mltRemoveTrackEffect(track, index, updateIndex);
    }
    Mlt::Service service(m_mltProducer->parent().get_service());
    bool success = false;
    Mlt::Tractor tractor(service);
    Mlt::Producer trackProducer(tractor.track(track));
    Mlt::Playlist trackPlaylist((mlt_playlist) trackProducer.get_service());

    int clipIndex = trackPlaylist.get_clip_index_at((int) position.frames(m_fps));
    Mlt::Producer *clip = trackPlaylist.get_clip(clipIndex);
    if (!clip) {
        kDebug() << " / / / CANNOT FIND CLIP TO REMOVE EFFECT";
        return false;
    }

    Mlt::Service clipService(clip->get_service());
    int duration = clip->get_playtime();
    if (doRefresh) {
        // Check if clip is visible in monitor
        int diff = trackPlaylist.clip_start(clipIndex) + duration - m_mltProducer->position();
        if (diff < 0 || diff > duration) doRefresh = false;
    }
    delete clip;

    service.lock();
    int ct = 0;
    Mlt::Filter *filter = clipService.filter(ct);
    while (filter) {
        if ((index == -1 && strcmp(filter->get("kdenlive_id"), ""))  || filter->get_int("kdenlive_ix") == index) {// && filter->get("kdenlive_id") == id) {
            if (clipService.detach(*filter) == 0) success = true;
            //kDebug()<<"Deleted filter id:"<<filter->get("kdenlive_id")<<", ix:"<<filter->get("kdenlive_ix")<<", SERVICE:"<<filter->get("mlt_service");
        } else if (updateIndex) {
            // Adjust the other effects index
            if (filter->get_int("kdenlive_ix") > index) filter->set("kdenlive_ix", filter->get_int("kdenlive_ix") - 1);
            ct++;
        } else ct++;
        filter = clipService.filter(ct);
    }
    service.unlock();
    if (doRefresh) refresh();
    return success;
}

bool Render::mltAddTrackEffect(int track, EffectsParameterList params)
{
    Mlt::Service service(m_mltProducer->parent().get_service());
    Mlt::Tractor tractor(service);
    Mlt::Producer trackProducer(tractor.track(track));
    Mlt::Playlist trackPlaylist((mlt_playlist) trackProducer.get_service());
    Mlt::Service trackService(trackProducer.get_service()); //trackPlaylist
    return mltAddEffect(trackService, params, trackProducer.get_playtime() - 1, true);
}


bool Render::mltAddEffect(int track, GenTime position, EffectsParameterList params, bool doRefresh)
{

    Mlt::Service service(m_mltProducer->parent().get_service());

    Mlt::Tractor tractor(service);
    Mlt::Producer trackProducer(tractor.track(track));
    Mlt::Playlist trackPlaylist((mlt_playlist) trackProducer.get_service());

    int clipIndex = trackPlaylist.get_clip_index_at((int) position.frames(m_fps));
    Mlt::Producer *clip = trackPlaylist.get_clip(clipIndex);
    if (!clip) {
        return false;
    }

    Mlt::Service clipService(clip->get_service());
    int duration = clip->get_playtime();
    if (doRefresh) {
        // Check if clip is visible in monitor
        int diff = trackPlaylist.clip_start(clipIndex) + duration - m_mltProducer->position();
        if (diff < 0 || diff > duration) doRefresh = false;
    }
    delete clip;
    return mltAddEffect(clipService, params, duration, doRefresh);
}

bool Render::mltAddEffect(Mlt::Service service, EffectsParameterList params, int duration, bool doRefresh)
{
    bool updateIndex = false;
    const int filter_ix = params.paramValue("kdenlive_ix").toInt();
    int ct = 0;
    service.lock();

    Mlt::Filter *filter = service.filter(ct);
    while (filter) {
        if (filter->get_int("kdenlive_ix") == filter_ix) {
            // A filter at that position already existed, so we will increase all indexes later
            updateIndex = true;
            break;
        }
        ct++;
        filter = service.filter(ct);
    }

    if (params.paramValue("id") == "speed") {
        // special case, speed effect is not really inserted, we just update the other effects index (kdenlive_ix)
        ct = 0;
        filter = service.filter(ct);
        while (filter) {
            if (filter->get_int("kdenlive_ix") >= filter_ix) {
                if (updateIndex) filter->set("kdenlive_ix", filter->get_int("kdenlive_ix") + 1);
            }
            ct++;
            filter = service.filter(ct);
        }
        service.unlock();
        if (doRefresh) refresh();
        return true;
    }


    // temporarily remove all effects after insert point
    QList <Mlt::Filter *> filtersList;
    ct = 0;
    filter = service.filter(ct);
    while (filter) {
        if (filter->get_int("kdenlive_ix") >= filter_ix) {
            filtersList.append(filter);
            service.detach(*filter);
        } else ct++;
        filter = service.filter(ct);
    }

    addFilterToService(service, params, duration);

    // re-add following filters
    for (int i = 0; i < filtersList.count(); i++) {
        Mlt::Filter *filter = filtersList.at(i);
        if (updateIndex)
            filter->set("kdenlive_ix", filter->get_int("kdenlive_ix") + 1);
        service.attach(*filter);
    }
    service.unlock();
    if (doRefresh) refresh();
    return true;
}


bool Render::addFilterToService(Mlt::Service service, EffectsParameterList params, int duration)
{
      // create filter
    QString tag =  params.paramValue("tag");
    //kDebug() << " / / INSERTING EFFECT: " << tag << ", REGI: " << region;
    char *filterTag = qstrdup(tag.toUtf8().constData());
    char *filterId = qstrdup(params.paramValue("id").toUtf8().constData());
    QString kfr = params.paramValue("keyframes");
  if (!kfr.isEmpty()) {
        QStringList keyFrames = kfr.split(';', QString::SkipEmptyParts);
        //kDebug() << "// ADDING KEYFRAME EFFECT: " << params.paramValue("keyframes");
        char *starttag = qstrdup(params.paramValue("starttag", "start").toUtf8().constData());
        char *endtag = qstrdup(params.paramValue("endtag", "end").toUtf8().constData());
        //kDebug() << "// ADDING KEYFRAME TAGS: " << starttag << ", " << endtag;
        //double max = params.paramValue("max").toDouble();
        double min = params.paramValue("min").toDouble();
        double factor = params.paramValue("factor", "1").toDouble();
        double paramOffset = params.paramValue("offset", "0").toDouble();
        params.removeParam("starttag");
        params.removeParam("endtag");
        params.removeParam("keyframes");
        params.removeParam("min");
        params.removeParam("max");
        params.removeParam("factor");
        params.removeParam("offset");
        int offset = 0;
        // Special case, only one keyframe, means we want a constant value
        if (keyFrames.count() == 1) {
            Mlt::Filter *filter = new Mlt::Filter(*m_mltProfile, filterTag);
            if (filter && filter->is_valid()) {
                filter->set("kdenlive_id", filterId);
                int x1 = keyFrames.at(0).section(':', 0, 0).toInt();
                double y1 = keyFrames.at(0).section(':', 1, 1).toDouble();
                for (int j = 0; j < params.count(); j++) {
                    filter->set(params.at(j).name().toUtf8().constData(), params.at(j).value().toUtf8().constData());
                }
                filter->set("in", x1);
                //kDebug() << "// ADDING KEYFRAME vals: " << min<<" / "<<max<<", "<<y1<<", factor: "<<factor;
                filter->set(starttag, m_locale.toString(((min + y1) - paramOffset) / factor).toUtf8().data());
                service.attach(*filter);
            }
        } else for (int i = 0; i < keyFrames.size() - 1; ++i) {
                Mlt::Filter *filter = new Mlt::Filter(*m_mltProfile, filterTag);
                if (filter && filter->is_valid()) {
                    filter->set("kdenlive_id", filterId);
                    int x1 = keyFrames.at(i).section(':', 0, 0).toInt() + offset;
                    double y1 = keyFrames.at(i).section(':', 1, 1).toDouble();
                    int x2 = keyFrames.at(i + 1).section(':', 0, 0).toInt();
                    double y2 = keyFrames.at(i + 1).section(':', 1, 1).toDouble();
                    if (x2 == -1) x2 = duration;

                    for (int j = 0; j < params.count(); j++) {
                        filter->set(params.at(j).name().toUtf8().constData(), params.at(j).value().toUtf8().constData());
                    }

                    filter->set("in", x1);
                    filter->set("out", x2);
                    //kDebug() << "// ADDING KEYFRAME vals: " << min<<" / "<<max<<", "<<y1<<", factor: "<<factor;
                    filter->set(starttag, m_locale.toString(((min + y1) - paramOffset) / factor).toUtf8().data());
                    filter->set(endtag, m_locale.toString(((min + y2) - paramOffset) / factor).toUtf8().data());
                    service.attach(*filter);
                    offset = 1;
                }
            }
        delete[] starttag;
        delete[] endtag;
    } else {
        Mlt::Filter *filter;
        QString prefix;
        filter = new Mlt::Filter(*m_mltProfile, filterTag);
        if (filter && filter->is_valid()) {
            filter->set("kdenlive_id", filterId);
        } else {
            kDebug() << "filter is NULL";
            service.unlock();
            return false;
        }
        params.removeParam("kdenlive_id");
        if (params.hasParam("_sync_in_out")) {
            // This effect must sync in / out with parent clip
            params.removeParam("_sync_in_out");
            filter->set_in_and_out(service.get_int("in"), service.get_int("out"));
        }

        for (int j = 0; j < params.count(); j++) {
            filter->set((prefix + params.at(j).name()).toUtf8().constData(), params.at(j).value().toUtf8().constData());
        }

        if (tag == "sox") {
            QString effectArgs = params.paramValue("id").section('_', 1);

            params.removeParam("id");
            params.removeParam("kdenlive_ix");
            params.removeParam("tag");
            params.removeParam("disable");
            params.removeParam("region");

            for (int j = 0; j < params.count(); j++) {
                effectArgs.append(' ' + params.at(j).value());
            }
            //kDebug() << "SOX EFFECTS: " << effectArgs.simplified();
            filter->set("effect", effectArgs.simplified().toUtf8().constData());
        }
        // attach filter to the clip
        service.attach(*filter);
    }
	
    delete[] filterId;
    delete[] filterTag;
    return true;
}

bool Render::mltEditTrackEffect(int track, EffectsParameterList params)
{
    Mlt::Service service(m_mltProducer->parent().get_service());
    Mlt::Tractor tractor(service);
    Mlt::Producer trackProducer(tractor.track(track));
    Mlt::Playlist trackPlaylist((mlt_playlist) trackProducer.get_service());
    Mlt::Service clipService(trackPlaylist.get_service());
    int ct = 0;
    QString index = params.paramValue("kdenlive_ix");
    QString tag =  params.paramValue("tag");

    Mlt::Filter *filter = clipService.filter(ct);
    while (filter) {
        if (filter->get_int("kdenlive_ix") == index.toInt()) {
            break;
        }
        ct++;
        filter = clipService.filter(ct);
    }

    if (!filter) {
        kDebug() << "WARINIG, FILTER FOR EDITING NOT FOUND, ADDING IT! " << index << ", " << tag;
        // filter was not found, it was probably a disabled filter, so add it to the correct place...

        bool success = false;//mltAddTrackEffect(track, params);
        return success;
    }
    QString prefix;
    QString ser = filter->get("mlt_service");
    if (ser == "region") prefix = "filter0.";
    service.lock();
    for (int j = 0; j < params.count(); j++) {
        filter->set((prefix + params.at(j).name()).toUtf8().constData(), params.at(j).value().toUtf8().constData());
    }
    service.unlock();

    refresh();
    return true;
}

bool Render::mltEditEffect(int track, GenTime position, EffectsParameterList params)
{
    int index = params.paramValue("kdenlive_ix").toInt();
    QString tag =  params.paramValue("tag");

    if (!params.paramValue("keyframes").isEmpty() || (tag == "affine" && params.hasParam("background")) || tag.startsWith("ladspa") || tag == "sox" || tag == "autotrack_rectangle") {
        // This is a keyframe effect, to edit it, we remove it and re-add it.
        bool success = mltRemoveEffect(track, position, index, false);
//         if (!success) kDebug() << "// ERROR Removing effect : " << index;
        if (position < GenTime())
            success = mltAddTrackEffect(track, params);
        else
            success = mltAddEffect(track, position, params);
//         if (!success) kDebug() << "// ERROR Adding effect : " << index;
        return success;
    }
    if (position < GenTime()) {
        return mltEditTrackEffect(track, params);
    }
    // find filter
    Mlt::Service service(m_mltProducer->parent().get_service());
    Mlt::Tractor tractor(service);
    Mlt::Producer trackProducer(tractor.track(track));
    Mlt::Playlist trackPlaylist((mlt_playlist) trackProducer.get_service());

    int clipIndex = trackPlaylist.get_clip_index_at((int) position.frames(m_fps));
    Mlt::Producer *clip = trackPlaylist.get_clip(clipIndex);
    if (!clip) {
        kDebug() << "WARINIG, CANNOT FIND CLIP ON track: " << track << ", AT POS: " << position.frames(m_fps);
        return false;
    }

    int duration = clip->get_playtime();
    bool doRefresh = true;
    // Check if clip is visible in monitor
    int diff = trackPlaylist.clip_start(clipIndex) + duration - m_mltProducer->position();
    if (diff < 0 || diff > duration)
        doRefresh = false;
    int ct = 0;

    Mlt::Filter *filter = clip->filter(ct);
    while (filter) {
        if (filter->get_int("kdenlive_ix") == index) {
            break;
        }
        ct++;
        filter = clip->filter(ct);
    }

    if (!filter) {
        kDebug() << "WARINIG, FILTER FOR EDITING NOT FOUND, ADDING IT! " << index << ", " << tag;
        // filter was not found, it was probably a disabled filter, so add it to the correct place...

        bool success = mltAddEffect(track, position, params);
        return success;
    }
    ct = 0;
    QString ser = filter->get("mlt_service");
    QList <Mlt::Filter *> filtersList;
    service.lock();
    if (ser != tag) {
	// Effect service changes, delete effect and re-add it
	clip->detach(*filter);	
	
	// Delete all effects after deleted one
	filter = clip->filter(ct);
        while (filter) {
            if (filter->get_int("kdenlive_ix") > index) {
                filtersList.append(filter);
                clip->detach(*filter);
	    }
	    else ct++;
            filter = clip->filter(ct);
	}
	
	// re-add filter
	addFilterToService(*clip, params, clip->get_playtime());
	delete clip;
	service.unlock();

	if (doRefresh) refresh();
	return true;
    }
    if (params.hasParam("_sync_in_out")) {
        // This effect must sync in / out with parent clip
        params.removeParam("_sync_in_out");
        filter->set_in_and_out(clip->get_in(), clip->get_out());
    }

    for (int j = 0; j < params.count(); j++) {
        filter->set(params.at(j).name().toUtf8().constData(), params.at(j).value().toUtf8().constData());
    }
    
    for (int j = 0; j < filtersList.count(); j++) {
	clip->attach(*(filtersList.at(j)));
    }

    delete clip;
    service.unlock();

    if (doRefresh) refresh();
    return true;
}

bool Render::mltEnableEffects(int track, GenTime position, QList <int> effectIndexes, bool disable)
{
    if (position < GenTime()) {
        return mltEnableTrackEffects(track, effectIndexes, disable);
    }
    // find filter
    Mlt::Service service(m_mltProducer->parent().get_service());
    Mlt::Tractor tractor(service);
    Mlt::Producer trackProducer(tractor.track(track));
    Mlt::Playlist trackPlaylist((mlt_playlist) trackProducer.get_service());

    int clipIndex = trackPlaylist.get_clip_index_at((int) position.frames(m_fps));
    Mlt::Producer *clip = trackPlaylist.get_clip(clipIndex);
    if (!clip) {
        kDebug() << "WARINIG, CANNOT FIND CLIP ON track: " << track << ", AT POS: " << position.frames(m_fps);
        return false;
    }

    int duration = clip->get_playtime();
    bool doRefresh = true;
    // Check if clip is visible in monitor
    int diff = trackPlaylist.clip_start(clipIndex) + duration - m_mltProducer->position();
    if (diff < 0 || diff > duration)
        doRefresh = false;
    int ct = 0;

    Mlt::Filter *filter = clip->filter(ct);
    while (filter) {
        if (effectIndexes.contains(filter->get_int("kdenlive_ix"))) {
            filter->set("disable", (int) disable);
        }
        ct++;
        filter = clip->filter(ct);
    }

    delete clip;
    service.unlock();

    if (doRefresh) refresh();
    return true;
}

bool Render::mltEnableTrackEffects(int track, QList <int> effectIndexes, bool disable)
{
    Mlt::Service service(m_mltProducer->parent().get_service());
    Mlt::Tractor tractor(service);
    Mlt::Producer trackProducer(tractor.track(track));
    Mlt::Playlist trackPlaylist((mlt_playlist) trackProducer.get_service());
    Mlt::Service clipService(trackPlaylist.get_service());
    int ct = 0;

    Mlt::Filter *filter = clipService.filter(ct);
    while (filter) {
        if (effectIndexes.contains(filter->get_int("kdenlive_ix"))) {
            filter->set("disable", (int) disable);
        }
        ct++;
        filter = clipService.filter(ct);
    }
    service.unlock();

    refresh();
    return true;
}

void Render::mltUpdateEffectPosition(int track, GenTime position, int oldPos, int newPos)
{
    Mlt::Service service(m_mltProducer->parent().get_service());
    Mlt::Tractor tractor(service);
    Mlt::Producer trackProducer(tractor.track(track));
    Mlt::Playlist trackPlaylist((mlt_playlist) trackProducer.get_service());

    int clipIndex = trackPlaylist.get_clip_index_at((int) position.frames(m_fps));
    Mlt::Producer *clip = trackPlaylist.get_clip(clipIndex);
    if (!clip) {
        kDebug() << "WARINIG, CANNOT FIND CLIP ON track: " << track << ", AT POS: " << position.frames(m_fps);
        return;
    }

    Mlt::Service clipService(clip->get_service());
    int duration = clip->get_playtime();
    bool doRefresh = true;
    // Check if clip is visible in monitor
    int diff = trackPlaylist.clip_start(clipIndex) + duration - m_mltProducer->position();
    if (diff < 0 || diff > duration) doRefresh = false;
    delete clip;

    int ct = 0;
    Mlt::Filter *filter = clipService.filter(ct);
    while (filter) {
        int pos = filter->get_int("kdenlive_ix");
        if (pos == oldPos) {
            filter->set("kdenlive_ix", newPos);
        } else ct++;
        filter = clipService.filter(ct);
    }
    if (doRefresh) refresh();
}

void Render::mltMoveEffect(int track, GenTime position, int oldPos, int newPos)
{
    if (position < GenTime()) {
        mltMoveTrackEffect(track, oldPos, newPos);
        return;
    }
    Mlt::Service service(m_mltProducer->parent().get_service());
    Mlt::Tractor tractor(service);
    Mlt::Producer trackProducer(tractor.track(track));
    Mlt::Playlist trackPlaylist((mlt_playlist) trackProducer.get_service());

    int clipIndex = trackPlaylist.get_clip_index_at((int) position.frames(m_fps));
    Mlt::Producer *clip = trackPlaylist.get_clip(clipIndex);
    if (!clip) {
        kDebug() << "WARINIG, CANNOT FIND CLIP ON track: " << track << ", AT POS: " << position.frames(m_fps);
        return;
    }

    Mlt::Service clipService(clip->get_service());
    int duration = clip->get_playtime();
    bool doRefresh = true;
    // Check if clip is visible in monitor
    int diff = trackPlaylist.clip_start(clipIndex) + duration - m_mltProducer->position();
    if (diff < 0 || diff > duration) doRefresh = false;
    delete clip;

    int ct = 0;
    QList <Mlt::Filter *> filtersList;
    Mlt::Filter *filter = clipService.filter(ct);
    bool found = false;
    if (newPos > oldPos) {
        while (filter) {
            if (!found && filter->get_int("kdenlive_ix") == oldPos) {
                filter->set("kdenlive_ix", newPos);
                filtersList.append(filter);
                clipService.detach(*filter);
                filter = clipService.filter(ct);
                while (filter && filter->get_int("kdenlive_ix") <= newPos) {
                    filter->set("kdenlive_ix", filter->get_int("kdenlive_ix") - 1);
                    ct++;
                    filter = clipService.filter(ct);
                }
                found = true;
            }
            if (filter && filter->get_int("kdenlive_ix") > newPos) {
                filtersList.append(filter);
                clipService.detach(*filter);
            } else ct++;
            filter = clipService.filter(ct);
        }
    } else {
        while (filter) {
            if (filter->get_int("kdenlive_ix") == oldPos) {
                filter->set("kdenlive_ix", newPos);
                filtersList.append(filter);
                clipService.detach(*filter);
            } else ct++;
            filter = clipService.filter(ct);
        }

        ct = 0;
        filter = clipService.filter(ct);
        while (filter) {
            int pos = filter->get_int("kdenlive_ix");
            if (pos >= newPos) {
                if (pos < oldPos) filter->set("kdenlive_ix", pos + 1);
                filtersList.append(filter);
                clipService.detach(*filter);
            } else ct++;
            filter = clipService.filter(ct);
        }
    }

    for (int i = 0; i < filtersList.count(); i++) {
        clipService.attach(*(filtersList.at(i)));
    }

    if (doRefresh) refresh();
}

void Render::mltMoveTrackEffect(int track, int oldPos, int newPos)
{
    Mlt::Service service(m_mltProducer->parent().get_service());
    Mlt::Tractor tractor(service);
    Mlt::Producer trackProducer(tractor.track(track));
    Mlt::Playlist trackPlaylist((mlt_playlist) trackProducer.get_service());
    Mlt::Service clipService(trackPlaylist.get_service());
    int ct = 0;
    QList <Mlt::Filter *> filtersList;
    Mlt::Filter *filter = clipService.filter(ct);
    bool found = false;
    if (newPos > oldPos) {
        while (filter) {
            if (!found && filter->get_int("kdenlive_ix") == oldPos) {
                filter->set("kdenlive_ix", newPos);
                filtersList.append(filter);
                clipService.detach(*filter);
                filter = clipService.filter(ct);
                while (filter && filter->get_int("kdenlive_ix") <= newPos) {
                    filter->set("kdenlive_ix", filter->get_int("kdenlive_ix") - 1);
                    ct++;
                    filter = clipService.filter(ct);
                }
                found = true;
            }
            if (filter && filter->get_int("kdenlive_ix") > newPos) {
                filtersList.append(filter);
                clipService.detach(*filter);
            } else ct++;
            filter = clipService.filter(ct);
        }
    } else {
        while (filter) {
            if (filter->get_int("kdenlive_ix") == oldPos) {
                filter->set("kdenlive_ix", newPos);
                filtersList.append(filter);
                clipService.detach(*filter);
            } else ct++;
            filter = clipService.filter(ct);
        }

        ct = 0;
        filter = clipService.filter(ct);
        while (filter) {
            int pos = filter->get_int("kdenlive_ix");
            if (pos >= newPos) {
                if (pos < oldPos) filter->set("kdenlive_ix", pos + 1);
                filtersList.append(filter);
                clipService.detach(*filter);
            } else ct++;
            filter = clipService.filter(ct);
        }
    }

    for (int i = 0; i < filtersList.count(); i++) {
        clipService.attach(*(filtersList.at(i)));
    }
    refresh();
}

bool Render::mltResizeClipEnd(ItemInfo info, GenTime clipDuration, bool refresh)
{
    Mlt::Service service(m_mltProducer->parent().get_service());
    Mlt::Tractor tractor(service);
    Mlt::Producer trackProducer(tractor.track(info.track));
    Mlt::Playlist trackPlaylist((mlt_playlist) trackProducer.get_service());

    /* // Display playlist info
    kDebug()<<"////////////  BEFORE RESIZE";
    for (int i = 0; i < trackPlaylist.count(); i++) {
    int blankStart = trackPlaylist.clip_start(i);
    int blankDuration = trackPlaylist.clip_length(i) - 1;
    QString blk;
    if (trackPlaylist.is_blank(i)) blk = "(blank)";
    kDebug()<<"CLIP "<<i<<": ("<<blankStart<<'x'<<blankStart + blankDuration<<")"<<blk;
    }*/

    if (trackPlaylist.is_blank_at((int) info.startPos.frames(m_fps))) {
        kDebug() << "////////  ERROR RSIZING BLANK CLIP!!!!!!!!!!!";
        return false;
    }
    service.lock();
    int clipIndex = trackPlaylist.get_clip_index_at((int) info.startPos.frames(m_fps));
    //kDebug() << "// SELECTED CLIP START: " << trackPlaylist.clip_start(clipIndex);
    Mlt::Producer *clip = trackPlaylist.get_clip(clipIndex);

    int previousStart = clip->get_in();
    int newDuration = (int) clipDuration.frames(m_fps) - 1;
    int diff = newDuration - (trackPlaylist.clip_length(clipIndex) - 1);

    int currentOut = newDuration + previousStart;
    if (currentOut > clip->get_length()) {
        clip->parent().set("length", currentOut + 1);
        clip->parent().set("out", currentOut);
        clip->set("length", currentOut + 1);
    }

    /*if (newDuration > clip->get_out()) {
        clip->parent().set_in_and_out(0, newDuration + 1);
        clip->set_in_and_out(0, newDuration + 1);
    }*/
    delete clip;
    trackPlaylist.resize_clip(clipIndex, previousStart, newDuration + previousStart);
    trackPlaylist.consolidate_blanks(0);
    // skip to next clip
    clipIndex++;
    //kDebug() << "////////  RESIZE CLIP: " << clipIndex << "( pos: " << info.startPos.frames(25) << "), DIFF: " << diff << ", CURRENT DUR: " << previousDuration << ", NEW DUR: " << newDuration << ", IX: " << clipIndex << ", MAX: " << trackPlaylist.count();
    if (diff > 0) {
        // clip was made longer, trim next blank if there is one.
        if (clipIndex < trackPlaylist.count()) {
            // If this is not the last clip in playlist
            if (trackPlaylist.is_blank(clipIndex)) {
                int blankStart = trackPlaylist.clip_start(clipIndex);
                int blankDuration = trackPlaylist.clip_length(clipIndex);
                if (diff > blankDuration) {
                    kDebug() << "// ERROR blank clip is not large enough to get back required space!!!";
                }
                if (diff - blankDuration == 0) {
                    trackPlaylist.remove(clipIndex);
                } else trackPlaylist.remove_region(blankStart, diff);
            } else {
                kDebug() << "/// RESIZE ERROR, NXT CLIP IS NOT BLK: " << clipIndex;
            }
        }
    } else if (clipIndex != trackPlaylist.count()) trackPlaylist.insert_blank(clipIndex, 0 - diff - 1);
    trackPlaylist.consolidate_blanks(0);
    service.unlock();

    if (info.track != 0 && clipIndex == trackPlaylist.count()) mltCheckLength(&tractor);
    /*if (QString(clip->parent().get("transparency")).toInt() == 1) {
        //mltResizeTransparency(previousStart, previousStart, previousStart + newDuration, track, QString(clip->parent().get("id")).toInt());
        mltDeleteTransparency(info.startPos.frames(m_fps), info.track, QString(clip->parent().get("id")).toInt());
        ItemInfo transpinfo;
        transpinfo.startPos = info.startPos;
        transpinfo.endPos = info.startPos + clipDuration;
        transpinfo.track = info.track;
        mltAddClipTransparency(transpinfo, info.track - 1, QString(clip->parent().get("id")).toInt());
    }*/
    if (refresh) m_mltConsumer->set("refresh", 1);
    return true;
}

void Render::mltChangeTrackState(int track, bool mute, bool blind)
{
    Mlt::Service service(m_mltProducer->parent().get_service());
    Mlt::Tractor tractor(service);
    Mlt::Producer trackProducer(tractor.track(track));

    // Make sure muting will not produce problems with our audio mixing transition,
    // because audio mixing is done between each track and the lowest one
    bool audioMixingBroken = false;
    if (mute && trackProducer.get_int("hide") < 2 ) {
            // We mute a track with sound
            if (track == getLowestNonMutedAudioTrack(tractor)) audioMixingBroken = true;
            kDebug()<<"Muting track: "<<track <<" / "<<getLowestNonMutedAudioTrack(tractor);
    }
    else if (!mute && trackProducer.get_int("hide") > 1 ) {
            // We un-mute a previously muted track
            if (track < getLowestNonMutedAudioTrack(tractor)) audioMixingBroken = true;
    }

    if (mute) {
        if (blind) trackProducer.set("hide", 3);
        else trackProducer.set("hide", 2);
    } else if (blind) {
        trackProducer.set("hide", 1);
    } else {
        trackProducer.set("hide", 0);
    }
    if (audioMixingBroken) fixAudioMixing(tractor);

    tractor.multitrack()->refresh();
    tractor.refresh();
    refresh();
}

int Render::getLowestNonMutedAudioTrack(Mlt::Tractor tractor)
{
    for (int i = 1; i < tractor.count(); i++) {
        Mlt::Producer trackProducer(tractor.track(i));
        if (trackProducer.get_int("hide") < 2) return i;
    }
    return tractor.count() - 1;
}

void Render::fixAudioMixing(Mlt::Tractor tractor)
{
    // Make sure the audio mixing transitions are applied to the lowest audible (non muted) track
    int lowestTrack = getLowestNonMutedAudioTrack(tractor);

    mlt_service serv = m_mltProducer->parent().get_service();
    Mlt::Field *field = tractor.field();
    mlt_service_lock(serv);

    mlt_service nextservice = mlt_service_get_producer(serv);
    mlt_properties properties = MLT_SERVICE_PROPERTIES(nextservice);
    QString mlt_type = mlt_properties_get(properties, "mlt_type");
    QString resource = mlt_properties_get(properties, "mlt_service");

    mlt_service nextservicetodisconnect;
     // Delete all audio mixing transitions
    while (mlt_type == "transition") {
        if (resource == "mix") {
            nextservicetodisconnect = nextservice;
            nextservice = mlt_service_producer(nextservice);
            mlt_field_disconnect_service(field->get_field(), nextservicetodisconnect);
        }
        else nextservice = mlt_service_producer(nextservice);
        if (nextservice == NULL) break;
        properties = MLT_SERVICE_PROPERTIES(nextservice);
        mlt_type = mlt_properties_get(properties, "mlt_type");
        resource = mlt_properties_get(properties, "mlt_service");
    }

    // Re-add correct audio transitions
    for (int i = lowestTrack + 1; i < tractor.count(); i++) {
        Mlt::Transition *transition = new Mlt::Transition(*m_mltProfile, "mix");
        transition->set("always_active", 1);
        transition->set("combine", 1);
        transition->set("internal_added", 237);
        field->plant_transition(*transition, lowestTrack, i);
    }
    mlt_service_unlock(serv);
}

bool Render::mltResizeClipCrop(ItemInfo info, GenTime newCropStart)
{
    Mlt::Service service(m_mltProducer->parent().get_service());
    int newCropFrame = (int) newCropStart.frames(m_fps);
    Mlt::Tractor tractor(service);
    Mlt::Producer trackProducer(tractor.track(info.track));
    Mlt::Playlist trackPlaylist((mlt_playlist) trackProducer.get_service());
    if (trackPlaylist.is_blank_at(info.startPos.frames(m_fps))) {
        kDebug() << "////////  ERROR RSIZING BLANK CLIP!!!!!!!!!!!";
        return false;
    }
    service.lock();
    int clipIndex = trackPlaylist.get_clip_index_at(info.startPos.frames(m_fps));
    Mlt::Producer *clip = trackPlaylist.get_clip(clipIndex);
    if (clip == NULL) {
        kDebug() << "////////  ERROR RSIZING NULL CLIP!!!!!!!!!!!";
        service.unlock();
        return false;
    }
    int previousStart = clip->get_in();
    int previousOut = clip->get_out();
    delete clip;
    if (previousStart == newCropFrame) {
	kDebug() << "////////  No ReSIZING Required";
        service.unlock();
        return true;
    }
    int frameOffset = newCropFrame - previousStart;
    trackPlaylist.resize_clip(clipIndex, newCropFrame, previousOut + frameOffset);
    service.unlock();
    m_mltConsumer->set("refresh", 1);
    return true;
}

bool Render::mltResizeClipStart(ItemInfo info, GenTime diff)
{
    //kDebug() << "////////  RSIZING CLIP from: "<<info.startPos.frames(25)<<" to "<<diff.frames(25);
    Mlt::Service service(m_mltProducer->parent().get_service());
    int moveFrame = (int) diff.frames(m_fps);
    Mlt::Tractor tractor(service);
    Mlt::Producer trackProducer(tractor.track(info.track));
    Mlt::Playlist trackPlaylist((mlt_playlist) trackProducer.get_service());
    if (trackPlaylist.is_blank_at(info.startPos.frames(m_fps))) {
        kDebug() << "////////  ERROR RSIZING BLANK CLIP!!!!!!!!!!!";
        return false;
    }
    service.lock();
    int clipIndex = trackPlaylist.get_clip_index_at(info.startPos.frames(m_fps));
    Mlt::Producer *clip = trackPlaylist.get_clip(clipIndex);
    if (clip == NULL || clip->is_blank()) {
        kDebug() << "////////  ERROR RSIZING NULL CLIP!!!!!!!!!!!";
        service.unlock();
        return false;
    }
    int previousStart = clip->get_in();
    int previousOut = clip->get_out();

    previousStart += moveFrame;

    if (previousStart < 0) {
        // this is possible for images and color clips
        previousOut -= previousStart;
        previousStart = 0;
    }

    int length = previousOut + 1;
    if (length > clip->get_length()) {
        clip->parent().set("length", length + 1);
        clip->parent().set("out", length);
        clip->set("length", length + 1);
    }
    delete clip;

    // kDebug() << "RESIZE, new start: " << previousStart << ", " << previousOut;
    trackPlaylist.resize_clip(clipIndex, previousStart, previousOut);
    if (moveFrame > 0) {
        trackPlaylist.insert_blank(clipIndex, moveFrame - 1);
    } else {
        //int midpos = info.startPos.frames(m_fps) + moveFrame - 1;
        int blankIndex = clipIndex - 1;
        int blankLength = trackPlaylist.clip_length(blankIndex);
        // kDebug() << " + resizing blank length " <<  blankLength << ", SIZE DIFF: " << moveFrame;
        if (! trackPlaylist.is_blank(blankIndex)) {
            kDebug() << "WARNING, CLIP TO RESIZE IS NOT BLANK";
        }
        if (blankLength + moveFrame == 0)
            trackPlaylist.remove(blankIndex);
        else
            trackPlaylist.resize_clip(blankIndex, 0, blankLength + moveFrame - 1);
    }
    trackPlaylist.consolidate_blanks(0);
    /*if (QString(clip->parent().get("transparency")).toInt() == 1) {
        //mltResizeTransparency(previousStart, (int) moveEnd.frames(m_fps), (int) (moveEnd + out - in).frames(m_fps), track, QString(clip->parent().get("id")).toInt());
        mltDeleteTransparency(info.startPos.frames(m_fps), info.track, QString(clip->parent().get("id")).toInt());
        ItemInfo transpinfo;
        transpinfo.startPos = info.startPos + diff;
        transpinfo.endPos = info.startPos + diff + (info.endPos - info.startPos);
        transpinfo.track = info.track;
        mltAddClipTransparency(transpinfo, info.track - 1, QString(clip->parent().get("id")).toInt());
    }*/
    //m_mltConsumer->set("refresh", 1);
    service.unlock();
    m_mltConsumer->set("refresh", 1);
    return true;
}

bool Render::mltMoveClip(int startTrack, int endTrack, GenTime moveStart, GenTime moveEnd, Mlt::Producer *prod, bool overwrite, bool insert)
{
    return mltMoveClip(startTrack, endTrack, (int) moveStart.frames(m_fps), (int) moveEnd.frames(m_fps), prod, overwrite, insert);
}


bool Render::mltUpdateClipProducer(Mlt::Tractor *tractor, int track, int pos, Mlt::Producer *prod)
{
    if (prod == NULL || !prod->is_valid() || tractor == NULL || !tractor->is_valid()) {
        kDebug() << "// Warning, CLIP on track " << track << ", at: " << pos << " is invalid, cannot update it!!!";
        return false;
    }

    Mlt::Producer trackProducer(tractor->track(track));
    Mlt::Playlist trackPlaylist((mlt_playlist) trackProducer.get_service());
    int clipIndex = trackPlaylist.get_clip_index_at(pos);
    Mlt::Producer *clipProducer = trackPlaylist.replace_with_blank(clipIndex);
    if (clipProducer == NULL || clipProducer->is_blank()) {
        kDebug() << "// ERROR UPDATING CLIP PROD";
        delete clipProducer;
        return false;
    }
    Mlt::Producer *clip = prod->cut(clipProducer->get_in(), clipProducer->get_out());
    if (!clip || !clip->is_valid()) {
        if (clip) delete clip;
        delete clipProducer;
        return false;
    }
    // move all effects to the correct producer
    mltPasteEffects(clipProducer, clip);
    trackPlaylist.insert_at(pos, clip, 1);
    delete clip;
    delete clipProducer;
    return true;
}

bool Render::mltMoveClip(int startTrack, int endTrack, int moveStart, int moveEnd, Mlt::Producer *prod, bool overwrite, bool /*insert*/)
{
    Mlt::Service service(m_mltProducer->parent().get_service());
    if (service.type() != tractor_type) {
        kWarning() << "// TRACTOR PROBLEM";
        return false;
    }

    Mlt::Tractor tractor(service);
    service.lock();
    Mlt::Producer trackProducer(tractor.track(startTrack));
    Mlt::Playlist trackPlaylist((mlt_playlist) trackProducer.get_service());
    int clipIndex = trackPlaylist.get_clip_index_at(moveStart);
    int clipDuration = trackPlaylist.clip_length(clipIndex);
    bool checkLength = false;
    if (endTrack == startTrack) {
        Mlt::Producer *clipProducer = trackPlaylist.replace_with_blank(clipIndex);
        if (!overwrite) {
            bool success = true;
            if (!trackPlaylist.is_blank_at(moveEnd) || !clipProducer || !clipProducer->is_valid() || clipProducer->is_blank()) {
		success = false;
	    }
            else {
                // Check that the destination region is empty
                trackPlaylist.consolidate_blanks(0);
                int destinationIndex = trackPlaylist.get_clip_index_at(moveEnd);
                if (destinationIndex < trackPlaylist.count() - 1) {
                    // We are not at the end of the track
                    int blankSize = trackPlaylist.blanks_from(destinationIndex, 1);
                    // Make sure we have enough place to insert clip
                    if (blankSize - clipDuration - (moveEnd - trackPlaylist.clip_start(destinationIndex)) < 0) success = false;
                }
            }
            if (!success) {
                if (clipProducer) {
                    trackPlaylist.insert_at(moveStart, clipProducer, 1);
                    delete clipProducer;
                }
                kDebug() << "// ERROR MOVING CLIP TO : " << moveEnd;
                service.unlock();
                return false;
            }
        }
        
        if (overwrite) {
            trackPlaylist.remove_region(moveEnd, clipProducer->get_playtime());
            int clipIndex = trackPlaylist.get_clip_index_at(moveEnd);
            trackPlaylist.insert_blank(clipIndex, clipProducer->get_playtime() - 1);
        }
        int newIndex = trackPlaylist.insert_at(moveEnd, clipProducer, 1);
        if (newIndex == -1) {
            kDebug()<<"// CANNOT MOVE CLIP TO: "<<moveEnd;
            trackPlaylist.insert_at(moveStart, clipProducer, 1);
            delete clipProducer;
            service.unlock();
            return false;
        }
        trackPlaylist.consolidate_blanks(1);
        delete clipProducer;
        if (newIndex + 1 == trackPlaylist.count()) checkLength = true;
    } else {
        Mlt::Producer destTrackProducer(tractor.track(endTrack));
        Mlt::Playlist destTrackPlaylist((mlt_playlist) destTrackProducer.get_service());
        if (!overwrite && !destTrackPlaylist.is_blank_at(moveEnd)) {
            // error, destination is not empty
            kDebug() << "Cannot move: Destination is not empty";
            service.unlock();
            return false;
        } else {
            Mlt::Producer *clipProducer = trackPlaylist.replace_with_blank(clipIndex);
            if (!clipProducer || clipProducer->is_blank()) {
                // error, destination is not empty
                //int ix = trackPlaylist.get_clip_index_at(moveEnd);
                if (clipProducer) delete clipProducer;
                kDebug() << "// ERROR MOVING CLIP TO : " << moveEnd;
                service.unlock();
                return false;
            }
            trackPlaylist.consolidate_blanks(0);
            destTrackPlaylist.consolidate_blanks(1);
            Mlt::Producer *clip;
            // check if we are moving a slowmotion producer
            QString serv = clipProducer->parent().get("mlt_service");
            QString currentid = clipProducer->parent().get("id");
            if (serv == "framebuffer") {
                clip = clipProducer;
            } else {
                if (prod == NULL) {
                    // Special case: prod is null when using placeholder clips.
                    // in that case, use the producer existing in playlist. Note that
                    // it will bypass the one producer per track logic and might cause
                    // Sound cracks if clip is moved so that it overlaps another copy of itself
                    clip = clipProducer->cut(clipProducer->get_in(), clipProducer->get_out());
                } else clip = prod->cut(clipProducer->get_in(), clipProducer->get_out());
            }

            // move all effects to the correct producer
            mltPasteEffects(clipProducer, clip);

            if (overwrite) {
                destTrackPlaylist.remove_region(moveEnd, clip->get_playtime());
                int clipIndex = destTrackPlaylist.get_clip_index_at(moveEnd);
                destTrackPlaylist.insert_blank(clipIndex, clip->get_playtime() - 1);
            }

            int newIndex = destTrackPlaylist.insert_at(moveEnd, clip, 1);

            if (clip == clipProducer) {
                delete clip;
                clip = NULL;
            } else {
                delete clip;
                delete clipProducer;
            }
            destTrackPlaylist.consolidate_blanks(0);
            /*if (QString(clipProducer.parent().get("transparency")).toInt() == 1) {
                kDebug() << "//////// moving clip transparency";
                mltMoveTransparency(moveStart, moveEnd, startTrack, endTrack, QString(clipProducer.parent().get("id")).toInt());
            }*/
            if (clipIndex > trackPlaylist.count()) checkLength = true;
            else if (newIndex + 1 == destTrackPlaylist.count()) checkLength = true;
        }
    }
    service.unlock();
    if (checkLength) mltCheckLength(&tractor);
    //askForRefresh();
    //m_mltConsumer->set("refresh", 1);
    return true;
}


QList <int> Render::checkTrackSequence(int track)
{
    QList <int> list;
    Mlt::Service service(m_mltProducer->parent().get_service());
    if (service.type() != tractor_type) {
        kWarning() << "// TRACTOR PROBLEM";
        return list;
    }
    Mlt::Tractor tractor(service);
    service.lock();
    Mlt::Producer trackProducer(tractor.track(track));
    Mlt::Playlist trackPlaylist((mlt_playlist) trackProducer.get_service());
    int clipNb = trackPlaylist.count();
    //kDebug() << "// PARSING SCENE TRACK: " << t << ", CLIPS: " << clipNb;
    for (int i = 0; i < clipNb; i++) {
        Mlt::Producer *c = trackPlaylist.get_clip(i);
        int pos = trackPlaylist.clip_start(i);
        if (!list.contains(pos)) list.append(pos);
        pos += c->get_playtime();
        if (!list.contains(pos)) list.append(pos);
        delete c;
    }
    return list;
}

bool Render::mltMoveTransition(QString type, int startTrack, int newTrack, int newTransitionTrack, GenTime oldIn, GenTime oldOut, GenTime newIn, GenTime newOut)
{
    int new_in = (int)newIn.frames(m_fps);
    int new_out = (int)newOut.frames(m_fps) - 1;
    if (new_in >= new_out) return false;
    int old_in = (int)oldIn.frames(m_fps);
    int old_out = (int)oldOut.frames(m_fps) - 1;

    Mlt::Service service(m_mltProducer->parent().get_service());
    Mlt::Tractor tractor(service);
    Mlt::Field *field = tractor.field();

    bool doRefresh = true;
    // Check if clip is visible in monitor
    int diff = old_out - m_mltProducer->position();
    if (diff < 0 || diff > old_out - old_in) doRefresh = false;
    if (doRefresh) {
        diff = new_out - m_mltProducer->position();
        if (diff < 0 || diff > new_out - new_in) doRefresh = false;
    }
    service.lock();

    mlt_service nextservice = mlt_service_get_producer(service.get_service());
    mlt_properties properties = MLT_SERVICE_PROPERTIES(nextservice);
    QString mlt_type = mlt_properties_get(properties, "mlt_type");
    QString resource = mlt_properties_get(properties, "mlt_service");
    int old_pos = (int)(old_in + old_out) / 2;
    bool found = false;

    while (mlt_type == "transition") {
        Mlt::Transition transition((mlt_transition) nextservice);
	nextservice = mlt_service_producer(nextservice);
        int currentTrack = transition.get_b_track();
        int currentIn = (int) transition.get_in();
        int currentOut = (int) transition.get_out();

        if (resource == type && startTrack == currentTrack && currentIn <= old_pos && currentOut >= old_pos) {
            found = true;
            if (newTrack - startTrack != 0) {
                Mlt::Properties trans_props(transition.get_properties());
                Mlt::Transition new_transition(*m_mltProfile, transition.get("mlt_service"));
                Mlt::Properties new_trans_props(new_transition.get_properties());
                new_trans_props.inherit(trans_props);
                new_transition.set_in_and_out(new_in, new_out);
                field->disconnect_service(transition);
                mltPlantTransition(field, new_transition, newTransitionTrack, newTrack);
                //field->plant_transition(new_transition, newTransitionTrack, newTrack);
            } else transition.set_in_and_out(new_in, new_out);
            break;
        }
        if (nextservice == NULL) break;
        properties = MLT_SERVICE_PROPERTIES(nextservice);
        mlt_type = mlt_properties_get(properties, "mlt_type");
        resource = mlt_properties_get(properties, "mlt_service");
    }
    service.unlock();
    if (doRefresh) refresh();
    //if (m_isBlocked == 0) m_mltConsumer->set("refresh", 1);
    return found;
}


void Render::mltPlantTransition(Mlt::Field *field, Mlt::Transition &tr, int a_track, int b_track)
{
    mlt_service nextservice = mlt_service_get_producer(field->get_service());
    mlt_properties properties = MLT_SERVICE_PROPERTIES(nextservice);
    QString mlt_type = mlt_properties_get(properties, "mlt_type");
    QString resource = mlt_properties_get(properties, "mlt_service");
    QList <Mlt::Transition *> trList;
    mlt_properties insertproperties = tr.get_properties();
    QString insertresource = mlt_properties_get(insertproperties, "mlt_service");
    bool isMixTransition = insertresource == "mix";

    while (mlt_type == "transition") {
        Mlt::Transition transition((mlt_transition) nextservice);
	nextservice = mlt_service_producer(nextservice);
        int aTrack = transition.get_a_track();
        int bTrack = transition.get_b_track();
        if ((isMixTransition || resource != "mix") && (aTrack < a_track || (aTrack == a_track && bTrack > b_track))) {
            Mlt::Properties trans_props(transition.get_properties());
            Mlt::Transition *cp = new Mlt::Transition(*m_mltProfile, transition.get("mlt_service"));
            Mlt::Properties new_trans_props(cp->get_properties());
            new_trans_props.inherit(trans_props);
            trList.append(cp);
            field->disconnect_service(transition);
        }
        //else kDebug() << "// FOUND TRANS OK, "<<resource<< ", A_: " << aTrack << ", B_ "<<bTrack;

        if (nextservice == NULL) break;
        properties = MLT_SERVICE_PROPERTIES(nextservice);
        mlt_type = mlt_properties_get(properties, "mlt_type");
        resource = mlt_properties_get(properties, "mlt_service");
    }
    field->plant_transition(tr, a_track, b_track);

    // re-add upper transitions
    for (int i = trList.count() - 1; i >= 0; i--) {
        //kDebug()<< "REPLANT ON TK: "<<trList.at(i)->get_a_track()<<", "<<trList.at(i)->get_b_track();
        field->plant_transition(*trList.at(i), trList.at(i)->get_a_track(), trList.at(i)->get_b_track());
    }
    qDeleteAll(trList);
}

void Render::mltUpdateTransition(QString oldTag, QString tag, int a_track, int b_track, GenTime in, GenTime out, QDomElement xml, bool force)
{
    if (oldTag == tag && !force) mltUpdateTransitionParams(tag, a_track, b_track, in, out, xml);
    else {
        //kDebug()<<"// DELETING TRANS: "<<a_track<<"-"<<b_track;
        mltDeleteTransition(oldTag, a_track, b_track, in, out, xml, false);
        mltAddTransition(tag, a_track, b_track, in, out, xml, false);
    }

    if (m_mltProducer->position() >= in.frames(m_fps) && m_mltProducer->position() <= out.frames(m_fps)) refresh();
}

void Render::mltUpdateTransitionParams(QString type, int a_track, int b_track, GenTime in, GenTime out, QDomElement xml)
{
    mlt_service serv = m_mltProducer->parent().get_service();
    mlt_service_lock(serv);

    mlt_service nextservice = mlt_service_get_producer(serv);
    mlt_properties properties = MLT_SERVICE_PROPERTIES(nextservice);
    QString mlt_type = mlt_properties_get(properties, "mlt_type");
    QString resource = mlt_properties_get(properties, "mlt_service");
    int in_pos = (int) in.frames(m_fps);
    int out_pos = (int) out.frames(m_fps) - 1;

    while (mlt_type == "transition") {
        mlt_transition tr = (mlt_transition) nextservice;
        int currentTrack = mlt_transition_get_b_track(tr);
        int currentBTrack = mlt_transition_get_a_track(tr);
        int currentIn = (int) mlt_transition_get_in(tr);
        int currentOut = (int) mlt_transition_get_out(tr);

        // kDebug()<<"Looking for transition : " << currentIn <<'x'<<currentOut<< ", OLD oNE: "<<in_pos<<'x'<<out_pos;
        if (resource == type && b_track == currentTrack && currentIn == in_pos && currentOut == out_pos) {
            QMap<QString, QString> map = mltGetTransitionParamsFromXml(xml);
            QMap<QString, QString>::Iterator it;
            QString key;
            mlt_properties transproperties = MLT_TRANSITION_PROPERTIES(tr);

            QString currentId = mlt_properties_get(transproperties, "kdenlive_id");
            if (currentId != xml.attribute("id")) {
                // The transition ID is not the same, so reset all properties
                mlt_properties_set(transproperties, "kdenlive_id", xml.attribute("id").toUtf8().constData());
                // Cleanup previous properties
                QStringList permanentProps;
                permanentProps << "factory" << "kdenlive_id" << "mlt_service" << "mlt_type" << "in";
                permanentProps << "out" << "a_track" << "b_track";
                for (int i = 0; i < mlt_properties_count(transproperties); i++) {
                    QString propName = mlt_properties_get_name(transproperties, i);
                    if (!propName.startsWith('_') && ! permanentProps.contains(propName)) {
                        mlt_properties_set(transproperties, propName.toUtf8().constData(), "");
                    }
                }
            }

            mlt_properties_set_int(transproperties, "force_track", xml.attribute("force_track").toInt());
            mlt_properties_set_int(transproperties, "automatic", xml.attribute("automatic", "0").toInt());

            if (currentBTrack != a_track) {
                mlt_properties_set_int(transproperties, "a_track", a_track);
            }
            for (it = map.begin(); it != map.end(); ++it) {
                key = it.key();
                mlt_properties_set(transproperties, key.toUtf8().constData(), it.value().toUtf8().constData());
                //kDebug() << " ------  UPDATING TRANS PARAM: " << key.toUtf8().constData() << ": " << it.value().toUtf8().constData();
                //filter->set("kdenlive_id", id);
            }
            break;
        }
        nextservice = mlt_service_producer(nextservice);
        if (nextservice == NULL) break;
        properties = MLT_SERVICE_PROPERTIES(nextservice);
        mlt_type = mlt_properties_get(properties, "mlt_type");
        resource = mlt_properties_get(properties, "mlt_service");
    }
    mlt_service_unlock(serv);
    //askForRefresh();
    //if (m_isBlocked == 0) m_mltConsumer->set("refresh", 1);
}

void Render::mltDeleteTransition(QString tag, int /*a_track*/, int b_track, GenTime in, GenTime out, QDomElement /*xml*/, bool /*do_refresh*/)
{
    mlt_service serv = m_mltProducer->parent().get_service();
    mlt_service_lock(serv);

    Mlt::Service service(serv);
    Mlt::Tractor tractor(service);
    Mlt::Field *field = tractor.field();

    //if (do_refresh) m_mltConsumer->set("refresh", 0);

    mlt_service nextservice = mlt_service_get_producer(serv);
    mlt_properties properties = MLT_SERVICE_PROPERTIES(nextservice);
    QString mlt_type = mlt_properties_get(properties, "mlt_type");
    QString resource = mlt_properties_get(properties, "mlt_service");

    const int old_pos = (int)((in + out).frames(m_fps) / 2);
    //kDebug() << " del trans pos: " << in.frames(25) << "-" << out.frames(25);

    while (mlt_type == "transition") {
        mlt_transition tr = (mlt_transition) nextservice;
        int currentTrack = mlt_transition_get_b_track(tr);
        int currentIn = (int) mlt_transition_get_in(tr);
        int currentOut = (int) mlt_transition_get_out(tr);
        //kDebug() << "// FOUND EXISTING TRANS, IN: " << currentIn << ", OUT: " << currentOut << ", TRACK: " << currentTrack;

        if (resource == tag && b_track == currentTrack && currentIn <= old_pos && currentOut >= old_pos) {
            mlt_field_disconnect_service(field->get_field(), nextservice);
            break;
        }
        nextservice = mlt_service_producer(nextservice);
        if (nextservice == NULL) break;
        properties = MLT_SERVICE_PROPERTIES(nextservice);
        mlt_type = mlt_properties_get(properties, "mlt_type");
        resource = mlt_properties_get(properties, "mlt_service");
    }
    mlt_service_unlock(serv);
    //askForRefresh();
    //if (m_isBlocked == 0) m_mltConsumer->set("refresh", 1);
}

QMap<QString, QString> Render::mltGetTransitionParamsFromXml(QDomElement xml)
{
    QDomNodeList attribs = xml.elementsByTagName("parameter");
    QMap<QString, QString> map;
    for (int i = 0; i < attribs.count(); i++) {
        QDomElement e = attribs.item(i).toElement();
        QString name = e.attribute("name");
        //kDebug()<<"-- TRANSITION PARAM: "<<name<<" = "<< e.attribute("name")<<" / " << e.attribute("value");
        map[name] = e.attribute("default");
        if (!e.attribute("value").isEmpty()) {
            map[name] = e.attribute("value");
        }
        if (e.attribute("type") != "addedgeometry" && (e.attribute("factor", "1") != "1" || e.attribute("offset", "0") != "0")) {
            map[name] = m_locale.toString((map.value(name).toDouble() - e.attribute("offset", "0").toDouble()) / e.attribute("factor", "1").toDouble());
            //map[name]=map[name].replace(".",","); //FIXME how to solve locale conversion of . ,
        }

        if (e.attribute("namedesc").contains(';')) {
            QString format = e.attribute("format");
            QStringList separators = format.split("%d", QString::SkipEmptyParts);
            QStringList values = e.attribute("value").split(QRegExp("[,:;x]"));
            QString neu;
            QTextStream txtNeu(&neu);
            if (values.size() > 0)
                txtNeu << (int)values[0].toDouble();
            int i = 0;
            for (i = 0; i < separators.size() && i + 1 < values.size(); i++) {
                txtNeu << separators[i];
                txtNeu << (int)(values[i+1].toDouble());
            }
            if (i < separators.size())
                txtNeu << separators[i];
            map[e.attribute("name")] = neu;
        }

    }
    return map;
}

void Render::mltAddClipTransparency(ItemInfo info, int transitiontrack, int id)
{
    kDebug() << "/////////  ADDING CLIP TRANSPARENCY AT: " << info.startPos.frames(25);
    Mlt::Service service(m_mltProducer->parent().get_service());
    Mlt::Tractor tractor(service);
    Mlt::Field *field = tractor.field();

    Mlt::Transition *transition = new Mlt::Transition(*m_mltProfile, "composite");
    transition->set_in_and_out((int) info.startPos.frames(m_fps), (int) info.endPos.frames(m_fps) - 1);
    transition->set("transparency", id);
    transition->set("fill", 1);
    transition->set("internal_added", 237);
    field->plant_transition(*transition, transitiontrack, info.track);
    refresh();
}

void Render::mltDeleteTransparency(int pos, int track, int id)
{
    Mlt::Service service(m_mltProducer->parent().get_service());
    Mlt::Tractor tractor(service);
    Mlt::Field *field = tractor.field();

    //if (do_refresh) m_mltConsumer->set("refresh", 0);
    mlt_service serv = m_mltProducer->parent().get_service();

    mlt_service nextservice = mlt_service_get_producer(serv);
    mlt_properties properties = MLT_SERVICE_PROPERTIES(nextservice);
    QString mlt_type = mlt_properties_get(properties, "mlt_type");
    QString resource = mlt_properties_get(properties, "mlt_service");

    while (mlt_type == "transition") {
        mlt_transition tr = (mlt_transition) nextservice;
        int currentTrack = mlt_transition_get_b_track(tr);
        int currentIn = (int) mlt_transition_get_in(tr);
        int currentOut = (int) mlt_transition_get_out(tr);
        int transitionId = QString(mlt_properties_get(properties, "transparency")).toInt();
        kDebug() << "// FOUND EXISTING TRANS, IN: " << currentIn << ", OUT: " << currentOut << ", TRACK: " << currentTrack;

        if (resource == "composite" && track == currentTrack && currentIn == pos && transitionId == id) {
            //kDebug() << " / / / / /DELETE TRANS DOOOMNE";
            mlt_field_disconnect_service(field->get_field(), nextservice);
            break;
        }
        nextservice = mlt_service_producer(nextservice);
        if (nextservice == NULL) break;
        properties = MLT_SERVICE_PROPERTIES(nextservice);
        mlt_type = mlt_properties_get(properties, "mlt_type");
        resource = mlt_properties_get(properties, "mlt_service");
    }
    //if (do_refresh) m_mltConsumer->set("refresh", 1);
}

void Render::mltResizeTransparency(int oldStart, int newStart, int newEnd, int track, int id)
{
    Mlt::Service service(m_mltProducer->parent().get_service());
    Mlt::Tractor tractor(service);

    service.lock();
    m_mltConsumer->set("refresh", 0);

    mlt_service serv = m_mltProducer->parent().get_service();
    mlt_service nextservice = mlt_service_get_producer(serv);
    mlt_properties properties = MLT_SERVICE_PROPERTIES(nextservice);
    QString mlt_type = mlt_properties_get(properties, "mlt_type");
    QString resource = mlt_properties_get(properties, "mlt_service");
    kDebug() << "// resize transpar from: " << oldStart << ", TO: " << newStart << 'x' << newEnd << ", " << track << ", " << id;
    while (mlt_type == "transition") {
        mlt_transition tr = (mlt_transition) nextservice;
        int currentTrack = mlt_transition_get_b_track(tr);
        int currentIn = (int) mlt_transition_get_in(tr);
        //mlt_properties props = MLT_TRANSITION_PROPERTIES(tr);
        int transitionId = QString(mlt_properties_get(properties, "transparency")).toInt();
        kDebug() << "// resize transpar current in: " << currentIn << ", Track: " << currentTrack << ", id: " << id << 'x' << transitionId ;
        if (resource == "composite" && track == currentTrack && currentIn == oldStart && transitionId == id) {
            kDebug() << " / / / / /RESIZE TRANS TO: " << newStart << 'x' << newEnd;
            mlt_transition_set_in_and_out(tr, newStart, newEnd);
            break;
        }
        nextservice = mlt_service_producer(nextservice);
        if (nextservice == NULL) break;
        properties = MLT_SERVICE_PROPERTIES(nextservice);
        mlt_type = mlt_properties_get(properties, "mlt_type");
        resource = mlt_properties_get(properties, "mlt_service");
    }
    service.unlock();
    m_mltConsumer->set("refresh", 1);

}

void Render::mltMoveTransparency(int startTime, int endTime, int startTrack, int endTrack, int id)
{
    Mlt::Service service(m_mltProducer->parent().get_service());
    Mlt::Tractor tractor(service);

    service.lock();
    m_mltConsumer->set("refresh", 0);

    mlt_service serv = m_mltProducer->parent().get_service();
    mlt_service nextservice = mlt_service_get_producer(serv);
    mlt_properties properties = MLT_SERVICE_PROPERTIES(nextservice);
    QString mlt_type = mlt_properties_get(properties, "mlt_type");
    QString resource = mlt_properties_get(properties, "mlt_service");

    while (mlt_type == "transition") {
        mlt_transition tr = (mlt_transition) nextservice;
        int currentTrack = mlt_transition_get_b_track(tr);
        int currentaTrack = mlt_transition_get_a_track(tr);
        int currentIn = (int) mlt_transition_get_in(tr);
        int currentOut = (int) mlt_transition_get_out(tr);
        //mlt_properties properties = MLT_TRANSITION_PROPERTIES(tr);
        int transitionId = QString(mlt_properties_get(properties, "transparency")).toInt();
        //kDebug()<<" + TRANSITION "<<id<<" == "<<transitionId<<", START TMIE: "<<currentIn<<", LOOK FR: "<<startTime<<", TRACK: "<<currentTrack<<'x'<<startTrack;
        if (resource == "composite" && transitionId == id && startTime == currentIn && startTrack == currentTrack) {
            kDebug() << "//////MOVING";
            mlt_transition_set_in_and_out(tr, endTime, endTime + currentOut - currentIn);
            if (endTrack != startTrack) {
                mlt_properties properties = MLT_TRANSITION_PROPERTIES(tr);
                mlt_properties_set_int(properties, "a_track", currentaTrack + endTrack - currentTrack);
                mlt_properties_set_int(properties, "b_track", endTrack);
            }
            break;
        }
        nextservice = mlt_service_producer(nextservice);
        if (nextservice == NULL) break;
        properties = MLT_SERVICE_PROPERTIES(nextservice);
        mlt_type = mlt_properties_get(properties, "mlt_type");
        resource = mlt_properties_get(properties, "mlt_service");
    }
    service.unlock();
    m_mltConsumer->set("refresh", 1);
}


bool Render::mltAddTransition(QString tag, int a_track, int b_track, GenTime in, GenTime out, QDomElement xml, bool do_refresh)
{
    if (in >= out) return false;
    QMap<QString, QString> args = mltGetTransitionParamsFromXml(xml);
    Mlt::Service service(m_mltProducer->parent().get_service());

    Mlt::Tractor tractor(service);
    Mlt::Field *field = tractor.field();

    Mlt::Transition transition(*m_mltProfile, tag.toUtf8().constData());
    if (out != GenTime())
        transition.set_in_and_out((int) in.frames(m_fps), (int) out.frames(m_fps) - 1);

    if (do_refresh && (m_mltProducer->position() < in.frames(m_fps) || m_mltProducer->position() > out.frames(m_fps))) do_refresh = false;
    QMap<QString, QString>::Iterator it;
    QString key;
    if (xml.attribute("automatic") == "1") transition.set("automatic", 1);
    //kDebug() << " ------  ADDING TRANSITION PARAMs: " << args.count();
    if (xml.hasAttribute("id"))
        transition.set("kdenlive_id", xml.attribute("id").toUtf8().constData());
    if (xml.hasAttribute("force_track"))
        transition.set("force_track", xml.attribute("force_track").toInt());

    for (it = args.begin(); it != args.end(); ++it) {
        key = it.key();
        if (!it.value().isEmpty())
            transition.set(key.toUtf8().constData(), it.value().toUtf8().constData());
        //kDebug() << " ------  ADDING TRANS PARAM: " << key << ": " << it.value();
    }
    // attach transition
    service.lock();
    mltPlantTransition(field, transition, a_track, b_track);
    // field->plant_transition(*transition, a_track, b_track);
    service.unlock();
    if (do_refresh) refresh();
    return true;
}

void Render::mltSavePlaylist()
{
    kWarning() << "// UPDATING PLAYLIST TO DISK++++++++++++++++";
    Mlt::Consumer fileConsumer(*m_mltProfile, "xml");
    fileConsumer.set("resource", "/tmp/playlist.mlt");

    Mlt::Service service(m_mltProducer->get_service());

    fileConsumer.connect(service);
    fileConsumer.start();
}

const QList <Mlt::Producer *> Render::producersList()
{
    QList <Mlt::Producer *> prods;
    if (m_mltProducer == NULL) return prods;
    Mlt::Service service(m_mltProducer->parent().get_service());
    if (service.type() != tractor_type) return prods;
    Mlt::Tractor tractor(service);
    QStringList ids;

    int trackNb = tractor.count();
    for (int t = 1; t < trackNb; t++) {
        Mlt::Producer *tt = tractor.track(t);
        Mlt::Producer trackProducer(tt);
        delete tt;
        Mlt::Playlist trackPlaylist((mlt_playlist) trackProducer.get_service());
	if (!trackPlaylist.is_valid()) continue;
        int clipNb = trackPlaylist.count();
        for (int i = 0; i < clipNb; i++) {
            Mlt::Producer *c = trackPlaylist.get_clip(i);
            if (c == NULL) continue;
            QString prodId = c->parent().get("id");
            if (!c->is_blank() && !ids.contains(prodId) && !prodId.startsWith("slowmotion") && !prodId.isEmpty()) {
                Mlt::Producer *nprod = new Mlt::Producer(c->get_parent());
                if (nprod) {
                    ids.append(prodId);
                    prods.append(nprod);
                }
            }
            delete c;
        }
    }
    return prods;
}

void Render::fillSlowMotionProducers()
{
    if (m_mltProducer == NULL) return;
    Mlt::Service service(m_mltProducer->parent().get_service());
    if (service.type() != tractor_type) return;

    Mlt::Tractor tractor(service);

    int trackNb = tractor.count();
    for (int t = 1; t < trackNb; t++) {
        Mlt::Producer *tt = tractor.track(t);
        Mlt::Producer trackProducer(tt);
        delete tt;
        Mlt::Playlist trackPlaylist((mlt_playlist) trackProducer.get_service());
	if (!trackPlaylist.is_valid()) continue;
        int clipNb = trackPlaylist.count();
        for (int i = 0; i < clipNb; i++) {
            Mlt::Producer *c = trackPlaylist.get_clip(i);
            Mlt::Producer *nprod = new Mlt::Producer(c->get_parent());
            if (nprod) {
                QString id = nprod->parent().get("id");
                if (id.startsWith("slowmotion:") && !nprod->is_blank()) {
                    // this is a slowmotion producer, add it to the list
                    QString url = QString::fromUtf8(nprod->get("resource"));
                    int strobe = nprod->get_int("strobe");
                    if (strobe > 1) url.append("&strobe=" + QString::number(strobe));
                    if (!m_slowmotionProducers.contains(url)) {
                        m_slowmotionProducers.insert(url, nprod);
                    }
                } else delete nprod;
            }
            delete c;
        }
    }
}

QList <TransitionInfo> Render::mltInsertTrack(int ix, bool videoTrack)
{
    Mlt::Service service(m_mltProducer->parent().get_service());
    if (service.type() != tractor_type) {
        kWarning() << "// TRACTOR PROBLEM";
        return QList <TransitionInfo> ();
    }
    blockSignals(true);
    service.lock();
    Mlt::Tractor tractor(service);
    QList <TransitionInfo> transitionInfos;
    Mlt::Playlist playlist;
    int ct = tractor.count();
    if (ix > ct) {
        kDebug() << "// ERROR, TRYING TO insert TRACK " << ix << ", max: " << ct;
        ix = ct;
    }

    int pos = ix;
    if (pos < ct) {
        Mlt::Producer *prodToMove = new Mlt::Producer(tractor.track(pos));
        tractor.set_track(playlist, pos);
        Mlt::Producer newProd(tractor.track(pos));
        if (!videoTrack) newProd.set("hide", 1);
        pos++;
        for (; pos <= ct; pos++) {
            Mlt::Producer *prodToMove2 = new Mlt::Producer(tractor.track(pos));
            tractor.set_track(*prodToMove, pos);
            prodToMove = prodToMove2;
        }
    } else {
        tractor.set_track(playlist, ix);
        Mlt::Producer newProd(tractor.track(ix));
        if (!videoTrack) newProd.set("hide", 1);
    }
    checkMaxThreads();

    // Move transitions
    mlt_service serv = m_mltProducer->parent().get_service();
    mlt_service nextservice = mlt_service_get_producer(serv);
    mlt_properties properties = MLT_SERVICE_PROPERTIES(nextservice);
    QString mlt_type = mlt_properties_get(properties, "mlt_type");
    QString resource = mlt_properties_get(properties, "mlt_service");
    Mlt::Field *field = tractor.field();
    QList <Mlt::Transition *> trList;

    while (mlt_type == "transition") {
        if (resource != "mix") {
	    Mlt::Transition transition((mlt_transition) nextservice);
	    nextservice = mlt_service_producer(nextservice);
            int currentbTrack = transition.get_b_track();
            int currentaTrack = transition.get_a_track();
	    bool trackChanged = false;
	    bool forceTransitionTrack = false;
            if (currentbTrack >= ix) {
		if (currentbTrack == ix && currentaTrack < ix) forceTransitionTrack = true;
		currentbTrack++;
		trackChanged = true;
	    }
	    if (currentaTrack >= ix) {
		currentaTrack++;
		trackChanged = true;
	    }
	    kDebug()<<"// Newtrans: "<<currentaTrack<<"/"<<currentbTrack;
	    
	    // disconnect all transitions
	    Mlt::Properties trans_props(transition.get_properties());
	    Mlt::Transition *cp = new Mlt::Transition(*m_mltProfile, transition.get("mlt_service"));
	    Mlt::Properties new_trans_props(cp->get_properties());
	    new_trans_props.inherit(trans_props);
	    
	    if (trackChanged) {
		// Transition track needs to be adjusted
		cp->set("a_track", currentaTrack);
		cp->set("b_track", currentbTrack);
		// Check if transition track was changed and needs to be forced
		if (forceTransitionTrack) cp->set("force_track", 1);
		TransitionInfo trInfo;
		trInfo.startPos = GenTime(transition.get_in(), m_fps);
		trInfo.a_track = currentaTrack;
		trInfo.b_track = currentbTrack;
		trInfo.forceTrack = cp->get_int("force_track");
		transitionInfos.append(trInfo);
	    }
	    trList.append(cp);
	    field->disconnect_service(transition);
        }
        else nextservice = mlt_service_producer(nextservice);
        if (nextservice == NULL) break;
        properties = MLT_SERVICE_PROPERTIES(nextservice);
        mlt_type = mlt_properties_get(properties, "mlt_type");
        resource = mlt_properties_get(properties, "mlt_service");
    }

    // Add audio mix transition to last track
    Mlt::Transition transition(*m_mltProfile, "mix");
    transition.set("a_track", 1);
    transition.set("b_track", ct);
    transition.set("always_active", 1);
    transition.set("internal_added", 237);
    transition.set("combine", 1);
    mltPlantTransition(field, transition, 1, ct);
    
    // re-add transitions
    for (int i = trList.count() - 1; i >= 0; i--) {
        field->plant_transition(*trList.at(i), trList.at(i)->get_a_track(), trList.at(i)->get_b_track());
    }
    qDeleteAll(trList);
    
    service.unlock();
    blockSignals(false);
    return transitionInfos;
}


void Render::mltDeleteTrack(int ix)
{
    QDomDocument doc;
    doc.setContent(sceneList(), false);
    int tracksCount = doc.elementsByTagName("track").count() - 1;
    QDomNode track = doc.elementsByTagName("track").at(ix);
    QDomNode tractor = doc.elementsByTagName("tractor").at(0);
    QDomNodeList transitions = doc.elementsByTagName("transition");
    for (int i = 0; i < transitions.count(); i++) {
        QDomElement e = transitions.at(i).toElement();
        QDomNodeList props = e.elementsByTagName("property");
        QMap <QString, QString> mappedProps;
        for (int j = 0; j < props.count(); j++) {
            QDomElement f = props.at(j).toElement();
            mappedProps.insert(f.attribute("name"), f.firstChild().nodeValue());
        }
        if (mappedProps.value("mlt_service") == "mix" && mappedProps.value("b_track").toInt() == tracksCount) {
            tractor.removeChild(transitions.at(i));
            i--;
        } else if (mappedProps.value("mlt_service") != "mix" && (mappedProps.value("b_track").toInt() >= ix || mappedProps.value("a_track").toInt() >= ix)) {
            // Transition needs to be moved
            int a_track = mappedProps.value("a_track").toInt();
            int b_track = mappedProps.value("b_track").toInt();
            if (a_track > 0 && a_track >= ix) a_track --;
            if (b_track == ix) {
                // transition was on the deleted track, so remove it
                tractor.removeChild(transitions.at(i));
                i--;
                continue;
            }
            if (b_track > 0 && b_track > ix) b_track --;
            for (int j = 0; j < props.count(); j++) {
                QDomElement f = props.at(j).toElement();
                if (f.attribute("name") == "a_track") f.firstChild().setNodeValue(QString::number(a_track));
                else if (f.attribute("name") == "b_track") f.firstChild().setNodeValue(QString::number(b_track));
            }

        }
    }
    tractor.removeChild(track);
    //kDebug() << "/////////// RESULT SCENE: \n" << doc.toString();
    setSceneList(doc.toString(), m_mltConsumer->position());
    emit refreshDocumentProducers(false, false);
}


void Render::updatePreviewSettings()
{
    kDebug() << "////// RESTARTING CONSUMER";
    if (!m_mltConsumer || !m_mltProducer) return;
    if (m_mltProducer->get_playtime() == 0) return;
    QMutexLocker locker(&m_mutex);
    Mlt::Service service(m_mltProducer->parent().get_service());
    if (service.type() != tractor_type) return;

    //m_mltConsumer->set("refresh", 0);
    if (!m_mltConsumer->is_stopped()) m_mltConsumer->stop();
    m_mltConsumer->purge();
    QString scene = sceneList();
    int pos = 0;
    if (m_mltProducer) {
        pos = m_mltProducer->position();
    }

    setSceneList(scene, pos);
}


QString Render::updateSceneListFps(double current_fps, double new_fps, QString scene)
{
    // Update all frame positions to the new fps value
    //WARNING: there are probably some effects or other that hold a frame value
    // as parameter and will also need to be updated here!
    QDomDocument doc;
    doc.setContent(scene);

    double factor = new_fps / current_fps;
    QDomNodeList producers = doc.elementsByTagName("producer");
    for (int i = 0; i < producers.count(); i++) {
        QDomElement prod = producers.at(i).toElement();
        prod.removeAttribute("in");
        prod.removeAttribute("out");

        QDomNodeList props = prod.childNodes();
        for (int j = 0; j < props.count(); j++) {
            QDomElement param =  props.at(j).toElement();
            QString paramName = param.attribute("name");
            if (paramName.startsWith("meta.") || paramName == "length") {
                prod.removeChild(props.at(j));
                j--;
            }
        }
    }

    QDomNodeList entries = doc.elementsByTagName("entry");
    for (int i = 0; i < entries.count(); i++) {
        QDomElement entry = entries.at(i).toElement();
        int in = entry.attribute("in").toInt();
        int out = entry.attribute("out").toInt();
        in = factor * in + 0.5;
        out = factor * out + 0.5;
        entry.setAttribute("in", in);
        entry.setAttribute("out", out);
    }

    QDomNodeList blanks = doc.elementsByTagName("blank");
    for (int i = 0; i < blanks.count(); i++) {
        QDomElement blank = blanks.at(i).toElement();
        int length = blank.attribute("length").toInt();
        length = factor * length + 0.5;
        blank.setAttribute("length", QString::number(length));
    }

    QDomNodeList filters = doc.elementsByTagName("filter");
    for (int i = 0; i < filters.count(); i++) {
        QDomElement filter = filters.at(i).toElement();
        int in = filter.attribute("in").toInt();
        int out = filter.attribute("out").toInt();
        in = factor * in + 0.5;
        out = factor * out + 0.5;
        filter.setAttribute("in", in);
        filter.setAttribute("out", out);
    }

    QDomNodeList transitions = doc.elementsByTagName("transition");
    for (int i = 0; i < transitions.count(); i++) {
        QDomElement transition = transitions.at(i).toElement();
        int in = transition.attribute("in").toInt();
        int out = transition.attribute("out").toInt();
        in = factor * in + 0.5;
        out = factor * out + 0.5;
        transition.setAttribute("in", in);
        transition.setAttribute("out", out);
        QDomNodeList props = transition.childNodes();
        for (int j = 0; j < props.count(); j++) {
            QDomElement param =  props.at(j).toElement();
            QString paramName = param.attribute("name");
            if (paramName == "geometry") {
                QString geom = param.firstChild().nodeValue();
                QStringList keys = geom.split(';');
                QStringList newKeys;
                for (int k = 0; k < keys.size(); ++k) {
                    if (keys.at(k).contains('=')) {
                        int pos = keys.at(k).section('=', 0, 0).toInt();
                        pos = factor * pos + 0.5;
                        newKeys.append(QString::number(pos) + '=' + keys.at(k).section('=', 1));
                    } else newKeys.append(keys.at(k));
                }
                param.firstChild().setNodeValue(newKeys.join(";"));
            }
        }
    }
    QDomElement root = doc.documentElement();
    if (!root.isNull()) {
        QDomElement tractor = root.firstChildElement("tractor");
        int out = tractor.attribute("out").toInt();
        out = factor * out + 0.5;
        tractor.setAttribute("out", out);
        emit durationChanged(out);
    }

    //kDebug() << "///////////////////////////// " << out << " \n" << doc.toString() << "\n-------------------------";
    return doc.toString();
}


void Render::sendFrameUpdate()
{
    if (m_mltProducer) {
        Mlt::Frame * frame = m_mltProducer->get_frame();
        emitFrameUpdated(*frame);
        delete frame;
    }
}

Mlt::Producer* Render::getProducer()
{
    return m_mltProducer;
}

const QString Render::activeClipId()
{
    if (m_mltProducer) return m_mltProducer->get("id");
    return QString();
}

//static 
bool Render::getBlackMagicDeviceList(KComboBox *devicelist, bool force)
{
    if (!force && !KdenliveSettings::decklink_device_found()) return false;
    Mlt::Profile profile;
    Mlt::Producer bm(profile, "decklink");
    int found_devices = 0;
    if (bm.is_valid()) {
	bm.set("list_devices", 1);
	found_devices = bm.get_int("devices");
    }
    else KdenliveSettings::setDecklink_device_found(false);
    if (found_devices <= 0) {
	devicelist->setEnabled(false);
	return false;
    }
    KdenliveSettings::setDecklink_device_found(true);
    for (int i = 0; i < found_devices; i++) {
	char *tmp = qstrdup(QString("device.%1").arg(i).toUtf8().constData());
	devicelist->addItem(bm.get(tmp));
	delete[] tmp;
    }
    return true;
}

bool Render::getBlackMagicOutputDeviceList(KComboBox *devicelist, bool force)
{
    if (!force && !KdenliveSettings::decklink_device_found()) return false;
    Mlt::Profile profile;
    Mlt::Consumer bm(profile, "decklink");
    int found_devices = 0;
    if (bm.is_valid()) {
	bm.set("list_devices", 1);;
	found_devices = bm.get_int("devices");
    }
    else KdenliveSettings::setDecklink_device_found(false);
    if (found_devices <= 0) {
	devicelist->setEnabled(false);
	return false;
    }
    KdenliveSettings::setDecklink_device_found(true);
    for (int i = 0; i < found_devices; i++) {
	char *tmp = qstrdup(QString("device.%1").arg(i).toUtf8().constData());
	devicelist->addItem(bm.get(tmp));
	delete[] tmp;
    }
    return true;
}

void Render::slotMultiStreamProducerFound(const QString path, QList<int> audio_list, QList<int> video_list, stringMap data)
{ 
    if (KdenliveSettings::automultistreams()) {
	for (int i = 1; i < video_list.count(); i++) {
	    int vindex = video_list.at(i);
	    int aindex = 0;
	    if (i <= audio_list.count() -1) {
		aindex = audio_list.at(i);
	    }
	    data.insert("video_index", QString::number(vindex));
	    data.insert("audio_index", QString::number(aindex));
	    data.insert("bypassDuplicate", "1");
	    emit addClip(KUrl(path), data);
	}
	return;
    }
    
    int width = 60.0 * m_mltProfile->dar();
    int swidth = 60.0 * m_mltProfile->width() / m_mltProfile->height();
    if (width % 2 == 1) width++;

    KDialog dialog(qApp->activeWindow());
    dialog.setCaption("Multi Stream Clip");
    dialog.setButtons(KDialog::Ok | KDialog::Cancel);
    dialog.setButtonText(KDialog::Ok, i18n("Import selected clips"));
    QWidget *content = new QWidget(&dialog);
    dialog.setMainWidget(content);
    QVBoxLayout *vbox = new QVBoxLayout(content);
    QLabel *lab1 = new QLabel(i18n("Additional streams for clip\n %1", path), content);
    vbox->addWidget(lab1);
    QList <QGroupBox*> groupList;
    QList <QComboBox*> comboList;
    // We start loading the list at 1, video index 0 should already be loaded
    for (int j = 1; j < video_list.count(); j++) {
	Mlt::Producer multiprod(* m_mltProfile, path.toUtf8().constData());
	multiprod.set("video_index", video_list.at(j));
	QImage thumb = KThumb::getFrame(&multiprod, 0, swidth, width, 60);
	QGroupBox *streamFrame = new QGroupBox(i18n("Video stream %1", video_list.at(j)), content);
	streamFrame->setProperty("vindex", video_list.at(j));
	groupList << streamFrame;
	streamFrame->setCheckable(true);
	streamFrame->setChecked(true);
	QVBoxLayout *vh = new QVBoxLayout( streamFrame );
	QLabel *iconLabel = new QLabel(content);
	iconLabel->setPixmap(QPixmap::fromImage(thumb));
	vh->addWidget(iconLabel);
	if (audio_list.count() > 1) {
	    QComboBox *cb = new QComboBox(content);
	    for (int k = 0; k < audio_list.count(); k++) {
		cb->addItem(i18n("Audio stream %1", audio_list.at(k)), audio_list.at(k));
	    }
	    comboList << cb;
	    cb->setCurrentIndex(qMin(j, audio_list.count() - 1));
	    vh->addWidget(cb);
	}
	vbox->addWidget(streamFrame);
    }
    if (dialog.exec() == QDialog::Accepted) {
	// import selected streams
	for (int i = 0; i < groupList.count(); i++) {
	    if (groupList.at(i)->isChecked()) {
		int vindex = groupList.at(i)->property("vindex").toInt();
		int aindex = comboList.at(i)->itemData(comboList.at(i)->currentIndex()).toInt();
		data.insert("video_index", QString::number(vindex));
		data.insert("audio_index", QString::number(aindex));
		data.insert("bypassDuplicate", "1");
		emit addClip(KUrl(path), data);
	    }
	}
    }
}

<<<<<<< HEAD
void Render::openDevice(Device::Type dev)
{
#ifdef USE_JACK
	if (dev == Device::Jack) {
		/* stop consumer */
		if (!m_mltConsumer->is_stopped())
				m_mltConsumer->stop();
		/* disable audio */
		m_mltConsumer->set("audio_off", 1);
		/* connect to jackd and open device */
		if (&JACKDEV && !JACKDEV.isValid()) {
			JACKDEV.open("kdenlive", 2, 204800 * 6);
			/* connect shutdown event handler */
			connect(&JACKDEV, SIGNAL(shutdown()),
					this, SLOT(slotOnDeviceShutdown()));
		}
	} else
#endif
	{
		/* prevent warnings */
		dev = dev;
	}
}

void Render::closeDevice(Device::Type dev)
{
#ifdef USE_JACK
	if (dev == Device::Jack) {
		if(&JACKDEV && JACKDEV.isValid()) {
			/* close jack slave */
			enableSlave(Slave::Internal);
			/* disconnect shutdown event handler */
			disconnect(&JACKDEV, SIGNAL(shutdown()),
					this, SLOT(slotOnDeviceShutdown()));
			/* disconnect from jackd and close device */
			JACKDEV.close();
			/* TODO: on jack client shutdown event => close dev */
		}
	} else
#endif
	{
		/* prevent warning */
		dev = dev;
	}
}


void Render::enableSlave(Slave::Type slave)
{
	/* if slave is equal return */
	if (isSlaveActive(slave))
		return;

#ifdef USE_JACK
	/* close current slave */
	if (isSlaveActive(Slave::Jack)) {
		if (&JACKDEV && JACKDEV.isTransportEnabled()) {
			/* disable transport */
			JACKDEV.setTransportEnabled(false);
			/* disconnect transport callbacks */
			disconnect(&JACKDEV, SIGNAL(playbackStarted(int)),
					this, SLOT(slotOnSlavePlaybackStarted(int)));
			disconnect(&JACKDEV, SIGNAL(playbackSync(int)),
					this, SLOT(slotOnSlavePlaybackSync(int)));
			disconnect(&JACKDEV, SIGNAL(playbackStopped(int)),
					this, SLOT(slotOnSlavePlaybackStopped(int)));
			disconnect(this, SIGNAL(rendererPosition(int)),
					&JACKDEV, SLOT(setCurrentPosition(int)));

			/* stop playback */
			switchPlay(false);
			slotOnSlavePlaybackStopped(seekFramePosition());
			/* DEBUG */
			kDebug() << "// JACK Slave disabled";
		}
	} else
#endif
	{
		/* DEBUG */
		kDebug() << "// INTERNAL Slave disabled";
	}

#ifdef USE_JACK
	if ((slave == Slave::Jack) && isSlavePermSet(Slave::Perm::Jack)
			&& &JACKDEV && JACKDEV.isValid()) {
		/* connect transport callbacks */
		connect(&JACKDEV, SIGNAL(playbackStarted(int)),
				this, SLOT(slotOnSlavePlaybackStarted(int)));
		connect(&JACKDEV, SIGNAL(playbackSync(int)),
				this, SLOT(slotOnSlavePlaybackSync(int)));
		connect(&JACKDEV, SIGNAL(playbackStopped(int)),
				this, SLOT(slotOnSlavePlaybackStopped(int)));
		connect(this, SIGNAL(rendererPosition(int)),
				&JACKDEV, SLOT(setCurrentPosition(int)));

		/* enable transport */
		JACKDEV.setTransportEnabled(true);
		/* stop playback and relocate */
		JACKDEV.stopPlayback();
		JACKDEV.seekPlayback(seekFramePosition());
		/* change slave */
		m_activeSlave = slave;
		/* DEBUG */
		kDebug() << "// JACK Slave enabled";
	} else
#endif
	{
		/* default to INTERNAL */
		m_activeSlave = Slave::Internal;
		/* DEBUG */
		kDebug() << "// INTERNAL Slave enabled";
	}
}

void Render::slotOnSlavePlaybackStarted(int position)
{
	position = position;
	switchPlay(true, true);
}

void Render::slotOnSlavePlaybackSync(int position)
{
	seek(position, true);
	m_paused = true;
}

void Render::slotOnSlavePlaybackStopped(int position)
{
	switchPlay(false, true);
	emit rendererStopped(position);
}

void Render::slotOnDeviceShutdown()
{
	closeDevice(Device::Jack);
}


=======
//static 
bool Render::checkX11Grab()
{
    if (KdenliveSettings::rendererpath().isEmpty() || KdenliveSettings::ffmpegpath().isEmpty()) return false;
    QProcess p;
    QStringList args;
    args << "avformat:f-list";
    p.start(KdenliveSettings::rendererpath(), args);
    if (!p.waitForStarted()) return false;
    if (!p.waitForFinished()) return false;
    QByteArray result = p.readAllStandardError();
    return result.contains("x11grab");
}

>>>>>>> ad2a5a33
#include "renderer.moc"
<|MERGE_RESOLUTION|>--- conflicted
+++ resolved
@@ -4845,7 +4845,20 @@
     }
 }
 
-<<<<<<< HEAD
+//static 
+bool Render::checkX11Grab()
+{
+    if (KdenliveSettings::rendererpath().isEmpty() || KdenliveSettings::ffmpegpath().isEmpty()) return false;
+    QProcess p;
+    QStringList args;
+    args << "avformat:f-list";
+    p.start(KdenliveSettings::rendererpath(), args);
+    if (!p.waitForStarted()) return false;
+    if (!p.waitForFinished()) return false;
+    QByteArray result = p.readAllStandardError();
+    return result.contains("x11grab");
+}
+
 void Render::openDevice(Device::Type dev)
 {
 #ifdef USE_JACK
@@ -4983,21 +4996,4 @@
 	closeDevice(Device::Jack);
 }
 
-
-=======
-//static 
-bool Render::checkX11Grab()
-{
-    if (KdenliveSettings::rendererpath().isEmpty() || KdenliveSettings::ffmpegpath().isEmpty()) return false;
-    QProcess p;
-    QStringList args;
-    args << "avformat:f-list";
-    p.start(KdenliveSettings::rendererpath(), args);
-    if (!p.waitForStarted()) return false;
-    if (!p.waitForFinished()) return false;
-    QByteArray result = p.readAllStandardError();
-    return result.contains("x11grab");
-}
-
->>>>>>> ad2a5a33
 #include "renderer.moc"
