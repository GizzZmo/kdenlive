/***************************************************************************
 *   Copyright (C) 2007 by Jean-Baptiste Mardelle (jb@kdenlive.org)        *
 *                                                                         *
 *   This program is free software; you can redistribute it and/or modify  *
 *   it under the terms of the GNU General Public License as published by  *
 *   the Free Software Foundation; either version 2 of the License, or     *
 *   (at your option) any later version.                                   *
 *                                                                         *
 *   This program is distributed in the hope that it will be useful,       *
 *   but WITHOUT ANY WARRANTY; without even the implied warranty of        *
 *   MERCHANTABILITY or FITNESS FOR A PARTICULAR PURPOSE.  See the         *
 *   GNU General Public License for more details.                          *
 *                                                                         *
 *   You should have received a copy of the GNU General Public License     *
 *   along with this program; if not, write to the                         *
 *   Free Software Foundation, Inc.,                                       *
 *   51 Franklin Street, Fifth Floor, Boston, MA  02110-1301  USA          *
 ***************************************************************************/


#include "effectslistview.h"
#include "effectslist.h"
#include "effectslistwidget.h"
#include "utils/KoIconUtils.h"
#include "kdenlivesettings.h"

#include <QDebug>
#include <klocalizedstring.h>

#include <QMenu>
#include <QDir>
#include <QStandardPaths>
#include <QListWidget>

TreeEventEater::TreeEventEater(QObject *parent) : QObject(parent)
{
}

bool TreeEventEater::eventFilter(QObject *obj, QEvent *event)
{
    if (event->type() == QEvent::ShortcutOverride) {
        if (((QKeyEvent*)event)->key() == Qt::Key_Escape) {
            emit clearSearchLine();
        }
        return QObject::eventFilter(obj, event);
    }
    return QObject::eventFilter(obj, event);
}


EffectsListView::EffectsListView(LISTMODE mode, QWidget *parent) :
    QWidget(parent)
    , m_mode(mode)
{
    setupUi(this);
    m_contextMenu = new QMenu(this);
    m_effectsList = new EffectsListWidget();
    m_effectsList->setStyleSheet(customStyleSheet());
    QVBoxLayout *lyr = new QVBoxLayout(effectlistframe);
    lyr->addWidget(m_effectsList);
    lyr->setContentsMargins(0, 0, 0, 0);
    search_effect->setTreeWidget(m_effectsList);
    search_effect->setToolTip(i18n("Search in effects list"));

    TreeEventEater *leventEater = new TreeEventEater(this);
    search_effect->installEventFilter(leventEater);
    connect(leventEater, SIGNAL(clearSearchLine()), search_effect, SLOT(clear()));

    int size = style()->pixelMetric(QStyle::PM_SmallIconSize);
    QSize iconSize(size, size);
<<<<<<< HEAD
    buttonInfo->setIcon(KoIconUtils::themedIcon(QStringLiteral("help-about")));
    buttonInfo->setToolTip(i18n("Show/Hide the effect description"));
=======
    buttonInfo->setIcon(KoIconUtils::themedIcon("help-about"));
    buttonInfo->setToolTip(i18n("Show/Hide effect description"));
>>>>>>> 8c44cb59
    buttonInfo->setIconSize(iconSize);
    setFocusPolicy(Qt::StrongFocus);
    setFocusProxy(search_effect);
    m_effectsList->setFocusProxy(search_effect);

    if (KdenliveSettings::showeffectinfo())
        buttonInfo->setDown(true);
    else
        infopanel->hide();

    m_contextMenu->addAction(KoIconUtils::themedIcon(QStringLiteral("list-add")), i18n("Add Effect to Selected Clip"), this, SLOT(slotEffectSelected()));
    m_favoriteAction = m_contextMenu->addAction(KoIconUtils::themedIcon(QStringLiteral("favorite")), i18n("Add Effect to Favorites"), this, SLOT(slotAddToFavorites()));
    m_removeAction = m_contextMenu->addAction(KoIconUtils::themedIcon(QStringLiteral("edit-delete")), i18n("Delete effect"), this, SLOT(slotRemoveEffect()));

    m_effectsFavorites = new MyDropButton(this);
    m_effectsFavorites->setIcon(KoIconUtils::themedIcon(QStringLiteral("favorite")));
    horizontalLayout->addWidget(m_effectsFavorites);
    effectsAll->setIcon(KoIconUtils::themedIcon(QStringLiteral("kdenlive-show-all-effects")));
    switch (m_mode) {
      case TransitionMode:
          effectsAll->setToolTip(i18n("Show all transitions"));
          effectsGPU->setToolTip(i18n("Show GPU transitions"));
          effectsVideo->setHidden(true);
          effectsAudio->setHidden(true);
          effectsCustom->setHidden(true);
          m_effectsFavorites->setHidden(true);
          break;
      default:
          effectsAll->setToolTip(i18n("Show all effects"));
          effectsVideo->setIcon(KoIconUtils::themedIcon(QStringLiteral("kdenlive-show-video")));
          effectsVideo->setToolTip(i18n("Show video effects"));
          effectsAudio->setIcon(KoIconUtils::themedIcon(QStringLiteral("kdenlive-show-audio")));
          effectsAudio->setToolTip(i18n("Show audio effects"));
          effectsGPU->setIcon(KoIconUtils::themedIcon(QStringLiteral("kdenlive-show-gpu")));
          effectsGPU->setToolTip(i18n("Show GPU effects"));
          effectsCustom->setIcon(KoIconUtils::themedIcon(QStringLiteral("kdenlive-custom-effect")));
          effectsCustom->setToolTip(i18n("Show custom effects"));
          m_effectsFavorites->setToolTip(i18n("Show favorite effects"));
          break;
    }
    if (!KdenliveSettings::gpu_accel()) {
        effectsGPU->setHidden(true);
    }

    connect(m_effectsFavorites, SIGNAL(addEffectToFavorites(QString)), this, SLOT(slotAddFavorite(QString)));

    connect(effectsAll, SIGNAL(clicked()), this, SLOT(filterList()));
    connect(effectsVideo, SIGNAL(clicked()), this, SLOT(filterList()));
    connect(effectsAudio, SIGNAL(clicked()), this, SLOT(filterList()));
    connect(effectsGPU, SIGNAL(clicked()), this, SLOT(filterList()));
    connect(effectsCustom, SIGNAL(clicked()), this, SLOT(filterList()));
    connect(m_effectsFavorites, SIGNAL(clicked()), this, SLOT(filterList()));
    connect(buttonInfo, SIGNAL(clicked()), this, SLOT(showInfoPanel()));
    connect(m_effectsList, &EffectsListWidget::itemSelectionChanged, this, &EffectsListView::slotUpdateInfo);
    connect(m_effectsList, &EffectsListWidget::itemDoubleClicked, this, &EffectsListView::slotEffectSelected);
    connect(m_effectsList, SIGNAL(displayMenu(QTreeWidgetItem *, const QPoint &)), this, SLOT(slotDisplayMenu(QTreeWidgetItem *, const QPoint &)));
    connect(search_effect, SIGNAL(hiddenChanged(QTreeWidgetItem*,bool)), this, SLOT(slotUpdateSearch(QTreeWidgetItem*,bool)));
    connect(m_effectsList, &EffectsListWidget::applyEffect, this, &EffectsListView::addEffect);
    connect(search_effect, SIGNAL(textChanged(QString)), this, SLOT(slotAutoExpand(QString)));

    // Select preferred effect tab
    if (m_mode == TransitionMode) {
        return;
    }
    switch (KdenliveSettings::selected_effecttab()) {
      case EffectsListWidget::EFFECT_VIDEO:
        effectsVideo->setChecked(true);
        break;
      case EffectsListWidget::EFFECT_AUDIO:
        effectsAudio->setChecked(true);
        break;
      case EffectsListWidget::EFFECT_GPU:
        if (KdenliveSettings::gpu_accel()) effectsGPU->setChecked(true);
        break;
      case EffectsListWidget::EFFECT_CUSTOM:
        effectsCustom->setChecked(true);
        break;
      case EffectsListWidget::EFFECT_FAVORITES:
        m_effectsFavorites->setChecked(true);
        break;
    }
}

const QString EffectsListView::customStyleSheet() const
{
    return QStringLiteral("QTreeView::branch:has-siblings:!adjoins-item{border-image:none;border:0px} \
    QTreeView::branch:has-siblings:adjoins-item {border-image: none;border:0px}      \
    QTreeView::branch:!has-children:!has-siblings:adjoins-item {border-image: none;border:0px} \
    QTreeView::branch:has-children:!has-siblings:closed,QTreeView::branch:closed:has-children:has-siblings {   \
         border-image: none;image: url(:/images/stylesheet-branch-closed.png);}      \
    QTreeView::branch:open:has-children:!has-siblings,QTreeView::branch:open:has-children:has-siblings  {    \
         border-image: none;image: url(:/images/stylesheet-branch-open.png);}");
}

void EffectsListView::refreshIcons()
{
    QList<QAction *> allMenus = this->findChildren<QAction *>();
    for (int i = 0; i < allMenus.count(); i++) {
        QAction *m = allMenus.at(i);
        QIcon ic = m->icon();
        if (ic.isNull()) continue;
        QIcon newIcon = KoIconUtils::themedIcon(ic.name());
        m->setIcon(newIcon);
    }
    QList<QToolButton *> allButtons = this->findChildren<QToolButton *>();
    for (int i = 0; i < allButtons.count(); i++) {
        QToolButton *m = allButtons.at(i);
        QIcon ic = m->icon();
        if (ic.isNull()) continue;
        QIcon newIcon = KoIconUtils::themedIcon(ic.name());
        m->setIcon(newIcon);
    }
}

void EffectsListView::slotAddFavorite(QString id)
{
    QStringList favs = KdenliveSettings::favorite_effects();
    if (!favs.contains(id)) {
        favs << id;
        KdenliveSettings::setFavorite_effects(favs);
        emit reloadBasket();
    }
}

void EffectsListView::creatFavoriteBasket(QListWidget *list)
{
    // Find favorites;
    list->clear();
    for (int i = 0; i < m_effectsList->topLevelItemCount(); ++i) {
        QTreeWidgetItem *folder = m_effectsList->topLevelItem(i);
        if (folder->text(0) == QLatin1String("Favorites")) continue;
        for (int j = 0; j < folder->childCount(); ++j) {
            QTreeWidgetItem *item = folder->child(j);
            QStringList data = item->data(0, Qt::UserRole + 1).toStringList();
            QString id = data.at(1);
            if (id.isEmpty()) id = data.at(0);
            if (KdenliveSettings::favorite_effects().contains(id)) {
                QListWidgetItem *it = new QListWidgetItem(item->icon(0), item->text(0));
                it->setData(EffectsListWidget::TypeRole, item->data(0, EffectsListWidget::TypeRole));
                it->setData(EffectsListWidget::IdRole, item->data(0, EffectsListWidget::IdRole));
                list->addItem(it);
            }
        }
    }
    list->sortItems();
}

void EffectsListView::filterList()
{
    int pos = 0;
    if (effectsVideo->isChecked()) pos = EffectsListWidget::EFFECT_VIDEO;
    else if (effectsAudio->isChecked()) pos = EffectsListWidget::EFFECT_AUDIO;
    else if (effectsGPU->isChecked()) pos = EffectsListWidget::EFFECT_GPU;
    else if (m_effectsFavorites->isChecked()) pos = EffectsListWidget::EFFECT_FAVORITES;
    else if (effectsCustom->isChecked()) pos = EffectsListWidget::EFFECT_CUSTOM;
    if (m_mode == EffectMode) KdenliveSettings::setSelected_effecttab(pos);
    m_effectsList->resetFavorites();
    if (pos == EffectsListWidget::EFFECT_CUSTOM) {
        m_removeAction->setText(i18n("Delete effect"));
        m_effectsList->setIndentation(0);
        m_effectsList->setRootOnCustomFolder();
        search_effect->updateSearch();
        return;
    }
    m_effectsList->resetRoot();
    if (pos == EffectsListWidget::EFFECT_FAVORITES) {
        m_removeAction->setText(i18n("Remove from favorites"));

        // Find favorites;
        QList <QTreeWidgetItem *> favorites;
        for (int i = 0; i < m_effectsList->topLevelItemCount(); ++i) {
            QTreeWidgetItem *folder = m_effectsList->topLevelItem(i);
            for (int j = 0; j < folder->childCount(); ++j) {
                QTreeWidgetItem *item = folder->child(j);
                QStringList data = item->data(0, Qt::UserRole + 1).toStringList();
                QString id = data.at(1);
                if (id.isEmpty()) id = data.at(0);
                if (KdenliveSettings::favorite_effects().contains(id)) {
                    favorites << item->clone();
                }
            }
        }
        m_effectsList->createFavorites(favorites);
        m_effectsList->setIndentation(0);
        search_effect->updateSearch();
        return;
    }

    // Normal tree view
    if (m_effectsList->indentation() == 0) {
        m_effectsList->setIndentation(10);
    }
    //search_effect->setVisible(true);
    for (int i = 0; i < m_effectsList->topLevelItemCount(); ++i) {
        QTreeWidgetItem *folder = m_effectsList->topLevelItem(i);
        bool hideFolder = true;
        for (int j = 0; j < folder->childCount(); ++j) {
            QTreeWidgetItem *item = folder->child(j);
            if (pos == 0 || pos == item->data(0, Qt::UserRole).toInt()) {
                item->setHidden(false);
                hideFolder = false;
            } else {
                item->setHidden(true);
            }
        }
        // do not hide the folder if it's empty but "All" is selected
        if (pos == 0)
            hideFolder = false;
        folder->setHidden(hideFolder);
    }
    // make sure we don't show anything not matching the search expression
    search_effect->updateSearch();


    /*item = m_effectsList->currentItem();
    if (item) {
        if (item->isHidden()) {
            int i;
            for (i = 0; i < m_effectsList->count() && m_effectsList->item(i)->isHidden(); ++i); //do nothing
            m_effectsList->setCurrentRow(i);
        } else m_effectsList->scrollToItem(item);
    }*/
}

void EffectsListView::showInfoPanel()
{
    bool show = !infopanel->isVisible();
    infopanel->setVisible(show);
    buttonInfo->setDown(show);
    KdenliveSettings::setShoweffectinfo(show);
}

void EffectsListView::slotEffectSelected()
{
    QDomElement effect = m_effectsList->currentEffect();
    QTreeWidgetItem* item = m_effectsList->currentItem();
    if (item && m_effectsList->indexOfTopLevelItem(item)!=-1){
	item->setExpanded(!item->isExpanded());		
    }
    if (!effect.isNull()) {
        emit addEffect(effect);
    }
}

void EffectsListView::slotUpdateInfo()
{
    infopanel->setText(m_effectsList->currentInfo());
}

void EffectsListView::reloadEffectList(QMenu *effectsMenu, KActionCategory *effectActions)
{
    QString effectCategory = m_mode == EffectMode ? QStandardPaths::locate(QStandardPaths::DataLocation, QStringLiteral("kdenliveeffectscategory.rc")) : QString();
    m_effectsList->initList(effectsMenu, effectActions, effectCategory, m_mode == TransitionMode);
    filterList();
}

void EffectsListView::slotDisplayMenu(QTreeWidgetItem *item, const QPoint &pos)
{
    if (m_mode == TransitionMode) {
        // Currently no context menu on transitions
        return;
    }
    int actionRole = item->data(0, Qt::UserRole).toInt();
    if (KdenliveSettings::selected_effecttab() == EffectsListWidget::EFFECT_FAVORITES || actionRole == EffectsListWidget::EFFECT_CUSTOM) {
        m_removeAction->setVisible(true);
    } else {
        m_removeAction->setVisible(false);
    }
    m_favoriteAction->setVisible(actionRole != EffectsListWidget::EFFECT_FAVORITES);
    if (actionRole != EffectsListWidget::EFFECT_FOLDER) {
        m_contextMenu->popup(pos);
    }
}

void EffectsListView::slotAddToFavorites()
{
    QDomElement effect = m_effectsList->currentEffect();
    QString id = effect.attribute(QStringLiteral("id"));
    if (id.isEmpty()) id = effect.attribute(QStringLiteral("tag"));
    slotAddFavorite(id);
}

void EffectsListView::slotRemoveEffect()
{
    if (KdenliveSettings::selected_effecttab() == EffectsListWidget::EFFECT_FAVORITES) {
        QDomElement e = m_effectsList->currentEffect();
        QString id = e.attribute(QStringLiteral("id"));
        if (id.isEmpty()) {
            id = e.attribute(QStringLiteral("tag"));
        }
        QStringList favs = KdenliveSettings::favorite_effects();
        favs.removeAll(id);
        KdenliveSettings::setFavorite_effects(favs);
        emit reloadBasket();
        filterList();
        return;
    }

    QTreeWidgetItem *item = m_effectsList->currentItem();
    QString effectId = item->text(0);
    QString path = QStandardPaths::writableLocation(QStandardPaths::DataLocation) + "/effects";

    QDir directory = QDir(path);
    QStringList filter;
    filter << QStringLiteral("*.xml");
    const QStringList fileList = directory.entryList(filter, QDir::Files);
    QString itemName;
    foreach(const QString &filename, fileList) {
        itemName = QUrl(path + filename).path();
        QDomDocument doc;
        QFile file(itemName);
        doc.setContent(&file, false);
        file.close();
        QDomNodeList effects = doc.elementsByTagName(QStringLiteral("effect"));
        if (effects.count() != 1) {
            //qDebug() << "More than one effect in file " << itemName << ", NOT SUPPORTED YET";
        } else {
            QDomElement e = effects.item(0).toElement();
            if (e.attribute(QStringLiteral("id")) == effectId) {
                QFile::remove(itemName);
                break;
            }
        }
    }
    emit reloadEffects();
}

void EffectsListView::slotUpdateSearch(QTreeWidgetItem *item, bool hidden)
{
    if (!hidden) {
        if (item->data(0, Qt::UserRole).toInt() == KdenliveSettings::selected_effecttab()) {
            if (item->parent())
                item->parent()->setHidden(false);
        } else {
            if (KdenliveSettings::selected_effecttab() != 0)
                item->setHidden(true);
        }
    }
}

void EffectsListView::slotAutoExpand(const QString &text)
{
    QTreeWidgetItem *curr = m_effectsList->currentItem();
    search_effect->updateSearch();
    bool selected = false;
    if (curr && !curr->isHidden()) {
        selected = true;
    }
    for (int i = 0; i < m_effectsList->topLevelItemCount(); ++i) {
        QTreeWidgetItem *folder = m_effectsList->topLevelItem(i);
        bool expandFolder = false;
        /*if (folder->isHidden())
            continue;*/
        if (text.isEmpty()) {
            if (curr && curr->parent() == folder) {
                expandFolder = true;
            }
        }
        else {
            for (int j = 0; j < folder->childCount(); ++j) {
                QTreeWidgetItem *item = folder->child(j);
                if (!item->isHidden()) {
                    expandFolder = true;
		    if (!selected) {
			m_effectsList->setCurrentItem(item);
			selected = true;
		    }
		}
            }
        }
        folder->setExpanded(expandFolder);
    }
    if (!selected) m_effectsList->setCurrentItem(NULL);
}

void EffectsListView::updatePalette()
{
    // We need to reset current stylesheet if we want to change the palette!
    m_effectsList->setStyleSheet(QLatin1String(""));
    m_effectsList->updatePalette();
    m_effectsList->setStyleSheet(customStyleSheet());
}

<|MERGE_RESOLUTION|>--- conflicted
+++ resolved
@@ -68,13 +68,8 @@
 
     int size = style()->pixelMetric(QStyle::PM_SmallIconSize);
     QSize iconSize(size, size);
-<<<<<<< HEAD
     buttonInfo->setIcon(KoIconUtils::themedIcon(QStringLiteral("help-about")));
-    buttonInfo->setToolTip(i18n("Show/Hide the effect description"));
-=======
-    buttonInfo->setIcon(KoIconUtils::themedIcon("help-about"));
     buttonInfo->setToolTip(i18n("Show/Hide effect description"));
->>>>>>> 8c44cb59
     buttonInfo->setIconSize(iconSize);
     setFocusPolicy(Qt::StrongFocus);
     setFocusProxy(search_effect);
