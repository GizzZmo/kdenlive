/***************************************************************************
                          initeffects.cpp  -  description
                             -------------------
    begin                :  Jul 2006
    copyright            : (C) 2006 by Jean-Baptiste Mardelle
    email                : jb@ader.ch
    copyright            : (C) 2008 Marco Gittler
    email                : g.marco@freenet.de
 ***************************************************************************/

/***************************************************************************
 *                                                                         *
 *   This program is free software; you can redistribute it and/or modify  *
 *   it under the terms of the GNU General Public License as published by  *
 *   the Free Software Foundation; either version 2 of the License, or     *
 *   (at your option) any later version.                                   *
 *                                                                         *
 ***************************************************************************/

#include "initeffects.h"
#include "effectslist.h"

#include "kdenlivesettings.h"
#include "mainwindow.h"

#include <QDebug>

#include <QFile>
#include <QDir>
#include <QStandardPaths>

#include <klocalizedstring.h>
#include <locale>
#ifdef Q_OS_MAC
#include <xlocale.h>
#endif

#include <locale>
#ifdef Q_OS_MAC
#include <xlocale.h>
#endif

// static
void initEffects::refreshLumas()
{
    // Check for Kdenlive installed luma files, add empty string at start for no luma
    QStringList imagenamelist = QStringList() << i18n("None");
    QStringList imagefiles = QStringList() << QString();
    QStringList filters;
    filters << "*.pgm" << "*.png";

    QStringList customLumas = QStandardPaths::locateAll(QStandardPaths::DataLocation, "lumas", QStandardPaths::LocateDirectory);
    foreach(const QString & folder, customLumas) {
        QDir directory(folder);
        QStringList filesnames = directory.entryList(filters, QDir::Files);
        foreach(const QString & fname, filesnames) {
            imagenamelist.append(fname);
            imagefiles.append(directory.absoluteFilePath(fname));
        }
    }

    // Check for MLT lumas
    QUrl folder(QString(mlt_environment("MLT_DATA")) + QDir::separator() + "lumas" + QDir::separator() + QString(mlt_environment("MLT_NORMALISATION")));
    QDir lumafolder(folder.path());
    QStringList filesnames = lumafolder.entryList(filters, QDir::Files);
    foreach(const QString & fname, filesnames) {
        imagenamelist.append(fname);
        imagefiles.append(lumafolder.absoluteFilePath(fname));
    }
    QDomElement lumaTransition = MainWindow::transitions.getEffectByTag("luma", "luma");
    QDomNodeList params = lumaTransition.elementsByTagName("parameter");
    for (int i = 0; i < params.count(); ++i) {
        QDomElement e = params.item(i).toElement();
        if (e.attribute("tag") == "resource") {
            e.setAttribute("paramlistdisplay", imagenamelist.join(","));
            e.setAttribute("paramlist", imagefiles.join(";"));
            break;
        }
    }

    QDomElement compositeTransition = MainWindow::transitions.getEffectByTag("composite", "composite");
    params = compositeTransition.elementsByTagName("parameter");
    for (int i = 0; i < params.count(); ++i) {
        QDomElement e = params.item(i).toElement();
        if (e.attribute("tag") == "luma") {
            e.setAttribute("paramlistdisplay", imagenamelist.join(","));
            e.setAttribute("paramlist", imagefiles.join(";"));
            break;
        }
    }
}

// static
QDomDocument initEffects::getUsedCustomEffects(const QMap <QString, QString>& effectids)
{
    QMapIterator<QString, QString> i(effectids);
    QDomDocument doc;
    QDomElement list = doc.createElement("customeffects");
    doc.appendChild(list);
    while (i.hasNext()) {
        i.next();
        int ix = MainWindow::customEffects.hasEffect(i.value(), i.key());
        if (ix > -1) {
            QDomElement e = MainWindow::customEffects.at(ix);
            list.appendChild(doc.importNode(e, true));
        }
    }
    return doc;
}

//static
<<<<<<< HEAD
Mlt::Repository *initEffects::parseEffectFiles(const QString &locale)
=======
bool initEffects::parseEffectFiles(Mlt::Repository* repository, const QString &locale)
>>>>>>> 1e11e1ab
{
    bool movit = false;
    QStringList::Iterator more;
    QStringList::Iterator it;
    QStringList fileList;
    QString itemName;

    if (!repository) {
        //qDebug() << "Repository didn't finish initialisation" ;
<<<<<<< HEAD
        return NULL;
=======
        return movit;
>>>>>>> 1e11e1ab
    }

    // Warning: Mlt::Factory::init() resets the locale to the default system value, make sure we keep correct locale
    if (!locale.isEmpty()) {
#ifndef Q_OS_MAC
        setlocale(LC_NUMERIC, locale.toUtf8().constData());
#else
        setlocale(LC_NUMERIC_MASK, locale.toUtf8().constData());
#endif
    }
    
    // Retrieve the list of MLT's available effects.
    Mlt::Properties *filters = repository->filters();
    QStringList filtersList;
    int max = filters->count();
    for (int i = 0; i < max; ++i)
        filtersList << filters->get_name(i);
    delete filters;

    // Retrieve the list of available producers.
    Mlt::Properties *producers = repository->producers();
    QStringList producersList;
    max = producers->count();
    for (int i = 0; i < max; ++i)
        producersList << producers->get_name(i);
    KdenliveSettings::setProducerslist(producersList);
    delete producers;

    if (filtersList.contains("glsl.manager") && producersList.contains("rtaudio")) {
        // enable movit GPU effects / display. Currently, Movit crashes with sdl_audio,
        // So enable only when rtaudio is available
        movit = true;
    }
    else KdenliveSettings::setGpu_accel(false);

    // Retrieve the list of available transitions.
    Mlt::Properties *transitions = repository->transitions();
    QStringList transitionsItemList;
    max = transitions->count();
    for (int i = 0; i < max; ++i) {
        //qDebug()<<"TRANSITION "<<i<<" = "<<transitions->get_name(i);
        transitionsItemList << transitions->get_name(i);
    }
    delete transitions;

    // Remove blacklisted transitions from the list.
    QFile file(QStandardPaths::locate(QStandardPaths::DataLocation, "blacklisted_transitions.txt"));
    if (file.open(QIODevice::ReadOnly)) {
        QTextStream in(&file);
        while (!in.atEnd()) {
            QString black = in.readLine().simplified();
            if (!black.isEmpty() && !black.startsWith('#') &&
                    transitionsItemList.contains(black))
                transitionsItemList.removeAll(black);
        }
        file.close();
    }

    // Fill transitions list.
    fillTransitionsList(repository, &MainWindow::transitions, transitionsItemList);

    // Remove blacklisted effects from the filters list.
    QStringList mltFiltersList = filtersList;
    QStringList mltBlackList;
    QFile file2(QStandardPaths::locate(QStandardPaths::DataLocation, "blacklisted_effects.txt"));
    if (file2.open(QIODevice::ReadOnly)) {
        QTextStream in(&file2);
        while (!in.atEnd()) {
            QString black = in.readLine().simplified();
            if (!black.isEmpty() && !black.startsWith('#') &&
                    mltFiltersList.contains(black)) {
                mltFiltersList.removeAll(black);
                mltBlackList << black;
	    }
	    
        }
        file2.close();
    }

    /*
     * Cleanup the global lists. We use QMap because of its automatic sorting
     * (by key) and key uniqueness (using insert() instead of insertMulti()).
     * This introduces some more cycles (while removing them from other parts of
     * the code and centralising them), but due to the way this methods, QMap
     * and EffectsList are implemented, there's no easy way to make it
     * differently without reinplementing something (which should really be
     * done).
     */
    QDomElement effectInfo;
    QMap<QString, QDomElement> effectsMap;
    QMap<QString, QDomElement> videoEffectsMap;
    QMap<QString, QDomElement> audioEffectsMap;

    // Create transitions
    max = MainWindow::transitions.count();
    for (int i = 0; i < max; ++i) {
        effectInfo = MainWindow::transitions.at(i);
        effectsMap.insert(effectInfo.firstChildElement("name").text().toLower().toUtf8().data(), effectInfo);
    }
    MainWindow::transitions.clearList();
    foreach(const QDomElement & effect, effectsMap)
        MainWindow::transitions.append(effect);
    effectsMap.clear();
    
    // Create structure holding all effects descriptions so that if an XML effect has no description, we take it from MLT
    QMap <QString, QString> effectDescriptions;
    foreach(const QString & filtername, mltBlackList) {
        QDomDocument doc = createDescriptionFromMlt(repository, "filters", filtername);
        if (!doc.isNull()) {
            if (doc.elementsByTagName("description").count() > 0) {
                QString desc = doc.documentElement().firstChildElement("description").text();
                //WARNING: TEMPORARY FIX for unusable MLT SOX parameters description
                if (desc.startsWith(QLatin1String("Process audio using a SoX"))) {
                    // Remove MLT's SOX generated effects since the parameters properties are unusable for us
                    continue;
                }
                if (!desc.isEmpty()) {
                    effectDescriptions.insert(filtername, desc);
                }
            }
        }
    }
    
    // Create effects from MLT
    foreach(const QString & filtername, mltFiltersList) {
        QDomDocument doc = createDescriptionFromMlt(repository, "filters", filtername);
        //WARNING: TEMPORARY FIX for empty MLT effects descriptions - disable effects without parameters - jbm 09-06-2011
        if (!doc.isNull() && doc.elementsByTagName("parameter").count() > 0) {
            if (doc.documentElement().attribute("type") == "audio") {
                if (doc.elementsByTagName("description").count() > 0) {
                    QString desc = doc.documentElement().firstChildElement("description").text();
                    //WARNING: TEMPORARY FIX for unusable MLT SOX parameters description
                    if (desc.startsWith(QLatin1String("Process audio using a SoX"))) {
                        // Remove MLT's SOX generated effects since the parameters properties are unusable for us
                    }
                    else {
			audioEffectsMap.insert(doc.documentElement().firstChildElement("name").text().toLower().toUtf8().data(), doc.documentElement());
		    }
                }
            }
            else
                videoEffectsMap.insert(doc.documentElement().firstChildElement("name").text().toLower().toUtf8().data(), doc.documentElement());
        }
    }

    // Set the directories to look into for effects.
    QStringList direc = QStandardPaths::locateAll(QStandardPaths::DataLocation, "effects", QStandardPaths::LocateDirectory);
    // Iterate through effects directories to parse all XML files.
    for (more = direc.begin(); more != direc.end(); ++more) {
        QDir directory(*more);
        QStringList filter;
        filter << "*.xml";
        fileList = directory.entryList(filter, QDir::Files);
        for (it = fileList.begin(); it != fileList.end(); ++it) {
            itemName = directory.absoluteFilePath(*it);
            parseEffectFile(&MainWindow::customEffects,
                            &MainWindow::audioEffects,
                            &MainWindow::videoEffects,
                            itemName, filtersList, producersList, repository, effectDescriptions);
        }
    }

    // Create custom effects
    max = MainWindow::customEffects.count();
    for (int i = 0; i < max; ++i) {
        effectInfo = MainWindow::customEffects.at(i);
	if (effectInfo.tagName() == "effectgroup") {
	    effectsMap.insert(effectInfo.attribute("name").toUtf8().data(), effectInfo);
	}
        else effectsMap.insert(effectInfo.firstChildElement("name").text().toUtf8().data(), effectInfo);
    }
    MainWindow::customEffects.clearList();
    foreach(const QDomElement & effect, effectsMap)
        MainWindow::customEffects.append(effect);
    effectsMap.clear();

    // Create audio effects
    max = MainWindow::audioEffects.count();
    for (int i = 0; i < max; ++i) {
        effectInfo = MainWindow::audioEffects.at(i);
        audioEffectsMap.insert(effectInfo.firstChildElement("name").text().toLower().toUtf8().data(), effectInfo);
    }
    MainWindow::audioEffects.clearList();
    foreach(const QDomElement & effect, audioEffectsMap)
        MainWindow::audioEffects.append(effect);

    // Create video effects
    max = MainWindow::videoEffects.count();
    for (int i = 0; i < max; ++i) {
        effectInfo = MainWindow::videoEffects.at(i);
        videoEffectsMap.insert(effectInfo.firstChildElement("name").text().toLower().toUtf8().data(), effectInfo);
    }
    MainWindow::videoEffects.clearList();
    foreach(const QDomElement & effect, videoEffectsMap)
        MainWindow::videoEffects.append(effect);
    
<<<<<<< HEAD
    return repository;
=======
    return movit;
>>>>>>> 1e11e1ab
}

// static
void initEffects::parseCustomEffectsFile()
{
    MainWindow::customEffects.clearList();
    /*
     * Why a QMap? See parseEffectFiles(). It's probably useless here, but we
     * cannot be sure about it.
     */
    QMap<QString, QDomElement> effectsMap;
    QString path = QStandardPaths::writableLocation(QStandardPaths::DataLocation) + "/effects";
    QDir directory = QDir(path);
    QStringList filter;
    filter << "*.xml";
    const QStringList fileList = directory.entryList(filter, QDir::Files);
    /*
     * We need to declare these variables outside the foreach, or the QMap will
     * refer to non existing variables (QMap::insert() takes references as
     * parameters).
     */
    QDomDocument doc;
    QDomNodeList effects;
    QDomElement e;
    int unknownGroupCount = 0;
    foreach(const QString & filename, fileList) {
        QString itemName = directory.absoluteFilePath(filename);
        QFile file(itemName);
        doc.setContent(&file, false);
        file.close();
	QDomElement base = doc.documentElement();
        if (base.tagName() == "effectgroup") {
	    QString groupName = base.attribute("name");
	    if (groupName.isEmpty()) {
		groupName = i18n("Group %1", unknownGroupCount);
		base.setAttribute("name", groupName);
		unknownGroupCount++;
	    }
	    effectsMap.insert(groupName.toLower().toUtf8().data(), base);
        } else if (base.tagName() == "effect") {
            effectsMap.insert(base.firstChildElement("name").text().toLower().toUtf8().data(), base);
        }
        else qDebug() << "Unsupported effect file: " << itemName;
    }
    foreach(const QDomElement & effect, effectsMap)
        MainWindow::customEffects.append(effect);
}

// static
void initEffects::parseEffectFile(EffectsList *customEffectList, EffectsList *audioEffectList, EffectsList *videoEffectList, const QString &name, QStringList filtersList, QStringList producersList, Mlt::Repository *repository, QMap <QString, QString> effectDescriptions)
{
    QDomDocument doc;
    QFile file(name);
    doc.setContent(&file, false);
    file.close();
    QDomElement documentElement;
    QDomNodeList effects;
    QDomElement base = doc.documentElement();
    effects = doc.elementsByTagName("effect");

    if (effects.count() == 0) {
        qDebug() << "+++++++++++++\nEffect broken: " << name<<"\n+++++++++++";;
        return;
    }

    bool needsLocaleConversion = false;
    for (int i = 0; !effects.item(i).isNull(); ++i) {
        QLocale locale;
        documentElement = effects.item(i).toElement();
        QString tag = documentElement.attribute("tag", QString());
        
        //If XML has no description, take it fom MLT's descriptions
        if (effectDescriptions.contains(tag)) {
            QDomNodeList desc = documentElement.elementsByTagName("description");
            if (desc.isEmpty()) {
                QDomElement d = documentElement.ownerDocument().createElement("description");
                QDomText value = documentElement.ownerDocument().createTextNode(effectDescriptions.value(tag));
                d.appendChild(value);
                documentElement.appendChild(d);
            }
        }

        if (documentElement.hasAttribute("LC_NUMERIC")) {
            // set a locale for that file
            locale = QLocale(documentElement.attribute("LC_NUMERIC"));
            if (locale.decimalPoint() != QLocale().decimalPoint()) {
                needsLocaleConversion = true;
            }
        }
        locale.setNumberOptions(QLocale::OmitGroupSeparator);

        if (needsLocaleConversion) {
            // we need to convert all numbers to the system's locale (for example 0.5 -> 0,5)
            QChar separator = QLocale().decimalPoint();
            QChar oldSeparator = locale.decimalPoint();
            QDomNodeList params = documentElement.elementsByTagName("parameter");
            for (int j = 0; j < params.count(); ++j) {
                QDomNamedNodeMap attrs = params.at(j).attributes();
                for (int k = 0; k < attrs.count(); ++k) {
                    QString nodeName = attrs.item(k).nodeName();
                    if (nodeName != "type" && nodeName != "name") {
                            QString val = attrs.item(k).nodeValue();
                            if (val.contains(oldSeparator)) {
                                QString newVal = val.replace(oldSeparator, separator);
                                attrs.item(k).setNodeValue(newVal);
                            }
                    }
                }
            }
        }

        double version = -1;
        Mlt::Properties *metadata = repository->metadata(filter_type, tag.toUtf8().data());
        if (metadata && metadata->is_valid()) {
            version = metadata->get_double("version");
        }
        if (metadata) delete metadata;
        if (documentElement.hasAttribute("version")) {
            // a specific version of the filter is required
            if (locale.toDouble(documentElement.attribute("version")) > version) {
                return;
            }
        }
        if (version > -1) {
            // Add version info to XML
            QDomNode versionNode = doc.createElement("version");
            versionNode.appendChild(doc.createTextNode(QLocale().toString(version)));
            documentElement.appendChild(versionNode);
        }

        // Parse effect information.
        if (base.tagName() != "effectgroup" && (filtersList.contains(tag) || producersList.contains(tag))) {
            QString type = documentElement.attribute("type", QString());
            if (type == "audio")
                audioEffectList->append(documentElement);
            else if (type == "custom") {
                customEffectList->append(documentElement);
            }
            else
                videoEffectList->append(documentElement);
        }
    }
    if (base.tagName() == "effectgroup") {
	QString type = base.attribute("type", QString());
        if (type == "audio")
            audioEffectList->append(base);
        else if (type == "custom")
	    customEffectList->append(base);
        else
	    videoEffectList->append(base);
    }
}

QDomDocument initEffects::createDescriptionFromMlt(Mlt::Repository* repository, const QString& /*type*/, const QString& filtername)
{

    QDomDocument ret;
    Mlt::Properties *metadata = repository->metadata(filter_type, filtername.toLatin1().data());
    ////qDebug() << filtername;
    if (metadata && metadata->is_valid()) {
        if (metadata->get("title") && metadata->get("identifier")) {
            QDomElement eff = ret.createElement("effect");
            QString id = metadata->get("identifier");
            eff.setAttribute("tag", id);
            eff.setAttribute("id", id);
            ////qDebug()<<"Effect: "<<id;

            QDomElement name = ret.createElement("name");
            name.appendChild(ret.createTextNode(metadata->get("title")));

            QDomElement desc = ret.createElement("description");
            desc.appendChild(ret.createTextNode(metadata->get("description")));

            QDomElement author = ret.createElement("author");
            author.appendChild(ret.createTextNode(metadata->get("creator")));

            QDomElement version = ret.createElement("version");
            version.appendChild(ret.createTextNode(metadata->get("version")));

            eff.appendChild(name);
            eff.appendChild(author);
            eff.appendChild(desc);
            eff.appendChild(version);

            Mlt::Properties tags((mlt_properties) metadata->get_data("tags"));
            if (QString(tags.get(0)) == "Audio") eff.setAttribute("type", "audio");
            /*for (int i = 0; i < tags.count(); ++i)
                //qDebug()<<tags.get_name(i)<<"="<<tags.get(i);*/

            Mlt::Properties param_props((mlt_properties) metadata->get_data("parameters"));
            for (int j = 0; param_props.is_valid() && j < param_props.count(); ++j) {
                QDomElement params = ret.createElement("parameter");

                Mlt::Properties paramdesc((mlt_properties) param_props.get_data(param_props.get_name(j)));
                params.setAttribute("name", paramdesc.get("identifier"));
		if (params.attribute("name") == "argument") {
		    // This parameter has to be given as attribute when using command line, do not show it in Kdenlive
		    continue;
		}

                if (paramdesc.get("maximum")) params.setAttribute("max", paramdesc.get("maximum"));
                if (paramdesc.get("minimum")) params.setAttribute("min", paramdesc.get("minimum"));

                QString paramType = paramdesc.get("type");
                
                if (paramType == "integer") {
		    if (params.attribute("min") == "0" && params.attribute("max") == "1")
			params.setAttribute("type", "bool");
                    else params.setAttribute("type", "constant");
		    
		}
                else if (paramType == "float") {
                    params.setAttribute("type", "constant");
                    // param type is float, set default decimals to 3
                    params.setAttribute("decimals", "3");
                }
                else if (paramType == "boolean")
                    params.setAttribute("type", "bool");
                else if (paramType == "geometry") {
                    params.setAttribute("type", "geometry");
                }
                else {
                    params.setAttribute("type", paramType);
                    if (!QString(paramdesc.get("format")).isEmpty()) params.setAttribute("format", paramdesc.get("format"));
                }
                if (paramdesc.get("default")) params.setAttribute("default", paramdesc.get("default"));
                if (paramdesc.get("value")) {
                    params.setAttribute("value", paramdesc.get("value"));
                } else {
                    params.setAttribute("value", paramdesc.get("default"));
                }

                QDomElement pname = ret.createElement("name");
                pname.appendChild(ret.createTextNode(paramdesc.get("title")));
                params.appendChild(pname);
		
		if (paramdesc.get("description")) {
		    QDomElement desc = ret.createElement("comment");
		    desc.appendChild(ret.createTextNode(paramdesc.get("description")));
		    params.appendChild(desc);
		}

                eff.appendChild(params);
            }
            ret.appendChild(eff);
        }
    }
    delete metadata;
    metadata = 0;
    /*QString outstr;
     QTextStream str(&outstr);
     ret.save(str, 2);
     //qDebug() << outstr;*/
    return ret;
}

void initEffects::fillTransitionsList(Mlt::Repository *repository, EffectsList *transitions, QStringList names)
{
    // Remove transitions that are not implemented.
    int pos = names.indexOf("mix");
    if (pos != -1)
        names.takeAt(pos);

    QStringList imagenamelist = QStringList() << i18n("None");
    QStringList imagefiles = QStringList() << QString();
    QStringList filters;
    filters << "*.pgm" << "*.png";
    QStringList customLumas = QStandardPaths::locateAll(QStandardPaths::DataLocation, "lumas");
    foreach(QString folder, customLumas) {
        if (!folder.endsWith('/'))
            folder.append('/');
        QStringList filesnames = QDir(folder).entryList(filters, QDir::Files);
        foreach(const QString & fname, filesnames) {
            imagenamelist.append(fname);
            imagefiles.append(folder + fname);
        }
    }

    // Check for MLT luma files.
    QUrl folder(QString(mlt_environment("MLT_DATA")) + QDir::separator() + "lumas" + QDir::separator() + QString(mlt_environment("MLT_NORMALISATION")));
    QDir lumafolder(folder.path());
    QStringList filesnames = lumafolder.entryList(filters, QDir::Files);
    foreach(const QString & fname, filesnames) {
        imagenamelist.append(fname);
        imagefiles.append(lumafolder.absoluteFilePath(fname));
    }
    
    //WARNING: this is a hack to get around temporary invalid metadata in MLT, 2nd of june 2011 JBM
    QStringList customTransitions;
    customTransitions << "composite" << "luma" << "affine" << "mix" << "region";

    foreach(const QString & name, names) {
        QDomDocument ret;
        QDomElement ktrans = ret.createElement("ktransition");
        ret.appendChild(ktrans);
        ktrans.setAttribute("tag", name);

        QDomElement tname = ret.createElement("name");
        QDomElement desc = ret.createElement("description");
        ktrans.appendChild(tname);
        ktrans.appendChild(desc);
        Mlt::Properties *metadata = NULL;
        if (!customTransitions.contains(name)) metadata = repository->metadata(transition_type, name.toUtf8().data());
        if (metadata && metadata->is_valid()) {
            // If possible, set name and description.
            if (metadata->get("title") && metadata->get("identifier"))
                tname.appendChild(ret.createTextNode(metadata->get("title")));
            desc.appendChild(ret.createTextNode(metadata->get("description")));

            Mlt::Properties param_props((mlt_properties) metadata->get_data("parameters"));
            for (int i = 0; param_props.is_valid() && i < param_props.count(); ++i) {
                QDomElement params = ret.createElement("parameter");

                Mlt::Properties paramdesc((mlt_properties) param_props.get_data(param_props.get_name(i)));

                params.setAttribute("name", paramdesc.get("identifier"));

                if (paramdesc.get("maximum"))
                    params.setAttribute("max", paramdesc.get("maximum"));
                if (paramdesc.get("minimum"))
                    params.setAttribute("min", paramdesc.get("minimum"));
                if (QString(paramdesc.get("type")) == "integer") {
                    if (params.attribute("min") == "0" && params.attribute("max") == "1")
                        params.setAttribute("type", "bool");
                    else {
                        params.setAttribute("type", "constant");
                        params.setAttribute("factor", "100");
                    }
                }
                if (QString(paramdesc.get("type")) == "boolean")
                    params.setAttribute("type", "bool");
                if (!QString(paramdesc.get("format")).isEmpty()) {
                    params.setAttribute("type", "complex");
                    params.setAttribute("format", paramdesc.get("format"));
                }
                if (paramdesc.get("default"))
                    params.setAttribute("default", paramdesc.get("default"));
                if (paramdesc.get("value"))
                    params.setAttribute("value", paramdesc.get("value"));
                else
                    params.setAttribute("value", paramdesc.get("default"));

                QDomElement pname = ret.createElement("name");
                pname.appendChild(ret.createTextNode(paramdesc.get("title")));
                params.appendChild(pname);
                ktrans.appendChild(params);
            }
        } else {
            /*
             * Check for Kdenlive installed luma files, add empty string at
             * start for no luma file.
             */

            // Implement default transitions.
            QList<QDomElement> paramList;
            if (name == "luma") {
                ktrans.setAttribute("id", name);
                tname.appendChild(ret.createTextNode(i18n("Wipe")));
                desc.appendChild(ret.createTextNode(i18n("Applies a stationary transition between the current and next frames.")));

                paramList.append(quickParameterFill(ret, i18n("Softness"), "softness", "double", "0", "0", "100", "", "", "100"));
                paramList.append(quickParameterFill(ret, i18nc("@property: means that the image is inverted", "Invert"), "invert", "bool", "0", "0", "1"));
                paramList.append(quickParameterFill(ret, i18n("Image File"), "resource", "list", "", "", "", imagefiles.join(";"), imagenamelist.join(",")));
                paramList.append(quickParameterFill(ret, i18n("Reverse Transition"), "reverse", "bool", "0", "0", "1"));
                //thumbnailer.prepareThumbnailsCall(imagelist);
            } else if (name == "composite") {
                ktrans.setAttribute("id", name);
                tname.appendChild(ret.createTextNode(i18n("Composite")));
                desc.appendChild(ret.createTextNode(i18n("A key-framable alpha-channel compositor for two frames.")));
                paramList.append(quickParameterFill(ret, i18n("Geometry"), "geometry", "geometry", "0%/0%:100%x100%:100", "-500;-500;-500;-500;0", "500;500;500;500;100"));
                paramList.append(quickParameterFill(ret, i18n("Alpha Channel Operation"), "operator", "list", "over", "", "", "over,and,or,xor", i18n("Over,And,Or,Xor")));
                paramList.append(quickParameterFill(ret, i18n("Align"), "aligned", "bool", "1", "0", "1"));
                paramList.append(quickParameterFill(ret, i18n("Fill"), "fill", "bool", "1", "0", "1"));
                paramList.append(quickParameterFill(ret, i18n("Distort"), "distort", "bool", "0", "0", "1"));
                paramList.append(quickParameterFill(ret, i18n("Wipe File"), "luma", "list", "", "", "", imagefiles.join(";"), imagenamelist.join(",")));
                paramList.append(quickParameterFill(ret, i18n("Wipe Softness"), "softness", "double", "0", "0", "100", "", "", "100"));
                paramList.append(quickParameterFill(ret, i18n("Wipe Invert"), "luma_invert", "bool", "0", "0", "1"));
                paramList.append(quickParameterFill(ret, i18n("Force Progressive Rendering"), "progressive", "bool", "1", "0", "1"));
                paramList.append(quickParameterFill(ret, i18n("Force Deinterlace Overlay"), "deinterlace", "bool", "0", "0", "1"));
            } else if (name == "affine") {
                tname.appendChild(ret.createTextNode(i18n("Affine")));
                ret.documentElement().setAttribute("showrotation", "1");
                /*paramList.append(quickParameterFill(ret, i18n("Rotate Y"), "rotate_y", "double", "0", "0", "360"));
                paramList.append(quickParameterFill(ret, i18n("Rotate X"), "rotate_x", "double", "0", "0", "360"));
                paramList.append(quickParameterFill(ret, i18n("Rotate Z"), "rotate_z", "double", "0", "0", "360"));
                paramList.append(quickParameterFill(ret, i18n("Fix Rotate Y"), "fix_rotate_y", "double", "0", "0", "360"));
                paramList.append(quickParameterFill(ret, i18n("Fix Rotate X"), "fix_rotate_x", "double", "0", "0", "360"));
                paramList.append(quickParameterFill(ret, i18n("Fix Rotate Z"), "fix_rotate_z", "double", "0", "0", "360"));
                paramList.append(quickParameterFill(ret, i18n("Shear Y"), "shear_y", "double", "0", "0", "360"));
                paramList.append(quickParameterFill(ret, i18n("Shear X"), "shear_x", "double", "0", "0", "360"));
                paramList.append(quickParameterFill(ret, i18n("Shear Z"), "shear_z", "double", "0", "0", "360"));*/
                /*paramList.append(quickParameterFill(ret, i18n("Fix Shear Y"), "fix_shear_y", "double", "0", "0", "360"));
                paramList.append(quickParameterFill(ret, i18n("Fix Shear X"), "fix_shear_x", "double", "0", "0", "360"));
                paramList.append(quickParameterFill(ret, i18n("Fix Shear Z"), "fix_shear_z", "double", "0", "0", "360"));*/

                paramList.append(quickParameterFill(ret, "keyed", "keyed", "fixed", "1", "1", "1"));
                paramList.append(quickParameterFill(ret, i18n("Geometry"), "geometry", "geometry",  "0/0:100%x100%:100%", "0/0:100%x100%:100%", "0/0:100%x100%:100%", "", "", "", "", "", "true"));
                paramList.append(quickParameterFill(ret, i18n("Distort"), "distort", "bool", "0", "0", "1"));
                paramList.append(quickParameterFill(ret, i18n("Rotate X"), "rotate_x", "addedgeometry", "0", "-1800", "1800", QString(), QString(), "10"));
                paramList.append(quickParameterFill(ret, i18n("Rotate Y"), "rotate_y", "addedgeometry", "0", "-1800", "1800", QString(), QString(), "10"));
                paramList.append(quickParameterFill(ret, i18n("Rotate Z"), "rotate_z", "addedgeometry", "0", "-1800", "1800", QString(), QString(), "10"));
                /*paramList.append(quickParameterFill(ret, i18n("Rotate Y"), "rotate_y", "simplekeyframe", "0", "-1800", "1800", QString(), QString(), "10"));
                paramList.append(quickParameterFill(ret, i18n("Rotate Z"), "rotate_z", "simplekeyframe", "0", "-1800", "1800", QString(), QString(), "10"));*/
                
                paramList.append(quickParameterFill(ret, i18n("Fix Shear Y"), "shear_y", "double", "0", "0", "360"));
                paramList.append(quickParameterFill(ret, i18n("Fix Shear X"), "shear_x", "double", "0", "0", "360"));
                paramList.append(quickParameterFill(ret, i18n("Fix Shear Z"), "shear_z", "double", "0", "0", "360"));
            } else if (name == "mix") {
                tname.appendChild(ret.createTextNode(i18n("Mix")));
            } else if (name == "region") {
                ktrans.setAttribute("id", name);
                tname.appendChild(ret.createTextNode(i18n("Region")));
                desc.appendChild(ret.createTextNode(i18n("Use alpha channel of another clip to create a transition.")));
                paramList.append(quickParameterFill(ret, i18n("Transparency clip"), "resource", "url", "", "", "", "", "", ""));
                paramList.append(quickParameterFill(ret, i18n("Geometry"), "composite.geometry", "geometry", "0%/0%:100%x100%:100", "-500;-500;-500;-500;0", "500;500;500;500;100"));
                paramList.append(quickParameterFill(ret, i18n("Alpha Channel Operation"), "composite.operator", "list", "over", "", "", "over,and,or,xor", i18n("Over,And,Or,Xor")));
                paramList.append(quickParameterFill(ret, i18n("Align"), "composite.aligned", "bool", "1", "0", "1"));
                paramList.append(quickParameterFill(ret, i18n("Fill"), "composite.fill", "bool", "1", "0", "1"));
                paramList.append(quickParameterFill(ret, i18n("Distort"), "composite.distort", "bool", "0", "0", "1"));
                paramList.append(quickParameterFill(ret, i18n("Wipe File"), "composite.luma", "list", "", "", "", imagefiles.join(";"), imagenamelist.join(",")));
                paramList.append(quickParameterFill(ret, i18n("Wipe Softness"), "composite.softness", "double", "0", "0", "100", "", "", "100"));
                paramList.append(quickParameterFill(ret, i18n("Wipe Invert"), "composite.luma_invert", "bool", "0", "0", "1"));
                paramList.append(quickParameterFill(ret, i18n("Force Progressive Rendering"), "composite.progressive", "bool", "1", "0", "1"));
                paramList.append(quickParameterFill(ret, i18n("Force Deinterlace Overlay"), "composite.deinterlace", "bool", "0", "0", "1"));
            }
            foreach(const QDomElement & e, paramList)
            ktrans.appendChild(e);
        }
        delete metadata;
        metadata = 0;
        // Add the transition to the global list.
        transitions->append(ret.documentElement());
        ////qDebug() << ret.toString();
    }

    // Add some virtual transitions.
    QString slidetrans = "<ktransition tag=\"composite\" id=\"slide\"><name>" + i18n("Slide") + "</name><description>" + i18n("Slide image from one side to another.") + "</description><parameter tag=\"geometry\" type=\"wipe\" default=\"-100%,0%:100%x100%;-1=0%,0%:100%x100%\" name=\"geometry\"><name>" + i18n("Direction") + "</name>                                               </parameter><parameter tag=\"aligned\" default=\"0\" type=\"bool\" name=\"aligned\" ><name>" + i18n("Align") + "</name></parameter><parameter tag=\"progressive\" default=\"1\" type=\"bool\" name=\"progressive\" ><name>" + i18n("Force Progressive Rendering") + "</name></parameter><parameter tag=\"deinterlace\" default=\"0\" type=\"bool\" name=\"deinterlace\" ><name>" + i18n("Force Deinterlace Overlay") + "</name></parameter><parameter tag=\"invert\" default=\"0\" type=\"bool\" name=\"invert\" ><name>" + i18nc("@property: means that the image is inverted", "Invert") + "</name></parameter></ktransition>";
    QDomDocument ret;
    ret.setContent(slidetrans);
    transitions->append(ret.documentElement());

    QString dissolve = "<ktransition tag=\"luma\" id=\"dissolve\"><name>" + i18n("Dissolve") + "</name><description>" + i18n("Fade out one video while fading in the other video.") + "</description><parameter tag=\"reverse\" default=\"0\" type=\"bool\" name=\"reverse\" ><name>" + i18n("Reverse") + "</name></parameter></ktransition>";
    ret.setContent(dissolve);
    transitions->append(ret.documentElement());

    /*QString alphatrans = "<ktransition tag=\"composite\" id=\"alphatransparency\" ><name>" + i18n("Alpha Transparency") + "</name><description>" + i18n("Make alpha channel transparent.") + "</description><parameter tag=\"geometry\" type=\"fixed\" default=\"0%,0%:100%x100%\" name=\"geometry\"><name>" + i18n("Direction") + "</name></parameter><parameter tag=\"fill\" default=\"0\" type=\"bool\" name=\"fill\" ><name>" + i18n("Rescale") + "</name></parameter><parameter tag=\"aligned\" default=\"0\" type=\"bool\" name=\"aligned\" ><name>" + i18n("Align") + "</name></parameter></ktransition>";
    ret.setContent(alphatrans);
    transitions->append(ret.documentElement());*/
}

QDomElement initEffects::quickParameterFill(QDomDocument & doc, const QString &name, const QString &tag, const QString &type, const QString &def, const QString &min, const QString &max, const QString &list, const QString &listdisplaynames, const QString &factor, const QString &namedesc, const QString &format, const QString &opacity)
{
    QDomElement parameter = doc.createElement("parameter");
    parameter.setAttribute("tag", tag);
    parameter.setAttribute("default", def);
    parameter.setAttribute("type", type);
    parameter.setAttribute("name", tag);
    parameter.setAttribute("max", max);
    parameter.setAttribute("min", min);
    if (!list.isEmpty())
        parameter.setAttribute("paramlist", list);
    if (!listdisplaynames.isEmpty())
        parameter.setAttribute("paramlistdisplay", listdisplaynames);
    if (!factor.isEmpty())
        parameter.setAttribute("factor", factor);
    if (!namedesc.isEmpty())
        parameter.setAttribute("namedesc", namedesc);
    if (!format.isEmpty())
        parameter.setAttribute("format", format);
    if (!opacity.isEmpty())
        parameter.setAttribute("opacity", opacity);
    QDomElement pname = doc.createElement("name");
    pname.appendChild(doc.createTextNode(name));
    parameter.appendChild(pname);

    return parameter;
}


<|MERGE_RESOLUTION|>--- conflicted
+++ resolved
@@ -109,11 +109,7 @@
 }
 
 //static
-<<<<<<< HEAD
-Mlt::Repository *initEffects::parseEffectFiles(const QString &locale)
-=======
 bool initEffects::parseEffectFiles(Mlt::Repository* repository, const QString &locale)
->>>>>>> 1e11e1ab
 {
     bool movit = false;
     QStringList::Iterator more;
@@ -123,11 +119,7 @@
 
     if (!repository) {
         //qDebug() << "Repository didn't finish initialisation" ;
-<<<<<<< HEAD
-        return NULL;
-=======
         return movit;
->>>>>>> 1e11e1ab
     }
 
     // Warning: Mlt::Factory::init() resets the locale to the default system value, make sure we keep correct locale
@@ -324,11 +316,7 @@
     foreach(const QDomElement & effect, videoEffectsMap)
         MainWindow::videoEffects.append(effect);
     
-<<<<<<< HEAD
-    return repository;
-=======
     return movit;
->>>>>>> 1e11e1ab
 }
 
 // static
