/***************************************************************************
                          initeffects.cpp  -  description
                             -------------------
    begin                :  Jul 2006
    copyright            : (C) 2006 by Jean-Baptiste Mardelle
    email                : jb@ader.ch
    copyright            : (C) 2008 Marco Gittler
    email                : g.marco@freenet.de
 ***************************************************************************/

/***************************************************************************
 *                                                                         *
 *   This program is free software; you can redistribute it and/or modify  *
 *   it under the terms of the GNU General Public License as published by  *
 *   the Free Software Foundation; either version 2 of the License, or     *
 *   (at your option) any later version.                                   *
 *                                                                         *
 ***************************************************************************/

#include "initeffects.h"
#include "effectslist.h"

#include "kdenlivesettings.h"
#include "mainwindow.h"

#include <QDebug>

#include <QFile>
#include <QDir>
#include <QStandardPaths>

#include <klocalizedstring.h>
#include <locale>
#ifdef Q_OS_MAC
#include <xlocale.h>
#endif

#include <locale>
#ifdef Q_OS_MAC
#include <xlocale.h>
#endif

// static
void initEffects::refreshLumas()
{
    // Check for Kdenlive installed luma files, add empty string at start for no luma
    QStringList imagenamelist = QStringList() << i18n("None");
    QStringList imagefiles = QStringList() << QString();
    QStringList filters;
    filters << QStringLiteral("*.pgm") << QStringLiteral("*.png");

    QStringList customLumas = QStandardPaths::locateAll(QStandardPaths::DataLocation, QStringLiteral("lumas"), QStandardPaths::LocateDirectory);
    foreach(const QString & folder, customLumas) {
        QDir directory(folder);
        QStringList filesnames = directory.entryList(filters, QDir::Files);
        foreach(const QString & fname, filesnames) {
            imagenamelist.append(fname);
            imagefiles.append(directory.absoluteFilePath(fname));
        }
    }

    // Check for MLT lumas
    QUrl folder(QString(mlt_environment("MLT_DATA")) + QDir::separator() + "lumas" + QDir::separator() + QString(mlt_environment("MLT_NORMALISATION")));
    QDir lumafolder(folder.path());
    QStringList filesnames = lumafolder.entryList(filters, QDir::Files);
    foreach(const QString & fname, filesnames) {
        imagenamelist.append(fname);
        imagefiles.append(lumafolder.absoluteFilePath(fname));
    }
    QDomElement lumaTransition = MainWindow::transitions.getEffectByTag(QStringLiteral("luma"), QStringLiteral("luma"));
    QDomNodeList params = lumaTransition.elementsByTagName(QStringLiteral("parameter"));
    for (int i = 0; i < params.count(); ++i) {
        QDomElement e = params.item(i).toElement();
        if (e.attribute(QStringLiteral("tag")) == QLatin1String("resource")) {
            e.setAttribute(QStringLiteral("paramlistdisplay"), imagenamelist.join(QStringLiteral(",")));
            e.setAttribute(QStringLiteral("paramlist"), imagefiles.join(QStringLiteral(";")));
            break;
        }
    }

    QDomElement compositeTransition = MainWindow::transitions.getEffectByTag(QStringLiteral("composite"), QStringLiteral("composite"));
    params = compositeTransition.elementsByTagName(QStringLiteral("parameter"));
    for (int i = 0; i < params.count(); ++i) {
        QDomElement e = params.item(i).toElement();
        if (e.attribute(QStringLiteral("tag")) == QLatin1String("luma")) {
            e.setAttribute(QStringLiteral("paramlistdisplay"), imagenamelist.join(QStringLiteral(",")));
            e.setAttribute(QStringLiteral("paramlist"), imagefiles.join(QStringLiteral(";")));
            break;
        }
    }
}

// static
QDomDocument initEffects::getUsedCustomEffects(const QMap <QString, QString>& effectids)
{
    QMapIterator<QString, QString> i(effectids);
    QDomDocument doc;
    QDomElement list = doc.createElement(QStringLiteral("customeffects"));
    doc.appendChild(list);
    while (i.hasNext()) {
        i.next();
        int ix = MainWindow::customEffects.hasEffect(i.value(), i.key());
        if (ix > -1) {
            QDomElement e = MainWindow::customEffects.at(ix);
            list.appendChild(doc.importNode(e, true));
        }
    }
    return doc;
}

//static
bool initEffects::parseEffectFiles(Mlt::Repository* repository, const QString &locale)
{
    bool movit = false;
    QStringList::Iterator more;
    QStringList::Iterator it;
    QStringList fileList;
    QString itemName;

    if (!repository) {
        //qDebug() << "Repository didn't finish initialisation" ;
        return movit;
    }

    // Warning: Mlt::Factory::init() resets the locale to the default system value, make sure we keep correct locale
    if (!locale.isEmpty()) {
#ifndef Q_OS_MAC
        setlocale(LC_NUMERIC, locale.toUtf8().constData());
#else
        setlocale(LC_NUMERIC_MASK, locale.toUtf8().constData());
#endif
    }
    
    // Retrieve the list of MLT's available effects.
    Mlt::Properties *filters = repository->filters();
    QStringList filtersList;
    int max = filters->count();
    for (int i = 0; i < max; ++i)
        filtersList << filters->get_name(i);
    delete filters;

    // Retrieve the list of available producers.
    Mlt::Properties *producers = repository->producers();
    QStringList producersList;
    max = producers->count();
    for (int i = 0; i < max; ++i)
        producersList << producers->get_name(i);
    KdenliveSettings::setProducerslist(producersList);
    delete producers;

    if (filtersList.contains(QStringLiteral("glsl.manager"))) {
        Mlt::Properties *consumers = repository->consumers();
        QStringList consumersList;
        max = consumers->count();
        for (int i = 0; i < max; ++i)
            consumersList << consumers->get_name(i);
        delete consumers;
        if (consumersList.contains(QStringLiteral("rtaudio"))) {
            // enable movit GPU effects / display. Currently, Movit crashes with sdl_audio,
            // So enable only when rtaudio is available
            movit = true;
        }
        else KdenliveSettings::setGpu_accel(false);
    }
    else KdenliveSettings::setGpu_accel(false);

    // Retrieve the list of available transitions.
    Mlt::Properties *transitions = repository->transitions();
    QStringList transitionsItemList;
    max = transitions->count();
    for (int i = 0; i < max; ++i) {
        //qDebug()<<"TRANSITION "<<i<<" = "<<transitions->get_name(i);
        transitionsItemList << transitions->get_name(i);
    }
    delete transitions;

    // Remove blacklisted transitions from the list.
    QFile file(QStandardPaths::locate(QStandardPaths::DataLocation, QStringLiteral("blacklisted_transitions.txt")));
    if (file.open(QIODevice::ReadOnly)) {
        QTextStream in(&file);
        while (!in.atEnd()) {
            QString black = in.readLine().simplified();
            if (!black.isEmpty() && !black.startsWith('#') &&
                    transitionsItemList.contains(black))
                transitionsItemList.removeAll(black);
        }
        file.close();
    }

    // Fill transitions list.
    fillTransitionsList(repository, &MainWindow::transitions, transitionsItemList);

    // Remove blacklisted effects from the filters list.
    QStringList mltFiltersList = filtersList;
    QStringList mltBlackList;
    QFile file2(QStandardPaths::locate(QStandardPaths::DataLocation, QStringLiteral("blacklisted_effects.txt")));
    if (file2.open(QIODevice::ReadOnly)) {
        QTextStream in(&file2);
        while (!in.atEnd()) {
            QString black = in.readLine().simplified();
            if (!black.isEmpty() && !black.startsWith('#') &&
                    mltFiltersList.contains(black)) {
                mltFiltersList.removeAll(black);
                mltBlackList << black;
	    }
	    
        }
        file2.close();
    }

    /*
     * Cleanup the global lists. We use QMap because of its automatic sorting
     * (by key) and key uniqueness (using insert() instead of insertMulti()).
     * This introduces some more cycles (while removing them from other parts of
     * the code and centralising them), but due to the way this methods, QMap
     * and EffectsList are implemented, there's no easy way to make it
     * differently without reinplementing something (which should really be
     * done).
     */
    QDomElement effectInfo;
    QMap<QString, QDomElement> effectsMap;
    QMap<QString, QDomElement> videoEffectsMap;
    QMap<QString, QDomElement> audioEffectsMap;

    // Create transitions
    max = MainWindow::transitions.count();
    for (int i = 0; i < max; ++i) {
        effectInfo = MainWindow::transitions.at(i);
        effectsMap.insert(effectInfo.firstChildElement(QStringLiteral("name")).text().toLower().toUtf8().data(), effectInfo);
    }
    MainWindow::transitions.clearList();
    foreach(const QDomElement & effect, effectsMap)
        MainWindow::transitions.append(effect);
    effectsMap.clear();
    
    // Create structure holding all effects descriptions so that if an XML effect has no description, we take it from MLT
    QMap <QString, QString> effectDescriptions;
    foreach(const QString & filtername, mltBlackList) {
        QDomDocument doc = createDescriptionFromMlt(repository, QStringLiteral("filters"), filtername);
        if (!doc.isNull()) {
            if (doc.elementsByTagName(QStringLiteral("description")).count() > 0) {
                QString desc = doc.documentElement().firstChildElement(QStringLiteral("description")).text();
                //WARNING: TEMPORARY FIX for unusable MLT SOX parameters description
                if (desc.startsWith(QLatin1String("Process audio using a SoX"))) {
                    // Remove MLT's SOX generated effects since the parameters properties are unusable for us
                    continue;
                }
                if (!desc.isEmpty()) {
                    effectDescriptions.insert(filtername, desc);
                }
            }
        }
    }
    
    // Create effects from MLT
    foreach(const QString & filtername, mltFiltersList) {
        QDomDocument doc = createDescriptionFromMlt(repository, QStringLiteral("filters"), filtername);
        //WARNING: TEMPORARY FIX for empty MLT effects descriptions - disable effects without parameters - jbm 09-06-2011
        if (!doc.isNull() && doc.elementsByTagName(QStringLiteral("parameter")).count() > 0) {
            if (doc.documentElement().attribute(QStringLiteral("type")) == QLatin1String("audio")) {
                if (doc.elementsByTagName(QStringLiteral("description")).count() > 0) {
                    QString desc = doc.documentElement().firstChildElement(QStringLiteral("description")).text();
                    //WARNING: TEMPORARY FIX for unusable MLT SOX parameters description
                    if (desc.startsWith(QLatin1String("Process audio using a SoX"))) {
                        // Remove MLT's SOX generated effects since the parameters properties are unusable for us
                    }
                    else {
			audioEffectsMap.insert(doc.documentElement().firstChildElement(QStringLiteral("name")).text().toLower().toUtf8().data(), doc.documentElement());
		    }
                }
            }
            else
                videoEffectsMap.insert(doc.documentElement().firstChildElement(QStringLiteral("name")).text().toLower().toUtf8().data(), doc.documentElement());
        }
    }

    // Set the directories to look into for effects.
    QStringList direc = QStandardPaths::locateAll(QStandardPaths::DataLocation, QStringLiteral("effects"), QStandardPaths::LocateDirectory);
    // Iterate through effects directories to parse all XML files.
    for (more = direc.begin(); more != direc.end(); ++more) {
        QDir directory(*more);
        QStringList filter;
        filter << QStringLiteral("*.xml");
        fileList = directory.entryList(filter, QDir::Files);
        for (it = fileList.begin(); it != fileList.end(); ++it) {
            itemName = directory.absoluteFilePath(*it);
            parseEffectFile(&MainWindow::customEffects,
                            &MainWindow::audioEffects,
                            &MainWindow::videoEffects,
                            itemName, filtersList, producersList, repository, effectDescriptions);
        }
    }

    // Create custom effects
    max = MainWindow::customEffects.count();
    for (int i = 0; i < max; ++i) {
        effectInfo = MainWindow::customEffects.at(i);
	if (effectInfo.tagName() == QLatin1String("effectgroup")) {
	    effectsMap.insert(effectInfo.attribute(QStringLiteral("name")).toUtf8().data(), effectInfo);
	}
        else effectsMap.insert(effectInfo.firstChildElement(QStringLiteral("name")).text().toUtf8().data(), effectInfo);
    }
    MainWindow::customEffects.clearList();
    foreach(const QDomElement & effect, effectsMap)
        MainWindow::customEffects.append(effect);
    effectsMap.clear();

    // Create audio effects
    max = MainWindow::audioEffects.count();
    for (int i = 0; i < max; ++i) {
        effectInfo = MainWindow::audioEffects.at(i);
        audioEffectsMap.insert(effectInfo.firstChildElement(QStringLiteral("name")).text().toLower().toUtf8().data(), effectInfo);
    }
    MainWindow::audioEffects.clearList();
    foreach(const QDomElement & effect, audioEffectsMap)
        MainWindow::audioEffects.append(effect);

    // Create video effects
    max = MainWindow::videoEffects.count();
    for (int i = 0; i < max; ++i) {
        effectInfo = MainWindow::videoEffects.at(i);
        videoEffectsMap.insert(effectInfo.firstChildElement(QStringLiteral("name")).text().toLower().toUtf8().data(), effectInfo);
    }
    MainWindow::videoEffects.clearList();
    foreach(const QDomElement & effect, videoEffectsMap)
        MainWindow::videoEffects.append(effect);
    
    return movit;
}

// static
void initEffects::parseCustomEffectsFile()
{
    MainWindow::customEffects.clearList();
    /*
     * Why a QMap? See parseEffectFiles(). It's probably useless here, but we
     * cannot be sure about it.
     */
    QMap<QString, QDomElement> effectsMap;
    QString path = QStandardPaths::writableLocation(QStandardPaths::DataLocation) + "/effects";
    QDir directory = QDir(path);
    QStringList filter;
    filter << QStringLiteral("*.xml");
    const QStringList fileList = directory.entryList(filter, QDir::Files);
    /*
     * We need to declare these variables outside the foreach, or the QMap will
     * refer to non existing variables (QMap::insert() takes references as
     * parameters).
     */
    QDomDocument doc;
    QDomNodeList effects;
    QDomElement e;
    int unknownGroupCount = 0;
    foreach(const QString & filename, fileList) {
        QString itemName = directory.absoluteFilePath(filename);
        QFile file(itemName);
        doc.setContent(&file, false);
        file.close();
	QDomElement base = doc.documentElement();
        if (base.tagName() == QLatin1String("effectgroup")) {
	    QString groupName = base.attribute(QStringLiteral("name"));
	    if (groupName.isEmpty()) {
		groupName = i18n("Group %1", unknownGroupCount);
		base.setAttribute(QStringLiteral("name"), groupName);
		unknownGroupCount++;
	    }
	    effectsMap.insert(groupName.toLower().toUtf8().data(), base);
        } else if (base.tagName() == QLatin1String("effect")) {
            effectsMap.insert(base.firstChildElement(QStringLiteral("name")).text().toLower().toUtf8().data(), base);
        }
        else qDebug() << "Unsupported effect file: " << itemName;
    }
    foreach(const QDomElement & effect, effectsMap)
        MainWindow::customEffects.append(effect);
}

// static
void initEffects::parseEffectFile(EffectsList *customEffectList, EffectsList *audioEffectList, EffectsList *videoEffectList, const QString &name, QStringList filtersList, QStringList producersList, Mlt::Repository *repository, QMap <QString, QString> effectDescriptions)
{
    QDomDocument doc;
    QFile file(name);
    doc.setContent(&file, false);
    file.close();
    QDomElement documentElement;
    QDomNodeList effects;
    QDomElement base = doc.documentElement();
    QStringList addedTags;
    effects = doc.elementsByTagName(QStringLiteral("effect"));
    int i = effects.count();
    if (i == 0) {
        qDebug() << "+++++++++++++\nEffect broken: " << name<<"\n+++++++++++";;
        return;
    }

    bool needsLocaleConversion = false;
    i--;
    for (; i >= 0 ; i--) {
        QLocale locale;
        QDomNode n = effects.item(i);
        if (n.isNull()) continue;
        documentElement = n.toElement();
        QString tag = documentElement.attribute(QStringLiteral("tag"), QString());
        QString id = documentElement.hasAttribute(QStringLiteral("id")) ? documentElement.attribute(QStringLiteral("id")) : tag;
        if (addedTags.contains(id)) {
            // We already processed a version of that filter
            continue;
        }
        //If XML has no description, take it fom MLT's descriptions
        if (effectDescriptions.contains(tag)) {
            QDomNodeList desc = documentElement.elementsByTagName(QStringLiteral("description"));
            if (desc.isEmpty()) {
                QDomElement d = documentElement.ownerDocument().createElement(QStringLiteral("description"));
                QDomText value = documentElement.ownerDocument().createTextNode(effectDescriptions.value(tag));
                d.appendChild(value);
                documentElement.appendChild(d);
            }
        }

        if (documentElement.hasAttribute(QStringLiteral("LC_NUMERIC"))) {
            // set a locale for that file
            locale = QLocale(documentElement.attribute(QStringLiteral("LC_NUMERIC")));
            if (locale.decimalPoint() != QLocale().decimalPoint()) {
                needsLocaleConversion = true;
            }
        }
        locale.setNumberOptions(QLocale::OmitGroupSeparator);

        if (needsLocaleConversion) {
            // we need to convert all numbers to the system's locale (for example 0.5 -> 0,5)
            QChar separator = QLocale().decimalPoint();
            QChar oldSeparator = locale.decimalPoint();
            QDomNodeList params = documentElement.elementsByTagName(QStringLiteral("parameter"));
            for (int j = 0; j < params.count(); ++j) {
                QDomNamedNodeMap attrs = params.at(j).attributes();
                for (int k = 0; k < attrs.count(); ++k) {
                    QString nodeName = attrs.item(k).nodeName();
                    if (nodeName != QLatin1String("type") && nodeName != QLatin1String("name")) {
                            QString val = attrs.item(k).nodeValue();
                            if (val.contains(oldSeparator)) {
                                QString newVal = val.replace(oldSeparator, separator);
                                attrs.item(k).setNodeValue(newVal);
                            }
                    }
                }
            }
        }

        double version = -1;
        Mlt::Properties *metadata = repository->metadata(filter_type, tag.toUtf8().data());
        if (metadata && metadata->is_valid()) {
            version = metadata->get_double("version");
        }
        if (metadata) delete metadata;

        if (documentElement.hasAttribute(QStringLiteral("version"))) {
            // a specific version of the filter is required
            if (locale.toDouble(documentElement.attribute(QStringLiteral("version"))) > version) {
                continue;
            }
        }
        if (version > -1) {
            // Add version info to XML
            QDomNode versionNode = doc.createElement(QStringLiteral("version"));
            versionNode.appendChild(doc.createTextNode(QLocale().toString(version)));
            documentElement.appendChild(versionNode);
        }
        // Parse effect information.
        if (base.tagName() != QLatin1String("effectgroup") && (filtersList.contains(tag) || producersList.contains(tag))) {
            QString type = documentElement.attribute(QStringLiteral("type"), QString());
            if (type == QLatin1String("audio"))
                audioEffectList->append(documentElement);
            else if (type == QLatin1String("custom")) {
                customEffectList->append(documentElement);
            }
            else
                videoEffectList->append(documentElement);
            addedTags << id;
        }
    }
    if (base.tagName() == QLatin1String("effectgroup")) {
	QString type = base.attribute(QStringLiteral("type"), QString());
        if (type == QLatin1String("audio"))
            audioEffectList->append(base);
        else if (type == QLatin1String("custom"))
	    customEffectList->append(base);
        else
	    videoEffectList->append(base);
    }
}

QDomDocument initEffects::createDescriptionFromMlt(Mlt::Repository* repository, const QString& /*type*/, const QString& filtername)
{

    QDomDocument ret;
    Mlt::Properties *metadata = repository->metadata(filter_type, filtername.toLatin1().data());
    ////qDebug() << filtername;
    if (metadata && metadata->is_valid()) {
        if (metadata->get("title") && metadata->get("identifier")) {
            QDomElement eff = ret.createElement(QStringLiteral("effect"));
            QString id = metadata->get("identifier");
            eff.setAttribute(QStringLiteral("tag"), id);
            eff.setAttribute(QStringLiteral("id"), id);
            ////qDebug()<<"Effect: "<<id;

            QDomElement name = ret.createElement(QStringLiteral("name"));
            name.appendChild(ret.createTextNode(metadata->get("title")));

            QDomElement desc = ret.createElement(QStringLiteral("description"));
            desc.appendChild(ret.createTextNode(metadata->get("description")));

            QDomElement author = ret.createElement(QStringLiteral("author"));
            author.appendChild(ret.createTextNode(metadata->get("creator")));

            QDomElement version = ret.createElement(QStringLiteral("version"));
            version.appendChild(ret.createTextNode(metadata->get("version")));

            eff.appendChild(name);
            eff.appendChild(author);
            eff.appendChild(desc);
            eff.appendChild(version);

            Mlt::Properties tags((mlt_properties) metadata->get_data("tags"));
            if (QString(tags.get(0)) == QLatin1String("Audio")) eff.setAttribute(QStringLiteral("type"), QStringLiteral("audio"));
            /*for (int i = 0; i < tags.count(); ++i)
                //qDebug()<<tags.get_name(i)<<"="<<tags.get(i);*/

            Mlt::Properties param_props((mlt_properties) metadata->get_data("parameters"));
            for (int j = 0; param_props.is_valid() && j < param_props.count(); ++j) {
                QDomElement params = ret.createElement(QStringLiteral("parameter"));

                Mlt::Properties paramdesc((mlt_properties) param_props.get_data(param_props.get_name(j)));
                params.setAttribute(QStringLiteral("name"), paramdesc.get("identifier"));
		if (params.attribute(QStringLiteral("name")) == QLatin1String("argument")) {
		    // This parameter has to be given as attribute when using command line, do not show it in Kdenlive
		    continue;
		}

                if (paramdesc.get("maximum")) params.setAttribute(QStringLiteral("max"), paramdesc.get("maximum"));
                if (paramdesc.get("minimum")) params.setAttribute(QStringLiteral("min"), paramdesc.get("minimum"));

                QString paramType = paramdesc.get("type");
                
                if (paramType == QLatin1String("integer")) {
		    if (params.attribute(QStringLiteral("min")) == QLatin1String("0") && params.attribute(QStringLiteral("max")) == QLatin1String("1"))
			params.setAttribute(QStringLiteral("type"), QStringLiteral("bool"));
                    else params.setAttribute(QStringLiteral("type"), QStringLiteral("constant"));
		    
		}
                else if (paramType == QLatin1String("float")) {
                    params.setAttribute(QStringLiteral("type"), QStringLiteral("constant"));
                    // param type is float, set default decimals to 3
                    params.setAttribute(QStringLiteral("decimals"), QStringLiteral("3"));
                }
                else if (paramType == QLatin1String("boolean"))
                    params.setAttribute(QStringLiteral("type"), QStringLiteral("bool"));
                else if (paramType == QLatin1String("geometry")) {
                    params.setAttribute(QStringLiteral("type"), QStringLiteral("geometry"));
                }
                else {
                    params.setAttribute(QStringLiteral("type"), paramType);
                    if (!QString(paramdesc.get("format")).isEmpty()) params.setAttribute(QStringLiteral("format"), paramdesc.get("format"));
                }
                if (paramdesc.get("default")) params.setAttribute(QStringLiteral("default"), paramdesc.get("default"));
                if (paramdesc.get("value")) {
                    params.setAttribute(QStringLiteral("value"), paramdesc.get("value"));
                } else {
                    params.setAttribute(QStringLiteral("value"), paramdesc.get("default"));
                }

                QDomElement pname = ret.createElement(QStringLiteral("name"));
                pname.appendChild(ret.createTextNode(paramdesc.get("title")));
                params.appendChild(pname);
		
		if (paramdesc.get("description")) {
		    QDomElement desc = ret.createElement(QStringLiteral("comment"));
		    desc.appendChild(ret.createTextNode(paramdesc.get("description")));
		    params.appendChild(desc);
		}

                eff.appendChild(params);
            }
            ret.appendChild(eff);
        }
    }
    delete metadata;
    metadata = 0;
    /*QString outstr;
     QTextStream str(&outstr);
     ret.save(str, 2);
     //qDebug() << outstr;*/
    return ret;
}

void initEffects::fillTransitionsList(Mlt::Repository *repository, EffectsList *transitions, QStringList names)
{
    // Remove transitions that are not implemented.
    int pos = names.indexOf(QStringLiteral("mix"));
    if (pos != -1)
        names.takeAt(pos);

    QStringList imagenamelist;
    QStringList imagefiles;
    QStringList filters;
<<<<<<< HEAD
    filters << QStringLiteral("*.png") << QStringLiteral("*.pgm");
    QStringList customLumas = QStandardPaths::locateAll(QStandardPaths::DataLocation, QStringLiteral("lumas"));
=======
    filters << "*.png" << "*.pgm";
    QStringList customLumas = QStandardPaths::locateAll(QStandardPaths::DataLocation, "lumas", QStandardPaths::LocateDirectory);
>>>>>>> fb0a6ffd
    foreach(QString folder, customLumas) {
        if (!folder.endsWith('/'))
            folder.append('/');
        QStringList filesnames = QDir(folder).entryList(filters, QDir::Files);
        foreach(const QString & fname, filesnames) {
            imagenamelist.append(fname);
            imagefiles.append(folder + fname);
        }
    }

    // Check for MLT luma files.
    QUrl folder(QString(mlt_environment("MLT_DATA")) + QDir::separator() + "lumas" + QDir::separator() + QString(mlt_environment("MLT_NORMALISATION")));
    QDir lumafolder(folder.path());
    QStringList filesnames = lumafolder.entryList(filters, QDir::Files);
    foreach(const QString & fname, filesnames) {
        imagenamelist.append(fname);
        imagefiles.append(lumafolder.absoluteFilePath(fname));
    }
    imagenamelist.prepend(i18n("None (Dissolve)"));
    imagefiles.prepend(QString());

    //WARNING: this is a hack to get around temporary invalid metadata in MLT, 2nd of june 2011 JBM
    QStringList customTransitions;
    customTransitions << QStringLiteral("composite") << QStringLiteral("luma") << QStringLiteral("affine") << QStringLiteral("mix") << QStringLiteral("region");

    foreach(const QString & name, names) {
        QDomDocument ret;
        QDomElement ktrans = ret.createElement(QStringLiteral("ktransition"));
        ret.appendChild(ktrans);
        ktrans.setAttribute(QStringLiteral("tag"), name);

        QDomElement tname = ret.createElement(QStringLiteral("name"));
        QDomElement desc = ret.createElement(QStringLiteral("description"));
        ktrans.appendChild(tname);
        ktrans.appendChild(desc);
        Mlt::Properties *metadata = NULL;
        if (!customTransitions.contains(name)) metadata = repository->metadata(transition_type, name.toUtf8().data());
        if (metadata && metadata->is_valid()) {
            // If possible, set name and description.
            //qDebug()<<" / / FOUND TRANS: "<<metadata->get("title");
            if (metadata->get("title") && metadata->get("identifier"))
                tname.appendChild(ret.createTextNode(metadata->get("title")));
            desc.appendChild(ret.createTextNode(metadata->get("description")));

            Mlt::Properties param_props((mlt_properties) metadata->get_data("parameters"));
            for (int i = 0; param_props.is_valid() && i < param_props.count(); ++i) {
                QDomElement params = ret.createElement(QStringLiteral("parameter"));

                Mlt::Properties paramdesc((mlt_properties) param_props.get_data(param_props.get_name(i)));

                params.setAttribute(QStringLiteral("name"), paramdesc.get("identifier"));

                if (paramdesc.get("maximum"))
                    params.setAttribute(QStringLiteral("max"), paramdesc.get_double("maximum"));
                if (paramdesc.get("minimum"))
                    params.setAttribute(QStringLiteral("min"), paramdesc.get_double("minimum"));
                if (paramdesc.get("default"))
                    params.setAttribute(QStringLiteral("default"), paramdesc.get("default"));
                if (QString(paramdesc.get("type")) == QLatin1String("integer")) {
                    if (params.attribute(QStringLiteral("min")) == QLatin1String("0") && params.attribute(QStringLiteral("max")) == QLatin1String("1"))
                        params.setAttribute(QStringLiteral("type"), QStringLiteral("bool"));
                    else {
                        params.setAttribute(QStringLiteral("type"), QStringLiteral("constant"));
                        params.setAttribute(QStringLiteral("factor"), QStringLiteral("100"));
                    }
                }
                else if (QString(paramdesc.get("type")) == QLatin1String("float")) {
                    params.setAttribute(QStringLiteral("type"), QStringLiteral("double"));
                    if (paramdesc.get_int("maximum") == 1) {
                        params.setAttribute(QStringLiteral("factor"), 100);
                        params.setAttribute(QStringLiteral("max"), 100);
                        params.setAttribute(QStringLiteral("default"), paramdesc.get_double("default") * 100);
                    }
                }
                else if (QString(paramdesc.get("type")) == QLatin1String("boolean"))
                    params.setAttribute(QStringLiteral("type"), QStringLiteral("bool"));
                if (!QString(paramdesc.get("format")).isEmpty()) {
                    params.setAttribute(QStringLiteral("type"), QStringLiteral("complex"));
                    params.setAttribute(QStringLiteral("format"), paramdesc.get("format"));
                }
                if (paramdesc.get("value"))
                    params.setAttribute(QStringLiteral("value"), paramdesc.get("value"));
                else
                    params.setAttribute(QStringLiteral("value"), params.attribute(QStringLiteral("default")));

                QDomElement pname = ret.createElement(QStringLiteral("name"));
                pname.appendChild(ret.createTextNode(paramdesc.get("title")));
                params.appendChild(pname);
                ktrans.appendChild(params);
            }
        } else {
            /*
             * Check for Kdenlive installed luma files, add empty string at
             * start for no luma file.
             */

            // Implement default transitions.
            QList<QDomElement> paramList;
            if (name == QLatin1String("luma")) {
                ktrans.setAttribute(QStringLiteral("id"), name);
                tname.appendChild(ret.createTextNode(i18n("Wipe")));
                desc.appendChild(ret.createTextNode(i18n("Applies a stationary transition between the current and next frames.")));

                paramList.append(quickParameterFill(ret, i18n("Softness"), QStringLiteral("softness"), QStringLiteral("double"), QStringLiteral("0"), QStringLiteral("0"), QStringLiteral("100"), QLatin1String(""), QLatin1String(""), QStringLiteral("100")));
                paramList.append(quickParameterFill(ret, i18nc("@property: means that the image is inverted", "Invert"), QStringLiteral("invert"), QStringLiteral("bool"), QStringLiteral("0"), QStringLiteral("0"), QStringLiteral("1")));
                paramList.append(quickParameterFill(ret, i18n("Image File"), QStringLiteral("resource"), QStringLiteral("list"), imagefiles.first(), QLatin1String(""), QLatin1String(""), imagefiles.join(QStringLiteral(";")), imagenamelist.join(QStringLiteral(","))));
                paramList.append(quickParameterFill(ret, i18n("Reverse Transition"), QStringLiteral("reverse"), QStringLiteral("bool"), QStringLiteral("0"), QStringLiteral("0"), QStringLiteral("1")));
                //thumbnailer.prepareThumbnailsCall(imagelist);
            } else if (name == QLatin1String("composite")) {
                ktrans.setAttribute(QStringLiteral("id"), name);
                tname.appendChild(ret.createTextNode(i18n("Composite")));
                desc.appendChild(ret.createTextNode(i18n("A key-framable alpha-channel compositor for two frames.")));
                paramList.append(quickParameterFill(ret, i18n("Geometry"), QStringLiteral("geometry"), QStringLiteral("geometry"), QStringLiteral("0%/0%:100%x100%:100"), QStringLiteral("-500;-500;-500;-500;0"), QStringLiteral("500;500;500;500;100")));
                paramList.append(quickParameterFill(ret, i18n("Alpha Channel Operation"), QStringLiteral("operator"), QStringLiteral("list"), QStringLiteral("over"), QLatin1String(""), QLatin1String(""), QStringLiteral("over,and,or,xor"), i18n("Over,And,Or,Xor")));
                paramList.append(quickParameterFill(ret, i18n("Align"), QStringLiteral("aligned"), QStringLiteral("bool"), QStringLiteral("1"), QStringLiteral("0"), QStringLiteral("1")));
                paramList.append(quickParameterFill(ret, i18n("Fill"), QStringLiteral("fill"), QStringLiteral("bool"), QStringLiteral("1"), QStringLiteral("0"), QStringLiteral("1")));
                paramList.append(quickParameterFill(ret, i18n("Distort"), QStringLiteral("distort"), QStringLiteral("bool"), QStringLiteral("0"), QStringLiteral("0"), QStringLiteral("1")));
                paramList.append(quickParameterFill(ret, i18n("Wipe File"), QStringLiteral("luma"), QStringLiteral("list"), QLatin1String(""), QLatin1String(""), QLatin1String(""), imagefiles.join(QStringLiteral(";")), imagenamelist.join(QStringLiteral(","))));
                paramList.append(quickParameterFill(ret, i18n("Wipe Softness"), QStringLiteral("softness"), QStringLiteral("double"), QStringLiteral("0"), QStringLiteral("0"), QStringLiteral("100"), QLatin1String(""), QLatin1String(""), QStringLiteral("100")));
                paramList.append(quickParameterFill(ret, i18n("Wipe Invert"), QStringLiteral("luma_invert"), QStringLiteral("bool"), QStringLiteral("0"), QStringLiteral("0"), QStringLiteral("1")));
                paramList.append(quickParameterFill(ret, i18n("Force Progressive Rendering"), QStringLiteral("progressive"), QStringLiteral("bool"), QStringLiteral("1"), QStringLiteral("0"), QStringLiteral("1")));
                paramList.append(quickParameterFill(ret, i18n("Force Deinterlace Overlay"), QStringLiteral("deinterlace"), QStringLiteral("bool"), QStringLiteral("0"), QStringLiteral("0"), QStringLiteral("1")));
            } else if (name == QLatin1String("affine")) {
                tname.appendChild(ret.createTextNode(i18n("Affine")));
                ret.documentElement().setAttribute(QStringLiteral("showrotation"), QStringLiteral("1"));
                /*paramList.append(quickParameterFill(ret, i18n("Rotate Y"), "rotate_y", "double", "0", "0", "360"));
                paramList.append(quickParameterFill(ret, i18n("Rotate X"), "rotate_x", "double", "0", "0", "360"));
                paramList.append(quickParameterFill(ret, i18n("Rotate Z"), "rotate_z", "double", "0", "0", "360"));
                paramList.append(quickParameterFill(ret, i18n("Fix Rotate Y"), "fix_rotate_y", "double", "0", "0", "360"));
                paramList.append(quickParameterFill(ret, i18n("Fix Rotate X"), "fix_rotate_x", "double", "0", "0", "360"));
                paramList.append(quickParameterFill(ret, i18n("Fix Rotate Z"), "fix_rotate_z", "double", "0", "0", "360"));
                paramList.append(quickParameterFill(ret, i18n("Shear Y"), "shear_y", "double", "0", "0", "360"));
                paramList.append(quickParameterFill(ret, i18n("Shear X"), "shear_x", "double", "0", "0", "360"));
                paramList.append(quickParameterFill(ret, i18n("Shear Z"), "shear_z", "double", "0", "0", "360"));*/
                /*paramList.append(quickParameterFill(ret, i18n("Fix Shear Y"), "fix_shear_y", "double", "0", "0", "360"));
                paramList.append(quickParameterFill(ret, i18n("Fix Shear X"), "fix_shear_x", "double", "0", "0", "360"));
                paramList.append(quickParameterFill(ret, i18n("Fix Shear Z"), "fix_shear_z", "double", "0", "0", "360"));*/

                paramList.append(quickParameterFill(ret, QStringLiteral("keyed"), QStringLiteral("keyed"), QStringLiteral("fixed"), QStringLiteral("1"), QStringLiteral("1"), QStringLiteral("1")));
                paramList.append(quickParameterFill(ret, i18n("Geometry"), QStringLiteral("geometry"), QStringLiteral("geometry"),  QStringLiteral("0/0:100%x100%:100%"), QStringLiteral("0/0:100%x100%:100%"), QStringLiteral("0/0:100%x100%:100%"), QLatin1String(""), QLatin1String(""), QLatin1String(""), QLatin1String(""), QLatin1String(""), QStringLiteral("true")));
                paramList.append(quickParameterFill(ret, i18n("Distort"), QStringLiteral("distort"), QStringLiteral("bool"), QStringLiteral("0"), QStringLiteral("0"), QStringLiteral("1")));
                paramList.append(quickParameterFill(ret, i18n("Rotate X"), QStringLiteral("rotate_x"), QStringLiteral("addedgeometry"), QStringLiteral("0"), QStringLiteral("-1800"), QStringLiteral("1800"), QString(), QString(), QStringLiteral("10")));
                paramList.append(quickParameterFill(ret, i18n("Rotate Y"), QStringLiteral("rotate_y"), QStringLiteral("addedgeometry"), QStringLiteral("0"), QStringLiteral("-1800"), QStringLiteral("1800"), QString(), QString(), QStringLiteral("10")));
                paramList.append(quickParameterFill(ret, i18n("Rotate Z"), QStringLiteral("rotate_z"), QStringLiteral("addedgeometry"), QStringLiteral("0"), QStringLiteral("-1800"), QStringLiteral("1800"), QString(), QString(), QStringLiteral("10")));
                /*paramList.append(quickParameterFill(ret, i18n("Rotate Y"), "rotate_y", "simplekeyframe", "0", "-1800", "1800", QString(), QString(), "10"));
                paramList.append(quickParameterFill(ret, i18n("Rotate Z"), "rotate_z", "simplekeyframe", "0", "-1800", "1800", QString(), QString(), "10"));*/
                
                paramList.append(quickParameterFill(ret, i18n("Fix Shear Y"), QStringLiteral("shear_y"), QStringLiteral("double"), QStringLiteral("0"), QStringLiteral("0"), QStringLiteral("360")));
                paramList.append(quickParameterFill(ret, i18n("Fix Shear X"), QStringLiteral("shear_x"), QStringLiteral("double"), QStringLiteral("0"), QStringLiteral("0"), QStringLiteral("360")));
                paramList.append(quickParameterFill(ret, i18n("Fix Shear Z"), QStringLiteral("shear_z"), QStringLiteral("double"), QStringLiteral("0"), QStringLiteral("0"), QStringLiteral("360")));
            } else if (name == QLatin1String("mix")) {
                tname.appendChild(ret.createTextNode(i18n("Mix")));
            } else if (name == QLatin1String("region")) {
                ktrans.setAttribute(QStringLiteral("id"), name);
                tname.appendChild(ret.createTextNode(i18n("Region")));
                desc.appendChild(ret.createTextNode(i18n("Use alpha channel of another clip to create a transition.")));
                paramList.append(quickParameterFill(ret, i18n("Transparency clip"), QStringLiteral("resource"), QStringLiteral("url"), QLatin1String(""), QLatin1String(""), QLatin1String(""), QLatin1String(""), QLatin1String(""), QLatin1String("")));
                paramList.append(quickParameterFill(ret, i18n("Geometry"), QStringLiteral("composite.geometry"), QStringLiteral("geometry"), QStringLiteral("0%/0%:100%x100%:100"), QStringLiteral("-500;-500;-500;-500;0"), QStringLiteral("500;500;500;500;100")));
                paramList.append(quickParameterFill(ret, i18n("Alpha Channel Operation"), QStringLiteral("composite.operator"), QStringLiteral("list"), QStringLiteral("over"), QLatin1String(""), QLatin1String(""), QStringLiteral("over,and,or,xor"), i18n("Over,And,Or,Xor")));
                paramList.append(quickParameterFill(ret, i18n("Align"), QStringLiteral("composite.aligned"), QStringLiteral("bool"), QStringLiteral("1"), QStringLiteral("0"), QStringLiteral("1")));
                paramList.append(quickParameterFill(ret, i18n("Fill"), QStringLiteral("composite.fill"), QStringLiteral("bool"), QStringLiteral("1"), QStringLiteral("0"), QStringLiteral("1")));
                paramList.append(quickParameterFill(ret, i18n("Distort"), QStringLiteral("composite.distort"), QStringLiteral("bool"), QStringLiteral("0"), QStringLiteral("0"), QStringLiteral("1")));
                paramList.append(quickParameterFill(ret, i18n("Wipe File"), QStringLiteral("composite.luma"), QStringLiteral("list"), QLatin1String(""), QLatin1String(""), QLatin1String(""), imagefiles.join(QStringLiteral(";")), imagenamelist.join(QStringLiteral(","))));
                paramList.append(quickParameterFill(ret, i18n("Wipe Softness"), QStringLiteral("composite.softness"), QStringLiteral("double"), QStringLiteral("0"), QStringLiteral("0"), QStringLiteral("100"), QLatin1String(""), QLatin1String(""), QStringLiteral("100")));
                paramList.append(quickParameterFill(ret, i18n("Wipe Invert"), QStringLiteral("composite.luma_invert"), QStringLiteral("bool"), QStringLiteral("0"), QStringLiteral("0"), QStringLiteral("1")));
                paramList.append(quickParameterFill(ret, i18n("Force Progressive Rendering"), QStringLiteral("composite.progressive"), QStringLiteral("bool"), QStringLiteral("1"), QStringLiteral("0"), QStringLiteral("1")));
                paramList.append(quickParameterFill(ret, i18n("Force Deinterlace Overlay"), QStringLiteral("composite.deinterlace"), QStringLiteral("bool"), QStringLiteral("0"), QStringLiteral("0"), QStringLiteral("1")));
            }
            foreach(const QDomElement & e, paramList)
            ktrans.appendChild(e);
        }
        delete metadata;
        metadata = 0;
        // Add the transition to the global list.
        ////qDebug() << ret.toString();
        transitions->append(ret.documentElement());
    }

    // Add some virtual transitions.
    QString slidetrans = "<ktransition tag=\"composite\" id=\"slide\"><name>" + i18n("Slide") + "</name><description>" + i18n("Slide image from one side to another.") + "</description><parameter tag=\"geometry\" type=\"wipe\" default=\"-100%,0%:100%x100%;-1=0%,0%:100%x100%\" name=\"geometry\"><name>" + i18n("Direction") + "</name>                                               </parameter><parameter tag=\"aligned\" default=\"0\" type=\"bool\" name=\"aligned\" ><name>" + i18n("Align") + "</name></parameter><parameter tag=\"progressive\" default=\"1\" type=\"bool\" name=\"progressive\" ><name>" + i18n("Force Progressive Rendering") + "</name></parameter><parameter tag=\"deinterlace\" default=\"0\" type=\"bool\" name=\"deinterlace\" ><name>" + i18n("Force Deinterlace Overlay") + "</name></parameter><parameter tag=\"invert\" default=\"0\" type=\"bool\" name=\"invert\" ><name>" + i18nc("@property: means that the image is inverted", "Invert") + "</name></parameter></ktransition>";
    QDomDocument ret;
    ret.setContent(slidetrans);
    transitions->append(ret.documentElement());

    QString dissolve = "<ktransition tag=\"luma\" id=\"dissolve\"><name>" + i18n("Dissolve") + "</name><description>" + i18n("Fade out one video while fading in the other video.") + "</description><parameter tag=\"reverse\" default=\"0\" type=\"bool\" name=\"reverse\" ><name>" + i18n("Reverse") + "</name></parameter></ktransition>";
    ret.setContent(dissolve);
    transitions->append(ret.documentElement());

    /*QString alphatrans = "<ktransition tag=\"composite\" id=\"alphatransparency\" ><name>" + i18n("Alpha Transparency") + "</name><description>" + i18n("Make alpha channel transparent.") + "</description><parameter tag=\"geometry\" type=\"fixed\" default=\"0%,0%:100%x100%\" name=\"geometry\"><name>" + i18n("Direction") + "</name></parameter><parameter tag=\"fill\" default=\"0\" type=\"bool\" name=\"fill\" ><name>" + i18n("Rescale") + "</name></parameter><parameter tag=\"aligned\" default=\"0\" type=\"bool\" name=\"aligned\" ><name>" + i18n("Align") + "</name></parameter></ktransition>";
    ret.setContent(alphatrans);
    transitions->append(ret.documentElement());*/
}

QDomElement initEffects::quickParameterFill(QDomDocument & doc, const QString &name, const QString &tag, const QString &type, const QString &def, const QString &min, const QString &max, const QString &list, const QString &listdisplaynames, const QString &factor, const QString &namedesc, const QString &format, const QString &opacity)
{
    QDomElement parameter = doc.createElement(QStringLiteral("parameter"));
    parameter.setAttribute(QStringLiteral("tag"), tag);
    parameter.setAttribute(QStringLiteral("default"), def);
    parameter.setAttribute(QStringLiteral("type"), type);
    parameter.setAttribute(QStringLiteral("name"), tag);
    parameter.setAttribute(QStringLiteral("max"), max);
    parameter.setAttribute(QStringLiteral("min"), min);
    if (!list.isEmpty())
        parameter.setAttribute(QStringLiteral("paramlist"), list);
    if (!listdisplaynames.isEmpty())
        parameter.setAttribute(QStringLiteral("paramlistdisplay"), listdisplaynames);
    if (!factor.isEmpty())
        parameter.setAttribute(QStringLiteral("factor"), factor);
    if (!namedesc.isEmpty())
        parameter.setAttribute(QStringLiteral("namedesc"), namedesc);
    if (!format.isEmpty())
        parameter.setAttribute(QStringLiteral("format"), format);
    if (!opacity.isEmpty())
        parameter.setAttribute(QStringLiteral("opacity"), opacity);
    QDomElement pname = doc.createElement(QStringLiteral("name"));
    pname.appendChild(doc.createTextNode(name));
    parameter.appendChild(pname);

    return parameter;
}


<|MERGE_RESOLUTION|>--- conflicted
+++ resolved
@@ -601,13 +601,8 @@
     QStringList imagenamelist;
     QStringList imagefiles;
     QStringList filters;
-<<<<<<< HEAD
     filters << QStringLiteral("*.png") << QStringLiteral("*.pgm");
-    QStringList customLumas = QStandardPaths::locateAll(QStandardPaths::DataLocation, QStringLiteral("lumas"));
-=======
-    filters << "*.png" << "*.pgm";
-    QStringList customLumas = QStandardPaths::locateAll(QStandardPaths::DataLocation, "lumas", QStandardPaths::LocateDirectory);
->>>>>>> fb0a6ffd
+    QStringList customLumas = QStandardPaths::locateAll(QStandardPaths::DataLocation, QStringLiteral("lumas"), QStandardPaths::LocateDirectory);
     foreach(QString folder, customLumas) {
         if (!folder.endsWith('/'))
             folder.append('/');
