--- conflicted
+++ resolved
@@ -785,15 +785,10 @@
                 tname.appendChild(ret.createTextNode(i18n("Composite")));
                 desc.appendChild(ret.createTextNode(i18n("A key-framable alpha-channel compositor for two frames.")));
                 paramList.append(quickParameterFill(ret, i18n("Geometry"), QStringLiteral("geometry"), QStringLiteral("geometry"), QStringLiteral("0%/0%:100%x100%:100"), QStringLiteral("-500;-500;-500;-500;0"), QStringLiteral("500;500;500;500;100")));
-<<<<<<< HEAD
                 paramList.append(quickParameterFill(ret, i18n("Alpha Channel Operation"), QStringLiteral("operator"), QStringLiteral("list"), QStringLiteral("over"), QString(), QString(), QStringLiteral("over,and,or,xor"), i18n("Over,And,Or,Xor")));
-                paramList.append(quickParameterFill(ret, i18n("Align"), QStringLiteral("aligned"), QStringLiteral("bool"), QStringLiteral("0"), QStringLiteral("0"), QStringLiteral("1")));
-=======
-                paramList.append(quickParameterFill(ret, i18n("Alpha Channel Operation"), QStringLiteral("operator"), QStringLiteral("list"), QStringLiteral("over"), QLatin1String(""), QLatin1String(""), QStringLiteral("over,and,or,xor"), i18n("Over,And,Or,Xor")));
                 paramList.append(quickParameterFill(ret, i18n("Align"), QStringLiteral("aligned"), QStringLiteral("bool"), QStringLiteral("1"), QStringLiteral("0"), QStringLiteral("1")));
                 paramList.append(quickParameterFill(ret, i18n("Align"), QStringLiteral("valign"), QStringLiteral("fixed"), QStringLiteral("middle"), QStringLiteral("middle"), QStringLiteral("middle")));
                 paramList.append(quickParameterFill(ret, i18n("Align"), QStringLiteral("halign"), QStringLiteral("fixed"), QStringLiteral("centre"), QStringLiteral("centre"), QStringLiteral("centre")));
->>>>>>> 67257981
                 paramList.append(quickParameterFill(ret, i18n("Fill"), QStringLiteral("fill"), QStringLiteral("bool"), QStringLiteral("1"), QStringLiteral("0"), QStringLiteral("1")));
                 paramList.append(quickParameterFill(ret, i18n("Distort"), QStringLiteral("distort"), QStringLiteral("bool"), QStringLiteral("0"), QStringLiteral("0"), QStringLiteral("1")));
                 paramList.append(quickParameterFill(ret, i18n("Wipe Method"), QStringLiteral("luma"), QStringLiteral("list"), QString(), QString(), QString(), QStringLiteral("%lumaPaths"), QString()));
