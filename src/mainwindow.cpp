--- conflicted
+++ resolved
@@ -406,19 +406,11 @@
     m_loadLayout = new KSelectAction(i18n("Load Layout"), actionCollection());
     for (int i = 1; i < 5; i++) {
         KAction *load = new KAction(KIcon(), i18n("Layout %1", i), this);
-<<<<<<< HEAD
-        load->setData("_" + QString::number(i));
-	layoutActions->addAction("load_layout" + QString::number(i), load);
-        m_loadLayout->addAction(load);
-        KAction *save = new KAction(KIcon(), i18n("Save As Layout %1", i), this);
-        save->setData("_" + QString::number(i));
-=======
         load->setData('_' + QString::number(i));
 	layoutActions->addAction("load_layout" + QString::number(i), load);
         m_loadLayout->addAction(load);
         KAction *save = new KAction(KIcon(), i18n("Save As Layout %1", i), this);
         save->setData('_' + QString::number(i));
->>>>>>> 7bd1fe25
         layoutActions->addAction("save_layout" + QString::number(i), save);
     }
     // Required to enable user to add the load layout action to toolbar
@@ -1807,11 +1799,7 @@
                     }
                 }
                 for (int j = 0; j < saveActions.count(); j++) {
-<<<<<<< HEAD
-                    if (saveActions.at(j)->data().toString().endsWith("_" + QString::number(i))) {
-=======
                     if (saveActions.at(j)->data().toString().endsWith('_' + QString::number(i))) {
->>>>>>> 7bd1fe25
                         saveActions[j]->setText(i18n("Save as %1", layoutName));
                         saveActions[j]->setData(key);
                         break;
