--- conflicted
+++ resolved
@@ -173,26 +173,17 @@
     // GTK theme does not work well with Kdenlive, and does not support color theming, so avoid it
     QStringList availableStyles = QStyleFactory::keys();
     QString desktopStyle = QApplication::style()->objectName();
-<<<<<<< HEAD
-    if (QString::compare(desktopStyle, QLatin1String("GTK+"), Qt::CaseInsensitive) == 0 && KdenliveSettings::widgetstyle().isEmpty()) {
-        if (availableStyles.contains(QStringLiteral("breeze"), Qt::CaseInsensitive)) {
-            // Auto switch to Breeze theme
-            KdenliveSettings::setWidgetstyle(QStringLiteral("Breeze"));
-        } else if (availableStyles.contains(QStringLiteral("fusion"), Qt::CaseInsensitive)) {
-            KdenliveSettings::setWidgetstyle(QStringLiteral("Fusion"));
-=======
     if (KdenliveSettings::widgetstyle().isEmpty()) {
         // First run
         QStringList incompatibleStyles;
         incompatibleStyles << QStringLiteral("GTK+") << QStringLiteral("windowsvista") << QStringLiteral("windowsxp");
         if (incompatibleStyles.contains(desktopStyle, Qt::CaseInsensitive)) {
-            if (availableStyles.contains(QLatin1String("breeze"), Qt::CaseInsensitive)) {
+            if (availableStyles.contains(QStringLiteral("breeze"), Qt::CaseInsensitive)) {
                 // Auto switch to Breeze theme
                 KdenliveSettings::setWidgetstyle(QStringLiteral("Breeze"));
-            } else if (availableStyles.contains(QLatin1String("fusion"), Qt::CaseInsensitive)) {
+            } else if (availableStyles.contains(QStringLiteral("fusion"), Qt::CaseInsensitive)) {
                 KdenliveSettings::setWidgetstyle(QStringLiteral("Fusion"));
             }
->>>>>>> 8e7615f8
         }
     }
 
