/***************************************************************************
 *   Copyright (C) 2007 by Jean-Baptiste Mardelle (jb@kdenlive.org)        *
 *                                                                         *
 *   This program is free software; you can redistribute it and/or modify  *
 *   it under the terms of the GNU General Public License as published by  *
 *   the Free Software Foundation; either version 2 of the License, or     *
 *   (at your option) any later version.                                   *
 *                                                                         *
 *   This program is distributed in the hope that it will be useful,       *
 *   but WITHOUT ANY WARRANTY; without even the implied warranty of        *
 *   MERCHANTABILITY or FITNESS FOR A PARTICULAR PURPOSE.  See the         *
 *   GNU General Public License for more details.                          *
 *                                                                         *
 *   You should have received a copy of the GNU General Public License     *
 *   along with this program; if not, write to the                         *
 *   Free Software Foundation, Inc.,                                       *
 *   51 Franklin Street, Fifth Floor, Boston, MA  02110-1301  USA          *
 ***************************************************************************/


#include "mainwindow.h"
#include "mainwindowadaptor.h"
#include "core/kdenlivesettings.h"
#include "kdenlivesettingsdialog.h"
#include "initeffects.h"
#include "profilesdialog.h"
#include "projectsettings.h"
#include "events.h"
#include "clipmanager.h"
#include "projectlist.h"
#include "monitor.h"
#include "recmonitor.h"
#include "monitormanager.h"
#include "kdenlivedoc.h"
#include "trackview.h"
#include "customtrackview.h"
#include "effectslistview.h"
#include "effectstack/effectstackview2.h"
#include "transitionsettings.h"
#include "renderwidget.h"
#include "renderer.h"
#ifdef USE_JOGSHUTTLE
#include "jogshuttle.h"
#include "jogaction.h"
#include "jogshuttleconfig.h"
#endif
#include "clipproperties.h"
#include "wizard.h"
#include "commands/editclipcommand.h"
#include "titlewidget.h"
#include "markerdialog.h"
#include "clipitem.h"
#include "interfaces.h"
#include "config-kdenlive.h"
#include "cliptranscode.h"
#include "ui_templateclip_ui.h"
#include "scopes/scopemanager.h"
#include "scopes/colorscopes/vectorscope.h"
#include "scopes/colorscopes/waveform.h"
#include "scopes/colorscopes/rgbparade.h"
#include "scopes/colorscopes/histogram.h"
#include "scopes/audioscopes/audiosignal.h"
#include "scopes/audioscopes/audiospectrum.h"
#include "scopes/audioscopes/spectrogram.h"
#include "archivewidget.h"
#include "databackup/backupwidget.h"
#include "utils/resourcewidget.h"
#include "core/effectsystem/effectrepository.h"


#include <KApplication>
#include <KAction>
#include <KLocale>
#include <KGlobal>
#include <KActionCollection>
#include <KActionCategory>
#include <KStandardAction>
#include <KShortcutsDialog>
#include <KFileDialog>
#include <KMessageBox>
#include <KDebug>
#include <KIO/NetAccess>
#include <KSaveFile>
#include <KRuler>
#include <KConfigDialog>
#include <KXMLGUIFactory>
#include <KStatusBar>
#include <kstandarddirs.h>
#include <KUrlRequesterDialog>
#include <KTemporaryFile>
#include <KProcess>
#include <KActionMenu>
#include <KMenu>
#include <ktogglefullscreenaction.h>
#include <KFileItem>
#include <KNotification>
#include <KNotifyConfigWidget>
#if KDE_IS_VERSION(4,3,80)
#include <knewstuff3/downloaddialog.h>
#include <knewstuff3/knewstuffaction.h>
#else
#include <knewstuff2/engine.h>
#include <knewstuff2/ui/knewstuffaction.h>
#define KNS3 KNS
#endif
#include <KToolBar>
#include <KColorScheme>
#include <KProgressDialog>

#include <QTextStream>
#include <QTimer>
#include <QAction>
#include <QKeyEvent>
#include <QInputDialog>
#include <QDesktopWidget>
#include <QBitmap>
#include <QUndoGroup>

#include <stdlib.h>
#include <locale.h>


// #include "testmltevents.h"
#include "core/project/project.h"
#include "core/project/clippluginmanager.h"
#include "core/bin/bin.h"
#include "core/timelineview/timelinescene.h"
#include <QGraphicsView>


// Uncomment for deeper debugging
//#define DEBUG_MAINW

#ifdef DEBUG_MAINW
#include <QDebug>
#endif

static const char version[] = VERSION;

namespace Mlt
{
class Producer;
};

Q_DECLARE_METATYPE(QVector<int16_t>)


EffectsList MainWindow::videoEffects;
EffectsList MainWindow::audioEffects;
EffectsList MainWindow::customEffects;
EffectsList MainWindow::transitions;

QMap <QString,QImage> MainWindow::m_lumacache;

static bool sortByNames(const QPair<QString, KAction*> &a, const QPair<QString, KAction*> &b)
{
    return a.first < b.first;
}

MainWindow::MainWindow(const QString &MltPath, const KUrl & Url, const QString & clipsToLoad, QWidget *parent) :
    KXmlGuiWindow(parent),
    m_activeDocument(NULL),
    m_activeTimeline(NULL),
    m_projectList(NULL),
    m_effectList(NULL),
    m_effectStack(NULL),
    m_clipMonitor(NULL),
    m_projectMonitor(NULL),
    m_recMonitor(NULL),
    m_renderWidget(NULL),
    #ifdef USE_JOGSHUTTLE
    m_jogProcess(NULL),
    m_jogShuttle(NULL),
    #endif
    m_findActivated(false),
    m_stopmotion(NULL),
    m_mainClip(NULL)
{
//     m_effectRepository = new EffectRepository();

    qRegisterMetaType<QVector<int16_t> > ();
    qRegisterMetaType<stringMap> ("stringMap");
    qRegisterMetaType<audioByteArray> ("audioByteArray");

    // Init locale
    QLocale systemLocale = QLocale();
    setlocale(LC_NUMERIC, NULL);
    char *separator = localeconv()->decimal_point;
    if (separator != systemLocale.decimalPoint()) {
        kDebug()<<"------\n!!! system locale is not similar to Qt's locale... be prepared for bugs!!!\n------";
        // HACK: There is a locale conflict, so set locale to C
        // Make sure to override exported values or it won't work
        setenv("LANG", "C", 1);
        setlocale(LC_NUMERIC, "C");
        systemLocale = QLocale::c();
    }

    systemLocale.setNumberOptions(QLocale::OmitGroupSeparator);
    QLocale::setDefault(systemLocale);

    // Create DBus interface
    new MainWindowAdaptor(this);
    QDBusConnection dbus = QDBusConnection::sessionBus();
    dbus.registerObject("/MainWindow", this);

    if (!KdenliveSettings::colortheme().isEmpty()) slotChangePalette(NULL, KdenliveSettings::colortheme());
    setFont(KGlobalSettings::toolBarFont());
    parseProfiles(MltPath);
    KdenliveSettings::setCurrent_profile(KdenliveSettings::default_profile());
    m_commandStack = new QUndoGroup;
    setDockNestingEnabled(true);
    m_timelineArea = new KTabWidget(this);
    m_timelineArea->setTabReorderingEnabled(true);
    m_timelineArea->setTabBarHidden(true);
    m_timelineArea->setSizePolicy(QSizePolicy::Maximum, QSizePolicy::Preferred);
    m_timelineArea->setMinimumHeight(200);

    QToolButton *closeTabButton = new QToolButton;
    connect(closeTabButton, SIGNAL(clicked()), this, SLOT(closeCurrentDocument()));
    closeTabButton->setIcon(KIcon("tab-close"));
    closeTabButton->adjustSize();
    closeTabButton->setToolTip(i18n("Close the current tab"));
    m_timelineArea->setCornerWidget(closeTabButton);
    //connect(m_timelineArea, SIGNAL(currentChanged(int)), this, SLOT(activateDocument()));

    connect(&m_findTimer, SIGNAL(timeout()), this, SLOT(findTimeout()));
    m_findTimer.setSingleShot(true);

    // FIXME: the next call returns a newly allocated object, which leaks
    initEffects::parseEffectFiles();
    //initEffects::parseCustomEffectsFile();

//     eventInit();

    

    m_cpm = new ClipPluginManager();
    QDockWidget *binDock = new QDockWidget(i18n("Bin"), this);
    binDock->setObjectName("bin");
    m_bin = new Bin();
    binDock->setWidget(m_bin);
    addDockWidget(Qt::TopDockWidgetArea, binDock);

    m_project = new Project(Url, m_cpm);
    m_bin->setProject(m_project);

    QDockWidget *timelineTest = new QDockWidget(i18n("Timeline"), this);
    timelineTest->setObjectName("timeline_test");
    TimelineScene *scene = new TimelineScene(m_project->timeline(), this);//static_cast<QObject*>(this));
    QGraphicsView *viewT = new QGraphicsView(scene, timelineTest);
    timelineTest->setWidget(viewT);
    addDockWidget(Qt::BottomDockWidgetArea, timelineTest);
    m_monitorManager = new MonitorManager();

    m_shortcutRemoveFocus = new QShortcut(QKeySequence("Esc"), this);
    connect(m_shortcutRemoveFocus, SIGNAL(activated()), this, SLOT(slotRemoveFocus()));


    /// Add Widgets ///

    QDockWidget *effDock = new QDockWidget(i18n("EffStack3"), this);
    effDock->setObjectName("effDoc");
    m_eff = new QWidget();
    QVBoxLayout *l = new QVBoxLayout(m_eff);
    effDock->setWidget(m_eff);
    addDockWidget(Qt::TopDockWidgetArea, effDock);

    m_projectListDock = new QDockWidget(i18n("Project Tree"), this);
    m_projectListDock->setObjectName("project_tree");
    m_projectList = new ProjectList();
    m_projectListDock->setWidget(m_projectList);
    addDockWidget(Qt::TopDockWidgetArea, m_projectListDock);

    m_clipMonitorDock = new QDockWidget(i18n("Clip Monitor"), this);
    m_clipMonitorDock->setObjectName("clip_monitor");
    m_clipMonitor = new Monitor(Kdenlive::clipMonitor, m_monitorManager, QString(), m_timelineArea);
    m_clipMonitorDock->setWidget(m_clipMonitor);

    // Connect the project list
    connect(m_projectList, SIGNAL(clipSelected(DocClipBase*,QPoint,bool)), m_clipMonitor, SLOT(slotSetClipProducer(DocClipBase*,QPoint,bool)));
    connect(m_projectList, SIGNAL(raiseClipMonitor(bool)), m_clipMonitor, SLOT(slotActivateMonitor(bool)));
    connect(m_projectList, SIGNAL(loadingIsOver()), this, SLOT(slotElapsedTime()));
    connect(m_projectList, SIGNAL(displayMessage(QString,int,MessageType)), this, SLOT(slotGotProgressInfo(QString,int,MessageType)));
    connect(m_projectList, SIGNAL(updateRenderStatus()), this, SLOT(slotCheckRenderStatus()));
    connect(m_projectList, SIGNAL(clipNeedsReload(QString)),this, SLOT(slotUpdateClip(QString)));
    connect(m_projectList, SIGNAL(updateProfile(QString)), this, SLOT(slotUpdateProjectProfile(QString)));
    connect(m_projectList, SIGNAL(refreshClip(QString,bool)), m_monitorManager, SLOT(slotRefreshCurrentMonitor(QString)));
    connect(m_projectList, SIGNAL(findInTimeline(QString)), this, SLOT(slotClipInTimeline(QString)));
    connect(m_clipMonitor, SIGNAL(zoneUpdated(QPoint)), m_projectList, SLOT(slotUpdateClipCut(QPoint)));
    connect(m_clipMonitor, SIGNAL(extractZone(QString,QPoint)), m_projectList, SLOT(slotCutClipJob(QString,QPoint)));

    m_projectMonitorDock = new QDockWidget(i18n("Project Monitor"), this);
    m_projectMonitorDock->setObjectName("project_monitor");
    m_projectMonitor = new Monitor(Kdenlive::projectMonitor, m_monitorManager, QString());
    m_projectMonitorDock->setWidget(m_projectMonitor);

#ifndef Q_WS_MAC
    m_recMonitorDock = new QDockWidget(i18n("Record Monitor"), this);
    m_recMonitorDock->setObjectName("record_monitor");
    m_recMonitor = new RecMonitor(Kdenlive::recordMonitor, m_monitorManager);
    m_recMonitorDock->setWidget(m_recMonitor);
    connect(m_recMonitor, SIGNAL(addProjectClip(KUrl)), this, SLOT(slotAddProjectClip(KUrl)));
    connect(m_recMonitor, SIGNAL(addProjectClipList(KUrl::List)), this, SLOT(slotAddProjectClipList(KUrl::List)));
    connect(m_recMonitor, SIGNAL(showConfigDialog(int,int)), this, SLOT(slotPreferences(int,int)));

#endif /* ! Q_WS_MAC */
    m_monitorManager->initMonitors(m_clipMonitor, m_projectMonitor, m_recMonitor);

    m_notesDock = new QDockWidget(i18n("Project Notes"), this);
    m_notesDock->setObjectName("notes_widget");
    m_notesWidget = new NotesWidget();
    connect(m_notesWidget, SIGNAL(insertNotesTimecode()), this, SLOT(slotInsertNotesTimecode()));
    connect(m_notesWidget, SIGNAL(seekProject(int)), m_projectMonitor->render, SLOT(seekToFrame(int)));

    m_notesWidget->setTabChangesFocus(true);
#if KDE_IS_VERSION(4,4,0)
    m_notesWidget->setClickMessage(i18n("Enter your project notes here ..."));
#endif
    m_notesDock->setWidget(m_notesWidget);
    addDockWidget(Qt::TopDockWidgetArea, m_notesDock);

    m_effectStackDock = new QDockWidget(i18n("Effect Stack"), this);
    m_effectStackDock->setObjectName("effect_stack");
    m_effectStack = new EffectStackView2(m_projectMonitor);
    m_effectStackDock->setWidget(m_effectStack);
    addDockWidget(Qt::TopDockWidgetArea, m_effectStackDock);
    connect(m_effectStack, SIGNAL(startFilterJob(ItemInfo,QString,QString,QString,QString,QString,QMap<QString,QString>)), m_projectList, SLOT(slotStartFilterJob(ItemInfo,QString,QString,QString,QString,QString,QMap<QString,QString>)));

    m_transitionConfigDock = new QDockWidget(i18n("Transition"), this);
    m_transitionConfigDock->setObjectName("transition");
    m_transitionConfig = new TransitionSettings(m_projectMonitor);
    m_transitionConfigDock->setWidget(m_transitionConfig);
    addDockWidget(Qt::TopDockWidgetArea, m_transitionConfigDock);

    m_effectListDock = new QDockWidget(i18n("Effect List"), this);
    m_effectListDock->setObjectName("effect_list");
    m_effectList = new EffectsListView();
    m_effectListDock->setWidget(m_effectList);
    addDockWidget(Qt::TopDockWidgetArea, m_effectListDock);

    m_scopeManager = new ScopeManager(m_monitorManager);
    m_vectorscope = new Vectorscope();
    m_vectorscopeDock = new QDockWidget(i18n("Vectorscope"), this);
    m_vectorscopeDock->setObjectName(m_vectorscope->widgetName());
    m_vectorscopeDock->setWidget(m_vectorscope);
    addDockWidget(Qt::TopDockWidgetArea, m_vectorscopeDock);
    m_scopeManager->addScope(m_vectorscope, m_vectorscopeDock);

    m_waveform = new Waveform();
    m_waveformDock = new QDockWidget(i18n("Waveform"), this);
    m_waveformDock->setObjectName(m_waveform->widgetName());
    m_waveformDock->setWidget(m_waveform);
    addDockWidget(Qt::TopDockWidgetArea, m_waveformDock);
    m_scopeManager->addScope(m_waveform, m_waveformDock);

    m_RGBParade = new RGBParade();
    m_RGBParadeDock = new QDockWidget(i18n("RGB Parade"), this);
    m_RGBParadeDock->setObjectName(m_RGBParade->widgetName());
    m_RGBParadeDock->setWidget(m_RGBParade);
    addDockWidget(Qt::TopDockWidgetArea, m_RGBParadeDock);
    m_scopeManager->addScope(m_RGBParade, m_RGBParadeDock);

    m_histogram = new Histogram();
    m_histogramDock = new QDockWidget(i18n("Histogram"), this);
    m_histogramDock->setObjectName(m_histogram->widgetName());
    m_histogramDock->setWidget(m_histogram);
    addDockWidget(Qt::TopDockWidgetArea, m_histogramDock);
    m_scopeManager->addScope(m_histogram, m_histogramDock);

    m_audiosignal = new AudioSignal;
    m_audiosignalDock = new QDockWidget(i18n("Audio Signal"), this);
    m_audiosignalDock->setObjectName("audiosignal");
    m_audiosignalDock->setWidget(m_audiosignal);
    addDockWidget(Qt::TopDockWidgetArea, m_audiosignalDock);
    m_scopeManager->addScope(m_audiosignal, m_audiosignalDock);

    m_audioSpectrum = new AudioSpectrum();
    m_audioSpectrumDock = new QDockWidget(i18n("AudioSpectrum"), this);
    m_audioSpectrumDock->setObjectName(m_audioSpectrum->widgetName());
    m_audioSpectrumDock->setWidget(m_audioSpectrum);
    addDockWidget(Qt::TopDockWidgetArea, m_audioSpectrumDock);
    m_scopeManager->addScope(m_audioSpectrum, m_audioSpectrumDock);

    m_spectrogram = new Spectrogram();
    m_spectrogramDock = new QDockWidget(i18n("Spectrogram"), this);
    m_spectrogramDock->setObjectName(m_spectrogram->widgetName());
    m_spectrogramDock->setWidget(m_spectrogram);
    addDockWidget(Qt::TopDockWidgetArea, m_spectrogramDock);
    m_scopeManager->addScope(m_spectrogram, m_spectrogramDock);

    // Add monitors here to keep them at the right of the window
    addDockWidget(Qt::TopDockWidgetArea, m_clipMonitorDock);
    addDockWidget(Qt::TopDockWidgetArea, m_projectMonitorDock);
#ifndef Q_WS_MAC
    addDockWidget(Qt::TopDockWidgetArea, m_recMonitorDock);
#endif

    m_undoViewDock = new QDockWidget(i18n("Undo History"), this);
    m_undoViewDock->setObjectName("undo_history");
    m_undoView = new QUndoView();
    m_undoView->setCleanIcon(KIcon("edit-clear"));
    m_undoView->setEmptyLabel(i18n("Clean"));
    m_undoViewDock->setWidget(m_undoView);
    m_undoView->setGroup(m_commandStack);
    addDockWidget(Qt::TopDockWidgetArea, m_undoViewDock);


    setupActions();
    connect(m_commandStack, SIGNAL(cleanChanged(bool)), m_saveAction, SLOT(setDisabled(bool)));


    // Close non-general docks for the initial layout
    // only show important ones
    m_histogramDock->close();
    m_RGBParadeDock->close();
    m_waveformDock->close();
    m_vectorscopeDock->close();

    m_audioSpectrumDock->close();
    m_spectrogramDock->close();
    m_audiosignalDock->close();

    m_undoViewDock->close();



    /// Tabify Widgets ///
    tabifyDockWidget(m_effectListDock, m_effectStackDock);
    tabifyDockWidget(m_effectListDock, m_transitionConfigDock);
    tabifyDockWidget(m_projectListDock, m_notesDock);

    tabifyDockWidget(m_clipMonitorDock, m_projectMonitorDock);
#ifndef Q_WS_MAC
    tabifyDockWidget(m_clipMonitorDock, m_recMonitorDock);
#endif
    setCentralWidget(m_timelineArea);

    m_fileOpenRecent = KStandardAction::openRecent(this, SLOT(openFile(KUrl)), actionCollection());
    readOptions();
    m_fileRevert = KStandardAction::revert(this, SLOT(slotRevert()), actionCollection());
    m_fileRevert->setEnabled(false);

    // Prepare layout actions
    KActionCategory *layoutActions = new KActionCategory(i18n("Layouts"), actionCollection());
    m_loadLayout = new KSelectAction(i18n("Load Layout"), actionCollection());
    for (int i = 1; i < 5; ++i) {
        KAction *load = new KAction(KIcon(), i18n("Layout %1", i), this);
        load->setData('_' + QString::number(i));
        layoutActions->addAction("load_layout" + QString::number(i), load);
        m_loadLayout->addAction(load);
        KAction *save = new KAction(KIcon(), i18n("Save As Layout %1", i), this);
        save->setData('_' + QString::number(i));
        layoutActions->addAction("save_layout" + QString::number(i), save);
    }
    // Required to enable user to add the load layout action to toolbar
    layoutActions->addAction("load_layouts", m_loadLayout);
    connect(m_loadLayout, SIGNAL(triggered(QAction*)), this, SLOT(slotLoadLayout(QAction*)));

    KAction *action;
    // Stop motion actions. Beware of the order, we MUST use the same order in stopmotion/stopmotion.cpp
    m_stopmotion_actions = new KActionCategory(i18n("Stop Motion"), actionCollection());
    action = new KAction(KIcon("media-record"), i18n("Capture frame"), this);
    //action->setShortcutContext(Qt::WidgetWithChildrenShortcut);
    m_stopmotion_actions->addAction("stopmotion_capture", action);
    action = new KAction(i18n("Switch live / captured frame"), this);
    //action->setShortcutContext(Qt::WidgetWithChildrenShortcut);
    m_stopmotion_actions->addAction("stopmotion_switch", action);
    action = new KAction(KIcon("edit-paste"), i18n("Show last frame over video"), this);
    action->setCheckable(true);
    action->setChecked(false);
    m_stopmotion_actions->addAction("stopmotion_overlay", action);

    // Build effects menu
    m_effectsMenu = new QMenu(i18n("Add Effect"));
    m_effectActions = new KActionCategory(i18n("Effects"), actionCollection());
    m_effectList->reloadEffectList(m_effectsMenu, m_effectActions);
    m_effectsActionCollection->readSettings();

    // Populate View menu with show / hide actions for dock widgets
    KActionCategory *guiActions = new KActionCategory(i18n("Interface"), actionCollection());

    setupGUI();

    // Find QDockWidget tab bars and show / hide widget title bars on right click
    QList <QTabBar *> tabs = findChildren<QTabBar *>();
    for (int i = 0; i < tabs.count(); ++i) {
        tabs.at(i)->setContextMenuPolicy(Qt::CustomContextMenu);
        connect(tabs.at(i), SIGNAL(customContextMenuRequested(QPoint)), this, SLOT(slotSwitchTitles()));
    }

    /*ScriptingPart* sp = new ScriptingPart(this, QStringList());
    guiFactory()->addClient(sp);*/
    QMenu *trackMenu = (QMenu*)(factory()->container("track_menu", this));
    if (trackMenu) trackMenu->addActions(m_tracksActionCollection->actions());


    QMenu *saveLayout = (QMenu*)(factory()->container("layout_save_as", this));
    if (saveLayout)
        connect(saveLayout, SIGNAL(triggered(QAction*)), this, SLOT(slotSaveLayout(QAction*)));


    // Load layout names from config file
    loadLayouts();

    loadPlugins();
    loadTranscoders();
    loadClipActions();

    m_projectMonitor->setupMenu(static_cast<QMenu*>(factory()->container("monitor_go", this)), m_playZone, m_loopZone, NULL, m_loopClip);
    m_clipMonitor->setupMenu(static_cast<QMenu*>(factory()->container("monitor_go", this)), m_playZone, m_loopZone, static_cast<QMenu*>(factory()->container("marker_menu", this)));

    QMenu *clipInTimeline = static_cast<QMenu*>(factory()->container("clip_in_timeline", this));
    clipInTimeline->setIcon(KIcon("go-jump"));
    QHash<QString,QMenu*> menus;
    menus.insert("addMenu",static_cast<QMenu*>(factory()->container("generators", this)));
    menus.insert("extractAudioMenu",static_cast<QMenu*>(factory()->container("extract_audio", this)));
    menus.insert("transcodeMenu",static_cast<QMenu*>(factory()->container("transcoders", this)));
    menus.insert("clipActionsMenu",static_cast<QMenu*>(factory()->container("clip_actions", this)));
    menus.insert("inTimelineMenu",clipInTimeline);
    m_projectList->setupGeneratorMenu(menus);

    // build themes menus
    QMenu *themesMenu = static_cast<QMenu*>(factory()->container("themes_menu", this));
    QActionGroup *themegroup = new QActionGroup(this);
    themegroup->setExclusive(true);
    action = new KAction(i18n("Default"), this);
    action->setCheckable(true);
    themegroup->addAction(action);
    if (KdenliveSettings::colortheme().isEmpty()) action->setChecked(true);

    const QStringList schemeFiles = KGlobal::dirs()->findAllResources("data", "color-schemes/*.colors", KStandardDirs::NoDuplicates);

    for (int i = 0; i < schemeFiles.size(); ++i) {
        // get the file name
        const QString filename = schemeFiles.at(i);
        const QFileInfo info(filename);

        // add the entry
        KSharedConfigPtr config = KSharedConfig::openConfig(filename);
        QIcon icon = createSchemePreviewIcon(config);
        KConfigGroup group(config, "General");
        const QString name = group.readEntry("Name", info.baseName());
        action = new KAction(name, this);
        action->setData(filename);
        action->setIcon(icon);
        action->setCheckable(true);
        themegroup->addAction(action);
        if (KdenliveSettings::colortheme() == filename) action->setChecked(true);
    }

    /*KGlobal::dirs()->addResourceDir("themes", KStandardDirs::installPath("data") + QString("kdenlive/themes"));
    QStringList themes = KGlobal::dirs()->findAllResources("themes", QString(), KStandardDirs::Recursive | KStandardDirs::NoDuplicates);
    for (QStringList::const_iterator it = themes.constBegin(); it != themes.constEnd(); ++it)
    {
    QFileInfo fi(*it);
        action = new QAction(fi.fileName(), this);
        action->setData(*it);
    action->setCheckable(true);
    themegroup->addAction(action);
    if (KdenliveSettings::colortheme() == *it) action->setChecked(true);
    }*/
    themesMenu->addActions(themegroup->actions());
    connect(themesMenu, SIGNAL(triggered(QAction*)), this, SLOT(slotChangePalette(QAction*)));

    // Setup and fill effects and transitions menus.


    QMenu *m = static_cast<QMenu*>(factory()->container("video_effects_menu", this));
    m->addActions(m_effectsMenu->actions());


    m_transitionsMenu = new QMenu(i18n("Add Transition"), this);
    for (int i = 0; i < transitions.count(); ++i)
        m_transitionsMenu->addAction(m_transitions[i]);

    connect(m, SIGNAL(triggered(QAction*)), this, SLOT(slotAddVideoEffect(QAction*)));
    connect(m_effectsMenu, SIGNAL(triggered(QAction*)), this, SLOT(slotAddVideoEffect(QAction*)));
    connect(m_transitionsMenu, SIGNAL(triggered(QAction*)), this, SLOT(slotAddTransition(QAction*)));

    m_timelineContextMenu = new QMenu(this);
    m_timelineContextClipMenu = new QMenu(this);
    m_timelineContextTransitionMenu = new QMenu(this);

    m_timelineContextMenu->addAction(actionCollection()->action("insert_space"));
    m_timelineContextMenu->addAction(actionCollection()->action("delete_space"));
    m_timelineContextMenu->addAction(actionCollection()->action(KStandardAction::name(KStandardAction::Paste)));

    m_timelineContextClipMenu->addAction(actionCollection()->action("clip_in_project_tree"));
    //m_timelineContextClipMenu->addAction(actionCollection()->action("clip_to_project_tree"));
    m_timelineContextClipMenu->addAction(actionCollection()->action("delete_item"));
    m_timelineContextClipMenu->addSeparator();
    m_timelineContextClipMenu->addAction(actionCollection()->action("group_clip"));
    m_timelineContextClipMenu->addAction(actionCollection()->action("ungroup_clip"));
    m_timelineContextClipMenu->addAction(actionCollection()->action("split_audio"));
    m_timelineContextClipMenu->addAction(actionCollection()->action("set_audio_align_ref"));
    m_timelineContextClipMenu->addAction(actionCollection()->action("align_audio"));
    m_timelineContextClipMenu->addSeparator();
    m_timelineContextClipMenu->addAction(actionCollection()->action("cut_timeline_clip"));
    m_timelineContextClipMenu->addAction(actionCollection()->action(KStandardAction::name(KStandardAction::Copy)));
    m_timelineContextClipMenu->addAction(actionCollection()->action("paste_effects"));
    m_timelineContextClipMenu->addSeparator();

    QMenu *markersMenu = (QMenu*)(factory()->container("marker_menu", this));
    m_timelineContextClipMenu->addMenu(markersMenu);
    m_timelineContextClipMenu->addSeparator();
    m_timelineContextClipMenu->addMenu(m_transitionsMenu);
    m_timelineContextClipMenu->addMenu(m_effectsMenu);

    m_timelineContextTransitionMenu->addAction(actionCollection()->action("delete_item"));
    m_timelineContextTransitionMenu->addAction(actionCollection()->action(KStandardAction::name(KStandardAction::Copy)));

    m_timelineContextTransitionMenu->addAction(actionCollection()->action("auto_transition"));

    connect(m_projectMonitorDock, SIGNAL(visibilityChanged(bool)), m_projectMonitor, SLOT(refreshMonitor(bool)));
    connect(m_clipMonitorDock, SIGNAL(visibilityChanged(bool)), m_clipMonitor, SLOT(refreshMonitor(bool)));
    connect(m_effectList, SIGNAL(addEffect(QDomElement)), this, SLOT(slotAddEffect(QDomElement)));
    connect(m_effectList, SIGNAL(reloadEffects()), this, SLOT(slotReloadEffects()));

    slotConnectMonitors();

<<<<<<< HEAD
=======
    // Open or create a file.  Command line argument passed in Url has
    // precedence, then "openlastproject", then just a plain empty file.
    // If opening Url fails, openlastproject will _not_ be used.
    if (0 && !Url.isEmpty()) {
        // delay loading so that the window shows up
        m_startUrl = Url;
        QTimer::singleShot(500, this, SLOT(openFile()));
    } else if (KdenliveSettings::openlastproject()) {
        QTimer::singleShot(500, this, SLOT(openLastFile()));
    } else { //if (m_timelineArea->count() == 0) {
        newFile(false);
    }

    if (!clipsToLoad.isEmpty() && m_activeDocument) {
        QStringList list = clipsToLoad.split(',');
        QList <QUrl> urls;
        foreach(QString path, list) {
            kDebug() << QDir::current().absoluteFilePath(path);
            urls << QUrl::fromLocalFile(QDir::current().absoluteFilePath(path));
        }
        m_projectList->slotAddClip(urls);
    }

>>>>>>> 28a2b7fa
#ifdef USE_JOGSHUTTLE
    activateShuttleDevice();
#endif
    m_projectListDock->raise();

    actionCollection()->addAssociatedWidget(m_clipMonitor->container());
    actionCollection()->addAssociatedWidget(m_projectMonitor->container());

    QList<QPair<QString, KAction *> > viewActions;
    QPair <QString, KAction *> pair;
    KAction *showTimeline = new KAction(i18n("Timeline"), this);
    showTimeline->setCheckable(true);
    showTimeline->setChecked(true);
    connect(showTimeline, SIGNAL(triggered(bool)), this, SLOT(slotShowTimeline(bool)));
    
    KMenu *viewMenu = static_cast<KMenu*>(factory()->container("dockwindows", this));
    pair.first = showTimeline->text();
    pair.second = showTimeline;
    viewActions.append(pair);
    
    QList <QDockWidget *> docks = findChildren<QDockWidget *>();
    for (int i = 0; i < docks.count(); ++i) {
        QDockWidget* dock = docks.at(i);
        QAction * a = dock->toggleViewAction();
        if (!a) continue;
        KAction* dockInformations = new KAction(this);
        dockInformations->setText(a->text());
        dockInformations->setCheckable(true);
        dockInformations->setChecked(!dock->isHidden());
        // HACK: since QActions cannot be used in KActionCategory to allow shortcut, we create a duplicate KAction of the dock QAction and link them
        connect(a,SIGNAL(toggled(bool)), dockInformations, SLOT(setChecked(bool)));
        connect(dockInformations,SIGNAL(triggered(bool)), a, SLOT(trigger()));
        pair.first = dockInformations->text();
        pair.second = dockInformations;
        viewActions.append(pair);
    }
    
    // Sort dock view action by name
    qSort(viewActions.begin(), viewActions.end(), sortByNames);
    // Populate view menu
    for (int i = 0; i < viewActions.count(); ++i)
        viewMenu->addAction(guiActions->addAction(viewActions.at(i).first, viewActions.at(i).second));
    
    // Populate encoding profiles
    KConfig conf("encodingprofiles.rc", KConfig::CascadeConfig, "appdata");
    if (KdenliveSettings::proxyparams().isEmpty() || KdenliveSettings::proxyextension().isEmpty()) {
        KConfigGroup group(&conf, "proxy");
        QMap< QString, QString > values = group.entryMap();
        QMapIterator<QString, QString> i(values);
        if (i.hasNext()) {
            i.next();
            QString data = i.value();
            KdenliveSettings::setProxyparams(data.section(';', 0, 0));
            KdenliveSettings::setProxyextension(data.section(';', 1, 1));
        }
    }
    if (KdenliveSettings::v4l_parameters().isEmpty() || KdenliveSettings::v4l_extension().isEmpty()) {
        KConfigGroup group(&conf, "video4linux");
        QMap< QString, QString > values = group.entryMap();
        QMapIterator<QString, QString> i(values);
        if (i.hasNext()) {
            i.next();
            QString data = i.value();
            KdenliveSettings::setV4l_parameters(data.section(';', 0, 0));
            KdenliveSettings::setV4l_extension(data.section(';', 1, 1));
        }
    }
    if (KdenliveSettings::grab_parameters().isEmpty() || KdenliveSettings::grab_extension().isEmpty()) {
        KConfigGroup group(&conf, "screengrab");
        QMap< QString, QString > values = group.entryMap();
        QMapIterator<QString, QString> i(values);
        if (i.hasNext()) {
            i.next();
            QString data = i.value();
            KdenliveSettings::setGrab_parameters(data.section(';', 0, 0));
            KdenliveSettings::setGrab_extension(data.section(';', 1, 1));
        }
    }
    if (KdenliveSettings::decklink_parameters().isEmpty() || KdenliveSettings::decklink_extension().isEmpty()) {
        KConfigGroup group(&conf, "decklink");
        QMap< QString, QString > values = group.entryMap();
        QMapIterator<QString, QString> i(values);
        if (i.hasNext()) {
            i.next();
            QString data = i.value();
            KdenliveSettings::setDecklink_parameters(data.section(';', 0, 0));
            KdenliveSettings::setDecklink_extension(data.section(';', 1, 1));
        }
    }
    
    connect (KGlobalSettings::self(), SIGNAL(kdisplayPaletteChanged()), this, SLOT(slotChangePalette()));

    // Open or create a file.  Command line argument passed in Url has
    // precedence, then "openlastproject", then just a plain empty file.
    // If opening Url fails, openlastproject will _not_ be used.
    if (!Url.isEmpty()) {
        // delay loading so that the window shows up
        m_startUrl = Url;
        QTimer::singleShot(500, this, SLOT(openFile()));
    } else if (KdenliveSettings::openlastproject()) {
        QTimer::singleShot(500, this, SLOT(openLastFile()));
    } else { //if (m_timelineArea->count() == 0) {
        newFile(false);
    }

    if (!clipsToLoad.isEmpty() && m_activeDocument) {
        QStringList list = clipsToLoad.split(',');
        QList <QUrl> urls;
        foreach(const QString &path, list) {
            kDebug() << QDir::current().absoluteFilePath(path);
            urls << QUrl::fromLocalFile(QDir::current().absoluteFilePath(path));
        }
        m_projectList->slotAddClip(urls);
    }
}

MainWindow::~MainWindow()
{
    delete m_stopmotion;

#ifdef USE_JOGSHUTTLE
    delete m_jogProcess;
#endif

    m_effectStack->slotClipItemSelected(NULL);
    m_transitionConfig->slotTransitionItemSelected(NULL, 0, QPoint(), false);

    if (m_projectMonitor) m_projectMonitor->stop();
    if (m_clipMonitor) m_clipMonitor->stop();

    delete m_activeTimeline;
    delete m_effectStack;
    delete m_transitionConfig;
    delete m_activeDocument;
    delete m_projectMonitor;
    delete m_clipMonitor;
    delete m_shortcutRemoveFocus;
    delete[] m_transitions;
    delete m_monitorManager;
    delete m_scopeManager;

    delete m_project;
    delete m_cpm;
    delete m_eff;
//     delete m_effectRepository;
    Mlt::Factory::close();
}

//virtual
bool MainWindow::queryClose()
{
    if (m_renderWidget) {
        int waitingJobs = m_renderWidget->waitingJobsCount();
        if (waitingJobs > 0) {
            switch (KMessageBox::warningYesNoCancel(this, i18np("You have 1 rendering job waiting in the queue.\nWhat do you want to do with this job?", "You have %1 rendering jobs waiting in the queue.\nWhat do you want to do with these jobs?", waitingJobs), QString(), KGuiItem(i18n("Start them now")), KGuiItem(i18n("Delete them")))) {
            case KMessageBox::Yes :
                // create script with waiting jobs and start it
                if (m_renderWidget->startWaitingRenderJobs() == false) return false;
                break;
            case KMessageBox::No :
                // Don't do anything, jobs will be deleted
                break;
            default:
                return false;
            }
        }
    }
    saveOptions();
    if (m_monitorManager) m_monitorManager->stopActiveMonitor();
    // warn the user to save if document is modified and we have clips in our project list
    if (m_activeDocument && m_activeDocument->isModified() &&
            ((m_projectList->documentClipList().isEmpty() && !m_activeDocument->url().isEmpty()) ||
             !m_projectList->documentClipList().isEmpty())) {
        raise();
        activateWindow();
        QString message;
        if (m_activeDocument->url().fileName().isEmpty())
            message = i18n("Save changes to document?");
        else
            message = i18n("The project <b>\"%1\"</b> has been changed.\nDo you want to save your changes?", m_activeDocument->url().fileName());
        switch (KMessageBox::warningYesNoCancel(this, message)) {
        case KMessageBox::Yes :
            // save document here. If saving fails, return false;
            return saveFile();
        case KMessageBox::No :
            // User does not want to save the changes, clear recovery files
            m_activeDocument->m_autosave->resize(0);
            return true;
        default: // cancel
            return false;
        }
    }
    return true;
}

void MainWindow::loadPlugins()
{
    foreach(QObject * plugin, QPluginLoader::staticInstances()) {
        populateMenus(plugin);
    }

    QStringList directories = KGlobal::dirs()->findDirs("module", QString());
    QStringList filters;
    filters << "libkdenlive*";
    foreach(const QString & folder, directories) {
        kDebug() << "Parsing plugin folder: " << folder;
        QDir pluginsDir(folder);
        foreach(const QString & fileName,
                pluginsDir.entryList(filters, QDir::Files)) {
            /*
             * Avoid loading the same plugin twice when there is more than one
             * installation.
             */
            if (!m_pluginFileNames.contains(fileName)) {
                kDebug() << "Found plugin: " << fileName;
                QPluginLoader loader(pluginsDir.absoluteFilePath(fileName));
                QObject *plugin = loader.instance();
                if (plugin) {
                    populateMenus(plugin);
                    m_pluginFileNames += fileName;
                } else
                    kDebug() << "Error loading plugin: " << fileName << ", " << loader.errorString();
            }
        }
    }
}

void MainWindow::populateMenus(QObject *plugin)
{
    QMenu *addMenu = static_cast<QMenu*>(factory()->container("generators", this));
    ClipGenerator *iGenerator = qobject_cast<ClipGenerator *>(plugin);
    if (iGenerator)
        addToMenu(plugin, iGenerator->generators(KdenliveSettings::producerslist()), addMenu, SLOT(generateClip()),
                  NULL);
}

void MainWindow::addToMenu(QObject *plugin, const QStringList &texts,
                           QMenu *menu, const char *member,
                           QActionGroup *actionGroup)
{
    kDebug() << "// ADD to MENU" << texts;
    foreach(const QString & text, texts) {
        QAction *action = new QAction(text, plugin);
        action->setData(text);
        connect(action, SIGNAL(triggered()), this, member);
        menu->addAction(action);

        if (actionGroup) {
            action->setCheckable(true);
            actionGroup->addAction(action);
        }
    }
}

void MainWindow::aboutPlugins()
{
    //PluginDialog dialog(pluginsDir.path(), m_pluginFileNames, this);
    //dialog.exec();
}


void MainWindow::generateClip()
{
    QAction *action = qobject_cast<QAction *>(sender());
    ClipGenerator *iGenerator = qobject_cast<ClipGenerator *>(action->parent());

    KUrl clipUrl = iGenerator->generatedClip(KdenliveSettings::rendererpath(), action->data().toString(), m_activeDocument->projectFolder(),
                                             QStringList(), QStringList(), m_activeDocument->fps(), m_activeDocument->width(), m_activeDocument->height());
    if (!clipUrl.isEmpty()) {
        m_projectList->slotAddClip(QList <QUrl> () << clipUrl);
    }
}

void MainWindow::saveProperties(KConfigGroup &config)
{
    // save properties here,used by session management
    saveFile();
    KMainWindow::saveProperties(config);
}


void MainWindow::readProperties(const KConfigGroup &config)
{
    // read properties here,used by session management
    KMainWindow::readProperties(config);
    QString Lastproject = config.group("Recent Files").readPathEntry("File1", QString());
    openFile(KUrl(Lastproject));
}

void MainWindow::slotReloadEffects()
{
    initEffects::parseCustomEffectsFile();
    m_effectList->reloadEffectList(m_effectsMenu, m_effectActions);
}

#ifdef USE_JOGSHUTTLE
void MainWindow::activateShuttleDevice()
{
    delete m_jogShuttle;
    m_jogShuttle = NULL;
    delete m_jogProcess;
    m_jogProcess = NULL;
    if (KdenliveSettings::enableshuttle() == false) return;

    m_jogProcess = new JogShuttle(KdenliveSettings::shuttledevice());
    m_jogShuttle = new JogShuttleAction(m_jogProcess, JogShuttleConfig::actionMap(KdenliveSettings::shuttlebuttons()));

    connect(m_jogShuttle, SIGNAL(rewindOneFrame()), m_monitorManager, SLOT(slotRewindOneFrame()));
    connect(m_jogShuttle, SIGNAL(forwardOneFrame()), m_monitorManager, SLOT(slotForwardOneFrame()));
    connect(m_jogShuttle, SIGNAL(rewind(double)), m_monitorManager, SLOT(slotRewind(double)));
    connect(m_jogShuttle, SIGNAL(forward(double)), m_monitorManager, SLOT(slotForward(double)));
    connect(m_jogShuttle, SIGNAL(action(QString)), this, SLOT(slotDoAction(QString)));
}
#endif /* USE_JOGSHUTTLE */

void MainWindow::slotDoAction(const QString& action_name)
{
    QAction* action = actionCollection()->action(action_name);
    if (!action) {
        fprintf(stderr, "%s", QString("shuttle action '%1' unknown\n").arg(action_name).toAscii().constData());
        return;
    }
    action->trigger();
}

void MainWindow::configureNotifications()
{
    KNotifyConfigWidget::configure(this);
}

void MainWindow::slotFullScreen()
{
    KToggleFullScreenAction::setFullScreen(this, actionCollection()->action("fullscreen")->isChecked());
}

void MainWindow::slotAddEffect(const QDomElement &effect)
{
    if (!m_activeDocument) return;
    if (effect.isNull()) {
        kDebug() << "--- ERROR, TRYING TO APPEND NULL EFFECT";
        return;
    }
    QDomElement effectToAdd = effect.cloneNode().toElement();
    bool ok;
    int ix = m_effectStack->isTrackMode(&ok);
    if (ok) m_activeTimeline->projectView()->slotAddTrackEffect(effectToAdd, m_activeDocument->tracksCount() - ix);
    else m_activeTimeline->projectView()->slotAddEffect(effectToAdd, GenTime(), -1);
}

void MainWindow::slotUpdateClip(const QString &id)
{
    if (!m_activeDocument) return;
    DocClipBase *clip = m_activeDocument->clipManager()->getClipById(id);
    if (!clip) return;
    if (clip->numReferences() > 0) m_activeTimeline->projectView()->slotUpdateClip(id);
    if (m_clipMonitor->activeClip() && m_clipMonitor->activeClip()->getId() == id) {
        Mlt::Producer *monitorProducer = clip->getCloneProducer();
        m_clipMonitor->updateClipProducer(monitorProducer);
    }
    clip->cleanupProducers();
}

void MainWindow::slotConnectMonitors()
{
    m_projectList->setRenderer(m_projectMonitor->render);
    connect(m_projectList, SIGNAL(pauseMonitor()), m_monitorManager, SLOT(slotPause()));
    connect(m_projectList, SIGNAL(deleteProjectClips(QStringList,QMap<QString,QString>)), this, SLOT(slotDeleteProjectClips(QStringList,QMap<QString,QString>)));
    connect(m_projectList, SIGNAL(showClipProperties(DocClipBase*)), this, SLOT(slotShowClipProperties(DocClipBase*)));
    connect(m_projectList, SIGNAL(showClipProperties(QList<DocClipBase*>,QMap<QString,QString>)), this, SLOT(slotShowClipProperties(QList<DocClipBase*>,QMap<QString,QString>)));
    connect(m_projectMonitor->render, SIGNAL(replyGetImage(QString,QString,int,int)), m_projectList, SLOT(slotReplyGetImage(QString,QString,int,int)));
    connect(m_projectMonitor->render, SIGNAL(replyGetImage(QString,QImage)), m_projectList, SLOT(slotReplyGetImage(QString,QImage)));

    connect(m_projectMonitor->render, SIGNAL(replyGetFileProperties(QString,Mlt::Producer*,stringMap,stringMap,bool)), m_projectList, SLOT(slotReplyGetFileProperties(QString,Mlt::Producer*,stringMap,stringMap,bool)));

    connect(m_projectMonitor->render, SIGNAL(removeInvalidClip(QString,bool)), m_projectList, SLOT(slotRemoveInvalidClip(QString,bool)));

    connect(m_projectMonitor->render, SIGNAL(removeInvalidProxy(QString,bool)), m_projectList, SLOT(slotRemoveInvalidProxy(QString,bool)));

    connect(m_clipMonitor, SIGNAL(refreshClipThumbnail(QString,bool)), m_projectList, SLOT(slotRefreshClipThumbnail(QString,bool)));

    connect(m_clipMonitor, SIGNAL(adjustMonitorSize()), this, SLOT(slotAdjustClipMonitor()));
    connect(m_projectMonitor, SIGNAL(adjustMonitorSize()), this, SLOT(slotAdjustProjectMonitor()));

    connect(m_projectMonitor, SIGNAL(requestFrameForAnalysis(bool)), this, SLOT(slotMonitorRequestRenderFrame(bool)));

    connect(m_clipMonitor, SIGNAL(saveZone(Render*,QPoint,DocClipBase*)), this, SLOT(slotSaveZone(Render*,QPoint,DocClipBase*)));
    connect(m_projectMonitor, SIGNAL(saveZone(Render*,QPoint,DocClipBase*)), this, SLOT(slotSaveZone(Render*,QPoint,DocClipBase*)));
}

void MainWindow::slotAdjustClipMonitor()
{
    m_clipMonitorDock->updateGeometry();
    m_clipMonitorDock->adjustSize();
    m_clipMonitor->resetSize();
}

void MainWindow::slotAdjustProjectMonitor()
{
    m_projectMonitorDock->updateGeometry();
    m_projectMonitorDock->adjustSize();
    m_projectMonitor->resetSize();
}


class NameGrabbingKActionCollection {
public:
    NameGrabbingKActionCollection(KActionCollection* collection, QStringList& action_names)
        : m_collection(collection), m_action_names(action_names) {
        m_action_names.clear();
    }
    KAction* addAction(const QString& action_name) {
        m_action_names << action_name;
        return m_collection->addAction(action_name);
    }
    void addAction(const QString& action_name, QAction* action) {
        m_action_names << action_name;
        m_collection->addAction(action_name, action);
    }
    operator KActionCollection*() { return m_collection; }
    const QStringList& actionNames() const { return m_action_names; }
private:
    KActionCollection* m_collection;
    QStringList& m_action_names;
};

void MainWindow::setupActions()
{
    NameGrabbingKActionCollection collection(actionCollection(), m_action_names);
    m_statusProgressBar = new QProgressBar(this);
    m_statusProgressBar->setMinimum(0);
    m_statusProgressBar->setMaximum(100);
    m_statusProgressBar->setMaximumWidth(150);
    m_statusProgressBar->setVisible(false);

    KToolBar *toolbar = new KToolBar("statusToolBar", this, Qt::BottomToolBarArea);
    toolbar->setMovable(false);
    
    setStatusBarStyleSheet(palette());
    QString styleBorderless = "QToolButton { border-width: 0px;margin: 1px 3px 0px;padding: 0px;}";
    
    //create edit mode buttons
    m_normalEditTool = new KAction(KIcon("kdenlive-normal-edit"), i18n("Normal mode"), this);
    m_normalEditTool->setShortcut(i18nc("Normal editing", "n"));
    toolbar->addAction(m_normalEditTool);
    m_normalEditTool->setCheckable(true);
    m_normalEditTool->setChecked(true);

    m_overwriteEditTool = new KAction(KIcon("kdenlive-overwrite-edit"), i18n("Overwrite mode"), this);
    //m_overwriteEditTool->setShortcut(i18nc("Overwrite mode shortcut", "o"));
    toolbar->addAction(m_overwriteEditTool);
    m_overwriteEditTool->setCheckable(true);
    m_overwriteEditTool->setChecked(false);

    m_insertEditTool = new KAction(KIcon("kdenlive-insert-edit"), i18n("Insert mode"), this);
    //m_insertEditTool->setShortcut(i18nc("Insert mode shortcut", "i"));
    toolbar->addAction(m_insertEditTool);
    m_insertEditTool->setCheckable(true);
    m_insertEditTool->setChecked(false);
    // not implemented yet
    m_insertEditTool->setEnabled(false);

    QActionGroup *editGroup = new QActionGroup(this);
    editGroup->addAction(m_normalEditTool);
    editGroup->addAction(m_overwriteEditTool);
    editGroup->addAction(m_insertEditTool);
    editGroup->setExclusive(true);
    connect(editGroup, SIGNAL(triggered(QAction*)), this, SLOT(slotChangeEdit(QAction*)));
    //connect(m_overwriteEditTool, SIGNAL(toggled(bool)), this, SLOT(slotSetOverwriteMode(bool)));

    toolbar->addSeparator();

    // create tools buttons
    m_buttonSelectTool = new KAction(KIcon("kdenlive-select-tool"), i18n("Selection tool"), this);
    m_buttonSelectTool->setShortcut(i18nc("Selection tool shortcut", "s"));
    toolbar->addAction(m_buttonSelectTool);
    m_buttonSelectTool->setCheckable(true);
    m_buttonSelectTool->setChecked(true);

    m_buttonRazorTool = new KAction(KIcon("edit-cut"), i18n("Razor tool"), this);
    m_buttonRazorTool->setShortcut(i18nc("Razor tool shortcut", "x"));
    toolbar->addAction(m_buttonRazorTool);
    m_buttonRazorTool->setCheckable(true);
    m_buttonRazorTool->setChecked(false);

    m_buttonSpacerTool = new KAction(KIcon("kdenlive-spacer-tool"), i18n("Spacer tool"), this);
    m_buttonSpacerTool->setShortcut(i18nc("Spacer tool shortcut", "m"));
    toolbar->addAction(m_buttonSpacerTool);
    m_buttonSpacerTool->setCheckable(true);
    m_buttonSpacerTool->setChecked(false);

    QActionGroup *toolGroup = new QActionGroup(this);
    toolGroup->addAction(m_buttonSelectTool);
    toolGroup->addAction(m_buttonRazorTool);
    toolGroup->addAction(m_buttonSpacerTool);
    toolGroup->setExclusive(true);
    toolbar->setToolButtonStyle(Qt::ToolButtonIconOnly);

    QWidget * actionWidget;
    int max = toolbar->iconSizeDefault() + 2;
    actionWidget = toolbar->widgetForAction(m_normalEditTool);
    actionWidget->setMaximumWidth(max);
    actionWidget->setMaximumHeight(max - 4);

    actionWidget = toolbar->widgetForAction(m_insertEditTool);
    actionWidget->setMaximumWidth(max);
    actionWidget->setMaximumHeight(max - 4);

    actionWidget = toolbar->widgetForAction(m_overwriteEditTool);
    actionWidget->setMaximumWidth(max);
    actionWidget->setMaximumHeight(max - 4);

    actionWidget = toolbar->widgetForAction(m_buttonSelectTool);
    actionWidget->setMaximumWidth(max);
    actionWidget->setMaximumHeight(max - 4);

    actionWidget = toolbar->widgetForAction(m_buttonRazorTool);
    actionWidget->setMaximumWidth(max);
    actionWidget->setMaximumHeight(max - 4);

    actionWidget = toolbar->widgetForAction(m_buttonSpacerTool);
    actionWidget->setMaximumWidth(max);
    actionWidget->setMaximumHeight(max - 4);

    connect(toolGroup, SIGNAL(triggered(QAction*)), this, SLOT(slotChangeTool(QAction*)));

    toolbar->addSeparator();
    m_buttonFitZoom = new KAction(KIcon("zoom-fit-best"), i18n("Fit zoom to project"), this);
    toolbar->addAction(m_buttonFitZoom);
    m_buttonFitZoom->setCheckable(false);

    m_zoomOut = new KAction(KIcon("zoom-out"), i18n("Zoom Out"), this);
    toolbar->addAction(m_zoomOut);
    m_zoomOut->setShortcut(Qt::CTRL + Qt::Key_Minus);

    m_zoomSlider = new QSlider(Qt::Horizontal, this);
    m_zoomSlider->setMaximum(13);
    m_zoomSlider->setPageStep(1);
    m_zoomSlider->setInvertedAppearance(true);

    m_zoomSlider->setMaximumWidth(150);
    m_zoomSlider->setMinimumWidth(100);
    toolbar->addWidget(m_zoomSlider);

    m_zoomIn = new KAction(KIcon("zoom-in"), i18n("Zoom In"), this);
    toolbar->addAction(m_zoomIn);
    m_zoomIn->setShortcut(Qt::CTRL + Qt::Key_Plus);

    actionWidget = toolbar->widgetForAction(m_buttonFitZoom);
    actionWidget->setMaximumWidth(max);
    actionWidget->setMaximumHeight(max - 4);
    actionWidget->setStyleSheet(styleBorderless);

    actionWidget = toolbar->widgetForAction(m_zoomIn);
    actionWidget->setMaximumWidth(max);
    actionWidget->setMaximumHeight(max - 4);
    actionWidget->setStyleSheet(styleBorderless);

    actionWidget = toolbar->widgetForAction(m_zoomOut);
    actionWidget->setMaximumWidth(max);
    actionWidget->setMaximumHeight(max - 4);
    actionWidget->setStyleSheet(styleBorderless);

    connect(m_zoomSlider, SIGNAL(valueChanged(int)), this, SLOT(slotSetZoom(int)));
    connect(m_zoomSlider, SIGNAL(sliderMoved(int)), this, SLOT(slotShowZoomSliderToolTip(int)));
    connect(m_buttonFitZoom, SIGNAL(triggered()), this, SLOT(slotFitZoom()));
    connect(m_zoomIn, SIGNAL(triggered(bool)), this, SLOT(slotZoomIn()));
    connect(m_zoomOut, SIGNAL(triggered(bool)), this, SLOT(slotZoomOut()));

    toolbar->addSeparator();

    //create automatic audio split button
    m_buttonAutomaticSplitAudio = new KAction(KIcon("kdenlive-split-audio"), i18n("Split audio and video automatically"), this);
    toolbar->addAction(m_buttonAutomaticSplitAudio);
    m_buttonAutomaticSplitAudio->setCheckable(true);
    m_buttonAutomaticSplitAudio->setChecked(KdenliveSettings::splitaudio());
    connect(m_buttonAutomaticSplitAudio, SIGNAL(triggered()), this, SLOT(slotSwitchSplitAudio()));

    m_buttonVideoThumbs = new KAction(KIcon("kdenlive-show-videothumb"), i18n("Show video thumbnails"), this);
    toolbar->addAction(m_buttonVideoThumbs);
    m_buttonVideoThumbs->setCheckable(true);
    m_buttonVideoThumbs->setChecked(KdenliveSettings::videothumbnails());
    connect(m_buttonVideoThumbs, SIGNAL(triggered()), this, SLOT(slotSwitchVideoThumbs()));

    m_buttonAudioThumbs = new KAction(KIcon("kdenlive-show-audiothumb"), i18n("Show audio thumbnails"), this);
    toolbar->addAction(m_buttonAudioThumbs);
    m_buttonAudioThumbs->setCheckable(true);
    m_buttonAudioThumbs->setChecked(KdenliveSettings::audiothumbnails());
    connect(m_buttonAudioThumbs, SIGNAL(triggered()), this, SLOT(slotSwitchAudioThumbs()));

    m_buttonShowMarkers = new KAction(KIcon("kdenlive-show-markers"), i18n("Show markers comments"), this);
    toolbar->addAction(m_buttonShowMarkers);
    m_buttonShowMarkers->setCheckable(true);
    m_buttonShowMarkers->setChecked(KdenliveSettings::showmarkers());
    connect(m_buttonShowMarkers, SIGNAL(triggered()), this, SLOT(slotSwitchMarkersComments()));

    m_buttonSnap = new KAction(KIcon("kdenlive-snap"), i18n("Snap"), this);
    toolbar->addAction(m_buttonSnap);
    m_buttonSnap->setCheckable(true);
    m_buttonSnap->setChecked(KdenliveSettings::snaptopoints());
    connect(m_buttonSnap, SIGNAL(triggered()), this, SLOT(slotSwitchSnap()));

    actionWidget = toolbar->widgetForAction(m_buttonAutomaticSplitAudio);
    actionWidget->setMaximumWidth(max);
    actionWidget->setMaximumHeight(max - 4);

    actionWidget = toolbar->widgetForAction(m_buttonVideoThumbs);
    actionWidget->setMaximumWidth(max);
    actionWidget->setMaximumHeight(max - 4);

    actionWidget = toolbar->widgetForAction(m_buttonAudioThumbs);
    actionWidget->setMaximumWidth(max);
    actionWidget->setMaximumHeight(max - 4);

    actionWidget = toolbar->widgetForAction(m_buttonShowMarkers);
    actionWidget->setMaximumWidth(max);
    actionWidget->setMaximumHeight(max - 4);

    actionWidget = toolbar->widgetForAction(m_buttonSnap);
    actionWidget->setMaximumWidth(max);
    actionWidget->setMaximumHeight(max - 4);

    m_messageLabel = new StatusBarMessageLabel(this);
    m_messageLabel->setSizePolicy(QSizePolicy::Expanding, QSizePolicy::MinimumExpanding);

    statusBar()->addWidget(m_messageLabel, 10);
    statusBar()->addWidget(m_statusProgressBar, 0);
    statusBar()->addPermanentWidget(toolbar);

    m_timeFormatButton = new KSelectAction("00:00:00:00 / 00:00:00:00", this);
    m_timeFormatButton->addAction(i18n("hh:mm:ss:ff"));
    m_timeFormatButton->addAction(i18n("Frames"));
    if (KdenliveSettings::frametimecode()) m_timeFormatButton->setCurrentItem(1);
    else m_timeFormatButton->setCurrentItem(0);
    connect(m_timeFormatButton, SIGNAL(triggered(int)), this, SLOT(slotUpdateTimecodeFormat(int)));
    m_timeFormatButton->setToolBarMode(KSelectAction::MenuMode);
    toolbar->addAction(m_timeFormatButton);

    const QFontMetrics metric(statusBar()->font());
    int requiredWidth = metric.boundingRect("00:00:00:00 / 00:00:00:00").width() + 20;
    actionWidget = toolbar->widgetForAction(m_timeFormatButton);
    actionWidget->setObjectName("timecode");
    actionWidget->setMinimumWidth(requiredWidth);

    collection.addAction("normal_mode", m_normalEditTool);
    collection.addAction("overwrite_mode", m_overwriteEditTool);
    collection.addAction("insert_mode", m_insertEditTool);
    collection.addAction("select_tool", m_buttonSelectTool);
    collection.addAction("razor_tool", m_buttonRazorTool);
    collection.addAction("spacer_tool", m_buttonSpacerTool);

    collection.addAction("automatic_split_audio", m_buttonAutomaticSplitAudio);
    collection.addAction("show_video_thumbs", m_buttonVideoThumbs);
    collection.addAction("show_audio_thumbs", m_buttonAudioThumbs);
    collection.addAction("show_markers", m_buttonShowMarkers);
    collection.addAction("snap", m_buttonSnap);
    collection.addAction("zoom_fit", m_buttonFitZoom);
    collection.addAction("zoom_in", m_zoomIn);
    collection.addAction("zoom_out", m_zoomOut);

    m_projectSearch = new KAction(KIcon("edit-find"), i18n("Find"), this);
    collection.addAction("project_find", m_projectSearch);
    connect(m_projectSearch, SIGNAL(triggered(bool)), this, SLOT(slotFind()));
    m_projectSearch->setShortcut(Qt::Key_Slash);

    m_projectSearchNext = new KAction(KIcon("go-down-search"), i18n("Find Next"), this);
    collection.addAction("project_find_next", m_projectSearchNext);
    connect(m_projectSearchNext, SIGNAL(triggered(bool)), this, SLOT(slotFindNext()));
    m_projectSearchNext->setShortcut(Qt::Key_F3);
    m_projectSearchNext->setEnabled(false);

    KAction* profilesAction = new KAction(KIcon("document-new"), i18n("Manage Project Profiles"), this);
    collection.addAction("manage_profiles", profilesAction);
    connect(profilesAction, SIGNAL(triggered(bool)), this, SLOT(slotEditProfiles()));

    KNS3::standardAction(i18n("Download New Wipes..."),            this, SLOT(slotGetNewLumaStuff()),       actionCollection(), "get_new_lumas");
    KNS3::standardAction(i18n("Download New Render Profiles..."),  this, SLOT(slotGetNewRenderStuff()),     actionCollection(), "get_new_profiles");
    KNS3::standardAction(i18n("Download New Project Profiles..."), this, SLOT(slotGetNewMltProfileStuff()), actionCollection(), "get_new_mlt_profiles");
    KNS3::standardAction(i18n("Download New Title Templates..."),  this, SLOT(slotGetNewTitleStuff()),      actionCollection(), "get_new_titles");

    KAction* wizAction = new KAction(KIcon("configure"), i18n("Run Config Wizard"), this);
    collection.addAction("run_wizard", wizAction);
    connect(wizAction, SIGNAL(triggered(bool)), this, SLOT(slotRunWizard()));

    KAction* projectAction = new KAction(KIcon("configure"), i18n("Project Settings"), this);
    collection.addAction("project_settings", projectAction);
    connect(projectAction, SIGNAL(triggered(bool)), this, SLOT(slotEditProjectSettings()));

    KAction* backupAction = new KAction(KIcon("edit-undo"), i18n("Open Backup File"), this);
    collection.addAction("open_backup", backupAction);
    connect(backupAction, SIGNAL(triggered(bool)), this, SLOT(slotOpenBackupDialog()));

    KAction* projectRender = new KAction(KIcon("media-record"), i18n("Render"), this);
    collection.addAction("project_render", projectRender);
    projectRender->setShortcut(Qt::CTRL + Qt::Key_Return);
    connect(projectRender, SIGNAL(triggered(bool)), this, SLOT(slotRenderProject()));

    KAction* projectClean = new KAction(KIcon("edit-clear"), i18n("Clean Project"), this);
    collection.addAction("project_clean", projectClean);
    connect(projectClean, SIGNAL(triggered(bool)), this, SLOT(slotCleanProject()));

    KAction* projectAdjust = new KAction(KIcon(), i18n("Adjust Profile to Current Clip"), this);
    collection.addAction("project_adjust_profile", projectAdjust);
    connect(projectAdjust, SIGNAL(triggered(bool)), m_projectList, SLOT(adjustProjectProfileToItem()));

    KAction* monitorPlay = new KAction(KIcon("media-playback-start"), i18n("Play"), this);
    monitorPlay->setShortcut(Qt::Key_Space);
    collection.addAction("monitor_play", monitorPlay);
    connect(monitorPlay, SIGNAL(triggered(bool)), m_monitorManager, SLOT(slotPlay()));

    KAction* monitorPause = new KAction(KIcon("media-playback-stop"), i18n("Pause"), this);
    monitorPause->setShortcut(Qt::Key_K);
    collection.addAction("monitor_pause", monitorPause);
    connect(monitorPause, SIGNAL(triggered(bool)), m_monitorManager, SLOT(slotPause()));

    m_playZone = new KAction(KIcon("media-playback-start"), i18n("Play Zone"), this);
    m_playZone->setShortcut(Qt::CTRL + Qt::Key_Space);
    collection.addAction("monitor_play_zone", m_playZone);
    connect(m_playZone, SIGNAL(triggered(bool)), m_monitorManager, SLOT(slotPlayZone()));

    m_loopZone = new KAction(KIcon("media-playback-start"), i18n("Loop Zone"), this);
    m_loopZone->setShortcut(Qt::ALT + Qt::Key_Space);
    collection.addAction("monitor_loop_zone", m_loopZone);
    connect(m_loopZone, SIGNAL(triggered(bool)), m_monitorManager, SLOT(slotLoopZone()));

    m_loopClip = new KAction(KIcon("media-playback-start"), i18n("Loop selected clip"), this);
    m_loopClip->setEnabled(false);
    collection.addAction("monitor_loop_clip", m_loopClip);
    connect(m_loopClip, SIGNAL(triggered(bool)), m_projectMonitor, SLOT(slotLoopClip()));

    KAction *dvdWizard =  new KAction(KIcon("media-optical"), i18n("DVD Wizard"), this);
    collection.addAction("dvd_wizard", dvdWizard);
    connect(dvdWizard, SIGNAL(triggered(bool)), this, SLOT(slotDvdWizard()));

    KAction *transcodeClip =  new KAction(KIcon("edit-copy"), i18n("Transcode Clips"), this);
    collection.addAction("transcode_clip", transcodeClip);
    connect(transcodeClip, SIGNAL(triggered(bool)), this, SLOT(slotTranscodeClip()));

    KAction *archiveProject =  new KAction(KIcon("file-save"), i18n("Archive Project"), this);
    collection.addAction("archive_project", archiveProject);
    connect(archiveProject, SIGNAL(triggered(bool)), this, SLOT(slotArchiveProject()));


    KAction *markIn = collection.addAction("mark_in");
    markIn->setText(i18n("Set Zone In"));
    markIn->setShortcut(Qt::Key_I);
    connect(markIn, SIGNAL(triggered(bool)), this, SLOT(slotSetInPoint()));

    KAction *markOut = collection.addAction("mark_out");
    markOut->setText(i18n("Set Zone Out"));
    markOut->setShortcut(Qt::Key_O);
    connect(markOut, SIGNAL(triggered(bool)), this, SLOT(slotSetOutPoint()));

    KAction *switchMon = collection.addAction("switch_monitor");
    switchMon->setText(i18n("Switch monitor"));
    switchMon->setShortcut(Qt::Key_T);
    connect(switchMon, SIGNAL(triggered(bool)), this, SLOT(slotSwitchMonitors()));

    KAction *fullMon = collection.addAction("monitor_fullscreen");
    fullMon->setText(i18n("Switch monitor fullscreen"));
    fullMon->setIcon(KIcon("view-fullscreen"));
    connect(fullMon, SIGNAL(triggered(bool)), m_monitorManager, SLOT(slotSwitchFullscreen()));
    
    KSelectAction *interlace = new KSelectAction(i18n("Deinterlacer"), this);
    interlace->addAction(i18n("One Field (fast)"));
    interlace->addAction(i18n("Linear Blend (fast)"));
    interlace->addAction(i18n("YADIF - temporal only (good)"));
    interlace->addAction(i18n("YADIF - temporal + spacial (best)"));
    if (KdenliveSettings::mltdeinterlacer() == "linearblend") interlace->setCurrentItem(1);
    else if (KdenliveSettings::mltdeinterlacer() == "yadif-temporal") interlace->setCurrentItem(2);
    else if (KdenliveSettings::mltdeinterlacer() == "yadif") interlace->setCurrentItem(3);
    else interlace->setCurrentItem(0);
    collection.addAction("mlt_interlace", interlace);
    connect(interlace, SIGNAL(triggered(int)), this, SLOT(slotSetDeinterlacer(int)));
    
    KSelectAction *interpol = new KSelectAction(i18n("Interpolation"), this);
    interpol->addAction(i18n("Nearest Neighbor (fast)"));
    interpol->addAction(i18n("Bilinear (good)"));
    interpol->addAction(i18n("Bicubic (better)"));
    interpol->addAction(i18n("Hyper/Lanczos (best)"));
    if (KdenliveSettings::mltinterpolation() == "bilinear") interpol->setCurrentItem(1);
    else if (KdenliveSettings::mltinterpolation() == "bicubic") interpol->setCurrentItem(2);
    else if (KdenliveSettings::mltinterpolation() == "hyper") interpol->setCurrentItem(3);
    else interpol->setCurrentItem(0);
    collection.addAction("mlt_interpolation", interpol);
    connect(interpol, SIGNAL(triggered(int)), this, SLOT(slotSetInterpolation(int)));

    KAction *insertTree = collection.addAction("insert_project_tree");
    insertTree->setText(i18n("Insert zone in project tree"));
    insertTree->setShortcut(Qt::CTRL + Qt::Key_I);
    connect(insertTree, SIGNAL(triggered(bool)), this, SLOT(slotInsertZoneToTree()));

    KAction *insertTimeline = collection.addAction("insert_timeline");
    insertTimeline->setText(i18n("Insert zone in timeline"));
    insertTimeline->setShortcut(Qt::SHIFT + Qt::CTRL + Qt::Key_I);
    connect(insertTimeline, SIGNAL(triggered(bool)), this, SLOT(slotInsertZoneToTimeline()));

    KAction *resizeStart =  new KAction(KIcon(), i18n("Resize Item Start"), this);
    collection.addAction("resize_timeline_clip_start", resizeStart);
    resizeStart->setShortcut(Qt::Key_1);
    connect(resizeStart, SIGNAL(triggered(bool)), this, SLOT(slotResizeItemStart()));

    KAction *resizeEnd =  new KAction(KIcon(), i18n("Resize Item End"), this);
    collection.addAction("resize_timeline_clip_end", resizeEnd);
    resizeEnd->setShortcut(Qt::Key_2);
    connect(resizeEnd, SIGNAL(triggered(bool)), this, SLOT(slotResizeItemEnd()));

    KAction* monitorSeekBackward = new KAction(KIcon("media-seek-backward"), i18n("Rewind"), this);
    monitorSeekBackward->setShortcut(Qt::Key_J);
    collection.addAction("monitor_seek_backward", monitorSeekBackward);
    connect(monitorSeekBackward, SIGNAL(triggered(bool)), m_monitorManager, SLOT(slotRewind()));

    KAction* monitorSeekBackwardOneFrame = new KAction(KIcon("media-skip-backward"), i18n("Rewind 1 Frame"), this);
    monitorSeekBackwardOneFrame->setShortcut(Qt::Key_Left);
    collection.addAction("monitor_seek_backward-one-frame", monitorSeekBackwardOneFrame);
    connect(monitorSeekBackwardOneFrame, SIGNAL(triggered(bool)), m_monitorManager, SLOT(slotRewindOneFrame()));

    KAction* monitorSeekBackwardOneSecond = new KAction(KIcon("media-skip-backward"), i18n("Rewind 1 Second"), this);
    monitorSeekBackwardOneSecond->setShortcut(Qt::SHIFT + Qt::Key_Left);
    collection.addAction("monitor_seek_backward-one-second", monitorSeekBackwardOneSecond);
    connect(monitorSeekBackwardOneSecond, SIGNAL(triggered(bool)), m_monitorManager, SLOT(slotRewindOneSecond()));

    KAction* monitorSeekSnapBackward = new KAction(KIcon("media-seek-backward"), i18n("Go to Previous Snap Point"), this);
    monitorSeekSnapBackward->setShortcut(Qt::ALT + Qt::Key_Left);
    collection.addAction("monitor_seek_snap_backward", monitorSeekSnapBackward);
    connect(monitorSeekSnapBackward, SIGNAL(triggered(bool)), this, SLOT(slotSnapRewind()));

    KAction* monitorSeekForward = new KAction(KIcon("media-seek-forward"), i18n("Forward"), this);
    monitorSeekForward->setShortcut(Qt::Key_L);
    collection.addAction("monitor_seek_forward", monitorSeekForward);
    connect(monitorSeekForward, SIGNAL(triggered(bool)), m_monitorManager, SLOT(slotForward()));

    KAction* clipStart = new KAction(KIcon("media-seek-backward"), i18n("Go to Clip Start"), this);
    clipStart->setShortcut(Qt::Key_Home);
    collection.addAction("seek_clip_start", clipStart);
    connect(clipStart, SIGNAL(triggered(bool)), this, SLOT(slotClipStart()));

    KAction* clipEnd = new KAction(KIcon("media-seek-forward"), i18n("Go to Clip End"), this);
    clipEnd->setShortcut(Qt::Key_End);
    collection.addAction("seek_clip_end", clipEnd);
    connect(clipEnd, SIGNAL(triggered(bool)), this, SLOT(slotClipEnd()));

    KAction* zoneStart = new KAction(KIcon("media-seek-backward"), i18n("Go to Zone Start"), this);
    zoneStart->setShortcut(Qt::SHIFT + Qt::Key_I);
    collection.addAction("seek_zone_start", zoneStart);
    connect(zoneStart, SIGNAL(triggered(bool)), this, SLOT(slotZoneStart()));

    KAction* zoneEnd = new KAction(KIcon("media-seek-forward"), i18n("Go to Zone End"), this);
    zoneEnd->setShortcut(Qt::SHIFT + Qt::Key_O);
    collection.addAction("seek_zone_end", zoneEnd);
    connect(zoneEnd, SIGNAL(triggered(bool)), this, SLOT(slotZoneEnd()));

    KAction* projectStart = new KAction(KIcon("go-first"), i18n("Go to Project Start"), this);
    projectStart->setShortcut(Qt::CTRL + Qt::Key_Home);
    collection.addAction("seek_start", projectStart);
    connect(projectStart, SIGNAL(triggered(bool)), m_monitorManager, SLOT(slotStart()));

    KAction* projectEnd = new KAction(KIcon("go-last"), i18n("Go to Project End"), this);
    projectEnd->setShortcut(Qt::CTRL + Qt::Key_End);
    collection.addAction("seek_end", projectEnd);
    connect(projectEnd, SIGNAL(triggered(bool)), m_monitorManager, SLOT(slotEnd()));

    KAction* monitorSeekForwardOneFrame = new KAction(KIcon("media-skip-forward"), i18n("Forward 1 Frame"), this);
    monitorSeekForwardOneFrame->setShortcut(Qt::Key_Right);
    collection.addAction("monitor_seek_forward-one-frame", monitorSeekForwardOneFrame);
    connect(monitorSeekForwardOneFrame, SIGNAL(triggered(bool)), m_monitorManager, SLOT(slotForwardOneFrame()));

    KAction* monitorSeekForwardOneSecond = new KAction(KIcon("media-skip-forward"), i18n("Forward 1 Second"), this);
    monitorSeekForwardOneSecond->setShortcut(Qt::SHIFT + Qt::Key_Right);
    collection.addAction("monitor_seek_forward-one-second", monitorSeekForwardOneSecond);
    connect(monitorSeekForwardOneSecond, SIGNAL(triggered(bool)), m_monitorManager, SLOT(slotForwardOneSecond()));

    KAction* monitorSeekSnapForward = new KAction(KIcon("media-seek-forward"), i18n("Go to Next Snap Point"), this);
    monitorSeekSnapForward->setShortcut(Qt::ALT + Qt::Key_Right);
    collection.addAction("monitor_seek_snap_forward", monitorSeekSnapForward);
    connect(monitorSeekSnapForward, SIGNAL(triggered(bool)), this, SLOT(slotSnapForward()));

    KAction* deleteItem = new KAction(KIcon("edit-delete"), i18n("Delete Selected Item"), this);
    deleteItem->setShortcut(Qt::Key_Delete);
    collection.addAction("delete_timeline_clip", deleteItem);
    connect(deleteItem, SIGNAL(triggered(bool)), this, SLOT(slotDeleteItem()));

    KAction* alignPlayhead = new KAction(i18n("Align Playhead to Mouse Position"), this);
    alignPlayhead->setShortcut(Qt::Key_P);
    collection.addAction("align_playhead", alignPlayhead);
    connect(alignPlayhead, SIGNAL(triggered(bool)), this, SLOT(slotAlignPlayheadToMousePos()));

    /*KAction* editTimelineClipSpeed = new KAction(i18n("Change Clip Speed"), this);
    collection.addAction("change_clip_speed", editTimelineClipSpeed);
    editTimelineClipSpeed->setData("change_speed");
    connect(editTimelineClipSpeed, SIGNAL(triggered(bool)), this, SLOT(slotChangeClipSpeed()));*/

    KAction *stickTransition = collection.addAction("auto_transition");
    stickTransition->setData(QString("auto"));
    stickTransition->setCheckable(true);
    stickTransition->setEnabled(false);
    stickTransition->setText(i18n("Automatic Transition"));
    connect(stickTransition, SIGNAL(triggered(bool)), this, SLOT(slotAutoTransition()));

    KAction* groupClip = new KAction(KIcon("object-group"), i18n("Group Clips"), this);
    groupClip->setShortcut(Qt::CTRL + Qt::Key_G);
    collection.addAction("group_clip", groupClip);
    connect(groupClip, SIGNAL(triggered(bool)), this, SLOT(slotGroupClips()));

    KAction* ungroupClip = new KAction(KIcon("object-ungroup"), i18n("Ungroup Clips"), this);
    collection.addAction("ungroup_clip", ungroupClip);
    ungroupClip->setShortcut(Qt::CTRL + Qt::SHIFT + Qt::Key_G);
    ungroupClip->setData("ungroup_clip");
    connect(ungroupClip, SIGNAL(triggered(bool)), this, SLOT(slotUnGroupClips()));

    KAction* editItemDuration = new KAction(KIcon("measure"), i18n("Edit Duration"), this);
    collection.addAction("edit_item_duration", editItemDuration);
    connect(editItemDuration, SIGNAL(triggered(bool)), this, SLOT(slotEditItemDuration()));
    
    KAction* saveTimelineClip = new KAction(KIcon("document-save"), i18n("Save clip"), this);
    collection.addAction("save_timeline_clip", saveTimelineClip);
    connect(saveTimelineClip, SIGNAL(triggered(bool)), this, SLOT(slotSaveTimelineClip()));

    KAction* clipInProjectTree = new KAction(KIcon("go-jump-definition"), i18n("Clip in Project Tree"), this);
    collection.addAction("clip_in_project_tree", clipInProjectTree);
    connect(clipInProjectTree, SIGNAL(triggered(bool)), this, SLOT(slotClipInProjectTree()));

    /*KAction* clipToProjectTree = new KAction(KIcon("go-jump-definition"), i18n("Add Clip to Project Tree"), this);
    collection.addAction("clip_to_project_tree", clipToProjectTree);
    connect(clipToProjectTree, SIGNAL(triggered(bool)), this, SLOT(slotClipToProjectTree()));*/

    KAction* insertOvertwrite = new KAction(KIcon(), i18n("Insert Clip Zone in Timeline (Overwrite)"), this);
    insertOvertwrite->setShortcut(Qt::Key_V);
    collection.addAction("overwrite_to_in_point", insertOvertwrite);
    connect(insertOvertwrite, SIGNAL(triggered(bool)), this, SLOT(slotInsertClipOverwrite()));

    KAction* selectTimelineClip = new KAction(KIcon("edit-select"), i18n("Select Clip"), this);
    selectTimelineClip->setShortcut(Qt::Key_Plus);
    collection.addAction("select_timeline_clip", selectTimelineClip);
    connect(selectTimelineClip, SIGNAL(triggered(bool)), this, SLOT(slotSelectTimelineClip()));

    KAction* deselectTimelineClip = new KAction(KIcon("edit-select"), i18n("Deselect Clip"), this);
    deselectTimelineClip->setShortcut(Qt::Key_Minus);
    collection.addAction("deselect_timeline_clip", deselectTimelineClip);
    connect(deselectTimelineClip, SIGNAL(triggered(bool)), this, SLOT(slotDeselectTimelineClip()));

    KAction* selectAddTimelineClip = new KAction(KIcon("edit-select"), i18n("Add Clip To Selection"), this);
    selectAddTimelineClip->setShortcut(Qt::ALT + Qt::Key_Plus);
    collection.addAction("select_add_timeline_clip", selectAddTimelineClip);
    connect(selectAddTimelineClip, SIGNAL(triggered(bool)), this, SLOT(slotSelectAddTimelineClip()));

    KAction* selectTimelineTransition = new KAction(KIcon("edit-select"), i18n("Select Transition"), this);
    selectTimelineTransition->setShortcut(Qt::SHIFT + Qt::Key_Plus);
    collection.addAction("select_timeline_transition", selectTimelineTransition);
    connect(selectTimelineTransition, SIGNAL(triggered(bool)), this, SLOT(slotSelectTimelineTransition()));

    KAction* deselectTimelineTransition = new KAction(KIcon("edit-select"), i18n("Deselect Transition"), this);
    deselectTimelineTransition->setShortcut(Qt::SHIFT + Qt::Key_Minus);
    collection.addAction("deselect_timeline_transition", deselectTimelineTransition);
    connect(deselectTimelineTransition, SIGNAL(triggered(bool)), this, SLOT(slotDeselectTimelineTransition()));

    KAction* selectAddTimelineTransition = new KAction(KIcon("edit-select"), i18n("Add Transition To Selection"), this);
    selectAddTimelineTransition->setShortcut(Qt::ALT + Qt::SHIFT + Qt::Key_Plus);
    collection.addAction("select_add_timeline_transition", selectAddTimelineTransition);
    connect(selectAddTimelineTransition, SIGNAL(triggered(bool)), this, SLOT(slotSelectAddTimelineTransition()));

    KAction* cutTimelineClip = new KAction(KIcon("edit-cut"), i18n("Cut Clip"), this);
    cutTimelineClip->setShortcut(Qt::SHIFT + Qt::Key_R);
    collection.addAction("cut_timeline_clip", cutTimelineClip);
    connect(cutTimelineClip, SIGNAL(triggered(bool)), this, SLOT(slotCutTimelineClip()));

    KAction* addClipMarker = new KAction(KIcon("bookmark-new"), i18n("Add Marker"), this);
    collection.addAction("add_clip_marker", addClipMarker);
    connect(addClipMarker, SIGNAL(triggered(bool)), this, SLOT(slotAddClipMarker()));

    KAction* deleteClipMarker = new KAction(KIcon("edit-delete"), i18n("Delete Marker"), this);
    collection.addAction("delete_clip_marker", deleteClipMarker);
    connect(deleteClipMarker, SIGNAL(triggered(bool)), this, SLOT(slotDeleteClipMarker()));

    KAction* deleteAllClipMarkers = new KAction(KIcon("edit-delete"), i18n("Delete All Markers"), this);
    collection.addAction("delete_all_clip_markers", deleteAllClipMarkers);
    connect(deleteAllClipMarkers, SIGNAL(triggered(bool)), this, SLOT(slotDeleteAllClipMarkers()));

    KAction* editClipMarker = new KAction(KIcon("document-properties"), i18n("Edit Marker"), this);
    editClipMarker->setData(QString("edit_marker"));
    collection.addAction("edit_clip_marker", editClipMarker);
    connect(editClipMarker, SIGNAL(triggered(bool)), this, SLOT(slotEditClipMarker()));

    KAction* addMarkerGuideQuickly = new KAction(KIcon("bookmark-new"), i18n("Add Marker/Guide quickly"), this);
    addMarkerGuideQuickly->setShortcut(Qt::Key_Asterisk);
    collection.addAction("add_marker_guide_quickly", addMarkerGuideQuickly);
    connect(addMarkerGuideQuickly, SIGNAL(triggered(bool)), this, SLOT(slotAddMarkerGuideQuickly()));

    KAction* splitAudio = new KAction(KIcon("document-new"), i18n("Split Audio"), this);
    collection.addAction("split_audio", splitAudio);
    // "A+V" as data means this action should only be available for clips with audio AND video
    splitAudio->setData("A+V");
    connect(splitAudio, SIGNAL(triggered(bool)), this, SLOT(slotSplitAudio()));

    KAction* setAudioAlignReference = new KAction(i18n("Set Audio Reference"), this);
    collection.addAction("set_audio_align_ref", setAudioAlignReference);
    // "A" as data means this action should only be available for clips with audio
    setAudioAlignReference->setData("A");
    connect(setAudioAlignReference, SIGNAL(triggered()), this, SLOT(slotSetAudioAlignReference()));

    KAction* alignAudio = new KAction(i18n("Align Audio to Reference"), this);
    collection.addAction("align_audio", alignAudio);
    // "A" as data means this action should only be available for clips with audio
    alignAudio->setData("A");
    connect(alignAudio, SIGNAL(triggered()), this, SLOT(slotAlignAudio()));

    KAction* audioOnly = new KAction(KIcon("document-new"), i18n("Audio Only"), this);
    collection.addAction("clip_audio_only", audioOnly);
    audioOnly->setData("clip_audio_only");
    audioOnly->setCheckable(true);

    KAction* videoOnly = new KAction(KIcon("document-new"), i18n("Video Only"), this);
    collection.addAction("clip_video_only", videoOnly);
    videoOnly->setData("clip_video_only");
    videoOnly->setCheckable(true);

    KAction* audioAndVideo = new KAction(KIcon("document-new"), i18n("Audio and Video"), this);
    collection.addAction("clip_audio_and_video", audioAndVideo);
    audioAndVideo->setData("clip_audio_and_video");
    audioAndVideo->setCheckable(true);

    m_clipTypeGroup = new QActionGroup(this);
    m_clipTypeGroup->addAction(audioOnly);
    m_clipTypeGroup->addAction(videoOnly);
    m_clipTypeGroup->addAction(audioAndVideo);
    connect(m_clipTypeGroup, SIGNAL(triggered(QAction*)), this, SLOT(slotUpdateClipType(QAction*)));
    m_clipTypeGroup->setEnabled(false);

    KAction *insertSpace = new KAction(KIcon(), i18n("Insert Space"), this);
    collection.addAction("insert_space", insertSpace);
    connect(insertSpace, SIGNAL(triggered()), this, SLOT(slotInsertSpace()));

    KAction *removeSpace = new KAction(KIcon(), i18n("Remove Space"), this);
    collection.addAction("delete_space", removeSpace);
    connect(removeSpace, SIGNAL(triggered()), this, SLOT(slotRemoveSpace()));

    m_tracksActionCollection = new KActionCollection(this, KGlobal::mainComponent());
    m_tracksActionCollection->addAssociatedWidget(m_timelineArea);

    KAction *insertTrack = new KAction(KIcon(), i18n("Insert Track"), m_tracksActionCollection);
    m_tracksActionCollection->addAction("insert_track", insertTrack);
    connect(insertTrack, SIGNAL(triggered()), this, SLOT(slotInsertTrack()));

    KAction *deleteTrack = new KAction(KIcon(), i18n("Delete Track"), m_tracksActionCollection);
    m_tracksActionCollection->addAction("delete_track", deleteTrack);
    connect(deleteTrack, SIGNAL(triggered()), this, SLOT(slotDeleteTrack()));

    KAction *configTracks = new KAction(KIcon("configure"), i18n("Configure Tracks"), m_tracksActionCollection);
    m_tracksActionCollection->addAction("config_tracks", configTracks);
    connect(configTracks, SIGNAL(triggered()), this, SLOT(slotConfigTrack()));

    KAction *selectTrack = new KAction(KIcon(), i18n("Select All in Current Track"), m_tracksActionCollection);
    connect(selectTrack, SIGNAL(triggered()), this, SLOT(slotSelectTrack()));
    m_tracksActionCollection->addAction("select_track", selectTrack);

    QAction *selectAll = KStandardAction::selectAll(this, SLOT(slotSelectAllTracks()), m_tracksActionCollection);
    selectAll->setShortcutContext(Qt::WidgetWithChildrenShortcut);
    m_tracksActionCollection->addAction("select_all_tracks", selectAll);

    KAction *addGuide = new KAction(KIcon("document-new"), i18n("Add Guide"), this);
    collection.addAction("add_guide", addGuide);
    connect(addGuide, SIGNAL(triggered()), this, SLOT(slotAddGuide()));

    QAction *delGuide = new KAction(KIcon("edit-delete"), i18n("Delete Guide"), this);
    collection.addAction("delete_guide", delGuide);
    connect(delGuide, SIGNAL(triggered()), this, SLOT(slotDeleteGuide()));

    QAction *editGuide = new KAction(KIcon("document-properties"), i18n("Edit Guide"), this);
    collection.addAction("edit_guide", editGuide);
    connect(editGuide, SIGNAL(triggered()), this, SLOT(slotEditGuide()));

    QAction *delAllGuides = new KAction(KIcon("edit-delete"), i18n("Delete All Guides"), this);
    collection.addAction("delete_all_guides", delAllGuides);
    connect(delAllGuides, SIGNAL(triggered()), this, SLOT(slotDeleteAllGuides()));

    QAction *pasteEffects = new KAction(KIcon("edit-paste"), i18n("Paste Effects"), this);
    collection.addAction("paste_effects", pasteEffects);
    pasteEffects->setData("paste_effects");
    connect(pasteEffects , SIGNAL(triggered()), this, SLOT(slotPasteEffects()));

    QAction *showTitleBar = new KAction(i18n("Show Title Bars"), this);
    collection.addAction("show_titlebars", showTitleBar);
    showTitleBar->setCheckable(true);
    connect(showTitleBar, SIGNAL(triggered(bool)), this, SLOT(slotShowTitleBars(bool)));
    showTitleBar->setChecked(KdenliveSettings::showtitlebars());
    slotShowTitleBars(KdenliveSettings::showtitlebars());

    m_closeAction = KStandardAction::close(this,  SLOT(closeCurrentDocument()),   collection);
    KStandardAction::quit(this,                   SLOT(close()),                  collection);
    KStandardAction::open(this,                   SLOT(openFile()),               collection);
    m_saveAction = KStandardAction::save(this,    SLOT(saveFile()),               collection);
    KStandardAction::saveAs(this,                 SLOT(saveFileAs()),             collection);
    KStandardAction::openNew(this,                SLOT(newFile()),                collection);
    // TODO: make the following connection to slotEditKeys work
    //KStandardAction::keyBindings(this,            SLOT(slotEditKeys()),           collection);
    KStandardAction::preferences(this,            SLOT(slotPreferences()),        collection);
    KStandardAction::configureNotifications(this, SLOT(configureNotifications()), collection);
    KStandardAction::copy(this,                   SLOT(slotCopy()),               collection);
    KStandardAction::paste(this,                  SLOT(slotPaste()),              collection);
    KStandardAction::fullScreen(this,             SLOT(slotFullScreen()), this,   collection);

    KAction *undo = KStandardAction::undo(m_commandStack, SLOT(undo()), collection);
    undo->setEnabled(false);
    connect(m_commandStack, SIGNAL(canUndoChanged(bool)), undo, SLOT(setEnabled(bool)));

    KAction *redo = KStandardAction::redo(m_commandStack, SLOT(redo()), collection);
    redo->setEnabled(false);
    connect(m_commandStack, SIGNAL(canRedoChanged(bool)), redo, SLOT(setEnabled(bool)));

    /*
    //TODO: Add status tooltip to actions ?
    connect(collection, SIGNAL(actionHovered(QAction*)),
            this, SLOT(slotDisplayActionMessage(QAction*)));*/


    QAction *addClip = new KAction(KIcon("kdenlive-add-clip"), i18n("Add Clip"), this);
    collection.addAction("add_clip", addClip);
    connect(addClip , SIGNAL(triggered()), m_projectList, SLOT(slotAddClip()));

    QAction *addColorClip = new KAction(KIcon("kdenlive-add-color-clip"), i18n("Add Color Clip"), this);
    collection.addAction("add_color_clip", addColorClip);
    connect(addColorClip , SIGNAL(triggered()), m_projectList, SLOT(slotAddColorClip()));

    QAction *addSlideClip = new KAction(KIcon("kdenlive-add-slide-clip"), i18n("Add Slideshow Clip"), this);
    collection.addAction("add_slide_clip", addSlideClip);
    connect(addSlideClip , SIGNAL(triggered()), m_projectList, SLOT(slotAddSlideshowClip()));

    QAction *addTitleClip = new KAction(KIcon("kdenlive-add-text-clip"), i18n("Add Title Clip"), this);
    collection.addAction("add_text_clip", addTitleClip);
    connect(addTitleClip , SIGNAL(triggered()), m_projectList, SLOT(slotAddTitleClip()));

    QAction *addTitleTemplateClip = new KAction(KIcon("kdenlive-add-text-clip"), i18n("Add Template Title"), this);
    collection.addAction("add_text_template_clip", addTitleTemplateClip);
    connect(addTitleTemplateClip , SIGNAL(triggered()), m_projectList, SLOT(slotAddTitleTemplateClip()));

    QAction *addFolderButton = new KAction(KIcon("folder-new"), i18n("Create Folder"), this);
    collection.addAction("add_folder", addFolderButton);
    connect(addFolderButton , SIGNAL(triggered()), m_projectList, SLOT(slotAddFolder()));

    QAction *downloadResources = new KAction(KIcon("download"), i18n("Online Resources"), this);
    collection.addAction("download_resource", downloadResources);
    connect(downloadResources , SIGNAL(triggered()), this, SLOT(slotDownloadResources()));

    QAction *clipProperties = new KAction(KIcon("document-edit"), i18n("Clip Properties"), this);
    collection.addAction("clip_properties", clipProperties);
    clipProperties->setData("clip_properties");
    connect(clipProperties , SIGNAL(triggered()), m_projectList, SLOT(slotEditClip()));
    clipProperties->setEnabled(false);

    QAction *openClip = new KAction(KIcon("document-open"), i18n("Edit Clip"), this);
    collection.addAction("edit_clip", openClip);
    openClip->setData("edit_clip");
    connect(openClip , SIGNAL(triggered()), m_projectList, SLOT(slotOpenClip()));
    openClip->setEnabled(false);

    QAction *deleteClip = new KAction(KIcon("edit-delete"), i18n("Delete Clip"), this);
    collection.addAction("delete_clip", deleteClip);
    deleteClip->setData("delete_clip");
    connect(deleteClip , SIGNAL(triggered()), m_projectList, SLOT(slotRemoveClip()));
    deleteClip->setEnabled(false);

    QAction *reloadClip = new KAction(KIcon("view-refresh"), i18n("Reload Clip"), this);
    collection.addAction("reload_clip", reloadClip);
    reloadClip->setData("reload_clip");
    connect(reloadClip , SIGNAL(triggered()), m_projectList, SLOT(slotReloadClip()));
    reloadClip->setEnabled(false);

    QAction *proxyClip = new KAction(i18n("Proxy Clip"), this);
    collection.addAction("proxy_clip", proxyClip);
    proxyClip->setData("proxy_clip");
    proxyClip->setCheckable(true);
    proxyClip->setChecked(false);
    connect(proxyClip, SIGNAL(toggled(bool)), m_projectList, SLOT(slotProxyCurrentItem(bool)));

    QAction *stopMotion = new KAction(KIcon("image-x-generic"), i18n("Stop Motion Capture"), this);
    collection.addAction("stopmotion", stopMotion);
    connect(stopMotion , SIGNAL(triggered()), this, SLOT(slotOpenStopmotion()));

    QMenu *addClips = new QMenu();
    addClips->addAction(addClip);
    addClips->addAction(addColorClip);
    addClips->addAction(addSlideClip);
    addClips->addAction(addTitleClip);
    addClips->addAction(addTitleTemplateClip);
    addClips->addAction(addFolderButton);
    addClips->addAction(downloadResources);

    addClips->addAction(reloadClip);
    addClips->addAction(proxyClip);
    addClips->addAction(clipProperties);
    addClips->addAction(openClip);
    addClips->addAction(deleteClip);
    m_projectList->setupMenu(addClips, addClip);

    // Setup effects and transitions actions.
    m_effectsActionCollection = new KActionCollection(this, KGlobal::mainComponent());
    //KActionCategory *transitionActions = new KActionCategory(i18n("Transitions"), m_effectsActionCollection);
    KActionCategory *transitionActions = new KActionCategory(i18n("Transitions"), collection);
    m_transitions = new KAction*[transitions.count()];
    for (int i = 0; i < transitions.count(); ++i) {
        QStringList effectInfo = transitions.effectIdInfo(i);
        m_transitions[i] = new KAction(effectInfo.at(0), this);
        m_transitions[i]->setData(effectInfo);
        m_transitions[i]->setIconVisibleInMenu(false);
        QString id = effectInfo.at(2);
        if (id.isEmpty()) id = effectInfo.at(1);
        transitionActions->addAction("transition_" + id, m_transitions[i]);
    }
    //m_effectsActionCollection->readSettings();

}

void MainWindow::slotDisplayActionMessage(QAction *a)
{
    statusBar()->showMessage(a->data().toString(), 3000);
}

void MainWindow::setStatusBarStyleSheet(const QPalette &p)
{
    KColorScheme scheme(p.currentColorGroup(), KColorScheme::Window, KSharedConfig::openConfig(KdenliveSettings::colortheme()));
    QColor buttonBg = scheme.background(KColorScheme::LinkBackground).color();
    QColor buttonBord = scheme.foreground(KColorScheme::LinkText).color();
    QColor buttonBord2 = scheme.shade(KColorScheme::LightShade);
    statusBar()->setStyleSheet(QString("QStatusBar QLabel {font-size:%1pt;} QStatusBar::item { border: 0px; font-size:%1pt;padding:0px; }").arg(statusBar()->font().pointSize()));
    QString style1 = QString("QToolBar { border: 0px } QToolButton { border-style: inset; border:1px solid transparent;border-radius: 3px;margin: 0px 3px;padding: 0px;} QToolButton#timecode {padding-right:10px;} QToolButton:hover { background: %3;border-style: inset; border:1px solid %3;border-radius: 3px;} QToolButton:checked { background-color: %1; border-style: inset; border:1px solid %2;border-radius: 3px;}").arg(buttonBg.name()).arg(buttonBord.name()).arg(buttonBord2.name());
    statusBar()->setStyleSheet(style1);
}

void MainWindow::loadLayouts()
{
    QMenu *saveLayout = (QMenu*)(factory()->container("layout_save_as", this));
    if (m_loadLayout == NULL || saveLayout == NULL) return;
    KSharedConfigPtr config = KGlobal::config();
    KConfigGroup layoutGroup(config, "Layouts");
    QStringList entries = layoutGroup.keyList();
    QList<QAction *> loadActions = m_loadLayout->actions();
    QList<QAction *> saveActions = saveLayout->actions();
    for (int i = 1; i < 5; ++i) {
        // Rename the layouts actions
        foreach(const QString & key, entries) {
            if (key.endsWith(QString("_%1").arg(i))) {
                // Found previously saved layout
                QString layoutName = key.section('_', 0, -2);
                for (int j = 0; j < loadActions.count(); j++) {
                    if (loadActions.at(j)->data().toString().endsWith('_' + QString::number(i))) {
                        loadActions[j]->setText(layoutName);
                        loadActions[j]->setData(key);
                        break;
                    }
                }
                for (int j = 0; j < saveActions.count(); j++) {
                    if (saveActions.at(j)->data().toString().endsWith('_' + QString::number(i))) {
                        saveActions[j]->setText(i18n("Save as %1", layoutName));
                        saveActions[j]->setData(key);
                        break;
                    }
                }
            }
        }
    }
}

void MainWindow::slotLoadLayout(QAction *action)
{
    if (!action) return;
    QString layoutId = action->data().toString();
    if (layoutId.isEmpty()) return;
    KSharedConfigPtr config = KGlobal::config();
    KConfigGroup layouts(config, "Layouts");
    QByteArray state = QByteArray::fromBase64(layouts.readEntry(layoutId).toAscii());
    restoreState(state);
}

void MainWindow::slotSaveLayout(QAction *action)
{
    QString originallayoutName = action->data().toString();
    int layoutId = originallayoutName.section('_', -1).toInt();

    QString layoutName = QInputDialog::getText(this, i18n("Save Layout"), i18n("Layout name:"), QLineEdit::Normal, originallayoutName.section('_', 0, -2));
    if (layoutName.isEmpty()) return;
    KSharedConfigPtr config = KGlobal::config();
    KConfigGroup layouts(config, "Layouts");
    layouts.deleteEntry(originallayoutName);

    QByteArray st = saveState();
    layoutName.append('_' + QString::number(layoutId));
    layouts.writeEntry(layoutName, st.toBase64());
    loadLayouts();
}

void MainWindow::saveOptions()
{
    KdenliveSettings::self()->writeConfig();
    KSharedConfigPtr config = KGlobal::config();
    m_fileOpenRecent->saveEntries(KConfigGroup(config, "Recent Files"));
    KConfigGroup treecolumns(config, "Project Tree");
    treecolumns.writeEntry("columns", m_projectList->headerInfo());
    config->sync();
}

void MainWindow::readOptions()
{
    KSharedConfigPtr config = KGlobal::config();
    m_fileOpenRecent->loadEntries(KConfigGroup(config, "Recent Files"));
    KConfigGroup initialGroup(config, "version");
    bool upgrade = false;
    if (initialGroup.exists()) {
        if (initialGroup.readEntry("version", QString()).section(' ', 0, 0) != QString(version).section(' ', 0, 0)) {
            upgrade = true;
        }

        if (initialGroup.readEntry("version") == "0.7") {
            //Add new settings from 0.7.1
            if (KdenliveSettings::defaultprojectfolder().isEmpty()) {
                QString path = QDir::homePath() + "/kdenlive";
                if (KStandardDirs::makeDir(path)  == false) {
                    kDebug() << "/// ERROR CREATING PROJECT FOLDER: " << path;
                } else KdenliveSettings::setDefaultprojectfolder(path);
            }
        }

    }
    if (KdenliveSettings::ffmpegpath().isEmpty() || KdenliveSettings::ffplaypath().isEmpty()) upgrade = true;
    if (!initialGroup.exists() || upgrade) {
        // this is our first run, show Wizard
        QPointer<Wizard> w = new Wizard(upgrade, this);
        if (w->exec() == QDialog::Accepted && w->isOk()) {
            w->adjustSettings();
            initialGroup.writeEntry("version", version);
            delete w;
        } else {
            delete w;
            ::exit(1);
        }
    }
    KConfigGroup treecolumns(config, "Project Tree");
    const QByteArray state = treecolumns.readEntry("columns", QByteArray());
    if (!state.isEmpty())
        m_projectList->setHeaderInfo(state);
}

void MainWindow::slotRunWizard()
{
    QPointer<Wizard> w = new Wizard(false, this);
    if (w->exec() == QDialog::Accepted && w->isOk()) {
        w->adjustSettings();
    }
    delete w;
}

void MainWindow::newFile(bool showProjectSettings, bool force)
{
    if (!m_timelineArea->isEnabled() && !force)
        return;
    m_fileRevert->setEnabled(false);
    QString profileName = KdenliveSettings::default_profile();
    KUrl projectFolder = KdenliveSettings::defaultprojectfolder();
    QMap <QString, QString> documentProperties;
    QMap <QString, QString> documentMetadata;
    QPoint projectTracks(KdenliveSettings::videotracks(), KdenliveSettings::audiotracks());
    if (!showProjectSettings) {
        if (!KdenliveSettings::activatetabs())
            if (!closeCurrentDocument())
                return;
    } else {
        QPointer<ProjectSettings> w = new ProjectSettings(NULL, QMap <QString, QString> (), QStringList(), projectTracks.x(), projectTracks.y(), KdenliveSettings::defaultprojectfolder(), false, true, this);
        if (w->exec() != QDialog::Accepted) {
            delete w;
            return;
        }
        if (!KdenliveSettings::activatetabs())
            if (!closeCurrentDocument()) {
                delete w;
                return;
            }
        if (KdenliveSettings::videothumbnails() != w->enableVideoThumbs())
            slotSwitchVideoThumbs();
        if (KdenliveSettings::audiothumbnails() != w->enableAudioThumbs())
            slotSwitchAudioThumbs();
        profileName = w->selectedProfile();
        projectFolder = w->selectedFolder();
        projectTracks = w->tracks();
        documentProperties.insert("enableproxy", QString::number((int) w->useProxy()));
        documentProperties.insert("generateproxy", QString::number((int) w->generateProxy()));
        documentProperties.insert("proxyminsize", QString::number(w->proxyMinSize()));
        documentProperties.insert("proxyparams", w->proxyParams());
        documentProperties.insert("proxyextension", w->proxyExtension());
        documentProperties.insert("generateimageproxy", QString::number((int) w->generateImageProxy()));
        documentProperties.insert("proxyimageminsize", QString::number(w->proxyImageMinSize()));
        documentMetadata = w->metadata();
        delete w;
    }
    m_timelineArea->setEnabled(true);
    m_projectList->setEnabled(true);
    bool openBackup;
    KdenliveDoc *doc = new KdenliveDoc(KUrl(), projectFolder, m_commandStack, profileName, documentProperties, documentMetadata, projectTracks, m_projectMonitor->render, m_notesWidget, &openBackup, this);
    doc->m_autosave = new KAutoSaveFile(KUrl(), doc);
    bool ok;
    TrackView *trackView = new TrackView(doc, m_tracksActionCollection->actions(), &ok, this);
    m_timelineArea->addTab(trackView, KIcon("kdenlive"), doc->description());
    if (!ok) {
        // MLT is broken
        //m_timelineArea->setEnabled(false);
        //m_projectList->setEnabled(false);
        slotPreferences(6);
        return;
    }
    if (m_timelineArea->count() == 1) {
        connectDocumentInfo(doc);
        connectDocument(trackView, doc);
    } else
        m_timelineArea->setTabBarHidden(false);
    m_monitorManager->activateMonitor(Kdenlive::clipMonitor);
    m_closeAction->setEnabled(m_timelineArea->count() > 1);
}

void MainWindow::activateDocument()
{
    if (m_timelineArea->currentWidget() == NULL || !m_timelineArea->isEnabled()) return;
    TrackView *currentTab = (TrackView *) m_timelineArea->currentWidget();
    KdenliveDoc *currentDoc = currentTab->document();
    connectDocumentInfo(currentDoc);
    connectDocument(currentTab, currentDoc);
}

bool MainWindow::closeCurrentDocument(bool saveChanges)
{
    QWidget *w = m_timelineArea->currentWidget();
    if (!w) return true;
    // closing current document
    int ix = m_timelineArea->currentIndex() + 1;
    if (ix == m_timelineArea->count()) ix = 0;
    m_timelineArea->setCurrentIndex(ix);
    TrackView *tabToClose = (TrackView *) w;
    KdenliveDoc *docToClose = tabToClose->document();
    if (docToClose && docToClose->isModified() && saveChanges) {
        QString message;
        if (m_activeDocument->url().fileName().isEmpty())
            message = i18n("Save changes to document?");
        else
            message = i18n("The project <b>\"%1\"</b> has been changed.\nDo you want to save your changes?", m_activeDocument->url().fileName());
        switch (KMessageBox::warningYesNoCancel(this, message)) {
        case KMessageBox::Yes :
            // save document here. If saving fails, return false;
            if (saveFile() == false) return false;
            break;
        case KMessageBox::Cancel :
            return false;
            break;
        default:
            break;
        }
    }
    slotTimelineClipSelected(NULL, false);
    m_clipMonitor->slotSetClipProducer(NULL);
    m_projectList->slotResetProjectList();
    m_timelineArea->removeTab(m_timelineArea->indexOf(w));
    if (m_timelineArea->count() == 1) {
        m_timelineArea->setTabBarHidden(true);
        m_closeAction->setEnabled(false);
    }
    if (docToClose == m_activeDocument) {
        delete m_activeDocument;
        m_activeDocument = NULL;
        m_monitorManager->setDocument(m_activeDocument);
        m_effectStack->clear();
        m_transitionConfig->slotTransitionItemSelected(NULL, 0, QPoint(), false);
    } else {
        delete docToClose;
    }
    if (w == m_activeTimeline) {
        delete m_activeTimeline;
        m_activeTimeline = NULL;
    } else {
        delete w;
    }
    return true;
}

bool MainWindow::saveFileAs(const QString &outputFileName)
{
    QString currentSceneList;
    m_monitorManager->stopActiveMonitor();

    if (m_activeDocument->saveSceneList(outputFileName, m_projectMonitor->sceneList(), m_projectList->expandedFolders()) == false)
        return false;

    // Save timeline thumbnails
    m_activeTimeline->projectView()->saveThumbnails();
    m_activeDocument->setUrl(KUrl(outputFileName));
    QByteArray hash = QCryptographicHash::hash(KUrl(outputFileName).encodedPath(), QCryptographicHash::Md5).toHex();
    if (m_activeDocument->m_autosave == NULL) {
        m_activeDocument->m_autosave = new KAutoSaveFile(KUrl(hash), this);
    } else m_activeDocument->m_autosave->setManagedFile(KUrl(hash));
    setCaption(m_activeDocument->description());
    m_timelineArea->setTabText(m_timelineArea->currentIndex(), m_activeDocument->description());
    m_timelineArea->setTabToolTip(m_timelineArea->currentIndex(), m_activeDocument->url().path());
    m_activeDocument->setModified(false);
    m_fileOpenRecent->addUrl(KUrl(outputFileName));
    m_fileRevert->setEnabled(true);
    m_undoView->stack()->setClean();
    return true;
}

bool MainWindow::saveFileAs()
{
    QString outputFile = KFileDialog::getSaveFileName(m_activeDocument->projectFolder(), getMimeType(false));
    if (outputFile.isEmpty()) {
        return false;
    }
    if (QFile::exists(outputFile)) {
        // Show the file dialog again if the user does not want to overwrite the file
        if (KMessageBox::questionYesNo(this, i18n("File %1 already exists.\nDo you want to overwrite it?", outputFile)) == KMessageBox::No)
            return saveFileAs();
    }
    return saveFileAs(outputFile);
}

bool MainWindow::saveFile()
{
    if (!m_activeDocument) return true;
    if (m_activeDocument->url().isEmpty()) {
        return saveFileAs();
    } else {
        bool result = saveFileAs(m_activeDocument->url().path());
        m_activeDocument->m_autosave->resize(0);
        return result;
    }
}

void MainWindow::openFile()
{
    if (!m_startUrl.isEmpty()) {
        openFile(m_startUrl);
        m_startUrl = KUrl();
        return;
    }
    KUrl url = KFileDialog::getOpenUrl(KUrl("kfiledialog:///projectfolder"), getMimeType());
    if (url.isEmpty()) return;
    m_fileOpenRecent->addUrl(url);
    openFile(url);
}

void MainWindow::openLastFile()
{
    if (m_fileOpenRecent->selectableActionGroup()->actions().isEmpty()) {
        // No files in history
        newFile(false);
        return;
    }
    QAction *firstUrlAction = m_fileOpenRecent->selectableActionGroup()->actions().last();
    if (firstUrlAction) firstUrlAction->trigger();
    else newFile(false);
}

void MainWindow::openFile(const KUrl &url)
{
    // Make sure the url is a Kdenlive project file
    KMimeType::Ptr mime = KMimeType::findByUrl(url);
    if (mime.data()->is("application/x-compressed-tar")) {
        // Opening a compressed project file, we need to process it
        kDebug()<<"Opening archive, processing";
        QPointer<ArchiveWidget> ar = new ArchiveWidget(url);
        if (ar->exec() == QDialog::Accepted) {
            openFile(KUrl(ar->extractedProjectFile()));
        } else if (!m_startUrl.isEmpty()) {
            // we tried to open an invalid file from command line, init new project
            newFile(false);
        }
        delete ar;
        return;
    }
    if (!url.fileName().endsWith(".kdenlive")) {
        // This is not a Kdenlive project file, abort loading
        KMessageBox::sorry(this, i18n("File %1 is not a Kdenlive project file", url.path()));
        if (!m_startUrl.isEmpty()) {
            // we tried to open an invalid file from command line, init new project
            newFile(false);
        }
        return;
    }

    // Check if the document is already opened
    const int ct = m_timelineArea->count();
    bool isOpened = false;
    int i;
    for (i = 0; i < ct; ++i) {
        TrackView *tab = (TrackView *) m_timelineArea->widget(i);
        KdenliveDoc *doc = tab->document();
        if (doc->url() == url) {
            isOpened = true;
            break;
        }
    }
    if (isOpened) {
        m_timelineArea->setCurrentIndex(i);
        return;
    }

    if (!KdenliveSettings::activatetabs()) if (!closeCurrentDocument()) return;

    // Check for backup file
    QByteArray hash = QCryptographicHash::hash(url.encodedPath(), QCryptographicHash::Md5).toHex();
    QList<KAutoSaveFile *> staleFiles = KAutoSaveFile::staleFiles(KUrl(hash));
    if (!staleFiles.isEmpty()) {
        if (KMessageBox::questionYesNo(this,
                                       i18n("Auto-saved files exist. Do you want to recover them now?"),
                                       i18n("File Recovery"),
                                       KGuiItem(i18n("Recover")), KGuiItem(i18n("Don't recover"))) == KMessageBox::Yes) {
            recoverFiles(staleFiles, url);
            return;
        } else {
            // remove the stale files
            foreach(KAutoSaveFile * stale, staleFiles) {
                stale->open(QIODevice::ReadWrite);
                delete stale;
            }
        }
    }
    m_messageLabel->setMessage(i18n("Opening file %1", url.path()), InformationMessage);
    m_messageLabel->repaint();
    doOpenFile(url, NULL);
}

void MainWindow::doOpenFile(const KUrl &url, KAutoSaveFile *stale)
{
    if (!m_timelineArea->isEnabled()) return;
    m_fileRevert->setEnabled(true);

    // Recreate stopmotion widget on document change
    if (m_stopmotion) {
        delete m_stopmotion;
        m_stopmotion = NULL;
    }

    m_timer.start();
    KProgressDialog progressDialog(this, i18n("Loading project"), i18n("Loading project"));
    progressDialog.setAllowCancel(false);
    progressDialog.progressBar()->setMaximum(4);
    progressDialog.show();
    progressDialog.progressBar()->setValue(0);

    bool openBackup;
    KdenliveDoc *doc = new KdenliveDoc(stale ? KUrl(stale->fileName()) : url, KdenliveSettings::defaultprojectfolder(), m_commandStack, KdenliveSettings::default_profile(), QMap <QString, QString> (), QMap <QString, QString> (), QPoint(KdenliveSettings::videotracks(), KdenliveSettings::audiotracks()), m_projectMonitor->render, m_notesWidget, &openBackup, this, &progressDialog);

    progressDialog.progressBar()->setValue(1);
    progressDialog.progressBar()->setMaximum(4);
    progressDialog.setLabelText(i18n("Loading project"));
    progressDialog.repaint();

    if (stale == NULL) {
        QByteArray hash = QCryptographicHash::hash(url.encodedPath(), QCryptographicHash::Md5).toHex();
        stale = new KAutoSaveFile(KUrl(hash), doc);
        doc->m_autosave = stale;
    } else {
        doc->m_autosave = stale;
        doc->setUrl(url);//stale->managedFile());
        doc->setModified(true);
        stale->setParent(doc);
    }
    connectDocumentInfo(doc);

    progressDialog.progressBar()->setValue(2);
    progressDialog.repaint();

    bool ok;
    TrackView *trackView = new TrackView(doc, m_tracksActionCollection->actions(), &ok, this);
    connectDocument(trackView, doc);
    progressDialog.progressBar()->setValue(3);
    progressDialog.repaint();

    m_timelineArea->setCurrentIndex(m_timelineArea->addTab(trackView, KIcon("kdenlive"), doc->description()));
    if (!ok) {
        m_timelineArea->setEnabled(false);
        m_projectList->setEnabled(false);
        KMessageBox::sorry(this, i18n("Cannot open file %1.\nProject is corrupted.", url.path()));
        slotGotProgressInfo(QString(), -1);
        newFile(false, true);
        return;
    }
    m_timelineArea->setTabToolTip(m_timelineArea->currentIndex(), doc->url().path());
    trackView->setDuration(trackView->duration());

    if (m_timelineArea->count() > 1) m_timelineArea->setTabBarHidden(false);
    slotGotProgressInfo(QString(), -1);
    m_projectMonitor->adjustRulerSize(trackView->duration());
    m_projectMonitor->slotZoneMoved(trackView->inPoint(), trackView->outPoint());
    progressDialog.progressBar()->setValue(4);
    if (openBackup) slotOpenBackupDialog(url);
}

void MainWindow::recoverFiles(const QList<KAutoSaveFile *> &staleFiles, const KUrl &originUrl)
{
    foreach(KAutoSaveFile * stale, staleFiles) {
        /*if (!stale->open(QIODevice::QIODevice::ReadOnly)) {
                  // show an error message; we could not steal the lockfile
                  // maybe another application got to the file before us?
                  delete stale;
                  continue;
        }*/
        kDebug() << "// OPENING RECOVERY: " << stale->fileName() << "\nMANAGED: " << stale->managedFile().path();
        // the stalefiles also contain ".lock" files so we must ignore them... bug in KAutoSaveFile?
        if (!stale->fileName().endsWith(".lock")) doOpenFile(originUrl, stale);
        else KIO::NetAccess::del(KUrl(stale->fileName()), this);
    }
}

void MainWindow::parseProfiles(const QString &mltPath)
{
    //KdenliveSettings::setDefaulttmpfolder();
    if (!mltPath.isEmpty()) {
        KdenliveSettings::setMltpath(mltPath + "/share/mlt/profiles/");
        KdenliveSettings::setRendererpath(mltPath + "/bin/melt");
    }

    if (KdenliveSettings::mltpath().isEmpty())
        KdenliveSettings::setMltpath(QString(MLT_PREFIX) + QString("/share/mlt/profiles/"));

    if (KdenliveSettings::rendererpath().isEmpty() || KdenliveSettings::rendererpath().endsWith("inigo")) {
        QString meltPath = QString(MLT_PREFIX) + QString("/bin/melt");
        if (!QFile::exists(meltPath))
            meltPath = KStandardDirs::findExe("melt");
        KdenliveSettings::setRendererpath(meltPath);
    }

    if (KdenliveSettings::rendererpath().isEmpty()) {
        // Cannot find the MLT melt renderer, ask for location
        QPointer<KUrlRequesterDialog> getUrl = new KUrlRequesterDialog(QString(), i18n("Cannot find the melt program required for rendering (part of MLT)"), this);
        if (getUrl->exec() == QDialog::Rejected) {
            delete getUrl;
            ::exit(0);
        }
        KUrl rendererPath = getUrl->selectedUrl();
        delete getUrl;
        if (rendererPath.isEmpty()) ::exit(0);
        KdenliveSettings::setRendererpath(rendererPath.path());
    }

    QStringList profilesFilter;
    profilesFilter << "*";
    QStringList profilesList = QDir(KdenliveSettings::mltpath()).entryList(profilesFilter, QDir::Files);
    if (profilesList.isEmpty()) {
        // Cannot find MLT path, try finding melt
        QString profilePath = KdenliveSettings::rendererpath();
        if (!profilePath.isEmpty()) {
            profilePath = profilePath.section('/', 0, -3);
            KdenliveSettings::setMltpath(profilePath + "/share/mlt/profiles/");
            profilesList = QDir(KdenliveSettings::mltpath()).entryList(profilesFilter, QDir::Files);
        }
        if (profilesList.isEmpty()) {
            // Cannot find the MLT profiles, ask for location
            QPointer<KUrlRequesterDialog> getUrl = new KUrlRequesterDialog(KdenliveSettings::mltpath(), i18n("Cannot find your MLT profiles, please give the path"), this);
            getUrl->fileDialog()->setMode(KFile::Directory);
            if (getUrl->exec() == QDialog::Rejected) {
                delete getUrl;
                ::exit(0);
            }
            KUrl mltPath = getUrl->selectedUrl();
            delete getUrl;
            if (mltPath.isEmpty()) ::exit(0);
            KdenliveSettings::setMltpath(mltPath.path(KUrl::AddTrailingSlash));
            profilesList = QDir(KdenliveSettings::mltpath()).entryList(profilesFilter, QDir::Files);
        }
    }

    kDebug() << "RESULTING MLT PATH: " << KdenliveSettings::mltpath();

    // Parse again MLT profiles to build a list of available video formats
    if (profilesList.isEmpty()) parseProfiles();
}


void MainWindow::slotEditProfiles()
{
    ProfilesDialog *w = new ProfilesDialog;
    if (w->exec() == QDialog::Accepted) {
        KdenliveSettingsDialog* d = static_cast <KdenliveSettingsDialog*>(KConfigDialog::exists("settings"));
        if (d) d->checkProfile();
    }
    delete w;
}

void MainWindow::slotDetectAudioDriver()
{
    /* WARNING: do not use this method because sometimes detects wrong driver (pulse instead of alsa),
    leading to no audio output, see bug #934 */

    //decide which audio driver is really best, in some cases SDL is wrong
    if (KdenliveSettings::audiodrivername().isEmpty()) {
        QString driver;
        KProcess readProcess;
        //PulseAudio needs to be selected if it exists, the ALSA pulse pcm device is not fast enough.
        if (!KStandardDirs::findExe("pactl").isEmpty()) {
            readProcess.setOutputChannelMode(KProcess::OnlyStdoutChannel);
            readProcess.setProgram("pactl", QStringList() << "stat");
            readProcess.execute(2000); // Kill it after 2 seconds

            QString result = QString(readProcess.readAllStandardOutput());
            kDebug() << "// / / / / / READING PACTL: ";
            kDebug() << result;
            if (!result.isEmpty()) {
                driver = "pulse";
                kDebug() << "// / / / / PULSEAUDIO DETECTED";
            }
        }
        //put others here
        KdenliveSettings::setAutoaudiodrivername(driver);
    }
}

void MainWindow::slotEditProjectSettings()
{
    QPoint p = m_activeDocument->getTracksCount();
    QPointer<ProjectSettings> w = new ProjectSettings(m_projectList, m_activeDocument->metadata(), m_activeTimeline->projectView()->extractTransitionsLumas(), p.x(), p.y(), m_activeDocument->projectFolder().path(), true, !m_activeDocument->isModified(), this);
    connect(w, SIGNAL(disableProxies()), this, SLOT(slotDisableProxies()));

    if (w->exec() == QDialog::Accepted) {
        QString profile = w->selectedProfile();
        m_activeDocument->setProjectFolder(w->selectedFolder());
#ifndef Q_WS_MAC
        m_recMonitor->slotUpdateCaptureFolder(m_activeDocument->projectFolder().path(KUrl::AddTrailingSlash));
#endif
        if (m_renderWidget) m_renderWidget->setDocumentPath(m_activeDocument->projectFolder().path(KUrl::AddTrailingSlash));
        if (KdenliveSettings::videothumbnails() != w->enableVideoThumbs()) slotSwitchVideoThumbs();
        if (KdenliveSettings::audiothumbnails() != w->enableAudioThumbs()) slotSwitchAudioThumbs();
        if (m_activeDocument->profilePath() != profile) slotUpdateProjectProfile(profile);
        if (m_activeDocument->getDocumentProperty("proxyparams") != w->proxyParams()) {
            m_activeDocument->setModified();
            m_activeDocument->setDocumentProperty("proxyparams", w->proxyParams());
            if (m_activeDocument->clipManager()->clipsCount() > 0 && KMessageBox::questionYesNo(this, i18n("You have changed the proxy parameters. Do you want to recreate all proxy clips for this project?")) == KMessageBox::Yes) {
                //TODO: rebuild all proxies
                //m_projectList->rebuildProxies();
            }
        }
        if (m_activeDocument->getDocumentProperty("proxyextension") != w->proxyExtension()) {
            m_activeDocument->setModified();
            m_activeDocument->setDocumentProperty("proxyextension", w->proxyExtension());
        }
        if (m_activeDocument->getDocumentProperty("generateproxy") != QString::number((int) w->generateProxy())) {
            m_activeDocument->setModified();
            m_activeDocument->setDocumentProperty("generateproxy", QString::number((int) w->generateProxy()));
        }
        if (m_activeDocument->getDocumentProperty("proxyminsize") != QString::number(w->proxyMinSize())) {
            m_activeDocument->setModified();
            m_activeDocument->setDocumentProperty("proxyminsize", QString::number(w->proxyMinSize()));
        }
        if (m_activeDocument->getDocumentProperty("generateimageproxy") != QString::number((int) w->generateImageProxy())) {
            m_activeDocument->setModified();
            m_activeDocument->setDocumentProperty("generateimageproxy", QString::number((int) w->generateImageProxy()));
        }
        if (m_activeDocument->getDocumentProperty("proxyimageminsize") != QString::number(w->proxyImageMinSize())) {
            m_activeDocument->setModified();
            m_activeDocument->setDocumentProperty("proxyimageminsize", QString::number(w->proxyImageMinSize()));
        }
        if (QString::number((int) w->useProxy()) != m_activeDocument->getDocumentProperty("enableproxy")) {
            m_activeDocument->setDocumentProperty("enableproxy", QString::number((int) w->useProxy()));
            m_activeDocument->setModified();
            slotUpdateProxySettings();
        }
        if (w->metadata() != m_activeDocument->metadata()) m_activeDocument->setMetadata(w->metadata());
    }
    delete w;
}

void MainWindow::slotDisableProxies()
{
    m_activeDocument->setDocumentProperty("enableproxy", QString::number((int) false));
    m_activeDocument->setModified();
    slotUpdateProxySettings();
}

void MainWindow::slotUpdateProjectProfile(const QString &profile)
{
    // Recreate the stopmotion widget if profile changes
    if (m_stopmotion) {
        delete m_stopmotion;
        m_stopmotion = NULL;
    }

    // Deselect current effect / transition
    m_effectStack->slotClipItemSelected(NULL);
    m_transitionConfig->slotTransitionItemSelected(NULL, 0, QPoint(), false);
    m_clipMonitor->slotSetClipProducer(NULL);
    bool updateFps = m_activeDocument->setProfilePath(profile);
    KdenliveSettings::setCurrent_profile(profile);
    KdenliveSettings::setProject_fps(m_activeDocument->fps());
    setCaption(m_activeDocument->description(), m_activeDocument->isModified());
    m_activeDocument->clipManager()->clearUnusedProducers();
    m_monitorManager->resetProfiles(m_activeDocument->timecode());
    m_transitionConfig->updateProjectFormat(m_activeDocument->mltProfile(), m_activeDocument->timecode(), m_activeDocument->tracksList());
    m_effectStack->updateProjectFormat(m_activeDocument->mltProfile(), m_activeDocument->timecode());
    m_projectList->updateProjectFormat(m_activeDocument->timecode());
    if (m_renderWidget) m_renderWidget->setProfile(m_activeDocument->mltProfile());
    m_timelineArea->setTabText(m_timelineArea->currentIndex(), m_activeDocument->description());
    if (updateFps) m_activeTimeline->updateProjectFps();
    m_activeDocument->clipManager()->clearCache();
    m_activeTimeline->updateProfile();
    m_activeDocument->setModified(true);
    m_commandStack->activeStack()->clear();
    //Update the mouse position display so it will display in DF/NDF format by default based on the project setting.
    slotUpdateMousePosition(0);
    m_projectList->slotReloadClip();
    // We need to desactivate & reactivate monitors to get a refresh
    //m_monitorManager->switchMonitors();
}


void MainWindow::slotRenderProject()
{
    if (!m_renderWidget) {
        QString projectfolder = m_activeDocument ? m_activeDocument->projectFolder().path(KUrl::AddTrailingSlash) : KdenliveSettings::defaultprojectfolder();
        MltVideoProfile profile;
        if (m_activeDocument) profile = m_activeDocument->mltProfile();
        m_renderWidget = new RenderWidget(projectfolder, m_projectList->useProxy(), profile, this);
        connect(m_renderWidget, SIGNAL(shutdown()), this, SLOT(slotShutdown()));
        connect(m_renderWidget, SIGNAL(selectedRenderProfile(QMap<QString,QString>)), this, SLOT(slotSetDocumentRenderProfile(QMap<QString,QString>)));
        connect(m_renderWidget, SIGNAL(prepareRenderingData(bool,bool,QString)), this, SLOT(slotPrepareRendering(bool,bool,QString)));
        connect(m_renderWidget, SIGNAL(abortProcess(QString)), this, SIGNAL(abortRenderJob(QString)));
        connect(m_renderWidget, SIGNAL(openDvdWizard(QString)), this, SLOT(slotDvdWizard(QString)));
        if (m_activeDocument) {
            m_renderWidget->setProfile(m_activeDocument->mltProfile());
            m_renderWidget->setGuides(m_activeDocument->guidesXml(), m_activeDocument->projectDuration());
            m_renderWidget->setDocumentPath(m_activeDocument->projectFolder().path(KUrl::AddTrailingSlash));
            m_renderWidget->setRenderProfile(m_activeDocument->getRenderProperties());
        }
    }
    slotCheckRenderStatus();
    m_renderWidget->show();
    m_renderWidget->showNormal();

    // What are the following lines supposed to do?
    //m_activeTimeline->tracksNumber();
    //m_renderWidget->enableAudio(false);
    //m_renderWidget->export_audio;
}

void MainWindow::slotCheckRenderStatus()
{
    // Make sure there are no missing clips
    if (m_renderWidget)
        m_renderWidget->missingClips(m_projectList->hasMissingClips());
}

void MainWindow::setRenderingProgress(const QString &url, int progress)
{
    if (m_renderWidget)
        m_renderWidget->setRenderJob(url, progress);
}

void MainWindow::setRenderingFinished(const QString &url, int status, const QString &error)
{
    if (m_renderWidget)
        m_renderWidget->setRenderStatus(url, status, error);
}

void MainWindow::slotCleanProject()
{
    if (KMessageBox::warningContinueCancel(this, i18n("This will remove all unused clips from your project."), i18n("Clean up project")) == KMessageBox::Cancel) return;
    m_projectList->cleanup();
}

void MainWindow::slotUpdateMousePosition(int pos)
{
    if (m_activeDocument)
        switch (m_timeFormatButton->currentItem()) {
        case 0:
            m_timeFormatButton->setText(m_activeDocument->timecode().getTimecodeFromFrames(pos) + " / " + m_activeDocument->timecode().getTimecodeFromFrames(m_activeTimeline->duration()));
            break;
        default:
            m_timeFormatButton->setText(QString::number(pos) + " / " + QString::number(m_activeTimeline->duration()));
        }
}

void MainWindow::slotUpdateProjectDuration(int pos)
{
    if (m_activeDocument) {
        m_activeTimeline->setDuration(pos);
        slotUpdateMousePosition(m_activeTimeline->projectView()->getMousePos());
    }
}

void MainWindow::slotUpdateDocumentState(bool modified)
{
    if (!m_activeDocument) return;
    setCaption(m_activeDocument->description(), modified);
    m_saveAction->setEnabled(modified);
    if (modified) {
        m_timelineArea->setTabTextColor(m_timelineArea->currentIndex(), palette().color(QPalette::Link));
        m_timelineArea->setTabIcon(m_timelineArea->currentIndex(), KIcon("document-save"));
    } else {
        m_timelineArea->setTabTextColor(m_timelineArea->currentIndex(), palette().color(QPalette::Text));
        m_timelineArea->setTabIcon(m_timelineArea->currentIndex(), KIcon("kdenlive"));
    }
}

void MainWindow::connectDocumentInfo(KdenliveDoc *doc)
{
    if (m_activeDocument) {
        if (m_activeDocument == doc) return;
        disconnect(m_activeDocument, SIGNAL(progressInfo(QString,int)), this, SLOT(slotGotProgressInfo(QString,int)));
    }
    connect(doc, SIGNAL(progressInfo(QString,int)), this, SLOT(slotGotProgressInfo(QString,int)));
}

void MainWindow::connectDocument(TrackView *trackView, KdenliveDoc *doc)   //changed
{
    //m_projectMonitor->stop();
    m_closeAction->setEnabled(m_timelineArea->count() > 1);
    kDebug() << "///////////////////   CONNECTING DOC TO PROJECT VIEW ////////////////";
    if (m_activeDocument) {
        if (m_activeDocument == doc) return;
        if (m_activeTimeline) {
            disconnect(m_projectMonitor, SIGNAL(renderPosition(int)), m_activeTimeline, SLOT(moveCursorPos(int)));
            disconnect(m_projectMonitor, SIGNAL(zoneUpdated(QPoint)), m_activeTimeline, SLOT(slotSetZone(QPoint)));
            disconnect(m_projectMonitor, SIGNAL(durationChanged(int)), m_activeTimeline, SLOT(setDuration(int)));
            disconnect(m_projectMonitor, SIGNAL(zoneUpdated(QPoint)), m_activeDocument, SLOT(setModified()));
            disconnect(m_notesWidget, SIGNAL(textChanged()), m_activeDocument, SLOT(setModified()));
            disconnect(m_clipMonitor, SIGNAL(zoneUpdated(QPoint)), m_activeDocument, SLOT(setModified()));
            disconnect(m_projectList, SIGNAL(projectModified()), m_activeDocument, SLOT(setModified()));

            disconnect(m_projectMonitor->render, SIGNAL(refreshDocumentProducers(bool,bool)), m_activeDocument, SLOT(checkProjectClips(bool,bool)));

            disconnect(m_activeDocument, SIGNAL(guidesUpdated()), this, SLOT(slotGuidesUpdated()));
            disconnect(m_activeDocument, SIGNAL(addProjectClip(DocClipBase*,bool)), m_projectList, SLOT(slotAddClip(DocClipBase*,bool)));
            disconnect(m_activeDocument, SIGNAL(resetProjectList()), m_projectList, SLOT(slotResetProjectList()));
            disconnect(m_activeDocument, SIGNAL(signalDeleteProjectClip(QString)), this, SLOT(slotDeleteClip(QString)));
            disconnect(m_activeDocument, SIGNAL(updateClipDisplay(QString)), m_projectList, SLOT(slotUpdateClip(QString)));
            disconnect(m_activeDocument, SIGNAL(selectLastAddedClip(QString)), m_projectList, SLOT(slotSelectClip(QString)));
            disconnect(m_activeTimeline->projectView(), SIGNAL(clipItemSelected(ClipItem*,bool)), this, SLOT(slotTimelineClipSelected(ClipItem*,bool)));
            disconnect(m_activeTimeline->projectView(), SIGNAL(transitionItemSelected(Transition*,int,QPoint,bool)), m_transitionConfig, SLOT(slotTransitionItemSelected(Transition*,int,QPoint,bool)));
            disconnect(m_activeTimeline->projectView(), SIGNAL(transitionItemSelected(Transition*,int,QPoint,bool)), this, SLOT(slotActivateTransitionView(Transition*)));
            disconnect(m_activeTimeline->projectView(), SIGNAL(playMonitor()), m_projectMonitor, SLOT(slotPlay()));
            disconnect(m_activeTimeline->projectView(), SIGNAL(displayMessage(QString,MessageType)), m_messageLabel, SLOT(setMessage(QString,MessageType)));
            disconnect(m_activeTimeline->projectView(), SIGNAL(showClipFrame(DocClipBase*,QPoint,bool,int)), m_clipMonitor, SLOT(slotSetClipProducer(DocClipBase*,QPoint,bool,int)));
            disconnect(m_projectList, SIGNAL(gotFilterJobResults(QString,int,int,stringMap,stringMap)), m_activeTimeline->projectView(), SLOT(slotGotFilterJobResults(QString,int,int,stringMap,stringMap)));

            disconnect(m_activeTimeline, SIGNAL(cursorMoved()), m_projectMonitor, SLOT(slotActivateMonitor()));
            disconnect(m_activeTimeline, SIGNAL(configTrack(int)), this, SLOT(slotConfigTrack(int)));
            disconnect(m_activeDocument, SIGNAL(docModified(bool)), this, SLOT(slotUpdateDocumentState(bool)));
            disconnect(m_effectStack, SIGNAL(updateEffect(ClipItem*,int,QDomElement,QDomElement,int,bool)), m_activeTimeline->projectView(), SLOT(slotUpdateClipEffect(ClipItem*,int,QDomElement,QDomElement,int,bool)));
            disconnect(m_effectStack, SIGNAL(removeEffect(ClipItem*,int,QDomElement)), m_activeTimeline->projectView(), SLOT(slotDeleteEffect(ClipItem*,int,QDomElement)));
            disconnect(m_effectStack, SIGNAL(addEffect(ClipItem*,QDomElement)), trackView->projectView(), SLOT(slotAddEffect(ClipItem*,QDomElement)));
            disconnect(m_effectStack, SIGNAL(changeEffectState(ClipItem*,int,QList<int>,bool)), m_activeTimeline->projectView(), SLOT(slotChangeEffectState(ClipItem*,int,QList<int>,bool)));
            disconnect(m_effectStack, SIGNAL(changeEffectPosition(ClipItem*,int,QList<int>,int)), m_activeTimeline->projectView(), SLOT(slotChangeEffectPosition(ClipItem*,int,QList<int>,int)));
            disconnect(m_effectStack, SIGNAL(refreshEffectStack(ClipItem*)), m_activeTimeline->projectView(), SLOT(slotRefreshEffects(ClipItem*)));
            disconnect(m_effectStack, SIGNAL(reloadEffects()), this, SLOT(slotReloadEffects()));
            disconnect(m_effectStack, SIGNAL(displayMessage(QString,int)), this, SLOT(slotGotProgressInfo(QString,int)));
            disconnect(m_transitionConfig, SIGNAL(transitionUpdated(Transition*,QDomElement)), m_activeTimeline->projectView() , SLOT(slotTransitionUpdated(Transition*,QDomElement)));
            disconnect(m_transitionConfig, SIGNAL(seekTimeline(int)), m_activeTimeline->projectView() , SLOT(setCursorPos(int)));
            disconnect(m_transitionConfig, SIGNAL(importClipKeyframes(GRAPHICSRECTITEM)), m_activeTimeline->projectView() , SLOT(slotImportClipKeyframes(GRAPHICSRECTITEM)));

            disconnect(m_activeTimeline->projectView(), SIGNAL(activateDocumentMonitor()), m_projectMonitor, SLOT(slotActivateMonitor()));
            disconnect(m_activeTimeline, SIGNAL(zoneMoved(int,int)), this, SLOT(slotZoneMoved(int,int)));
            disconnect(m_projectList, SIGNAL(loadingIsOver()), m_activeTimeline->projectView(), SLOT(slotUpdateAllThumbs()));
            disconnect(m_projectList, SIGNAL(refreshClip(QString)), m_activeTimeline->projectView(), SLOT(slotRefreshThumbs(QString)));
            disconnect(m_projectList, SIGNAL(addMarkers(QString,QList<CommentedTime>)), m_activeTimeline->projectView(), SLOT(slotAddClipMarker(QString,QList<CommentedTime>)));
            m_effectStack->clear();

//             disconnect(m_activeTimeline->projectView(), SIGNAL(getDevNeeded(EffectRepository*&, QWidget*&)), this, SLOT(slotGetDevNeeded(EffectRepository*&, QWidget*&)));
        }
        //m_activeDocument->setRenderer(NULL);
        m_clipMonitor->stop();
    }
    KdenliveSettings::setCurrent_profile(doc->profilePath());
    KdenliveSettings::setProject_fps(doc->fps());
    m_monitorManager->resetProfiles(doc->timecode());
    m_clipMonitorDock->raise();
    m_projectList->setDocument(doc);
    m_transitionConfig->updateProjectFormat(doc->mltProfile(), doc->timecode(), doc->tracksList());
    m_effectStack->updateProjectFormat(doc->mltProfile(), doc->timecode());
    connect(m_projectList, SIGNAL(refreshClip(QString,bool)), trackView->projectView(), SLOT(slotRefreshThumbs(QString,bool)));

    connect(m_projectList, SIGNAL(projectModified()), doc, SLOT(setModified()));
    connect(m_projectList, SIGNAL(clipNameChanged(QString,QString)), trackView->projectView(), SLOT(clipNameChanged(QString,QString)));

    connect(trackView, SIGNAL(configTrack(int)), this, SLOT(slotConfigTrack(int)));
    connect(trackView, SIGNAL(updateTracksInfo()), this, SLOT(slotUpdateTrackInfo()));
    connect(trackView, SIGNAL(mousePosition(int)), this, SLOT(slotUpdateMousePosition(int)));
    connect(trackView->projectView(), SIGNAL(forceClipProcessing(QString)), m_projectList, SLOT(slotForceProcessing(QString)));

    connect(trackView->projectView(), SIGNAL(importKeyframes(GRAPHICSRECTITEM,QString,int)), this, SLOT(slotProcessImportKeyframes(GRAPHICSRECTITEM,QString,int)));

    connect(m_projectMonitor, SIGNAL(renderPosition(int)), trackView, SLOT(moveCursorPos(int)));
    connect(m_projectMonitor, SIGNAL(zoneUpdated(QPoint)), trackView, SLOT(slotSetZone(QPoint)));
    connect(m_projectMonitor, SIGNAL(zoneUpdated(QPoint)), doc, SLOT(setModified()));
    connect(m_clipMonitor, SIGNAL(zoneUpdated(QPoint)), doc, SLOT(setModified()));
    connect(m_projectMonitor->render, SIGNAL(refreshDocumentProducers(bool,bool)), doc, SLOT(checkProjectClips(bool,bool)));

    connect(doc, SIGNAL(addProjectClip(DocClipBase*,bool)), m_projectList, SLOT(slotAddClip(DocClipBase*,bool)));
    connect(doc, SIGNAL(resetProjectList()), m_projectList, SLOT(slotResetProjectList()));
    connect(doc, SIGNAL(signalDeleteProjectClip(QString)), this, SLOT(slotDeleteClip(QString)));
    connect(doc, SIGNAL(updateClipDisplay(QString)), m_projectList, SLOT(slotUpdateClip(QString)));
    connect(doc, SIGNAL(selectLastAddedClip(QString)), m_projectList, SLOT(slotSelectClip(QString)));

    connect(doc, SIGNAL(docModified(bool)), this, SLOT(slotUpdateDocumentState(bool)));
    connect(doc, SIGNAL(guidesUpdated()), this, SLOT(slotGuidesUpdated()));
    connect(doc, SIGNAL(saveTimelinePreview(QString)), trackView, SLOT(slotSaveTimelinePreview(QString)));

    connect(m_notesWidget, SIGNAL(textChanged()), doc, SLOT(setModified()));

    connect(trackView->projectView(), SIGNAL(updateClipMarkers(DocClipBase*)), this, SLOT(slotUpdateClipMarkers(DocClipBase*)));
    connect(trackView, SIGNAL(showTrackEffects(int,TrackInfo)), this, SLOT(slotTrackSelected(int,TrackInfo)));

    connect(trackView->projectView(), SIGNAL(clipItemSelected(ClipItem*,bool)), this, SLOT(slotTimelineClipSelected(ClipItem*,bool)));
    connect(trackView->projectView(), SIGNAL(transitionItemSelected(Transition*,int,QPoint,bool)), m_transitionConfig, SLOT(slotTransitionItemSelected(Transition*,int,QPoint,bool)));
    connect(trackView->projectView(), SIGNAL(transitionItemSelected(Transition*,int,QPoint,bool)), this, SLOT(slotActivateTransitionView(Transition*)));
    m_zoomSlider->setValue(doc->zoom().x());
    connect(trackView->projectView(), SIGNAL(zoomIn()), this, SLOT(slotZoomIn()));
    connect(trackView->projectView(), SIGNAL(zoomOut()), this, SLOT(slotZoomOut()));
    connect(trackView, SIGNAL(setZoom(int)), this, SLOT(slotSetZoom(int)));
    connect(trackView->projectView(), SIGNAL(displayMessage(QString,MessageType)), m_messageLabel, SLOT(setMessage(QString,MessageType)));

    connect(trackView->projectView(), SIGNAL(showClipFrame(DocClipBase*,QPoint,bool,int)), m_clipMonitor, SLOT(slotSetClipProducer(DocClipBase*,QPoint,bool,int)));
    connect(trackView->projectView(), SIGNAL(playMonitor()), m_projectMonitor, SLOT(slotPlay()));

    connect(trackView->projectView(), SIGNAL(transitionItemSelected(Transition*,int,QPoint,bool)), m_projectMonitor, SLOT(slotSetSelectedClip(Transition*)));

    connect(m_projectList, SIGNAL(gotFilterJobResults(QString,int,int,stringMap,stringMap)), trackView->projectView(), SLOT(slotGotFilterJobResults(QString,int,int,stringMap,stringMap)));

<<<<<<< HEAD
    connect(m_projectList, SIGNAL(addMarkers(QString,QList<CommentedTime>)), trackView->projectView(), SLOT(slotAddClipMarker(QString,QList<CommentedTime>)));
=======

//     connect(trackView->projectView(), SIGNAL(getDevNeeded(EffectRepository*&, QWidget*&)), this, SLOT(slotGetDevNeeded(EffectRepository*&, QWidget*&)));


    connect(m_projectList, SIGNAL(gotFilterJobResults(const QString &, int, int, const QString &, stringMap)), trackView->projectView(), SLOT(slotGotFilterJobResults(const QString &, int, int, const QString &, stringMap)));
>>>>>>> 28a2b7fa

    // Effect stack signals
    connect(m_effectStack, SIGNAL(updateEffect(ClipItem*,int,QDomElement,QDomElement,int,bool)), trackView->projectView(), SLOT(slotUpdateClipEffect(ClipItem*,int,QDomElement,QDomElement,int,bool)));
    connect(m_effectStack, SIGNAL(updateClipRegion(ClipItem*,int,QString)), trackView->projectView(), SLOT(slotUpdateClipRegion(ClipItem*,int,QString)));
    connect(m_effectStack, SIGNAL(removeEffect(ClipItem*,int,QDomElement)), trackView->projectView(), SLOT(slotDeleteEffect(ClipItem*,int,QDomElement)));
    connect(m_effectStack, SIGNAL(addEffect(ClipItem*,QDomElement)), trackView->projectView(), SLOT(slotAddEffect(ClipItem*,QDomElement)));
    connect(m_effectStack, SIGNAL(changeEffectState(ClipItem*,int,QList<int>,bool)), trackView->projectView(), SLOT(slotChangeEffectState(ClipItem*,int,QList<int>,bool)));
    connect(m_effectStack, SIGNAL(changeEffectPosition(ClipItem*,int,QList<int>,int)), trackView->projectView(), SLOT(slotChangeEffectPosition(ClipItem*,int,QList<int>,int)));
    
    connect(m_effectStack, SIGNAL(refreshEffectStack(ClipItem*)), trackView->projectView(), SLOT(slotRefreshEffects(ClipItem*)));
    connect(m_effectStack, SIGNAL(seekTimeline(int)), trackView->projectView(), SLOT(seekCursorPos(int)));
    connect(m_effectStack, SIGNAL(importClipKeyframes(GRAPHICSRECTITEM)), trackView->projectView(), SLOT(slotImportClipKeyframes(GRAPHICSRECTITEM)));
    connect(m_effectStack, SIGNAL(reloadEffects()), this, SLOT(slotReloadEffects()));
    connect(m_effectStack, SIGNAL(displayMessage(QString,int)), this, SLOT(slotGotProgressInfo(QString,int)));
    
    // Transition config signals
    connect(m_transitionConfig, SIGNAL(transitionUpdated(Transition*,QDomElement)), trackView->projectView() , SLOT(slotTransitionUpdated(Transition*,QDomElement)));
    connect(m_transitionConfig, SIGNAL(importClipKeyframes(GRAPHICSRECTITEM)), trackView->projectView() , SLOT(slotImportClipKeyframes(GRAPHICSRECTITEM)));
    connect(m_transitionConfig, SIGNAL(seekTimeline(int)), trackView->projectView() , SLOT(seekCursorPos(int)));

    connect(trackView->projectView(), SIGNAL(activateDocumentMonitor()), m_projectMonitor, SLOT(slotActivateMonitor()));
    connect(trackView, SIGNAL(zoneMoved(int,int)), this, SLOT(slotZoneMoved(int,int)));
    connect(m_projectList, SIGNAL(loadingIsOver()), trackView->projectView(), SLOT(slotUpdateAllThumbs()));
    trackView->projectView()->setContextMenu(m_timelineContextMenu, m_timelineContextClipMenu, m_timelineContextTransitionMenu, m_clipTypeGroup, static_cast<QMenu*>(factory()->container("marker_menu", this)));
    m_activeTimeline = trackView;
    if (m_renderWidget) {
        slotCheckRenderStatus();
        m_renderWidget->setProfile(doc->mltProfile());
        m_renderWidget->setGuides(doc->guidesXml(), doc->projectDuration());
        m_renderWidget->setDocumentPath(doc->projectFolder().path(KUrl::AddTrailingSlash));
        m_renderWidget->setRenderProfile(doc->getRenderProperties());
    }
    //doc->setRenderer(m_projectMonitor->render);
    m_commandStack->setActiveStack(doc->commandStack());
    KdenliveSettings::setProject_display_ratio(doc->dar());
    //doc->clipManager()->checkAudioThumbs();

    //m_overView->setScene(trackView->projectScene());
    //m_overView->scale(m_overView->width() / trackView->duration(), m_overView->height() / (50 * trackView->tracksNumber()));
    //m_overView->fitInView(m_overView->itemAt(0, 50), Qt::KeepAspectRatio);

    setCaption(doc->description(), doc->isModified());
    m_saveAction->setEnabled(doc->isModified());
    m_normalEditTool->setChecked(true);
    m_activeDocument = doc;
    connect(m_projectMonitor, SIGNAL(durationChanged(int)), this, SLOT(slotUpdateProjectDuration(int)));
    m_monitorManager->setDocument(m_activeDocument);
    m_activeTimeline->updateProjectFps();
    m_activeDocument->checkProjectClips();
#ifndef Q_WS_MAC
    m_recMonitor->slotUpdateCaptureFolder(m_activeDocument->projectFolder().path(KUrl::AddTrailingSlash));
#endif
    //Update the mouse position display so it will display in DF/NDF format by default based on the project setting.
    slotUpdateMousePosition(0);

    // Make sure monitor is visible so that it is painted black on startup
    show();
    m_monitorManager->activateMonitor(Kdenlive::clipMonitor, true);
    // set tool to select tool
    m_buttonSelectTool->setChecked(true);
}

void MainWindow::slotGetDevNeeded(EffectRepository *&repository, QWidget *&widget)
{
//     repository = m_effectRepository;
//     widget = m_eff;
}

void MainWindow::slotZoneMoved(int start, int end)
{
    m_activeDocument->setZone(start, end);
    m_projectMonitor->slotZoneMoved(start, end);
}

void MainWindow::slotGuidesUpdated()
{
    if (m_renderWidget)
        m_renderWidget->setGuides(m_activeDocument->guidesXml(), m_activeDocument->projectDuration());
}

void MainWindow::slotEditKeys()
{
    KShortcutsDialog dialog(KShortcutsEditor::AllActions, KShortcutsEditor::LetterShortcutsAllowed, this);
    dialog.addCollection(actionCollection(), i18nc("general keyboard shortcuts", "General"));
    dialog.addCollection(m_effectsActionCollection, i18nc("effects and transitions keyboard shortcuts", "Effects & Transitions"));
    dialog.addCollection(m_tracksActionCollection, i18nc("timeline track keyboard shortcuts", "Timeline and Tracks"));
    dialog.configure();
}

void MainWindow::slotPreferences(int page, int option)
{
    /*
     * An instance of your dialog could be already created and could be
     * cached, in which case you want to display the cached dialog
     * instead of creating another one
     */
    if (m_stopmotion) m_stopmotion->slotLive(false);
    if (KConfigDialog::showDialog("settings")) {
        KdenliveSettingsDialog* d = static_cast <KdenliveSettingsDialog*>(KConfigDialog::exists("settings"));
        if (page != -1) d->showPage(page, option);
        return;
    }

    // KConfigDialog didn't find an instance of this dialog, so lets
    // create it :

    // Get the mappable actions in localized form
    QMap<QString, QString> actions;
    KActionCollection* collection = actionCollection();
    foreach (const QString& action_name, m_action_names) {
        actions[collection->action(action_name)->text()] = action_name;
    }

    KdenliveSettingsDialog* dialog = new KdenliveSettingsDialog(actions, this);
    connect(dialog, SIGNAL(settingsChanged(QString)), this, SLOT(updateConfiguration()));
    connect(dialog, SIGNAL(doResetProfile()), m_monitorManager, SLOT(slotResetProfiles()));
#ifndef Q_WS_MAC
    connect(dialog, SIGNAL(updateCaptureFolder()), this, SLOT(slotUpdateCaptureFolder()));
#endif
    dialog->show();
    if (page != -1) dialog->showPage(page, option);
}

void MainWindow::slotUpdateCaptureFolder()
{

#ifndef Q_WS_MAC
    if (m_activeDocument) m_recMonitor->slotUpdateCaptureFolder(m_activeDocument->projectFolder().path(KUrl::AddTrailingSlash));
    else m_recMonitor->slotUpdateCaptureFolder(KdenliveSettings::defaultprojectfolder());
#endif
}

void MainWindow::updateConfiguration()
{
    //TODO: we should apply settings to all projects, not only the current one
    if (m_activeTimeline) {
        m_activeTimeline->refresh();
        m_activeTimeline->projectView()->checkAutoScroll();
        m_activeTimeline->checkTrackHeight();
        if (m_activeDocument)
            m_activeDocument->clipManager()->checkAudioThumbs();
    }
    m_buttonAudioThumbs->setChecked(KdenliveSettings::audiothumbnails());
    m_buttonVideoThumbs->setChecked(KdenliveSettings::videothumbnails());
    m_buttonShowMarkers->setChecked(KdenliveSettings::showmarkers());
    m_buttonAutomaticSplitAudio->setChecked(KdenliveSettings::splitaudio());

    // Update list of transcoding profiles
    loadTranscoders();
    loadClipActions();
#ifdef USE_JOGSHUTTLE
    activateShuttleDevice();
#endif

}

void MainWindow::slotSwitchSplitAudio()
{
    KdenliveSettings::setSplitaudio(!KdenliveSettings::splitaudio());
    m_buttonAutomaticSplitAudio->setChecked(KdenliveSettings::splitaudio());
}

void MainWindow::slotSwitchVideoThumbs()
{
    KdenliveSettings::setVideothumbnails(!KdenliveSettings::videothumbnails());
    if (m_activeTimeline)
        m_activeTimeline->projectView()->slotUpdateAllThumbs();
    m_buttonVideoThumbs->setChecked(KdenliveSettings::videothumbnails());
}

void MainWindow::slotSwitchAudioThumbs()
{
    KdenliveSettings::setAudiothumbnails(!KdenliveSettings::audiothumbnails());
    if (m_activeTimeline) {
        m_activeTimeline->refresh();
        m_activeTimeline->projectView()->checkAutoScroll();
        if (m_activeDocument)
            m_activeDocument->clipManager()->checkAudioThumbs();
    }
    m_buttonAudioThumbs->setChecked(KdenliveSettings::audiothumbnails());
}

void MainWindow::slotSwitchMarkersComments()
{
    KdenliveSettings::setShowmarkers(!KdenliveSettings::showmarkers());
    if (m_activeTimeline)
        m_activeTimeline->refresh();
    m_buttonShowMarkers->setChecked(KdenliveSettings::showmarkers());
}

void MainWindow::slotSwitchSnap()
{
    KdenliveSettings::setSnaptopoints(!KdenliveSettings::snaptopoints());
    m_buttonSnap->setChecked(KdenliveSettings::snaptopoints());
}


void MainWindow::slotDeleteItem()
{
    if (QApplication::focusWidget() &&
            QApplication::focusWidget()->parentWidget() &&
            QApplication::focusWidget()->parentWidget()->parentWidget() &&
            QApplication::focusWidget()->parentWidget()->parentWidget() == m_projectListDock) {
        m_projectList->slotRemoveClip();

    } else {
        QWidget *widget = QApplication::focusWidget();
        while (widget) {
            if (widget == m_effectStackDock) {
                m_effectStack->deleteCurrentEffect();
                return;
            }
            widget = widget->parentWidget();
        }

        // effect stack has no focus
        if (m_activeTimeline)
            m_activeTimeline->projectView()->deleteSelectedClips();
    }
}

void MainWindow::slotUpdateClipMarkers(DocClipBase *clip)
{
    if (m_clipMonitor->isActive())
        m_clipMonitor->checkOverlay();
    m_clipMonitor->updateMarkers(clip);
}

void MainWindow::slotAddClipMarker()
{
    DocClipBase *clip = NULL;
    GenTime pos;
    if (m_projectMonitor->isActive()) {
        if (m_activeTimeline) {
            ClipItem *item = m_activeTimeline->projectView()->getActiveClipUnderCursor();
            if (item) {
                pos = GenTime((int)((m_projectMonitor->position() - item->startPos() + item->cropStart()).frames(m_activeDocument->fps()) * item->speed() + 0.5), m_activeDocument->fps());
                clip = item->baseClip();
            }
        }
    } else {
        clip = m_clipMonitor->activeClip();
        pos = m_clipMonitor->position();
    }
    if (!clip) {
        m_messageLabel->setMessage(i18n("Cannot find clip to add marker"), ErrorMessage);
        return;
    }
    QString id = clip->getId();
    CommentedTime marker(pos, i18n("Marker"), KdenliveSettings::default_marker_type());
    QPointer<MarkerDialog> d = new MarkerDialog(clip, marker,
                                                m_activeDocument->timecode(), i18n("Add Marker"), this);
    if (d->exec() == QDialog::Accepted) {
        m_activeTimeline->projectView()->slotAddClipMarker(id, QList <CommentedTime>() << d->newMarker());
        QString hash = clip->getClipHash();
        if (!hash.isEmpty()) m_activeDocument->cacheImage(hash + '#' + QString::number(d->newMarker().time().frames(m_activeDocument->fps())), d->markerImage());
    }
    delete d;
}

void MainWindow::slotDeleteClipMarker()
{
    DocClipBase *clip = NULL;
    GenTime pos;
    if (m_projectMonitor->isActive()) {
        if (m_activeTimeline) {
            ClipItem *item = m_activeTimeline->projectView()->getActiveClipUnderCursor();
            if (item) {
                pos = (m_projectMonitor->position() - item->startPos() + item->cropStart()) / item->speed();
                clip = item->baseClip();
            }
        }
    } else {
        clip = m_clipMonitor->activeClip();
        pos = m_clipMonitor->position();
    }
    if (!clip) {
        m_messageLabel->setMessage(i18n("Cannot find clip to remove marker"), ErrorMessage);
        return;
    }

    QString id = clip->getId();
    QString comment = clip->markerComment(pos);
    if (comment.isEmpty()) {
        m_messageLabel->setMessage(i18n("No marker found at cursor time"), ErrorMessage);
        return;
    }
    m_activeTimeline->projectView()->slotDeleteClipMarker(comment, id, pos);
}

void MainWindow::slotDeleteAllClipMarkers()
{
    DocClipBase *clip = NULL;
    if (m_projectMonitor->isActive()) {
        if (m_activeTimeline) {
            ClipItem *item = m_activeTimeline->projectView()->getActiveClipUnderCursor();
            if (item) {
                clip = item->baseClip();
            }
        }
    } else {
        clip = m_clipMonitor->activeClip();
    }
    if (!clip) {
        m_messageLabel->setMessage(i18n("Cannot find clip to remove marker"), ErrorMessage);
        return;
    }
    m_activeTimeline->projectView()->slotDeleteAllClipMarkers(clip->getId());
}

void MainWindow::slotEditClipMarker()
{
    DocClipBase *clip = NULL;
    GenTime pos;
    if (m_projectMonitor->isActive()) {
        if (m_activeTimeline) {
            ClipItem *item = m_activeTimeline->projectView()->getActiveClipUnderCursor();
            if (item) {
                pos = (m_projectMonitor->position() - item->startPos() + item->cropStart()) / item->speed();
                clip = item->baseClip();
            }
        }
    } else {
        clip = m_clipMonitor->activeClip();
        pos = m_clipMonitor->position();
    }
    if (!clip) {
        m_messageLabel->setMessage(i18n("Cannot find clip to remove marker"), ErrorMessage);
        return;
    }

    QString id = clip->getId();
    CommentedTime oldMarker = clip->markerAt(pos);
    if (oldMarker == CommentedTime()) {
        m_messageLabel->setMessage(i18n("No marker found at cursor time"), ErrorMessage);
        return;
    }

    QPointer<MarkerDialog> d = new MarkerDialog(clip, oldMarker,
                                                m_activeDocument->timecode(), i18n("Edit Marker"), this);
    if (d->exec() == QDialog::Accepted) {
        m_activeTimeline->projectView()->slotAddClipMarker(id, QList <CommentedTime>() <<d->newMarker());
        QString hash = clip->getClipHash();
        if (!hash.isEmpty()) m_activeDocument->cacheImage(hash + '#' + QString::number(d->newMarker().time().frames(m_activeDocument->fps())), d->markerImage());
        if (d->newMarker().time() != pos) {
            // remove old marker
            oldMarker.setMarkerType(-1);
            m_activeTimeline->projectView()->slotAddClipMarker(id, QList <CommentedTime>() <<oldMarker);
        }
    }
    delete d;
}

void MainWindow::slotAddMarkerGuideQuickly()
{
    if (!m_activeTimeline || !m_activeDocument)
        return;

    if (m_clipMonitor->isActive()) {
        DocClipBase *clip = m_clipMonitor->activeClip();
        GenTime pos = m_clipMonitor->position();

        if (!clip) {
            m_messageLabel->setMessage(i18n("Cannot find clip to add marker"), ErrorMessage);
            return;
        }
        //TODO: allow user to set default marker category
        CommentedTime marker(pos, m_activeDocument->timecode().getDisplayTimecode(pos, false), KdenliveSettings::default_marker_type());
        m_activeTimeline->projectView()->slotAddClipMarker(clip->getId(), QList <CommentedTime>() <<marker);
    } else {
        m_activeTimeline->projectView()->slotAddGuide(false);
    }
}

void MainWindow::slotAddGuide()
{
    if (m_activeTimeline)
        m_activeTimeline->projectView()->slotAddGuide();
}

void MainWindow::slotInsertSpace()
{
    if (m_activeTimeline)
        m_activeTimeline->projectView()->slotInsertSpace();
}

void MainWindow::slotRemoveSpace()
{
    if (m_activeTimeline)
        m_activeTimeline->projectView()->slotRemoveSpace();
}

void MainWindow::slotInsertTrack(int ix)
{
    m_monitorManager->activateMonitor(Kdenlive::projectMonitor);
    if (m_activeTimeline) {
        if (ix == -1) ix = m_activeTimeline->projectView()->selectedTrack();
        m_activeTimeline->projectView()->slotInsertTrack(ix);
    }
    if (m_activeDocument)
        m_transitionConfig->updateProjectFormat(m_activeDocument->mltProfile(), m_activeDocument->timecode(), m_activeDocument->tracksList());
}

void MainWindow::slotDeleteTrack(int ix)
{
    m_monitorManager->activateMonitor(Kdenlive::projectMonitor);
    if (m_activeTimeline) {
        if (ix == -1) ix = m_activeTimeline->projectView()->selectedTrack();
        m_activeTimeline->projectView()->slotDeleteTrack(ix);
    }
    if (m_activeDocument)
        m_transitionConfig->updateProjectFormat(m_activeDocument->mltProfile(), m_activeDocument->timecode(), m_activeDocument->tracksList());
}

void MainWindow::slotConfigTrack(int ix)
{
    m_monitorManager->activateMonitor(Kdenlive::projectMonitor);
    if (m_activeTimeline)
        m_activeTimeline->projectView()->slotConfigTracks(ix);
    if (m_activeDocument)
        m_transitionConfig->updateProjectFormat(m_activeDocument->mltProfile(), m_activeDocument->timecode(), m_activeDocument->tracksList());
}

void MainWindow::slotSelectTrack()
{
    m_monitorManager->activateMonitor(Kdenlive::projectMonitor);
    if (m_activeTimeline) {
        m_activeTimeline->projectView()->slotSelectClipsInTrack();
    }
}

void MainWindow::slotSelectAllTracks()
{
    m_monitorManager->activateMonitor(Kdenlive::projectMonitor);
    if (m_activeTimeline)
        m_activeTimeline->projectView()->slotSelectAllClips();
}

void MainWindow::slotEditGuide()
{
    if (m_activeTimeline)
        m_activeTimeline->projectView()->slotEditGuide();
}

void MainWindow::slotDeleteGuide()
{
    if (m_activeTimeline)
        m_activeTimeline->projectView()->slotDeleteGuide();
}

void MainWindow::slotDeleteAllGuides()
{
    if (m_activeTimeline)
        m_activeTimeline->projectView()->slotDeleteAllGuides();
}

void MainWindow::slotCutTimelineClip()
{
    if (m_activeTimeline)
        m_activeTimeline->projectView()->cutSelectedClips();
}

void MainWindow::slotInsertClipOverwrite()
{
    if (m_activeTimeline) {
        QStringList data = m_clipMonitor->getZoneInfo();
        m_activeTimeline->projectView()->insertZoneOverwrite(data, m_activeTimeline->inPoint());
    }
}

void MainWindow::slotSelectTimelineClip()
{
    if (m_activeTimeline)
        m_activeTimeline->projectView()->selectClip(true);
}

void MainWindow::slotSelectTimelineTransition()
{
    if (m_activeTimeline)
        m_activeTimeline->projectView()->selectTransition(true);
}

void MainWindow::slotDeselectTimelineClip()
{
    if (m_activeTimeline)
        m_activeTimeline->projectView()->selectClip(false, true);
}

void MainWindow::slotDeselectTimelineTransition()
{
    if (m_activeTimeline)
        m_activeTimeline->projectView()->selectTransition(false, true);
}

void MainWindow::slotSelectAddTimelineClip()
{
    if (m_activeTimeline)
        m_activeTimeline->projectView()->selectClip(true, true);
}

void MainWindow::slotSelectAddTimelineTransition()
{
    if (m_activeTimeline)
        m_activeTimeline->projectView()->selectTransition(true, true);
}

void MainWindow::slotGroupClips()
{
    if (m_activeTimeline)
        m_activeTimeline->projectView()->groupClips();
}

void MainWindow::slotUnGroupClips()
{
    if (m_activeTimeline)
        m_activeTimeline->projectView()->groupClips(false);
}

void MainWindow::slotEditItemDuration()
{
    if (m_activeTimeline)
        m_activeTimeline->projectView()->editItemDuration();
}

void MainWindow::slotAddProjectClip(const KUrl &url, const stringMap &data)
{
    if (m_activeDocument) {
        m_activeDocument->slotAddClipFile(url, data);
    }
}

void MainWindow::slotAddProjectClipList(const KUrl::List &urls)
{
    if (m_activeDocument)
        m_activeDocument->slotAddClipList(urls);
}

void MainWindow::slotAddTransition(QAction *result)
{
    if (!result) return;
    QStringList info = result->data().toStringList();
    if (info.isEmpty()) return;
    QDomElement transition = transitions.getEffectByTag(info.at(1), info.at(2));
    if (m_activeTimeline && !transition.isNull()) {
        m_activeTimeline->projectView()->slotAddTransitionToSelectedClips(transition.cloneNode().toElement());
    }
}

void MainWindow::slotAddVideoEffect(QAction *result)
{
    if (!result) return;
    const int EFFECT_VIDEO = 1;
    const int EFFECT_AUDIO = 2;
    QStringList info = result->data().toStringList();

    if (info.isEmpty() || info.size() < 3) return;
    QDomElement effect ;
    if (info.last() == QString::number((int) EFFECT_VIDEO))
        effect = videoEffects.getEffectByTag(info.at(0), info.at(1));
    else if (info.last() == QString::number((int) EFFECT_AUDIO))
        effect = audioEffects.getEffectByTag(info.at(0), info.at(1));
    else
        effect = customEffects.getEffectByTag(info.at(0), info.at(1));
    if (!effect.isNull()) slotAddEffect(effect);
    else m_messageLabel->setMessage(i18n("Cannot find effect %1 / %2", info.at(0), info.at(1)), ErrorMessage);
}


void MainWindow::slotZoomIn()
{
    m_zoomSlider->setValue(m_zoomSlider->value() - 1);
    slotShowZoomSliderToolTip();
}

void MainWindow::slotZoomOut()
{
    m_zoomSlider->setValue(m_zoomSlider->value() + 1);
    slotShowZoomSliderToolTip();
}

void MainWindow::slotFitZoom()
{
    if (m_activeTimeline)
        m_zoomSlider->setValue(m_activeTimeline->fitZoom());
}

void MainWindow::slotSetZoom(int value)
{
    value = qMax(m_zoomSlider->minimum(), value);
    value = qMin(m_zoomSlider->maximum(), value);

    if (m_activeTimeline)
        m_activeTimeline->slotChangeZoom(value);

    m_zoomOut->setEnabled(value < m_zoomSlider->maximum());
    m_zoomIn->setEnabled(value > m_zoomSlider->minimum());
    slotUpdateZoomSliderToolTip(value);

    m_zoomSlider->blockSignals(true);
    m_zoomSlider->setValue(value);
    m_zoomSlider->blockSignals(false);
}

void MainWindow::slotShowZoomSliderToolTip(int zoomlevel)
{
    if (zoomlevel != -1)
        slotUpdateZoomSliderToolTip(zoomlevel);

    QPoint global = m_zoomSlider->rect().topLeft();
    global.ry() += m_zoomSlider->height() / 2;
    QHelpEvent toolTipEvent(QEvent::ToolTip, QPoint(0, 0), m_zoomSlider->mapToGlobal(global));
    QApplication::sendEvent(m_zoomSlider, &toolTipEvent);
}

void MainWindow::slotUpdateZoomSliderToolTip(int zoomlevel)
{
    m_zoomSlider->setToolTip(i18n("Zoom Level: %1/13", (13 - zoomlevel)));
}

void MainWindow::slotGotProgressInfo(const QString &message, int progress, MessageType type)
{
    if (type == DefaultMessage) m_statusProgressBar->setValue(progress);
    m_messageLabel->setMessage(message, type);
    if (progress >= 0) {
        if (type == DefaultMessage) m_statusProgressBar->setVisible(true);
    } else {
        m_statusProgressBar->setVisible(false);
    }
}

void MainWindow::slotShowClipProperties(DocClipBase *clip)
{
    if (clip->clipType() == TEXT) {
        QString titlepath = m_activeDocument->projectFolder().path(KUrl::AddTrailingSlash) + "titles/";
        if (!clip->getProperty("resource").isEmpty() && clip->getProperty("xmldata").isEmpty()) {
            // template text clip

            // Get the list of existing templates
            QStringList filter;
            filter << "*.kdenlivetitle";
            QStringList templateFiles = QDir(titlepath).entryList(filter, QDir::Files);

            QDialog *dia = new QDialog(this);
            Ui::TemplateClip_UI dia_ui;
            dia_ui.setupUi(dia);
            int ix = -1;
            const QString templatePath = clip->getProperty("resource");
            for (int i = 0; i < templateFiles.size(); ++i) {
                dia_ui.template_list->comboBox()->addItem(templateFiles.at(i), titlepath + templateFiles.at(i));
                if (templatePath == KUrl(titlepath + templateFiles.at(i)).path()) ix = i;
            }
            if (ix != -1) dia_ui.template_list->comboBox()->setCurrentIndex(ix);
            else dia_ui.template_list->comboBox()->insertItem(0, templatePath);
            dia_ui.template_list->fileDialog()->setFilter("*.kdenlivetitle");
            //warning: setting base directory doesn't work??
            KUrl startDir(titlepath);
            dia_ui.template_list->fileDialog()->setUrl(startDir);
            dia_ui.description->setText(clip->getProperty("description"));
            if (dia->exec() == QDialog::Accepted) {
                QString textTemplate = dia_ui.template_list->comboBox()->itemData(dia_ui.template_list->comboBox()->currentIndex()).toString();
                if (textTemplate.isEmpty()) textTemplate = dia_ui.template_list->comboBox()->currentText();

                QMap <QString, QString> newprops;

                if (KUrl(textTemplate).path() != templatePath) {
                    // The template was changed
                    newprops.insert("resource", textTemplate);
                }

                if (dia_ui.description->toPlainText() != clip->getProperty("description")) {
                    newprops.insert("description", dia_ui.description->toPlainText());
                }

                QString newtemplate = newprops.value("xmltemplate");
                if (newtemplate.isEmpty()) newtemplate = templatePath;

                // template modified we need to update xmldata
                QString description = newprops.value("description");
                if (description.isEmpty()) description = clip->getProperty("description");
                else newprops.insert("templatetext", description);
                //newprops.insert("xmldata", m_projectList->generateTemplateXml(newtemplate, description).toString());
                if (!newprops.isEmpty()) {
                    EditClipCommand *command = new EditClipCommand(m_projectList, clip->getId(), clip->currentProperties(newprops), newprops, true);
                    m_activeDocument->commandStack()->push(command);
                }
            }
            delete dia;
            return;
        }
        QString path = clip->getProperty("resource");
        QPointer<TitleWidget> dia_ui = new TitleWidget(KUrl(), m_activeDocument->timecode(), titlepath, m_projectMonitor->render, this);
        QDomDocument doc;
        doc.setContent(clip->getProperty("xmldata"));
        dia_ui->setXml(doc);
        if (dia_ui->exec() == QDialog::Accepted) {
            QMap <QString, QString> newprops;
            newprops.insert("xmldata", dia_ui->xml().toString());
            if (dia_ui->duration() != clip->duration().frames(m_activeDocument->fps())) {
                // duration changed, we need to update duration
                newprops.insert("out", QString::number(dia_ui->duration() - 1));
                int currentLength = QString(clip->producerProperty("length")).toInt();
                if (currentLength <= dia_ui->duration())
                    newprops.insert("length", QString::number(dia_ui->duration()));
                else
                    newprops.insert("length", clip->producerProperty("length"));
            }
            if (!path.isEmpty()) {
                // we are editing an external file, asked if we want to detach from that file or save the result to that title file.
                if (KMessageBox::questionYesNo(this, i18n("You are editing an external title clip (%1). Do you want to save your changes to the title file or save the changes for this project only?", path), i18n("Save Title"), KGuiItem(i18n("Save to title file")), KGuiItem(i18n("Save in project only"))) == KMessageBox::Yes) {
                    // save to external file
                    dia_ui->saveTitle(path);
                } else {
                    newprops.insert("resource", QString());
                }
            }
            EditClipCommand *command = new EditClipCommand(m_projectList, clip->getId(), clip->currentProperties(newprops), newprops, true);
            m_activeDocument->commandStack()->push(command);
            //m_activeTimeline->projectView()->slotUpdateClip(clip->getId());
            m_activeDocument->setModified(true);
        }
        delete dia_ui;

        //m_activeDocument->editTextClip(clip->getProperty("xml"), clip->getId());
        return;
    }
    
    // Check if we already have a properties dialog opened for that clip
    QList <ClipProperties *> list = findChildren<ClipProperties *>();
    for (int i = 0; i < list.size(); ++i) {
        if (list.at(i)->clipId() == clip->getId()) {
            // We have one dialog, show it
            list.at(i)->raise();
            return;
        }
    }

    // any type of clip but a title
    ClipProperties *dia = new ClipProperties(clip, m_activeDocument->timecode(), m_activeDocument->fps(), this);

    if (clip->clipType() == AV || clip->clipType() == VIDEO || clip->clipType() == PLAYLIST || clip->clipType() == SLIDESHOW) {
        // request clip thumbnails
        connect(m_activeDocument->clipManager(), SIGNAL(gotClipPropertyThumbnail(QString,QImage)), dia, SLOT(slotGotThumbnail(QString,QImage)));
        connect(dia, SIGNAL(requestThumb(QString,QList<int>)), m_activeDocument->clipManager(), SLOT(slotRequestThumbs(QString,QList<int>)));
        m_activeDocument->clipManager()->slotRequestThumbs(QString('?' + clip->getId()), QList<int>() << clip->getClipThumbFrame());
    }
    
    connect(dia, SIGNAL(addMarkers(QString,QList<CommentedTime>)), m_activeTimeline->projectView(), SLOT(slotAddClipMarker(QString,QList<CommentedTime>)));
    connect(dia, SIGNAL(editAnalysis(QString,QString,QString)), m_activeTimeline->projectView(), SLOT(slotAddClipExtraData(QString,QString,QString)));
    connect(m_activeTimeline->projectView(), SIGNAL(updateClipMarkers(DocClipBase*)), dia, SLOT(slotFillMarkersList(DocClipBase*)));
    connect(m_activeTimeline->projectView(), SIGNAL(updateClipExtraData(DocClipBase*)), dia, SLOT(slotUpdateAnalysisData(DocClipBase*)));
    connect(m_projectList, SIGNAL(updateAnalysisData(DocClipBase*)), dia, SLOT(slotUpdateAnalysisData(DocClipBase*)));
    connect(dia, SIGNAL(loadMarkers(QString)), m_activeTimeline->projectView(), SLOT(slotLoadClipMarkers(QString)));
    connect(dia, SIGNAL(saveMarkers(QString)), m_activeTimeline->projectView(), SLOT(slotSaveClipMarkers(QString)));
    connect(dia, SIGNAL(deleteProxy(QString)), m_projectList, SLOT(slotDeleteProxy(QString)));
    connect(dia, SIGNAL(applyNewClipProperties(QString,QMap<QString,QString>,QMap<QString,QString>,bool,bool)), this, SLOT(slotApplyNewClipProperties(QString,QMap<QString,QString>,QMap<QString,QString>,bool,bool)));
    dia->show();
}


void MainWindow::slotApplyNewClipProperties(const QString &id, const QMap <QString, QString> &props, const QMap <QString, QString> &newprops, bool refresh, bool reload)
{
    if (newprops.isEmpty())
        return;
    EditClipCommand *command = new EditClipCommand(m_projectList, id, props, newprops, true);
    m_activeDocument->commandStack()->push(command);
    m_activeDocument->setModified();

    if (refresh) {
        // update clip occurences in timeline
        m_activeTimeline->projectView()->slotUpdateClip(id, reload);
    }
}


void MainWindow::slotShowClipProperties(const QList <DocClipBase *> &cliplist, const QMap<QString, QString> &commonproperties)
{
    QPointer<ClipProperties> dia = new ClipProperties(cliplist,
                                                      m_activeDocument->timecode(), commonproperties, this);
    if (dia->exec() == QDialog::Accepted) {
        QUndoCommand *command = new QUndoCommand();
        command->setText(i18n("Edit clips"));
        QMap <QString, QString> newImageProps = dia->properties();
        // Transparency setting applies only for images
        QMap <QString, QString> newProps = newImageProps;
        newProps.remove("transparency");

        for (int i = 0; i < cliplist.count(); ++i) {
            DocClipBase *clip = cliplist.at(i);
            if (clip->clipType() == IMAGE)
                new EditClipCommand(m_projectList, clip->getId(), clip->currentProperties(newImageProps), newImageProps, true, command);
            else
                new EditClipCommand(m_projectList, clip->getId(), clip->currentProperties(newProps), newProps, true, command);
        }
        m_activeDocument->commandStack()->push(command);
        for (int i = 0; i < cliplist.count(); ++i)
            m_activeTimeline->projectView()->slotUpdateClip(cliplist.at(i)->getId(), dia->needsTimelineReload());
    }
    delete dia;
}

void MainWindow::customEvent(QEvent* e)
{
    if (e->type() == QEvent::User)
        m_messageLabel->setMessage(static_cast <MltErrorEvent *>(e)->message(), MltError);
}

void MainWindow::slotTimelineClipSelected(ClipItem* item, bool raise)
{
    if (item != m_mainClip) {
        if (m_mainClip) m_mainClip->setMainSelectedClip(false);
        if (item) item->setMainSelectedClip(true);
        m_mainClip = item;
    }
    m_effectStack->slotClipItemSelected(item);
    m_projectMonitor->slotSetSelectedClip(item);
    if (raise)
        m_effectStack->raiseWindow(m_effectStackDock);
}

void MainWindow::slotTrackSelected(int index, const TrackInfo &info, bool raise)
{
    m_effectStack->slotTrackItemSelected(index, info);
    if (raise)
        m_effectStack->raiseWindow(m_effectStackDock);
}

void MainWindow::slotActivateTransitionView(Transition *t)
{
    if (t)
        m_transitionConfig->raiseWindow(m_transitionConfigDock);
}

void MainWindow::slotSnapRewind()
{
    if (m_projectMonitor->isActive()) {
        if (m_activeTimeline)
            m_activeTimeline->projectView()->slotSeekToPreviousSnap();
    } else  {
        m_clipMonitor->slotSeekToPreviousSnap();
    }
}

void MainWindow::slotSnapForward()
{
    if (m_projectMonitor->isActive()) {
        if (m_activeTimeline)
            m_activeTimeline->projectView()->slotSeekToNextSnap();
    } else {
        m_clipMonitor->slotSeekToNextSnap();
    }
}

void MainWindow::slotClipStart()
{
    if (m_projectMonitor->isActive()) {
        if (m_activeTimeline)
            m_activeTimeline->projectView()->clipStart();
    }
}

void MainWindow::slotClipEnd()
{
    if (m_projectMonitor->isActive()) {
        if (m_activeTimeline)
            m_activeTimeline->projectView()->clipEnd();
    }
}

void MainWindow::slotZoneStart()
{
    if (m_projectMonitor->isActive())
        m_projectMonitor->slotZoneStart();
    else
        m_clipMonitor->slotZoneStart();
}

void MainWindow::slotZoneEnd()
{
    if (m_projectMonitor->isActive())
        m_projectMonitor->slotZoneEnd();
    else
        m_clipMonitor->slotZoneEnd();
}

void MainWindow::slotChangeTool(QAction * action)
{
    if (action == m_buttonSelectTool)
        slotSetTool(SELECTTOOL);
    else if (action == m_buttonRazorTool)
        slotSetTool(RAZORTOOL);
    else if (action == m_buttonSpacerTool)
        slotSetTool(SPACERTOOL);
}

void MainWindow::slotChangeEdit(QAction * action)
{
    if (!m_activeTimeline)
        return;

    if (action == m_overwriteEditTool)
        m_activeTimeline->projectView()->setEditMode(OVERWRITEEDIT);
    else if (action == m_insertEditTool)
        m_activeTimeline->projectView()->setEditMode(INSERTEDIT);
    else
        m_activeTimeline->projectView()->setEditMode(NORMALEDIT);
}

void MainWindow::slotSetTool(PROJECTTOOL tool)
{
    if (m_activeDocument && m_activeTimeline) {
        //m_activeDocument->setTool(tool);
        QString message;
        switch (tool)  {
        case SPACERTOOL:
            message = i18n("Ctrl + click to use spacer on current track only");
            break;
        case RAZORTOOL:
            message = i18n("Click on a clip to cut it");
            break;
        default:
            message = i18n("Shift + click to create a selection rectangle, Ctrl + click to add an item to selection");
            break;
        }
        m_messageLabel->setMessage(message, InformationMessage);
        m_activeTimeline->projectView()->setTool(tool);
    }
}

void MainWindow::slotCopy()
{
    if (m_activeDocument && m_activeTimeline)
        m_activeTimeline->projectView()->copyClip();
}

void MainWindow::slotPaste()
{
    if (m_activeDocument && m_activeTimeline)
        m_activeTimeline->projectView()->pasteClip();
}

void MainWindow::slotPasteEffects()
{
    if (m_activeDocument && m_activeTimeline)
        m_activeTimeline->projectView()->pasteClipEffects();
}

void MainWindow::slotFind()
{
    if (!m_activeDocument || !m_activeTimeline) return;
    m_projectSearch->setEnabled(false);
    m_findActivated = true;
    m_findString.clear();
    m_activeTimeline->projectView()->initSearchStrings();
    statusBar()->showMessage(i18n("Starting -- find text as you type"));
    m_findTimer.start(5000);
    qApp->installEventFilter(this);
}

void MainWindow::slotFindNext()
{
    if (m_activeTimeline && m_activeTimeline->projectView()->findNextString(m_findString))
        statusBar()->showMessage(i18n("Found: %1", m_findString));
    else
        statusBar()->showMessage(i18n("Reached end of project"));
    m_findTimer.start(4000);
}

void MainWindow::findAhead()
{
    if (m_activeTimeline && m_activeTimeline->projectView()->findString(m_findString)) {
        m_projectSearchNext->setEnabled(true);
        statusBar()->showMessage(i18n("Found: %1", m_findString));
    } else {
        m_projectSearchNext->setEnabled(false);
        statusBar()->showMessage(i18n("Not found: %1", m_findString));
    }
}

void MainWindow::findTimeout()
{
    m_projectSearchNext->setEnabled(false);
    m_findActivated = false;
    m_findString.clear();
    statusBar()->showMessage(i18n("Find stopped"), 3000);
    if (m_activeTimeline) m_activeTimeline->projectView()->clearSearchStrings();
    m_projectSearch->setEnabled(true);
    removeEventFilter(this);
}

void MainWindow::slotClipInTimeline(const QString &clipId)
{
    if (m_activeTimeline && m_activeDocument) {
        QList<ItemInfo> matching = m_activeTimeline->projectView()->findId(clipId);

        QMenu *inTimelineMenu = static_cast<QMenu*>(factory()->container("clip_in_timeline", this));
        inTimelineMenu->clear();

        QList <QAction *> actionList;

        for (int i = 0; i < matching.count(); ++i) {
            QString track = QString::number(matching.at(i).track);
            QString start = m_activeDocument->timecode().getTimecode(matching.at(i).startPos);
            int j = 0;
            QAction *a = new QAction(track + ": " + start, this);
            a->setData(QStringList() << track << start);
            connect(a, SIGNAL(triggered()), this, SLOT(slotSelectClipInTimeline()));
            while (j < actionList.count()) {
                if (actionList.at(j)->text() > a->text()) break;
                j++;
            }
            actionList.insert(j, a);
        }
        inTimelineMenu->addActions(actionList);

        if (matching.empty())
            inTimelineMenu->setEnabled(false);
        else
            inTimelineMenu->setEnabled(true);
    }
}

void MainWindow::slotClipInProjectTree()
{
    if (m_activeTimeline) {
        QStringList clipIds;
        if (m_mainClip) clipIds << m_mainClip->clipProducer();
        else clipIds = m_activeTimeline->projectView()->selectedClips();
        if (clipIds.isEmpty())
            return;
        m_projectListDock->raise();
        m_projectList->selectItemById(clipIds.at(0));
        if (m_projectMonitor->isActive())
            slotSwitchMonitors();
    }
}

/*void MainWindow::slotClipToProjectTree()
{
    if (m_activeTimeline) {
    const QList<ClipItem *> clips =  m_activeTimeline->projectView()->selectedClipItems();
        if (clips.isEmpty()) return;
        for (int i = 0; i < clips.count(); ++i) {
        m_projectList->slotAddXmlClip(clips.at(i)->itemXml());
        }
        //m_projectList->selectItemById(clipIds.at(i));
    }
}*/

void MainWindow::slotSelectClipInTimeline()
{
    if (m_activeTimeline) {
        QAction *action = qobject_cast<QAction *>(sender());
        QStringList data = action->data().toStringList();
        m_activeTimeline->projectView()->selectFound(data.at(0), data.at(1));
    }
}

void MainWindow::keyPressEvent(QKeyEvent *ke)
{
    if (m_findActivated) {
        if (ke->key() == Qt::Key_Backspace) {
            m_findString = m_findString.left(m_findString.length() - 1);

            if (!m_findString.isEmpty())
                findAhead();
            else
                findTimeout();

            m_findTimer.start(4000);
            ke->accept();
            return;
        } else if (ke->key() == Qt::Key_Escape) {
            findTimeout();
            ke->accept();
            return;
        } else if (ke->key() == Qt::Key_Space || !ke->text().trimmed().isEmpty()) {
            m_findString += ke->text();

            findAhead();

            m_findTimer.start(4000);
            ke->accept();
            return;
        }
    } else {
        KXmlGuiWindow::keyPressEvent(ke);
    }
}


/** Gets called when the window gets hidden */
void MainWindow::hideEvent(QHideEvent */*event*/)
{
    if (isMinimized() && m_monitorManager)
        m_monitorManager->stopActiveMonitor();
}

bool MainWindow::eventFilter(QObject *obj, QEvent *event)
{
    if (m_findActivated) {
        if (event->type() == QEvent::ShortcutOverride) {
            QKeyEvent* ke = (QKeyEvent*) event;
            if (ke->text().trimmed().isEmpty()) return false;
            ke->accept();
            return true;
        } else {
            return false;
        }
    } else {
        // pass the event on to the parent class
        return QMainWindow::eventFilter(obj, event);
    }
}


void MainWindow::slotSaveZone(Render *render, const QPoint &zone, DocClipBase *baseClip, KUrl path)
{
    KDialog *dialog = new KDialog(this);
    dialog->setCaption("Save clip zone");
    dialog->setButtons(KDialog::Ok | KDialog::Cancel);

    QWidget *widget = new QWidget(dialog);
    dialog->setMainWidget(widget);

    QVBoxLayout *vbox = new QVBoxLayout(widget);
    QLabel *label1 = new QLabel(i18n("Save clip zone as:"), this);
    if (path.isEmpty()) {
        QString tmppath = m_activeDocument->projectFolder().path(KUrl::AddTrailingSlash);
        if (baseClip == NULL) {
            tmppath.append("untitled.mlt");
        } else {
            tmppath.append((baseClip->name().isEmpty() ? baseClip->fileURL().fileName() : baseClip->name()) + '-' + QString::number(zone.x()).rightJustified(4, '0') + ".mlt");
        }
        path = KUrl(tmppath);
    }
    KUrlRequester *url = new KUrlRequester(path, this);
    url->setFilter("video/mlt-playlist");
    QLabel *label2 = new QLabel(i18n("Description:"), this);
    KLineEdit *edit = new KLineEdit(this);
    vbox->addWidget(label1);
    vbox->addWidget(url);
    vbox->addWidget(label2);
    vbox->addWidget(edit);
    if (dialog->exec() == QDialog::Accepted) {
        if (QFile::exists(url->url().path())) {
            if (KMessageBox::questionYesNo(this, i18n("File %1 already exists.\nDo you want to overwrite it?", url->url().path())) == KMessageBox::No) {
                slotSaveZone(render, zone, baseClip, url->url());
                delete dialog;
                return;
            }
        }
        if (baseClip && !baseClip->fileURL().isEmpty()) {
            // create zone from clip url, so that we don't have problems with proxy clips
            QProcess p;
#if QT_VERSION >= 0x040600
            QProcessEnvironment env = QProcessEnvironment::systemEnvironment();
            env.remove("MLT_PROFILE");
            p.setProcessEnvironment(env);
#else
            QStringList env = QProcess::systemEnvironment();
            env << "MLT_PROFILE='\0'";
            p.setEnvironment(env);
#endif
            p.start(KdenliveSettings::rendererpath(), QStringList() << baseClip->fileURL().path() << "in=" + QString::number(zone.x()) << "out=" + QString::number(zone.y()) << "-consumer" << "xml:" + url->url().path());
            if (!p.waitForStarted(3000)) {
                KMessageBox::sorry(this, i18n("Cannot start MLT's renderer:\n%1", KdenliveSettings::rendererpath()));
            }
            else if (!p.waitForFinished(5000)) {
                KMessageBox::sorry(this, i18n("Timeout while creating xml output"));
            }
        }
        else render->saveZone(url->url(), edit->text(), zone);
    }
    delete dialog;

}

void MainWindow::slotSetInPoint()
{
    if (m_clipMonitor->isActive()) {
        m_clipMonitor->slotSetZoneStart();
    } else {
        m_projectMonitor->slotSetZoneStart();
    }
}

void MainWindow::slotSetOutPoint()
{
    if (m_clipMonitor->isActive()) {
        m_clipMonitor->slotSetZoneEnd();
    } else {
        m_projectMonitor->slotSetZoneEnd();
    }
}

void MainWindow::slotResizeItemStart()
{
    if (m_activeTimeline)
        m_activeTimeline->projectView()->setInPoint();
}

void MainWindow::slotResizeItemEnd()
{
    if (m_activeTimeline)
        m_activeTimeline->projectView()->setOutPoint();
}

int MainWindow::getNewStuff(const QString &configFile)
{
    KNS3::Entry::List entries;
#if KDE_IS_VERSION(4,3,80)
    QPointer<KNS3::DownloadDialog> dialog = new KNS3::DownloadDialog(configFile);
    dialog->exec();
    if (dialog) entries = dialog->changedEntries();
    foreach(const KNS3::Entry & entry, entries) {
        if (entry.status() == KNS3::Entry::Installed)
            kDebug() << "// Installed files: " << entry.installedFiles();
    }
    delete dialog;
#else
    KNS::Engine engine(0);
    if (engine.init(configFile))
        entries = engine.downloadDialogModal(this);
    foreach(KNS::Entry * entry, entries) {
        if (entry->status() == KNS::Entry::Installed)
            kDebug() << "// Installed files: " << entry->installedFiles();
    }
#endif
    return entries.size();
}

void MainWindow::slotGetNewTitleStuff()
{
    if (getNewStuff("kdenlive_titles.knsrc") > 0)
        TitleWidget::refreshTitleTemplates();
}

void MainWindow::slotGetNewLumaStuff()
{
    if (getNewStuff("kdenlive_wipes.knsrc") > 0) {
        initEffects::refreshLumas();
        m_activeTimeline->projectView()->reloadTransitionLumas();
    }
}

void MainWindow::slotGetNewRenderStuff()
{
    if (getNewStuff("kdenlive_renderprofiles.knsrc") > 0)
        if (m_renderWidget)
            m_renderWidget->reloadProfiles();
}

void MainWindow::slotGetNewMltProfileStuff()
{
    if (getNewStuff("kdenlive_projectprofiles.knsrc") > 0) {
        // update the list of profiles in settings dialog
        KdenliveSettingsDialog* d = static_cast <KdenliveSettingsDialog*>(KConfigDialog::exists("settings"));
        if (d)
            d->checkProfile();
    }
}

void MainWindow::slotAutoTransition()
{
    if (m_activeTimeline)
        m_activeTimeline->projectView()->autoTransition();
}

void MainWindow::slotSplitAudio()
{
    if (m_activeTimeline)
        m_activeTimeline->projectView()->splitAudio();
}

void MainWindow::slotSetAudioAlignReference()
{
    if (m_activeTimeline) {
        m_activeTimeline->projectView()->setAudioAlignReference();
    }
}

void MainWindow::slotAlignAudio()
{
    if (m_activeTimeline) {
        m_activeTimeline->projectView()->alignAudio();
    }
}

void MainWindow::slotUpdateClipType(QAction *action)
{
    if (m_activeTimeline) {
        if (action->data().toString() == "clip_audio_only") m_activeTimeline->projectView()->setAudioOnly();
        else if (action->data().toString() == "clip_video_only") m_activeTimeline->projectView()->setVideoOnly();
        else m_activeTimeline->projectView()->setAudioAndVideo();
    }
}

void MainWindow::slotDvdWizard(const QString &url)
{
    // We must stop the monitors since we create a new on in the dvd wizard
    m_monitorManager->activateMonitor(Kdenlive::dvdMonitor);
    QPointer<DvdWizard> w = new DvdWizard(m_monitorManager, url, this);
    w->exec();
    delete w;
    m_monitorManager->activateMonitor(Kdenlive::clipMonitor);
}

void MainWindow::slotShowTimeline(bool show)
{
    if (show == false) {
        m_timelineState = saveState();
        centralWidget()->setHidden(true);
    } else {
        centralWidget()->setHidden(false);
        restoreState(m_timelineState);
    }
}

void MainWindow::slotMaximizeCurrent(bool)
{
    //TODO: is there a way to maximize current widget?

    m_timelineState = saveState();
    QWidget *par = focusWidget()->parentWidget();
    while (par->parentWidget() && par->parentWidget() != this)
        par = par->parentWidget();
    kDebug() << "CURRENT WIDGET: " << par->objectName();
}

void MainWindow::loadClipActions()
{
    QMenu* actionMenu= static_cast<QMenu*>(factory()->container("clip_actions", this));
    if (actionMenu){
        actionMenu->clear();
        Mlt::Profile profile;
        Mlt::Filter *filter = Mlt::Factory::filter(profile,(char*)"videostab");
        if (filter) {
            if (!filter->is_valid()) {
                delete filter;
            }
            else {
                delete filter;
                QAction *action=actionMenu->addAction(i18n("Stabilize (vstab)"));
                action->setData("videostab");
                connect(action,SIGNAL(triggered()), this, SLOT(slotStartClipAction()));
            }
        }
        filter = Mlt::Factory::filter(profile,(char*)"videostab2");
        if (filter) {
            if (!filter->is_valid()) {
                delete filter;
            }
            else {
                delete filter;
                QAction *action=actionMenu->addAction(i18n("Stabilize (transcode)"));
                action->setData("videostab2");
                connect(action,SIGNAL(triggered()), this, SLOT(slotStartClipAction()));
            }
        }
        filter = Mlt::Factory::filter(profile,(char*)"motion_est");
        if (filter) {
            if (!filter->is_valid()) {
                delete filter;
            }
            else {
                delete filter;
                QAction *action=actionMenu->addAction(i18n("Automatic scene split"));
                action->setData("motion_est");
                connect(action,SIGNAL(triggered()), this, SLOT(slotStartClipAction()));
            }
        }
        if (KdenliveSettings::producerslist().contains("framebuffer")) {
            QAction *action=actionMenu->addAction(i18n("Reverse clip"));
            action->setData("framebuffer");
            connect(action,SIGNAL(triggered()), this, SLOT(slotStartClipAction()));
        }
    }

}

void MainWindow::loadTranscoders()
{
    QMenu *transMenu = static_cast<QMenu*>(factory()->container("transcoders", this));
    transMenu->clear();

    QMenu *extractAudioMenu = static_cast<QMenu*>(factory()->container("extract_audio", this));
    extractAudioMenu->clear();

    KSharedConfigPtr config = KSharedConfig::openConfig("kdenlivetranscodingrc", KConfig::CascadeConfig);
    KConfigGroup transConfig(config, "Transcoding");
    // read the entries
    QMap< QString, QString > profiles = transConfig.entryMap();
    QMapIterator<QString, QString> i(profiles);
    while (i.hasNext()) {
        i.next();
        QStringList data = i.value().split(';');
        QAction *a;
        // separate audio transcoding in a separate menu
        if (data.count() > 2 && data.at(2) == "audio") {
            a = extractAudioMenu->addAction(i.key());
        }
        else {
            a = transMenu->addAction(i.key());
        }
        a->setData(data);
        if (data.count() > 1) a->setToolTip(data.at(1));
        connect(a, SIGNAL(triggered()), this, SLOT(slotTranscode()));
    }
}

void MainWindow::slotStartClipAction()
{
    QString condition,filtername;
    QStringList ids;

    // Stablize selected clips
    QAction *action = qobject_cast<QAction *>(sender());
    if (action){
        filtername=action->data().toString();
    }
    m_projectList->startClipFilterJob(filtername, condition);
}

void MainWindow::slotTranscode(const KUrl::List &urls)
{
    QString params;
    QString desc;
    QString condition;
    if (urls.isEmpty()) {
        QAction *action = qobject_cast<QAction *>(sender());
        QStringList data = action->data().toStringList();
        params = data.at(0);
        if (data.count() > 1)
            desc = data.at(1);
        if (data.count() > 3)
            condition = data.at(3);
        m_projectList->slotTranscodeClipJob(condition, params, desc);
        return;
    }
    if (urls.isEmpty()) {
        m_messageLabel->setMessage(i18n("No clip to transcode"), ErrorMessage);
        return;
    }
    ClipTranscode *d = new ClipTranscode(urls, params, QStringList(), desc);
    connect(d, SIGNAL(addClip(KUrl)), this, SLOT(slotAddProjectClip(KUrl)));
    d->show();
}

void MainWindow::slotTranscodeClip()
{
    KUrl::List urls = KFileDialog::getOpenUrls(KUrl("kfiledialog:///projectfolder"));
    if (urls.isEmpty()) return;
    slotTranscode(urls);
}

void MainWindow::slotSetDocumentRenderProfile(const QMap <QString, QString> &props)
{
    if (m_activeDocument == NULL) return;
    QMapIterator<QString, QString> i(props);
    while (i.hasNext()) {
        i.next();
        m_activeDocument->setDocumentProperty(i.key(), i.value());
    }
    m_activeDocument->setModified(true);
}


void MainWindow::slotPrepareRendering(bool scriptExport, bool zoneOnly, const QString &chapterFile)
{
    if (m_activeDocument == NULL || m_renderWidget == NULL) return;
    QString scriptPath;
    QString playlistPath;
    if (scriptExport) {
        //QString scriptsFolder = m_activeDocument->projectFolder().path(KUrl::AddTrailingSlash) + "scripts/";
        QString path = m_renderWidget->getFreeScriptName(m_activeDocument->url());
        QPointer<KUrlRequesterDialog> getUrl = new KUrlRequesterDialog(path, i18n("Create Render Script"), this);
        getUrl->fileDialog()->setMode(KFile::File);
        getUrl->fileDialog()->setOperationMode(KFileDialog::Saving);
        if (getUrl->exec() == QDialog::Rejected) {
            delete getUrl;
            return;
        }
        scriptPath = getUrl->selectedUrl().path();
        delete getUrl;
        QFile f(scriptPath);
        if (f.exists()) {
            if (KMessageBox::warningYesNo(this, i18n("Script file already exists. Do you want to overwrite it?")) != KMessageBox::Yes)
                return;
        }
        playlistPath = scriptPath + ".mlt";
    } else {
        KTemporaryFile temp;
        temp.setAutoRemove(false);
        temp.setSuffix(".mlt");
        temp.open();
        playlistPath = temp.fileName();
    }
    QString playlistContent = m_projectMonitor->sceneList();
    if (!chapterFile.isEmpty()) {
        int in = 0;
        int out;
        if (!zoneOnly) out = (int) GenTime(m_activeDocument->projectDuration()).frames(m_activeDocument->fps());
        else {
            in = m_activeTimeline->inPoint();
            out = m_activeTimeline->outPoint();
        }
        QDomDocument doc;
        QDomElement chapters = doc.createElement("chapters");
        chapters.setAttribute("fps", m_activeDocument->fps());
        doc.appendChild(chapters);

        QDomElement guidesxml = m_activeDocument->guidesXml();
        QDomNodeList nodes = guidesxml.elementsByTagName("guide");
        for (int i = 0; i < nodes.count(); ++i) {
            QDomElement e = nodes.item(i).toElement();
            if (!e.isNull()) {
                QString comment = e.attribute("comment");
                int time = (int) GenTime(e.attribute("time").toDouble()).frames(m_activeDocument->fps());
                if (time >= in && time < out) {
                    if (zoneOnly) time = time - in;
                    QDomElement chapter = doc.createElement("chapter");
                    chapters.appendChild(chapter);
                    chapter.setAttribute("title", comment);
                    chapter.setAttribute("time", time);
                }
            }
        }
        if (chapters.childNodes().count() > 0) {
            if (m_activeTimeline->projectView()->hasGuide(out, 0) == -1) {
                // Always insert a guide in pos 0
                QDomElement chapter = doc.createElement("chapter");
                chapters.insertBefore(chapter, QDomNode());
                chapter.setAttribute("title", i18nc("the first in a list of chapters", "Start"));
                chapter.setAttribute("time", "0");
            }
            // save chapters file
            QFile file(chapterFile);
            if (!file.open(QIODevice::WriteOnly | QIODevice::Text)) {
                kWarning() << "//////  ERROR writing DVD CHAPTER file: " << chapterFile;
            } else {
                file.write(doc.toString().toUtf8());
                if (file.error() != QFile::NoError) {
                    kWarning() << "//////  ERROR writing DVD CHAPTER file: " << chapterFile;
                }
                file.close();
            }
        }
    }
    bool exportAudio;
    if (m_renderWidget->automaticAudioExport()) {
        exportAudio = m_activeTimeline->checkProjectAudio();
    } else exportAudio = m_renderWidget->selectedAudioExport();

    // Set playlist audio volume to 100%
    QDomDocument doc;
    doc.setContent(playlistContent);
    QDomElement tractor = doc.documentElement().firstChildElement("tractor");
    if (!tractor.isNull()) {
        QDomNodeList props = tractor.elementsByTagName("property");
        for (int i = 0; i < props.count(); ++i) {
            if (props.at(i).toElement().attribute("name") == "meta.volume") {
                props.at(i).firstChild().setNodeValue("1");
                break;
            }
        }
    }

    // Do we want proxy rendering
    if (m_projectList->useProxy() && !m_renderWidget->proxyRendering()) {
        QString root = doc.documentElement().attribute("root");

        // replace proxy clips with originals
        QMap <QString, QString> proxies = m_projectList->getProxies();

        QDomNodeList producers = doc.elementsByTagName("producer");
        QString producerResource;
        QString suffix;
        for (uint n = 0; n < producers.length(); n++) {
            QDomElement e = producers.item(n).toElement();
            producerResource = EffectsList::property(e, "resource");
            if (producerResource.isEmpty()) continue;
            if (!producerResource.startsWith('/')) {
                producerResource.prepend(root + '/');
            }
            if (producerResource.contains('?')) {
                // slowmotion producer
                suffix = '?' + producerResource.section('?', 1);
                producerResource = producerResource.section('?', 0, 0);
            }
            else suffix.clear();
            if (!producerResource.isEmpty()) {
                if (proxies.contains(producerResource)) {
                    EffectsList::setProperty(e, "resource", proxies.value(producerResource) + suffix);
                    // We need to delete the "aspect_ratio" property because proxy clips
                    // sometimes have different ratio than original clips
                    EffectsList::removeProperty(e, "aspect_ratio");
                    EffectsList::removeMetaProperties(e);
                }
            }
        }

        /*QMapIterator<QString, QString> i(proxies);
        while (i.hasNext()) {
            i.next();
            // Replace all keys with their values (proxy path with original path)
            QString key = i.key();
            playlistContent.replace(key, i.value());
            if (!root.isEmpty() && key.startsWith(root)) {
                // in case the resource path in MLT playlist is relative
                key.remove(0, root.count() + 1);
                playlistContent.replace(key, i.value());
            }
        }*/
    }
    playlistContent = doc.toString();

    // Do save scenelist
    QFile file(playlistPath);
    if (!file.open(QIODevice::WriteOnly | QIODevice::Text)) {
        m_messageLabel->setMessage(i18n("Cannot write to file %1", playlistPath), ErrorMessage);
        return;
    }
    file.write(playlistContent.toUtf8());
    if (file.error() != QFile::NoError) {
        m_messageLabel->setMessage(i18n("Cannot write to file %1", playlistPath), ErrorMessage);
        file.close();
        return;
    }
    file.close();
    m_renderWidget->slotExport(scriptExport, m_activeTimeline->inPoint(), m_activeTimeline->outPoint(), m_activeDocument->metadata(), playlistPath, scriptPath, exportAudio);
}

void MainWindow::slotUpdateTimecodeFormat(int ix)
{
    KdenliveSettings::setFrametimecode(ix == 1);
    m_clipMonitor->updateTimecodeFormat();
    m_projectMonitor->updateTimecodeFormat();
    m_transitionConfig->updateTimecodeFormat();
    m_effectStack->updateTimecodeFormat();
    //m_activeTimeline->projectView()->clearSelection();
    m_activeTimeline->updateRuler();
    slotUpdateMousePosition(m_activeTimeline->projectView()->getMousePos());
}

void MainWindow::slotRemoveFocus()
{
    statusBar()->setFocus();
    statusBar()->clearFocus();
}

void MainWindow::slotRevert()
{
    if (KMessageBox::warningContinueCancel(this, i18n("This will delete all changes made since you last saved your project. Are you sure you want to continue?"), i18n("Revert to last saved version")) == KMessageBox::Cancel) return;
    KUrl url = m_activeDocument->url();
    if (closeCurrentDocument(false))
        doOpenFile(url, NULL);
}


void MainWindow::slotShutdown()
{
    if (m_activeDocument) m_activeDocument->setModified(false);
    // Call shutdown
    QDBusConnectionInterface* interface = QDBusConnection::sessionBus().interface();
    if (interface && interface->isServiceRegistered("org.kde.ksmserver")) {
        QDBusInterface smserver("org.kde.ksmserver", "/KSMServer", "org.kde.KSMServerInterface");
        smserver.call("logout", 1, 2, 2);
    } else if (interface && interface->isServiceRegistered("org.gnome.SessionManager")) {
        QDBusInterface smserver("org.gnome.SessionManager", "/org/gnome/SessionManager", "org.gnome.SessionManager");
        smserver.call("Shutdown");
    }
}

void MainWindow::slotUpdateTrackInfo()
{
    if (m_activeDocument)
        m_transitionConfig->updateProjectFormat(m_activeDocument->mltProfile(), m_activeDocument->timecode(), m_activeDocument->tracksList());
}

void MainWindow::slotChangePalette(QAction *action, const QString &themename)
{
    // Load the theme file
    QString theme;
    if (action == NULL) theme = themename;
    else theme = action->data().toString();
    KdenliveSettings::setColortheme(theme);
    // Make palette for all widgets.
    QPalette plt = kapp->palette();
    if (theme.isEmpty()) {
        plt = QApplication::desktop()->palette();
    } else {
        KSharedConfigPtr config = KSharedConfig::openConfig(theme);

#if KDE_IS_VERSION(4,6,3)
        plt = KGlobalSettings::createNewApplicationPalette(config);
#else
        // Since there was a bug in createApplicationPalette in KDE < 4.6.3 we need
        // to do the palette loading stuff ourselves. (https://bugs.kde.org/show_bug.cgi?id=263497)
        QPalette::ColorGroup states[3] = { QPalette::Active, QPalette::Inactive,
                                           QPalette::Disabled };
        // TT thinks tooltips shouldn't use active, so we use our active colors for all states
        KColorScheme schemeTooltip(QPalette::Active, KColorScheme::Tooltip, config);

        for ( int i = 0; i < 3 ; ++i ) {
            QPalette::ColorGroup state = states[i];
            KColorScheme schemeView(state, KColorScheme::View, config);
            KColorScheme schemeWindow(state, KColorScheme::Window, config);
            KColorScheme schemeButton(state, KColorScheme::Button, config);
            KColorScheme schemeSelection(state, KColorScheme::Selection, config);

            plt.setBrush( state, QPalette::WindowText, schemeWindow.foreground() );
            plt.setBrush( state, QPalette::Window, schemeWindow.background() );
            plt.setBrush( state, QPalette::Base, schemeView.background() );
            plt.setBrush( state, QPalette::Text, schemeView.foreground() );
            plt.setBrush( state, QPalette::Button, schemeButton.background() );
            plt.setBrush( state, QPalette::ButtonText, schemeButton.foreground() );
            plt.setBrush( state, QPalette::Highlight, schemeSelection.background() );
            plt.setBrush( state, QPalette::HighlightedText, schemeSelection.foreground() );
            plt.setBrush( state, QPalette::ToolTipBase, schemeTooltip.background() );
            plt.setBrush( state, QPalette::ToolTipText, schemeTooltip.foreground() );

            plt.setColor( state, QPalette::Light, schemeWindow.shade( KColorScheme::LightShade ) );
            plt.setColor( state, QPalette::Midlight, schemeWindow.shade( KColorScheme::MidlightShade ) );
            plt.setColor( state, QPalette::Mid, schemeWindow.shade( KColorScheme::MidShade ) );
            plt.setColor( state, QPalette::Dark, schemeWindow.shade( KColorScheme::DarkShade ) );
            plt.setColor( state, QPalette::Shadow, schemeWindow.shade( KColorScheme::ShadowShade ) );

            plt.setBrush( state, QPalette::AlternateBase, schemeView.background( KColorScheme::AlternateBackground) );
            plt.setBrush( state, QPalette::Link, schemeView.foreground( KColorScheme::LinkText ) );
            plt.setBrush( state, QPalette::LinkVisited, schemeView.foreground( KColorScheme::VisitedText ) );
        }
#endif
    }

    kapp->setPalette(plt);
    slotChangePalette();
    const QObjectList children = statusBar()->children();

    foreach(QObject * child, children) {
        if (child->isWidgetType())
            ((QWidget*)child)->setPalette(plt);
        const QObjectList subchildren = child->children();
        foreach(QObject * subchild, subchildren) {
            if (subchild->isWidgetType())
                ((QWidget*)subchild)->setPalette(plt);
        }
    }
}


QPixmap MainWindow::createSchemePreviewIcon(const KSharedConfigPtr &config)
{
    // code taken from kdebase/workspace/kcontrol/colors/colorscm.cpp
    const uchar bits1[] = { 0xff, 0xff, 0xff, 0x2c, 0x16, 0x0b };
    const uchar bits2[] = { 0x68, 0x34, 0x1a, 0xff, 0xff, 0xff };
    const QSize bitsSize(24, 2);
    const QBitmap b1 = QBitmap::fromData(bitsSize, bits1);
    const QBitmap b2 = QBitmap::fromData(bitsSize, bits2);

    QPixmap pixmap(23, 16);
    pixmap.fill(Qt::black); // ### use some color other than black for borders?

    KConfigGroup group(config, "WM");
    QPainter p(&pixmap);
    KColorScheme windowScheme(QPalette::Active, KColorScheme::Window, config);
    p.fillRect(1,  1, 7, 7, windowScheme.background());
    p.fillRect(2,  2, 5, 2, QBrush(windowScheme.foreground().color(), b1));

    KColorScheme buttonScheme(QPalette::Active, KColorScheme::Button, config);
    p.fillRect(8,  1, 7, 7, buttonScheme.background());
    p.fillRect(9,  2, 5, 2, QBrush(buttonScheme.foreground().color(), b1));

    p.fillRect(15,  1, 7, 7, group.readEntry("activeBackground", QColor(96, 148, 207)));
    p.fillRect(16,  2, 5, 2, QBrush(group.readEntry("activeForeground", QColor(255, 255, 255)), b1));

    KColorScheme viewScheme(QPalette::Active, KColorScheme::View, config);
    p.fillRect(1,  8, 7, 7, viewScheme.background());
    p.fillRect(2, 12, 5, 2, QBrush(viewScheme.foreground().color(), b2));

    KColorScheme selectionScheme(QPalette::Active, KColorScheme::Selection, config);
    p.fillRect(8,  8, 7, 7, selectionScheme.background());
    p.fillRect(9, 12, 5, 2, QBrush(selectionScheme.foreground().color(), b2));

    p.fillRect(15,  8, 7, 7, group.readEntry("inactiveBackground", QColor(224, 223, 222)));
    p.fillRect(16, 12, 5, 2, QBrush(group.readEntry("inactiveForeground", QColor(20, 19, 18)), b2));

    p.end();
    return pixmap;
}

void MainWindow::slotSwitchMonitors()
{
    m_monitorManager->slotSwitchMonitors(!m_clipMonitor->isActive());
    if (m_projectMonitor->isActive()) m_activeTimeline->projectView()->setFocus();
    else m_projectList->focusTree();
}

void MainWindow::slotInsertZoneToTree()
{
    if (!m_clipMonitor->isActive() || m_clipMonitor->activeClip() == NULL) return;
    QStringList info = m_clipMonitor->getZoneInfo();
    m_projectList->slotAddClipCut(info.at(0), info.at(1).toInt(), info.at(2).toInt());
}

void MainWindow::slotInsertZoneToTimeline()
{
    if (m_activeTimeline == NULL || m_clipMonitor->activeClip() == NULL) return;
    QStringList info = m_clipMonitor->getZoneInfo();
    m_activeTimeline->projectView()->insertClipCut(m_clipMonitor->activeClip(), info.at(1).toInt(), info.at(2).toInt());
}


void MainWindow::slotDeleteProjectClips(const QStringList &ids, const QMap<QString, QString> &folderids)
{
    if (m_activeDocument && m_activeTimeline) {
        if (!ids.isEmpty()) {
            for (int i = 0; i < ids.size(); ++i) {
                m_activeTimeline->slotDeleteClip(ids.at(i));
            }
            m_activeDocument->clipManager()->slotDeleteClips(ids);
        }
        if (!folderids.isEmpty()) m_projectList->deleteProjectFolder(folderids);
        m_activeDocument->setModified(true);
    }
}

void MainWindow::slotShowTitleBars(bool show)
{
    QList <QDockWidget *> docks = findChildren<QDockWidget *>();
    for (int i = 0; i < docks.count(); ++i) {
        QDockWidget* dock = docks.at(i);
        if (show) {
            dock->setTitleBarWidget(0);
        } else {
            if (!dock->isFloating()) {
                dock->setTitleBarWidget(new QWidget);
            }
        }
    }
    KdenliveSettings::setShowtitlebars(show);
}

void MainWindow::slotSwitchTitles()
{
    slotShowTitleBars(!KdenliveSettings::showtitlebars());
}

QString MainWindow::getMimeType(bool open)
{
    QString mimetype = "application/x-kdenlive";
    KMimeType::Ptr mime = KMimeType::mimeType(mimetype);
    if (!mime) {
        mimetype = "*.kdenlive";
        if (open) mimetype.append(" *.tar.gz");
    }
    else if (open) mimetype.append(" application/x-compressed-tar");
    return mimetype;
}

void MainWindow::slotMonitorRequestRenderFrame(bool request)
{
    if (request) {
        m_projectMonitor->render->sendFrameForAnalysis = true;
        return;
    } else {
        for (int i = 0; i < m_gfxScopesList.count(); ++i) {
            if (m_gfxScopesList.at(i)->isVisible() && tabifiedDockWidgets(m_gfxScopesList.at(i)).isEmpty() && static_cast<AbstractGfxScopeWidget *>(m_gfxScopesList.at(i)->widget())->autoRefreshEnabled()) {
                request = true;
                break;
            }
        }
    }
#ifdef DEBUG_MAINW
    qDebug() << "Any scope accepting new frames? " << request;
#endif
    if (!request) {
        m_projectMonitor->render->sendFrameForAnalysis = false;
    }
}


void MainWindow::slotOpenStopmotion()
{
    if (m_stopmotion == NULL) {
        m_stopmotion = new StopmotionWidget(m_monitorManager, m_activeDocument->projectFolder(), m_stopmotion_actions->actions(), this);
        connect(m_stopmotion, SIGNAL(addOrUpdateSequence(QString)), m_projectList, SLOT(slotAddOrUpdateSequence(QString)));
        //for (int i = 0; i < m_gfxScopesList.count(); ++i) {
        // Check if we need the renderer to send a new frame for update
        /*if (!m_scopesList.at(i)->widget()->visibleRegion().isEmpty() && !(static_cast<AbstractScopeWidget *>(m_scopesList.at(i)->widget())->autoRefreshEnabled())) request = true;*/
        //connect(m_stopmotion, SIGNAL(gotFrame(QImage)), static_cast<AbstractGfxScopeWidget *>(m_gfxScopesList.at(i)->widget()), SLOT(slotRenderZoneUpdated(QImage)));
        //static_cast<AbstractScopeWidget *>(m_scopesList.at(i)->widget())->slotMonitorCapture();
        //}
    }
    m_stopmotion->show();
}

void MainWindow::slotDeleteClip(const QString &id)
{
    QList <ClipProperties *> list = findChildren<ClipProperties *>();
    for (int i = 0; i < list.size(); ++i) {
        list.at(i)->disableClipId(id);
    }
    m_projectList->slotDeleteClip(id);
}

void MainWindow::slotUpdateProxySettings()
{
    if (m_renderWidget) m_renderWidget->updateProxyConfig(m_projectList->useProxy());
    if (KdenliveSettings::enableproxy())
        KStandardDirs::makeDir(m_activeDocument->projectFolder().path(KUrl::AddTrailingSlash) + "proxy/");
    m_projectList->updateProxyConfig();
}

void MainWindow::slotInsertNotesTimecode()
{
    int frames = m_projectMonitor->render->seekPosition().frames(m_activeDocument->fps());
    QString position = m_activeDocument->timecode().getTimecodeFromFrames(frames);
    m_notesWidget->insertHtml("<a href=\"" + QString::number(frames) + "\">" + position + "</a> ");
}

void MainWindow::slotArchiveProject()
{
    QList <DocClipBase*> list = m_projectList->documentClipList();
    QDomDocument doc = m_activeDocument->xmlSceneList(m_projectMonitor->sceneList(), m_projectList->expandedFolders());
    ArchiveWidget *d = new ArchiveWidget(m_activeDocument->url().fileName(), doc, list, m_activeTimeline->projectView()->extractTransitionsLumas(), this);
    d->exec();
}


void MainWindow::slotOpenBackupDialog(const KUrl &url)
{
    KUrl projectFile;
    KUrl projectFolder;
    QString projectId;
    kDebug()<<"// BACKUP URL: "<<url.path();
    if (!url.isEmpty()) {
        // we could not open the project file, guess where the backups are
        projectFolder = KUrl(KdenliveSettings::defaultprojectfolder());
        projectFile = url;
    }
    else {
        projectFolder = m_activeDocument->projectFolder();
        projectFile = m_activeDocument->url();
        projectId = m_activeDocument->getDocumentProperty("documentid");
    }

    QPointer<BackupWidget> dia = new BackupWidget(projectFile, projectFolder, projectId, this);
    if (dia->exec() == QDialog::Accepted) {
        QString requestedBackup = dia->selectedFile();
        m_activeDocument->backupLastSavedVersion(projectFile.path());
        closeCurrentDocument(false);
        doOpenFile(KUrl(requestedBackup), NULL);
        m_activeDocument->setUrl(projectFile);
        m_activeDocument->setModified(true);
        setCaption(m_activeDocument->description());
    }
    delete dia;
}

void MainWindow::slotElapsedTime()
{
    kDebug()<<"-----------------------------------------\n"<<"Time elapsed: "<<m_timer.elapsed()<<"\n-------------------------";
}


void MainWindow::slotDownloadResources()
{
    QString currentFolder;
    if (m_activeDocument) currentFolder = m_activeDocument->projectFolder().path();
    else currentFolder = KdenliveSettings::defaultprojectfolder();
    ResourceWidget *d = new ResourceWidget(currentFolder);
    connect(d, SIGNAL(addClip(KUrl,stringMap)), this, SLOT(slotAddProjectClip(KUrl,stringMap)));
    d->show();
}

void MainWindow::slotChangePalette()
{
    QPalette plt = QApplication::palette();
    if (m_effectStack) m_effectStack->updatePalette();
    if (m_projectList) m_projectList->updatePalette();
    if (m_effectList) m_effectList->updatePalette();
    
    if (m_clipMonitor) m_clipMonitor->setPalette(plt);
    if (m_projectMonitor) m_projectMonitor->setPalette(plt);
    
    setStatusBarStyleSheet(plt);
    if (m_activeTimeline) {
        m_activeTimeline->updatePalette();
    }
}

void MainWindow::slotSaveTimelineClip()
{
    if (m_activeTimeline && m_projectMonitor->render) {
        ClipItem *clip = m_activeTimeline->projectView()->getActiveClipUnderCursor(true);
        if (!clip) {
            m_messageLabel->setMessage(i18n("Select a clip to save"), InformationMessage);
            return;
        }
        KUrl url = KFileDialog::getSaveUrl(m_activeDocument->projectFolder(), "video/mlt-playlist");
        if (!url.isEmpty()) m_projectMonitor->render->saveClip(m_activeDocument->tracksCount() - clip->track(), clip->startPos(), url);
    }
}

void MainWindow::slotProcessImportKeyframes(GRAPHICSRECTITEM type, const QString& data, int maximum)
{
    if (type == AVWIDGET) {
        // This data should be sent to the effect stack
        m_effectStack->setKeyframes(data, maximum);
    }
    else if (type == TRANSITIONWIDGET) {
        // This data should be sent to the transition stack
        m_transitionConfig->setKeyframes(data, maximum);
    }
    else {
        // Error
    }
}

void MainWindow::slotAlignPlayheadToMousePos()
{
    m_monitorManager->activateMonitor(Kdenlive::projectMonitor);
    m_activeTimeline->projectView()->slotAlignPlayheadToMousePos();
}

void MainWindow::slotSetDeinterlacer(int ix)
{
    QString value;
    switch (ix) {

    case 1:
        value = "linearblend";
        break;
    case 2:
        value = "yadif-nospatial";
        break;
    case 3:
        value = "yadif";
        break;
    default:
        value = "onefield";
    }
    KdenliveSettings::setMltdeinterlacer(value);
    m_monitorManager->setConsumerProperty("deinterlace_method", value);
}

void MainWindow::slotSetInterpolation(int ix)
{
    QString value;
    switch (ix) {
    case 1:
        value = "bilinear";
        break;
    case 2:
        value = "bicubic";
        break;
    case 3:
        value = "hyper";
        break;
    default:
        value = "nearest";
    }
    KdenliveSettings::setMltinterpolation(value);
    m_monitorManager->setConsumerProperty("rescale", value);
}

#include "mainwindow.moc"

#ifdef DEBUG_MAINW
#undef DEBUG_MAINW
#endif<|MERGE_RESOLUTION|>--- conflicted
+++ resolved
@@ -65,7 +65,6 @@
 #include "archivewidget.h"
 #include "databackup/backupwidget.h"
 #include "utils/resourcewidget.h"
-#include "core/effectsystem/effectrepository.h"
 
 
 #include <KApplication>
@@ -119,15 +118,6 @@
 #include <stdlib.h>
 #include <locale.h>
 
-
-// #include "testmltevents.h"
-#include "core/project/project.h"
-#include "core/project/clippluginmanager.h"
-#include "core/bin/bin.h"
-#include "core/timelineview/timelinescene.h"
-#include <QGraphicsView>
-
-
 // Uncomment for deeper debugging
 //#define DEBUG_MAINW
 
@@ -618,32 +608,6 @@
 
     slotConnectMonitors();
 
-<<<<<<< HEAD
-=======
-    // Open or create a file.  Command line argument passed in Url has
-    // precedence, then "openlastproject", then just a plain empty file.
-    // If opening Url fails, openlastproject will _not_ be used.
-    if (0 && !Url.isEmpty()) {
-        // delay loading so that the window shows up
-        m_startUrl = Url;
-        QTimer::singleShot(500, this, SLOT(openFile()));
-    } else if (KdenliveSettings::openlastproject()) {
-        QTimer::singleShot(500, this, SLOT(openLastFile()));
-    } else { //if (m_timelineArea->count() == 0) {
-        newFile(false);
-    }
-
-    if (!clipsToLoad.isEmpty() && m_activeDocument) {
-        QStringList list = clipsToLoad.split(',');
-        QList <QUrl> urls;
-        foreach(QString path, list) {
-            kDebug() << QDir::current().absoluteFilePath(path);
-            urls << QUrl::fromLocalFile(QDir::current().absoluteFilePath(path));
-        }
-        m_projectList->slotAddClip(urls);
-    }
-
->>>>>>> 28a2b7fa
 #ifdef USE_JOGSHUTTLE
     activateShuttleDevice();
 #endif
@@ -2762,15 +2726,7 @@
 
     connect(m_projectList, SIGNAL(gotFilterJobResults(QString,int,int,stringMap,stringMap)), trackView->projectView(), SLOT(slotGotFilterJobResults(QString,int,int,stringMap,stringMap)));
 
-<<<<<<< HEAD
     connect(m_projectList, SIGNAL(addMarkers(QString,QList<CommentedTime>)), trackView->projectView(), SLOT(slotAddClipMarker(QString,QList<CommentedTime>)));
-=======
-
-//     connect(trackView->projectView(), SIGNAL(getDevNeeded(EffectRepository*&, QWidget*&)), this, SLOT(slotGetDevNeeded(EffectRepository*&, QWidget*&)));
-
-
-    connect(m_projectList, SIGNAL(gotFilterJobResults(const QString &, int, int, const QString &, stringMap)), trackView->projectView(), SLOT(slotGotFilterJobResults(const QString &, int, int, const QString &, stringMap)));
->>>>>>> 28a2b7fa
 
     // Effect stack signals
     connect(m_effectStack, SIGNAL(updateEffect(ClipItem*,int,QDomElement,QDomElement,int,bool)), trackView->projectView(), SLOT(slotUpdateClipEffect(ClipItem*,int,QDomElement,QDomElement,int,bool)));
