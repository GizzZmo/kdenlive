--- conflicted
+++ resolved
@@ -16,11 +16,8 @@
 Name[pl]=Lista odtwarzania MLT
 Name[pt]=Lista de Reprodução MLT
 Name[pt_BR]=Lista de Reprodução MLT
-<<<<<<< HEAD
 Name[ro]=Listă de redare MLT
 Name[ru]=Список воспроизведения MLT
-=======
->>>>>>> 1e11e1ab
 Name[sk]=Zoznam skladieb MLT
 Name[sl]=Seznam predvajanja MLT
 Name[sv]=MLT-spellista
