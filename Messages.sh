#!bin/sh

kdenlive_subdirs="plugins renderer src src/widgets"

$EXTRACTRC --tag=name --tag=description --tag=label --tag=comment --tag=paramlistdisplay effects/*.xml data/kdenliveeffectscategory.rc >> rc.cpp
<<<<<<< HEAD
$EXTRACTRC `find $kdenlive_subdirs -name \*.rc -o -name \*.ui` >> rc.cpp
=======
$EXTRACTRC `find $kdenlive_subdirs -name \*.rc -a ! -name encodingprofiles.rc -o -name \*.ui` >> rc.cpp
>>>>>>> 96031122

$XGETTEXT `find $kdenlive_subdirs -name \*.cpp -o -name \*.h` *.cpp -o $podir/kdenlive.pot
rm -f rc.cpp<|MERGE_RESOLUTION|>--- conflicted
+++ resolved
@@ -3,11 +3,7 @@
 kdenlive_subdirs="plugins renderer src src/widgets"
 
 $EXTRACTRC --tag=name --tag=description --tag=label --tag=comment --tag=paramlistdisplay effects/*.xml data/kdenliveeffectscategory.rc >> rc.cpp
-<<<<<<< HEAD
-$EXTRACTRC `find $kdenlive_subdirs -name \*.rc -o -name \*.ui` >> rc.cpp
-=======
 $EXTRACTRC `find $kdenlive_subdirs -name \*.rc -a ! -name encodingprofiles.rc -o -name \*.ui` >> rc.cpp
->>>>>>> 96031122
 
 $XGETTEXT `find $kdenlive_subdirs -name \*.cpp -o -name \*.h` *.cpp -o $podir/kdenlive.pot
 rm -f rc.cpp