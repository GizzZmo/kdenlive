--- conflicted
+++ resolved
@@ -1,20 +1,13 @@
 Active Kdenlive authors
 
     Jean-Baptiste Mardelle <jb@kdenlive.org>
-<<<<<<< HEAD
-        MLT and KDE SC 4 / KF5 port, main developer and maintainer
+        Main developer and maintainer, MLT and KDE SC 4 / KF5 port, 
         2005-present
     Nicolas Carion <french.ebook.lover@gmail.com>
         Code re-architecture & timeline rewrite
         2016-present
     Vincent Pinon <vpinon@kde.org>
         KF5 port, Windows cross-build, bugs fixing
-=======
-        Main developer and maintainer, MLT and KDE SC 4 / KF5 port, 
-        2005-present
-    Vincent Pinon <vpinon@kde.org>
-        Interim maintainer, Windows cross-build, KF5 port, profiles updates, etc.
->>>>>>> f22aad4c
         2012-present
 
 Former Kdenlive authors
@@ -22,21 +15,12 @@
     Laurent Montel <montel@kde.org>
         Bugs fixing, code clean up, review
         2013-2017
-<<<<<<< HEAD
+    Till Theato <root@ttill.de>
+        Rotoscoping, bug fixing, etc.
+        2009-2015
     Steve Guilford <s.guilford@dbplugins.com>
         Bug fixing
         2014
-    Till Theato <root@ttill.de>
-        Rotoscoping, bug fixing, etc.
-        2009-2015
-=======
-    Till Theato <root@ttill.de>
-        Bug fixing, etc.
-        2010-2015
-    Steve Guilford <s.guilford@dbplugins.com>
-        Bug fixing
-        2014
->>>>>>> f22aad4c
     Simon A. Eugster (Granjow) <simon.eu@gmail.com>
         Colour and audio scopes, titler, manual, bug fixing, etc.
         2009-2012
